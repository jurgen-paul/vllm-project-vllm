FROM intel/oneapi-basekit:2024.2.1-0-devel-ubuntu22.04 AS vllm-base

RUN wget -O- https://apt.repos.intel.com/intel-gpg-keys/GPG-PUB-KEY-INTEL-SW-PRODUCTS.PUB | gpg --dearmor | tee /usr/share/keyrings/intel-oneapi-archive-keyring.gpg > /dev/null && \
    echo "deb [signed-by=/usr/share/keyrings/intel-oneapi-archive-keyring.gpg] https://apt.repos.intel.com/oneapi all main " | tee /etc/apt/sources.list.d/oneAPI.list && \
    chmod 644 /usr/share/keyrings/intel-oneapi-archive-keyring.gpg && \
    wget -O- https://repositories.intel.com/graphics/intel-graphics.key | gpg --dearmor | tee /usr/share/keyrings/intel-graphics.gpg > /dev/null && \
    echo "deb [arch=amd64,i386 signed-by=/usr/share/keyrings/intel-graphics.gpg] https://repositories.intel.com/graphics/ubuntu jammy arc" | tee /etc/apt/sources.list.d/intel.gpu.jammy.list && \
    chmod 644 /usr/share/keyrings/intel-graphics.gpg

<<<<<<< HEAD
RUN apt-get update  -y && \
    apt-get install -y curl libicu70 lsb-release git wget vim numactl python3 python3-pip ffmpeg libsm6 libxext6 libgl1
=======
RUN apt-get update -y && \
    apt-get install -y --no-install-recommends --fix-missing \
    curl \
    ffmpeg \
    git \
    libsndfile1 \
    libsm6 \
    libxext6 \
    libgl1 \
    lsb-release \
    numactl \
    python3 \
    python3-dev \
    python3-pip \
    # vim \
    wget

WORKDIR /workspace/vllm
COPY requirements-xpu.txt /workspace/vllm/requirements-xpu.txt
COPY requirements-common.txt /workspace/vllm/requirements-common.txt

RUN --mount=type=cache,target=/root/.cache/pip \
    pip install --no-cache-dir \
    --extra-index-url https://pytorch-extension.intel.com/release-whl/stable/xpu/us/ \
    -r requirements-xpu.txt
>>>>>>> 38e60f40

COPY ./ /workspace/vllm

ENV VLLM_TARGET_DEVICE=xpu

RUN --mount=type=cache,target=/root/.cache/pip \
    --mount=type=bind,source=.git,target=.git \
    python3 setup.py install

CMD ["/bin/bash"]

FROM vllm-base AS vllm-openai

<<<<<<< HEAD
RUN --mount=type=cache,target=/root/.cache/pip \
    pip install -v --extra-index-url https://pytorch-extension.intel.com/release-whl/stable/xpu/us/ \
        cmake>=3.26 ninja packaging setuptools-scm>=8 wheel jinja2 \
        -r requirements-xpu.txt

RUN --mount=type=cache,target=/root/.cache/pip \
    --mount=type=bind,source=.git,target=.git \
    VLLM_TARGET_DEVICE=xpu python3 setup.py install
=======
# install additional dependencies for openai api server
RUN --mount=type=cache,target=/root/.cache/pip \
    pip install accelerate hf_transfer 'modelscope!=1.15.0'

ENV VLLM_USAGE_SOURCE production-docker-image \
    TRITON_XPU_PROFILE 1
>>>>>>> 38e60f40

ENTRYPOINT ["python3", "-m", "vllm.entrypoints.openai.api_server"]<|MERGE_RESOLUTION|>--- conflicted
+++ resolved
@@ -7,10 +7,6 @@
     echo "deb [arch=amd64,i386 signed-by=/usr/share/keyrings/intel-graphics.gpg] https://repositories.intel.com/graphics/ubuntu jammy arc" | tee /etc/apt/sources.list.d/intel.gpu.jammy.list && \
     chmod 644 /usr/share/keyrings/intel-graphics.gpg
 
-<<<<<<< HEAD
-RUN apt-get update  -y && \
-    apt-get install -y curl libicu70 lsb-release git wget vim numactl python3 python3-pip ffmpeg libsm6 libxext6 libgl1
-=======
 RUN apt-get update -y && \
     apt-get install -y --no-install-recommends --fix-missing \
     curl \
@@ -36,7 +32,6 @@
     pip install --no-cache-dir \
     --extra-index-url https://pytorch-extension.intel.com/release-whl/stable/xpu/us/ \
     -r requirements-xpu.txt
->>>>>>> 38e60f40
 
 COPY ./ /workspace/vllm
 
@@ -50,22 +45,11 @@
 
 FROM vllm-base AS vllm-openai
 
-<<<<<<< HEAD
-RUN --mount=type=cache,target=/root/.cache/pip \
-    pip install -v --extra-index-url https://pytorch-extension.intel.com/release-whl/stable/xpu/us/ \
-        cmake>=3.26 ninja packaging setuptools-scm>=8 wheel jinja2 \
-        -r requirements-xpu.txt
-
-RUN --mount=type=cache,target=/root/.cache/pip \
-    --mount=type=bind,source=.git,target=.git \
-    VLLM_TARGET_DEVICE=xpu python3 setup.py install
-=======
 # install additional dependencies for openai api server
 RUN --mount=type=cache,target=/root/.cache/pip \
     pip install accelerate hf_transfer 'modelscope!=1.15.0'
 
 ENV VLLM_USAGE_SOURCE production-docker-image \
     TRITON_XPU_PROFILE 1
->>>>>>> 38e60f40
 
 ENTRYPOINT ["python3", "-m", "vllm.entrypoints.openai.api_server"]
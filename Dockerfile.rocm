--- conflicted
+++ resolved
@@ -93,24 +93,13 @@
 COPY . .
 
 RUN python3 -m pip install --upgrade pip numba
-<<<<<<< HEAD
-RUN python3 -m pip install xformers==0.0.23 --no-deps
 
 # make sure punica kernels are built (for LoRA)
 ENV VLLM_INSTALL_PUNICA_KERNELS=1
 
-RUN cd /app \
-    && cd vllm \
-    && pip install -U -r requirements-rocm.txt \
-    && if [ "$BUILD_FA" = "1" ]; then \
-       bash patch_xformers.rocm.sh; fi \
-    && patch /opt/rocm/include/hip/amd_detail/amd_hip_bf16.h /app/vllm/rocm_patch/rocm_bf16.patch \
-=======
-
 RUN --mount=type=cache,target=/root/.cache/pip \
     pip install -U -r requirements-rocm.txt \
     && patch /opt/rocm/include/hip/amd_detail/amd_hip_bf16.h ./rocm_patch/rocm_bf16.patch \
->>>>>>> 2d7bce9c
     && python3 setup.py install \
     && cp build/lib.linux-x86_64-cpython-39/vllm/_C.cpython-39-x86_64-linux-gnu.so vllm/ \
     && cd ..

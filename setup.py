--- conflicted
+++ resolved
@@ -372,20 +372,6 @@
     return os.path.join(ROOT_DIR, *filepath)
 
 
-<<<<<<< HEAD
-def find_version(filepath: str) -> str:
-    """Extract version information from the given filepath.
-
-    Adapted from https://github.com/ray-project/ray/blob/0b190ee1160eeca9796bc091e07eaebf4c85b511/python/setup.py
-    """
-    with open(filepath) as fp:
-        version_match = re.search(r"^__version__ = ['\"]([^'\"]*)['\"]",
-                                  fp.read(), re.M)
-        if version_match:
-            return version_match.group(1)
-        raise RuntimeError("Unable to find version string.")
-
-
 def get_gaudi_sw_version():
     """
     Returns the driver version.
@@ -403,8 +389,6 @@
     return "0.0.0"  # when hl-smi is not available
 
 
-=======
->>>>>>> cc4325b6
 def get_vllm_version() -> str:
     version = get_version()
     sep = "+" if "+" not in version else "."  # dev versions might contain +
@@ -430,17 +414,14 @@
         neuron_version = str(get_neuronxcc_version())
         if neuron_version != MAIN_CUDA_VERSION:
             neuron_version_str = neuron_version.replace(".", "")[:3]
-<<<<<<< HEAD
+            version += f"{sep}neuron{neuron_version_str}"
             version += f"+neuron{neuron_version_str}"
     elif _is_hpu():
         # Get the Intel Gaudi Software Suite version
         gaudi_sw_version = str(get_gaudi_sw_version())
         if gaudi_sw_version != MAIN_CUDA_VERSION:
             gaudi_sw_version = gaudi_sw_version.replace(".", "")[:3]
-            version += f"+gaudi{gaudi_sw_version}"
-=======
-            version += f"{sep}neuron{neuron_version_str}"
->>>>>>> cc4325b6
+            version += f"{sep}gaudi{gaudi_sw_version}"
     elif _is_openvino():
         version += f"{sep}openvino"
     elif _is_tpu():

--- conflicted
+++ resolved
@@ -343,13 +343,11 @@
 if _is_cuda():
     vllm_extension_sources.append("csrc/quantization/awq/gemm_kernels.cu")
     vllm_extension_sources.append(
-<<<<<<< HEAD
         "csrc/quantization/autoquant/int4_fp16_gemm_kernels.cu")
     vllm_extension_sources.append("csrc/quantization/autoquant/format.cu")
     vllm_extension_sources.append("csrc/quantization/autoquant/gemm_s4_f16.cu")
-=======
+    vllm_extension_sources.append(
         "csrc/quantization/marlin/marlin_cuda_kernel.cu")
->>>>>>> 29e70e3e
     vllm_extension_sources.append("csrc/custom_all_reduce.cu")
 
     # Add MoE kernels.

--- conflicted
+++ resolved
@@ -222,36 +222,18 @@
     "csrc/quantization/gptq/q_gemm.cu",
     "csrc/cuda_utils_kernels.cu",
     "csrc/pybind.cpp",
+    "csrc/fused_kernels.cu",
+    "csrc/int8gemm/cublas/cublasAlgoMap.cc",
+    "csrc/int8gemm/cublas/cublasINT8MMWrapper.cc",
+    "csrc/int8gemm/cublas/cuda_utils.cc",
 ]
 
 if _is_cuda():
     vllm_extension_sources.append("csrc/quantization/awq/gemm_kernels.cu")
 
-<<<<<<< HEAD
-ext_modules = []
-
-vllm_extension = CUDAExtension(
-    name="vllm._C",
-    sources=[
-        "csrc/cache_kernels.cu",
-        "csrc/attention/attention_kernels.cu",
-        "csrc/pos_encoding_kernels.cu",
-        "csrc/activation_kernels.cu",
-        "csrc/layernorm_kernels.cu",
-        "csrc/quantization/awq/gemm_kernels.cu",
-        "csrc/quantization/squeezellm/quant_cuda_kernel.cu",
-        "csrc/cuda_utils_kernels.cu",
-        "csrc/fused_kernels.cu",
-        "csrc/int8gemm/cublas/cublasAlgoMap.cc",
-        "csrc/int8gemm/cublas/cublasINT8MMWrapper.cc",
-        "csrc/int8gemm/cublas/cuda_utils.cc",
-        "csrc/pybind.cpp",
-    ],
-=======
 vllm_extension = CUDAExtension(
     name="vllm._C",
     sources=vllm_extension_sources,
->>>>>>> 2e0b6e77
     extra_compile_args={
         "cxx": CXX_FLAGS,
         "nvcc": NVCC_FLAGS,

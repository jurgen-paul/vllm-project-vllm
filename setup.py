--- conflicted
+++ resolved
@@ -564,11 +564,7 @@
         return resolved_requirements
 
     if _no_device():
-<<<<<<< HEAD
-        requirements = _read_requirements("requirements/cpu.txt")
-=======
-        requirements = _read_requirements("requirements-common.txt")
->>>>>>> 01c184b8
+        requirements = _read_requirements("requirements/common.txt")
     elif _is_cuda():
         requirements = _read_requirements("requirements/cuda.txt")
         cuda_major, cuda_minor = torch.version.cuda.split(".")

--- conflicted
+++ resolved
@@ -341,7 +341,6 @@
                     "nvcc": NVCC_FLAGS_PUNICA,
                 },
             ))
-<<<<<<< HEAD
 elif _is_hip():
     amd_archs = os.getenv("GPU_ARCHS")
     if amd_archs is None:
@@ -356,7 +355,6 @@
 
 elif _is_neuron():
     neuronxcc_version = get_neuronxcc_version()
-=======
 
     # Download the FlashAttention package.
     # Adapted from https://github.com/ray-project/ray/blob/f92928c9cfcbbf80c3a8534ca4911de1b44069c0/python/setup.py#L518-L530
@@ -397,7 +395,6 @@
     BinaryDistribution = setuptools.Distribution
     if _is_neuron():
         neuronxcc_version = get_neuronxcc_version()
->>>>>>> 2daf23ab
 
 vllm_extension_sources = [
     "csrc/cache_kernels.cu",

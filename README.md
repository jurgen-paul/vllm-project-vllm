--- conflicted
+++ resolved
@@ -14,19 +14,13 @@
 </p>
 
 ---
-<<<<<<< HEAD
+The first vLLM meetup in 2025 is happening on January 22nd, Wednesday, with Google Cloud in San Francisco! We will talk about vLLM's performant V1 architecture, Q1 roadmap, Google Cloud's innovation around vLLM: networking, Cloud Run, Vertex, and TPU! [Register Now](https://lu.ma/zep56hui)
+
+- [2024/12] vLLM joins [pytorch ecosystem](https://pytorch.org/blog/vllm-joins-pytorch)! Easy, Fast, and Cheap LLM Serving for Everyone!
+
 <details>
   <summary>Latest News 🔥</summary>
   
-=======
-
-The first vLLM meetup in 2025 is happening on January 22nd, Wednesday, with Google Cloud in San Francisco! We will talk about vLLM's performant V1 architecture, Q1 roadmap, Google Cloud's innovation around vLLM: networking, Cloud Run, Vertex, and TPU! [Register Now](https://lu.ma/zep56hui)
-
----
-
-*Latest News* 🔥
-- [2024/12] vLLM joins [pytorch ecosystem](https://pytorch.org/blog/vllm-joins-pytorch)! Easy, Fast, and Cheap LLM Serving for Everyone!
->>>>>>> 81763c58
 - [2024/11] We hosted [the seventh vLLM meetup](https://lu.ma/h0qvrajz) with Snowflake! Please find the meetup slides from vLLM team [here](https://docs.google.com/presentation/d/1e3CxQBV3JsfGp30SwyvS3eM_tW-ghOhJ9PAJGK6KR54/edit?usp=sharing), and Snowflake team [here](https://docs.google.com/presentation/d/1qF3RkDAbOULwz9WK5TOltt2fE9t6uIc_hVNLFAaQX6A/edit?usp=sharing).
 - [2024/10] We have just created a developer slack ([slack.vllm.ai](https://slack.vllm.ai)) focusing on coordinating contributions and discussing features. Please feel free to join us there!
 - [2024/10] Ray Summit 2024 held a special track for vLLM! Please find the opening talk slides from the vLLM team [here](https://docs.google.com/presentation/d/1B_KQxpHBTRa_mDF-tR6i8rWdOU5QoTZNcEg2MKZxEHM/edit?usp=sharing). Learn more from the [talks](https://www.youtube.com/playlist?list=PLzTswPQNepXl6AQwifuwUImLPFRVpksjR) from other vLLM contributors and users!

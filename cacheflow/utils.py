--- conflicted
+++ resolved
@@ -30,13 +30,9 @@
 
 
 def get_cpu_memory() -> int:
-<<<<<<< HEAD
+    """Returns the total CPU memory of the node in bytes."""
     return psutil.virtual_memory().total
 
 
 def random_uuid() -> str:
-    return str(uuid.uuid4().hex)
-=======
-    """Returns the total CPU memory of the node in bytes."""
-    return psutil.virtual_memory().total
->>>>>>> e8671783
+    return str(uuid.uuid4().hex)
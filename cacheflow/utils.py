import enum
import uuid

import psutil
import torch


class Device(enum.Enum):
    GPU = enum.auto()
    CPU = enum.auto()


class Counter:

    def __init__(self, start: int = 0) -> None:
        self.counter = start

    def __next__(self) -> int:
        id = self.counter
        self.counter += 1
        return id

    def reset(self) -> None:
        self.counter = 0


def get_gpu_memory(gpu: int = 0) -> int:
    """Returns the total memory of the GPU in bytes."""
    return torch.cuda.get_device_properties(gpu).total_memory


def get_cpu_memory() -> int:
<<<<<<< HEAD
=======
    """Returns the total CPU memory of the node in bytes."""
>>>>>>> 057daef7
    return psutil.virtual_memory().total


def random_uuid() -> str:
    return str(uuid.uuid4().hex)<|MERGE_RESOLUTION|>--- conflicted
+++ resolved
@@ -30,10 +30,7 @@
 
 
 def get_cpu_memory() -> int:
-<<<<<<< HEAD
-=======
     """Returns the total CPU memory of the node in bytes."""
->>>>>>> 057daef7
     return psutil.virtual_memory().total
 
 

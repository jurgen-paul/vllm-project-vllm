--- conflicted
+++ resolved
@@ -213,17 +213,12 @@
     parser.add_argument('--use-np-cache', action='store_true',
                         help='save a numpy copy of model weights for faster loading')
     parser.add_argument('--use-dummy-weights', action='store_true', help='use dummy values for model weights')
-<<<<<<< HEAD
     # TODO(woosuk): Support FP32 for debugging.
-    parser.add_argument('--dtype', type=str, default='half', choices=['half', 'bfloat16'], help='data type')
-=======
-    # NOTE(woosuk): FlashAttention does not support float32.
     parser.add_argument('--dtype', type=str, default='default', choices=['default', 'half', 'bfloat16'],
                         help=('data type for model weights and activations. '
                               'The "default" option will use FP16 precision '
                               'for FP32 and FP16 models, and BF16 precision '
                               'for BF16 models.'))
->>>>>>> 189ae231
     # Parallel arguments
     parser.add_argument('--use-ray', action='store_true', help='use Ray for distributed serving, will be automatically set when using more than 1 GPU')
     parser.add_argument('--pipeline-parallel-size', '-pp', type=int, default=1, help='number of pipeline stages')

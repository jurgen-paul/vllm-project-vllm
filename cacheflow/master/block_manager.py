import collections
import copy
import math
from typing import Dict, List, Optional, Set, Tuple

from cacheflow.block import PhysicalTokenBlock
from cacheflow.sequence import Sequence
from cacheflow.sequence import SequenceGroup
from cacheflow.sequence import SequenceStatus
from cacheflow.utils import Device

_MAX_SEQ_LEN = 2048


class BuddyAllocator:

    def __init__(
        self,
        device: Device,
        token_block_size: int,
        num_token_blocks: int,
    ) -> None:
<<<<<<< HEAD
        if token_block_size not in [8, 16, 32]:
            raise ValueError(f'Unsupported block size: {token_block_size}'
                             'The block size must be one of {8, 16, 32}.')
=======
>>>>>>> 0f4b3219
        self.device = device
        self.token_block_size = token_block_size
        self.num_token_blocks = num_token_blocks

        self.min_block_size = 1
        self.max_block_size = _MAX_SEQ_LEN // token_block_size
        self.size_to_free_blocks: Dict[int, List[int]] = collections.defaultdict(list)
        self.addr_to_size: Dict[int, int] = {}

        buddy_size = self.max_block_size
        last_start_addr = 0
        start_addrs = []
        while buddy_size >= 1:
            new_start_addrs = []
            while last_start_addr + buddy_size <= self.num_token_blocks:
                new_start_addrs.append(last_start_addr)
                last_start_addr += buddy_size

            self.size_to_free_blocks[buddy_size] = new_start_addrs
            for addr in new_start_addrs:
                self.addr_to_size[addr] = buddy_size
            start_addrs.extend(new_start_addrs)
            buddy_size //= 2

    def can_allocate(self, sizes: List[int]) -> bool:
        # FIXME(woosuk): Must be fixed for performance.
        size_to_free_blocks = copy.deepcopy(self.size_to_free_blocks)
        addr_to_size = copy.deepcopy(self.addr_to_size)
        for size in sizes:
            try:
                self.allocate(size, size_to_free_blocks, addr_to_size)
            except ValueError:
                return False
        return True

    def _resize(self, size: int) -> int:
        # Bump up the size to the next power of 2.
        size = 2 ** math.ceil(math.log2(size)) 
        # Make sure the size is not smaller than the min block size.
        size = max(size, self.min_block_size)
        return size

    def allocate(
        self,
        size: int,
        size_to_free_blocks: Optional[Dict[int, List[int]]] = None,
        addr_to_size: Optional[Dict[int, int]] = None,
    ) -> List[PhysicalTokenBlock]:
        if size_to_free_blocks is None:
            size_to_free_blocks = self.size_to_free_blocks
        if addr_to_size is None:
            addr_to_size = self.addr_to_size

        size = self._resize(size)
        if size > self.max_block_size:
            raise ValueError(
                f'Size {size} is larger than max_block_size {self.max_block_size}.')

        # Find the smallest block that can fit the size.
        i = size
        while True:
            if len(size_to_free_blocks[i]) > 0:
                # Found a block.
                start = size_to_free_blocks[i].pop()
                addr_to_size[start] = size

                # Split the block.
                while i > size:
                    i //= 2
                    size_to_free_blocks[i].append(start + i)
                    addr_to_size[start + i] = i

                # Return the blocks.
                physical_blocks = []
                for j in range(size):
                    physical_block = PhysicalTokenBlock(
                        device=self.device,
                        block_number=start + j,
                        block_size=self.token_block_size,
                    )
                    physical_block.ref_count = 1
                    physical_blocks.append(physical_block)
                return physical_blocks
            else:
                i *= 2
                if i > self.max_block_size:
                    raise ValueError(f'Cannot find a block of size {size}.')

    def free(self, start: int) -> None:
        size = self.addr_to_size[start]
        del self.addr_to_size[start]

        # Merge the block with its buddy.
        while size < self.max_block_size:
            buddy = start ^ size
            if buddy in self.addr_to_size and self.addr_to_size[buddy] == size:
                # Found a buddy.
                if buddy in self.size_to_free_blocks[size]:
                    self.size_to_free_blocks[size].remove(buddy)
                    del self.addr_to_size[buddy]
                    size *= 2
                    start = min(start, buddy)
                else:
                    break
            else:
                break
        self.size_to_free_blocks[size].append(start)
        self.addr_to_size[start] = size

    def get_num_free_blocks(self) -> int:
        total = 0
        for size, free_blocks in self.size_to_free_blocks.items():
            total += size * len(free_blocks)
        return total


BlockTable = List[PhysicalTokenBlock]


class BuddyBlockSpaceManager:

    def __init__(
        self,
        block_size: int,
        num_gpu_blocks: int,
        num_cpu_blocks: int,
        len_estimator: str,
    ) -> None:
        self.block_size = block_size
        self.num_total_gpu_blocks = num_gpu_blocks
        self.num_total_cpu_blocks = num_cpu_blocks
        self.len_estimator = len_estimator

        self.gpu_allocator = BuddyAllocator(
            Device.GPU, block_size, num_gpu_blocks)

        # Mapping: seq_id -> BlockTable.
        self.block_tables: Dict[int, BlockTable] = {}

        # Mapping src physical block number -> List[dst physical block number].
        self.forked: Dict[int, List[int]] = {}

    def _oracle(self, seq_group: SequenceGroup) -> int:
        return seq_group.max_num_steps

    def _next_power_of_two(self, seq_group: SequenceGroup) -> int:
        output_len = seq_group.max_num_steps
        return 1 << (output_len - 1).bit_length()

    def _constant(self, seq_group: SequenceGroup) -> int:
        # FIXME
        return _MAX_SEQ_LEN

    def _compute_allocation_size(self, seq_group: SequenceGroup) -> int:
        if self.len_estimator == 'oracle':
            output_len = self._oracle(seq_group)
        elif self.len_estimator == 'power2':
            output_len = self._next_power_of_two(seq_group)
        elif self.len_estimator == 'constant':
            output_len = self._constant(seq_group)
        seq = seq_group.seqs[0]
        seq_len = min(seq.get_len() + output_len, _MAX_SEQ_LEN)
        size = (seq_len + self.block_size - 1) // self.block_size
        return size

    def can_allocate(self, seq_group: SequenceGroup) -> bool:
        # NOTE: Here we assume that all sequences in the group have the same prompt.
        size = self._compute_allocation_size(seq_group)
        return self.gpu_allocator.can_allocate([size] * len(seq_group.seqs))

    def allocate(self, seq_group: SequenceGroup) -> None:
        # NOTE: Here we assume that all sequences in the group have the same prompt.
        size = self._compute_allocation_size(seq_group)
        for seq in seq_group.seqs:
            self.block_tables[seq.seq_id] = self.gpu_allocator.allocate(size)

    def can_append(self, seq_group: SequenceGroup) -> bool:
        return True

    def append(self, seq: Sequence) -> Dict[int, List[int]]:
        ret: Dict[int, List[int]] = {}
        block_table = self.block_tables[seq.seq_id]
        for block in block_table:
            if block.block_number in self.forked:
                assert block.block_number not in ret
                ret[block.block_number] = self.forked[block.block_number]
                del self.forked[block.block_number]
        return ret

    def fork(self, parent_seq: Sequence, child_seq: Sequence) -> None:
        src_block_table = self.block_tables[parent_seq.seq_id]
        dst_block_table = self.block_tables[child_seq.seq_id]
        for src_block, dst_block in zip(src_block_table, dst_block_table):
            if src_block.block_number in self.forked:
                self.forked[src_block.block_number].append(dst_block.block_number)
            else:
                self.forked[src_block.block_number] = [dst_block.block_number]

    def can_swap_in(self, seq_group: SequenceGroup) -> bool:
        return False

    def can_swap_out(self, seq_group: SequenceGroup) -> bool:
        return False

    def _free_block_table(self, block_table: BlockTable) -> None:
        block = block_table[0]
        self.gpu_allocator.free(block.block_number)
        for block in block_table:
            if block.block_number in self.forked:
                del self.forked[block.block_number]

    def free(self, seq: Sequence) -> None:
        block_table = self.block_tables[seq.seq_id]
        self._free_block_table(block_table)
        del self.block_tables[seq.seq_id]

    def reset(self) -> None:
        for block_table in self.block_tables.values():
            self._free_block_table(block_table)
        self.block_tables.clear()

    def get_block_table(self, seq: Sequence) -> List[int]:
        block_table = self.block_tables[seq.seq_id]
        num_blocks = len(seq.logical_token_blocks)
        block_table = block_table[:num_blocks]
        return [block.block_number for block in block_table]

    def get_num_free_gpu_blocks(self) -> int:
        return self.gpu_allocator.get_num_free_blocks()

    def get_num_free_cpu_blocks(self) -> int:
        return self.num_total_cpu_blocks<|MERGE_RESOLUTION|>--- conflicted
+++ resolved
@@ -20,12 +20,6 @@
         token_block_size: int,
         num_token_blocks: int,
     ) -> None:
-<<<<<<< HEAD
-        if token_block_size not in [8, 16, 32]:
-            raise ValueError(f'Unsupported block size: {token_block_size}'
-                             'The block size must be one of {8, 16, 32}.')
-=======
->>>>>>> 0f4b3219
         self.device = device
         self.token_block_size = token_block_size
         self.num_token_blocks = num_token_blocks

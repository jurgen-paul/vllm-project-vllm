--- conflicted
+++ resolved
@@ -36,11 +36,8 @@
         num_gpu_blocks: int,
         num_cpu_blocks: int,
         max_num_batched_tokens: int,
-<<<<<<< HEAD
+        max_num_sequences: int,
         len_estimator: str,
-=======
-        max_num_sequences: int,
->>>>>>> a3ab3f6f
         collect_stats: bool,
     ) -> None:
         self.controllers = controllers

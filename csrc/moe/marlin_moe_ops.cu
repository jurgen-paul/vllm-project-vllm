/*
 * Modified by Neural Magic
 * Copyright (C) Marlin.2024 Elias Frantar
 *
 * Licensed under the Apache License, Version 2.0 (the "License");
 * you may not use this file except in compliance with the License.
 * You may obtain a copy of the License at
 *
 *         http://www.apache.org/licenses/LICENSE-2.0
 *
 * Unless required by applicable law or agreed to in writing, software
 * distributed under the License is distributed on an "AS IS" BASIS,
 * WITHOUT WARRANTIES OR CONDITIONS OF ANY KIND, either express or implied.
 * See the License for the specific language governing permissions and
 * limitations under the License.
 */

#include <torch/all.h>

#include <ATen/cuda/CUDAContext.h>
#include <c10/cuda/CUDAGuard.h>
#include <cuda.h>
#include <cuda_fp16.h>
#include <cuda_runtime.h>

#include <iostream>

#include "core/exception.hpp"
#include "core/scalar_type.hpp"
#include "marlin_kernels/marlin_moe_kernel_ku4b8.h"
#include "marlin_kernels/marlin_moe_kernel_ku8b128.h"
#include "marlin_kernels/marlin_moe_kernel_ku4.h"
#include "marlin_kernels/marlin_moe_kernel_ku8.h"

template <typename T>
inline std::string str(T x) {
  return std::to_string(x);
}

namespace marlin_moe {

#if defined(__CUDA_ARCH__) && __CUDA_ARCH__ >= 800

// For a given "a" of size [M,K] performs a permutation of the K columns based
// on the given "perm" indices.
__global__ void permute_cols_kernel(int4 const* __restrict__ a_int4_ptr,
                                    int const* __restrict__ perm_int_ptr,
                                    int4* __restrict__ out_int4_ptr, int size_m,
                                    int size_k, int block_rows) {
  int start_row = block_rows * blockIdx.x;
  int finish_row = start_row + block_rows;
  if (finish_row > size_m) {
    finish_row = size_m;
  }
  int cur_block_rows = finish_row - start_row;

  int row_stride = size_k * sizeof(half) / 16;

  auto permute_row = [&](int row) {
    int iters = size_k / blockDim.x;
    int rest = size_k % blockDim.x;

    int offset = row * row_stride;

    half const* a_row_half = reinterpret_cast<half const*>(a_int4_ptr + offset);
    half* out_half = reinterpret_cast<half*>(out_int4_ptr + offset);

    int base_k = 0;

    for (int i = 0; i < iters; i++) {
      int cur_k = base_k + threadIdx.x;
      int src_pos = perm_int_ptr[cur_k];

      out_half[cur_k] = a_row_half[src_pos];

      base_k += blockDim.x;
    }

    if (rest) {
      if (threadIdx.x < rest) {
        int cur_k = base_k + threadIdx.x;
        int src_pos = perm_int_ptr[cur_k];

        out_half[cur_k] = a_row_half[src_pos];
      }
    }
  };

  for (int i = 0; i < cur_block_rows; i++) {
    int cur_row = start_row + i;
    if (cur_row < size_m) {
      permute_row(cur_row);
    }
  }
}

__global__ void compute_expert_offsets(int const* __restrict__ topk_ids,
                                       int* __restrict__ expert_offsets,
                                       int topk_length, int block_size) {
  int expert_id = threadIdx.x;
  int num_experts = blockDim.x;

  int occurrences = 0;
  for (int i = 0; i < topk_length; ++i) {
    occurrences += (topk_ids[i] == expert_id);
  }
  expert_offsets[expert_id + 1] = occurrences;
  __syncthreads();

  if (threadIdx.x == 0) {
    int tot_offset = 0;
    expert_offsets[0] = 0;
    for (int i = 0; i < num_experts; ++i) {
      tot_offset += ceildiv(expert_offsets[i + 1], block_size) * block_size;
      expert_offsets[i + 1] = tot_offset;
    }
  }
  __syncthreads();
}

#else

__global__ void permute_cols_kernel(int4 const* __restrict__ a_int4_ptr,
                                    int const* __restrict__ perm_int_ptr,
                                    int4* __restrict__ out_int4_ptr, int size_m,
                                    int size_k, int block_rows) {
  // Marlin is not implemented yet for SM < 8.0
  assert(false);
  return;
}

__global__ void compute_expert_offsets(int const* __restrict__ topk_ids,
                                       int* __restrict__ expert_offsets,
                                       int topk_length, int block_size) {
  // Marlin is not implemented yet for SM < 8.0
  assert(false);
  return;
}

#endif

typedef struct {
  int thread_k;
  int thread_n;
  int num_threads;
} thread_config_t;

typedef struct {
  int max_m_blocks;
  thread_config_t tb_cfg;
} exec_config_t;

thread_config_t small_batch_thread_configs[] = {
    // Ordered by priority

    // thread_k, thread_n, num_threads
    {128, 128, 256},  // Default
    {128, 64, 128},   // Reduce N 2X, same K
    {64, 256, 256},   // Reduce K 2X, increase N 2X
    {64, 128, 128},   // Reduce K 2X, same N
};

thread_config_t large_batch_thread_configs[] = {
    // Ordered by priority

    // thread_k, thread_n, num_threads
    {64, 256, 256},   // Default
    {128, 128, 256},  // Reduce N 2X, increase K 2X
    {64, 128, 128},   // Reduce N 2X, same K
    {128, 64, 128},   // Reduce N 4X, increase K 2X
};

int get_scales_cache_size(thread_config_t const& th_config, int prob_m,
                          int prob_n, int prob_k, int num_bits, int group_size,
                          bool has_act_order, bool is_k_full) {
  bool cache_scales_chunk = has_act_order && !is_k_full;

  int tb_n = th_config.thread_n;
  int tb_k = th_config.thread_k;

  // Get max scale groups per thread-block
  int tb_groups;
  if (group_size == -1) {
    tb_groups = 1;
  } else if (group_size == 0) {
    tb_groups = ceildiv(tb_k, 32);  // Worst case is 32 group size
  } else {
    tb_groups = ceildiv(tb_k, group_size);
  }

  if (cache_scales_chunk) {
    int load_groups =
        tb_groups * STAGES * 2;          // Chunk size is 2x pipeline over dim K
    load_groups = max(load_groups, 32);  // We load at least 32 scale groups
    return load_groups * tb_n * 4;

  } else {
    int tb_scales = tb_groups * tb_n * 2;

    return tb_scales * STAGES;
  }
}

bool is_valid_cache_size(thread_config_t const& th_config, int max_m_blocks,
                         int prob_m, int prob_n, int prob_k, int num_bits,
                         int scales_cache_size, int max_shared_mem) {
  int pack_factor = 32 / num_bits;

  // Get B size
  int tb_k = th_config.thread_k;
  int tb_n = th_config.thread_n;

  int b_size = (tb_k * tb_n / pack_factor) * 4;

  // Get A size
  int m_blocks = ceildiv(prob_m, 16);
  int tb_max_m = 16;

  while (true) {
    if (m_blocks >= max_m_blocks) {
      tb_max_m *= max_m_blocks;
      break;
    }

    max_m_blocks--;
    if (max_m_blocks == 0) {
      TORCH_CHECK(false, "Unexpected m_blocks = ", m_blocks);
    }
  }

  int a_size = (tb_max_m * tb_k) * 2;

  float pipe_size = (a_size + b_size) * STAGES;

  TORCH_CHECK(max_shared_mem / 2 > scales_cache_size);  // Sanity

  return pipe_size < 0.95f * (max_shared_mem - scales_cache_size);
}

bool is_valid_config(thread_config_t const& th_config, int max_m_blocks,
                     int prob_m, int prob_n, int prob_k, int num_bits,
                     int group_size, bool has_act_order, bool is_k_full,
                     int max_shared_mem) {
  // Sanity
  if (th_config.thread_k == -1 || th_config.thread_n == -1 ||
      th_config.num_threads == -1) {
    return false;
  }

  // Verify K/N are divisible by thread K/N
  if (prob_k % th_config.thread_k != 0 || prob_n % th_config.thread_n != 0) {
    return false;
  }

  // thread_k can be only 128 or 64 (because it must be less than groupsize
  // which is 128)
  if (th_config.thread_k != 128 && th_config.thread_k != 64) {
    return false;
  }

  // Verify min for thread K/N
  if (th_config.thread_n < min_thread_n || th_config.thread_k < min_thread_k) {
    return false;
  }

  // num_threads must be at least 128 (= 4 warps)
  if (th_config.num_threads < 128) {
    return false;
  }

  //  Determine cache for scales
  int scales_cache_size =
      get_scales_cache_size(th_config, prob_m, prob_n, prob_k, num_bits,
                            group_size, has_act_order, is_k_full);

  // Check that pipeline fits into cache
  if (!is_valid_cache_size(th_config, max_m_blocks, prob_m, prob_n, prob_k,
                           num_bits, scales_cache_size, max_shared_mem)) {
    return false;
  }

  return true;
}

exec_config_t determine_thread_config(int prob_m, int prob_n, int prob_k,
                                      int num_bits, int group_size,
                                      bool has_act_order, bool is_k_full,
                                      int max_shared_mem) {
  int max_m_blocks = 4;
  while (max_m_blocks > 0) {
    if (prob_m <= 16) {
      for (auto th_config : small_batch_thread_configs) {
        if (is_valid_config(th_config, max_m_blocks, prob_m, prob_n, prob_k,
                            num_bits, group_size, has_act_order, is_k_full,
                            max_shared_mem)) {
          return exec_config_t{max_m_blocks, th_config};
        }
      }
    } else {
      for (auto th_config : large_batch_thread_configs) {
        if (is_valid_config(th_config, max_m_blocks, prob_m, prob_n, prob_k,
                            num_bits, group_size, has_act_order, is_k_full,
                            max_shared_mem)) {
          return exec_config_t{max_m_blocks, th_config};
        }
      }
    }

    max_m_blocks--;  // Process less M blocks per invocation to reduce cache
                     // usage
  }

  return exec_config_t{0, {-1, -1, -1}};
}

#define CALL_MOE_KERNEL_FUNCTION(KERNEL_FUNCTION)                             \
  else if (KERNEL_FUNCTION(                                                   \
               q_type, thread_n_blocks, thread_k_blocks, has_act_order,       \
               group_blocks, num_threads, blocks, max_shared_mem, stream,     \
               A_ptr, B_ptr, C_ptr, sorted_ids_ptr, topk_weights_ptr, s_ptr,  \
               zp_ptr, g_idx_ptr, expert_offsets_ptr, num_groups, expert_idx, \
               num_experts, topk, prob_m, prob_n, prob_k, tot_m, locks,       \
               replicate_input, apply_weights, m_block, max_par,              \
               exec_cfg.max_m_blocks)) {                                      \
  }

void marlin_mm_moe(const void* A, const void* B, void* C,
                   const void* sorted_ids, const void* topk_weights,
                   const void* topk_ids, const void* s, void* zp,
                   const void* g_idx, const void* perm, void* a_tmp,
                   void* expert_offsets, int prob_m, int prob_n, int prob_k,
                   void* workspace, vllm::ScalarType const& q_type,
                   bool has_act_order, bool is_k_full, bool has_zp,
                   int num_groups, int group_size, int num_experts, int topk,
                   int moe_block_size, int dev, cudaStream_t stream,
                   int thread_k, int thread_n, int sms, int max_par,
                   bool replicate_input, bool apply_weights) {
  TORCH_CHECK(prob_m > 0 && prob_n > 0 && prob_k > 0, "Invalid MNK = [", prob_m,
              ", ", prob_n, ", ", prob_k, "]");

  if (sms == -1) {
    cudaDeviceGetAttribute(&sms, cudaDevAttrMultiProcessorCount, dev);
  }

  int max_shared_mem = 0;
  cudaDeviceGetAttribute(&max_shared_mem,
                         cudaDevAttrMaxSharedMemoryPerBlockOptin, dev);
  TORCH_CHECK(max_shared_mem > 0);

  int num_bits = q_type.size_bits();

  // Set thread config
  exec_config_t exec_cfg;
  if (thread_k != -1 && thread_n != -1) {
    // User-defined config
    exec_cfg =
        exec_config_t{4, thread_config_t{thread_k, thread_n, USER_THREADS}};
  } else {
    // Auto config
    exec_cfg =
        determine_thread_config(prob_m, prob_n, prob_k, num_bits, group_size,
                                has_act_order, is_k_full, max_shared_mem);
  }

  TORCH_CHECK(exec_cfg.max_m_blocks > 0 &&
                  is_valid_config(exec_cfg.tb_cfg, exec_cfg.max_m_blocks,
                                  prob_m, prob_n, prob_k, num_bits, group_size,
                                  has_act_order, is_k_full, max_shared_mem),
              "Invalid thread config: max_m_blocks = ", exec_cfg.max_m_blocks,
              ", thread_k = ", exec_cfg.tb_cfg.thread_k,
              ", thread_n = ", exec_cfg.tb_cfg.thread_n,
              ", num_threads = ", exec_cfg.tb_cfg.num_threads, " for MKN = [",
              prob_m, ", ", prob_k, ", ", prob_n, "] and num_bits = ", num_bits,
              ", group_size = ", group_size,
              ", has_act_order = ", has_act_order, ", is_k_full = ", is_k_full,
              ", max_shared_mem = ", max_shared_mem);

  int num_threads = exec_cfg.tb_cfg.num_threads;
  thread_k = exec_cfg.tb_cfg.thread_k;
  thread_n = exec_cfg.tb_cfg.thread_n;

  int thread_k_blocks = thread_k / 16;
  int thread_n_blocks = thread_n / 16;

  int blocks = sms;

  TORCH_CHECK(prob_n % thread_n == 0, "prob_n = ", prob_n,
              " is not divisible by thread_n = ", thread_n);
  TORCH_CHECK(prob_k % thread_k == 0, "prob_k = ", prob_k,
              " is not divisible by thread_k = ", thread_k);

  int group_blocks = 0;
  if (has_act_order) {
    if (is_k_full) {
      TORCH_CHECK(group_size != -1);
      group_blocks = group_size / 16;
      TORCH_CHECK(prob_k % group_blocks == 0, "prob_k = ", prob_k,
                  " is not divisible by group_blocks = ", group_blocks);
    } else {
      TORCH_CHECK(group_size == 0);
      group_blocks = 0;
    }

  } else {
    if (group_size == -1) {
      group_blocks = -1;
    } else {
      group_blocks = group_size / 16;
      TORCH_CHECK(prob_k % group_blocks == 0, "prob_k = ", prob_k,
                  " is not divisible by group_blocks = ", group_blocks);
    }
  }

  int tot_m = prob_m;

  const int* topk_ids_ptr = (const int*)topk_ids;
  int* expert_offsets_ptr = (int*)expert_offsets;
  compute_expert_offsets<<<1, num_experts, 0, stream>>>(
      topk_ids_ptr, expert_offsets_ptr, tot_m * topk, moe_block_size);

  bool do_permute_a = has_act_order;

  // If we have a full K, then we can run the non-act-order version of Marlin
  // (since the weight rows are reordered by increasing group ids, and by
  // having a full K, we have full original groups)
  if (is_k_full) {
    has_act_order = false;
  }

  int pack_factor = 32 / q_type.size_bits();

  for (int expert_idx = 0; expert_idx < num_experts; ++expert_idx) {
    const int4* A_ptr = (const int4*)A;
    int4* a_tmp_ptr = (int4*)a_tmp;
    const int4* B_ptr =
        (const int4*)B + (prob_n * prob_k / (pack_factor * 4)) * expert_idx;
    int4* C_ptr = (int4*)C;
    const float* topk_weights_ptr = (const float*)topk_weights;
    const int* sorted_ids_ptr = (const int*)sorted_ids;
    const int4* s_ptr = (const int4*)s + num_groups * prob_n / 8 * expert_idx;
<<<<<<< HEAD
    const int4* zp_ptr =
        (const int4*)zp + num_groups * prob_n / (pack_factor * 4) * expert_idx;
=======
>>>>>>> f13a07b1
    const int* g_idx_ptr = (const int*)g_idx + prob_k * expert_idx;
    const int* perm_ptr = (const int*)perm + prob_k * expert_idx;
    int* locks = (int*)workspace;

    if (do_permute_a) {
      // Permute A columns
      int topk_rows = replicate_input ? tot_m : tot_m * topk;
      int block_rows = ceildiv(topk_rows, blocks);
      permute_cols_kernel<<<blocks, num_threads, 0, stream>>>(
          A_ptr, perm_ptr, a_tmp_ptr, topk_rows, prob_k, block_rows);
      A_ptr = a_tmp_ptr;
    }

    int tot_m_blocks = ceildiv(tot_m, 16);
    for (int m_block = 0; m_block < tot_m_blocks;
         m_block += 4 * exec_cfg.max_m_blocks) {
      if (false) {
      }
      CALL_MOE_KERNEL_FUNCTION(call_marlin_moe_kernel_ku4b8)
      CALL_MOE_KERNEL_FUNCTION(call_marlin_moe_kernel_ku8b128)
      CALL_MOE_KERNEL_FUNCTION(call_marlin_moe_kernel_ku4)
      CALL_MOE_KERNEL_FUNCTION(call_marlin_moe_kernel_ku8)
      else {
        TORCH_CHECK(false, "Unsupported shapes: MNK = [" + str(prob_m) + ", " +
                               str(prob_n) + ", " + str(prob_k) + "]" +
                               ", has_act_order = " + str(has_act_order) +
                               ", num_groups = " + str(num_groups) +
                               ", group_size = " + str(group_size) +
                               ", thread_n_blocks = " + str(thread_n_blocks) +
                               ", thread_k_blocks = " + str(thread_k_blocks));
      }
    }
  }
}

}  // namespace marlin_moe

torch::Tensor marlin_gemm_moe(
    const torch::Tensor& a, const torch::Tensor& b_q_weights,
    const torch::Tensor& sorted_ids, const torch::Tensor& topk_weights,
    const torch::Tensor& topk_ids, const torch::Tensor& b_scales,
    torch::Tensor& b_zeros, const torch::Tensor& g_idx,
    const torch::Tensor& perm, torch::Tensor& workspace,
    vllm::ScalarTypeTorchPtr const& b_q_type, int64_t size_m, int64_t size_n,
    int64_t size_k, bool is_k_full, bool has_zp, int64_t num_experts,
    int64_t topk, int64_t moe_block_size, bool replicate_input,
    bool apply_weights) {
  if (has_zp) {
    TORCH_CHECK(*b_q_type == vllm::kU4 || *b_q_type == vllm::kU8,
                "b_q_type must be u4 or u8 when has_zp = True. Got = ",
                b_q_type->str());
  } else {
    TORCH_CHECK(
        *b_q_type == vllm::kU4B8 || *b_q_type == vllm::kU8B128,
        "b_q_type must be uint4b8 or uint8b128. Got = ", b_q_type->str());
  }

  int pack_factor = 32 / b_q_type->size_bits();

  int max_par = 4;

  int dev = a.get_device();

  auto options_dtype =
      torch::TensorOptions().dtype(a.dtype()).device(a.device());
  auto options_int =
      torch::TensorOptions().dtype(torch::kInt).device(a.device());
  torch::Tensor c = torch::zeros({size_m, topk, size_n}, options_dtype);
  torch::Tensor a_tmp =
      replicate_input ? torch::zeros({size_m, size_k}, options_dtype)
                      : torch::zeros({size_m, topk, size_k}, options_dtype);
  torch::Tensor expert_offsets = torch::empty({num_experts + 1}, options_int);

  // thread_k: `k` size of a thread_tile in `weights` (can usually be left as
  // auto -1)
  int thread_k = -1;
  // thread_n: `n` size of a thread_tile in `weights` (can usually be left as
  // auto -1)
  int thread_n = -1;
  // sms: number of SMs to use for the kernel (can usually be left as auto -1)
  int sms = -1;

  // Detect groupsize and act_order
  int num_groups = -1;
  int group_size = -1;
  bool has_act_order = g_idx.size(1) != 0;

  int b_rank = b_scales.sizes().size();
  TORCH_CHECK(b_rank == 3, "b_scales rank = ", b_rank, " is not 3");
  TORCH_CHECK(b_scales.size(2) == size_n, "b_scales dim 2 = ", b_scales.size(2),
              " is not size_n = ", size_n);
  num_groups = b_scales.size(1);

  TORCH_CHECK(VLLM_IMPLIES(!is_k_full, has_act_order),
              "if is_k_full is false, has_act_order must be true");

  if (has_act_order) {
    if (is_k_full) {
      TORCH_CHECK(num_groups > 1, "For act_order, num_groups must be > 1");
      TORCH_CHECK(size_k % num_groups == 0, "size_k = ", size_k,
                  ", is not divisible by num_groups = ", num_groups);
      group_size = size_k / num_groups;
    } else {
      group_size = 0;
    }

  } else {
    if (num_groups > 1) {
      TORCH_CHECK(
          size_k % num_groups == 0, "size_k = ", size_k,
          ", is not divisible by b_scales.size(0) = ", b_scales.size(0));
      group_size = size_k / num_groups;
    } else {
      group_size = -1;
    }
  }

  // Verify b_zeros
  if (has_zp) {
    int rank = b_zeros.sizes().size();
    TORCH_CHECK(rank == 3, "b_zeros rank = ", rank, " is not 3");
    TORCH_CHECK(b_zeros.size(1) == num_groups,
                "b_zeros dim 1 = ", b_zeros.size(1),
                " is not num_groups = ", num_groups);
    TORCH_CHECK(b_zeros.size(2) == size_n / pack_factor,
                "b_zeros dim 2 = ", b_zeros.size(2),
                " is not size_n / pack_factor = ", size_n / pack_factor);
  }

  marlin_moe::marlin_mm_moe(
      a.data_ptr(), b_q_weights.data_ptr(), c.data_ptr(), sorted_ids.data_ptr(),
      topk_weights.data_ptr(), topk_ids.data_ptr(), b_scales.data_ptr(),
      b_zeros.data_ptr(), g_idx.data_ptr(), perm.data_ptr(), a_tmp.data_ptr(),
      expert_offsets.data_ptr(), size_m, size_n, size_k, workspace.data_ptr(),
      *b_q_type, has_act_order, is_k_full, has_zp, num_groups, group_size,
      num_experts, topk, moe_block_size, dev,
      at::cuda::getCurrentCUDAStream(dev), thread_k, thread_n, sms, max_par,
      replicate_input, apply_weights);
  return c;
}<|MERGE_RESOLUTION|>--- conflicted
+++ resolved
@@ -438,11 +438,8 @@
     const float* topk_weights_ptr = (const float*)topk_weights;
     const int* sorted_ids_ptr = (const int*)sorted_ids;
     const int4* s_ptr = (const int4*)s + num_groups * prob_n / 8 * expert_idx;
-<<<<<<< HEAD
     const int4* zp_ptr =
         (const int4*)zp + num_groups * prob_n / (pack_factor * 4) * expert_idx;
-=======
->>>>>>> f13a07b1
     const int* g_idx_ptr = (const int*)g_idx + prob_k * expert_idx;
     const int* perm_ptr = (const int*)perm + prob_k * expert_idx;
     int* locks = (int*)workspace;

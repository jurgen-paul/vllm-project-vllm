#include <torch/all.h>
#include <ATen/cuda/CUDAContext.h>
#include <c10/cuda/CUDAGuard.h>

#include <ATen/ATen.h>
#include <THC/THCAtomics.cuh>

#include "../cuda_compat.h"
#include "../dispatch_utils.h"

#define CEILDIV(x, y) (((x) + (y) - 1) / (y))

namespace vllm {
namespace moe {

namespace {
__device__ __forceinline__ int32_t index(int32_t total_col, int32_t row,
                                         int32_t col) {
  // don't worry about overflow because num_experts is relatively small
  return row * total_col + col;
}
}  // namespace

template <typename scalar_t, typename token_cnts_t>
__global__ void moe_align_block_size_kernel(scalar_t* __restrict__ topk_ids,
                                            int32_t* sorted_token_ids,
                                            int32_t* expert_ids,
                                            int32_t* total_tokens_post_pad,
                                            int32_t num_experts,
                                            int32_t block_size, size_t numel) {
  const size_t tokens_per_thread = CEILDIV(numel, blockDim.x);
  const size_t start_idx = threadIdx.x * tokens_per_thread;

  extern __shared__ int32_t shared_mem[];
  int32_t* cumsum = shared_mem;  // 1d tensor with shape (num_experts + 1)
  token_cnts_t* tokens_cnts =
      (token_cnts_t*)(shared_mem + num_experts +
                      1);  // 2d tensor with shape (blockDim.x + 1, num_experts)

  for (int i = 0; i < num_experts; ++i) {
    tokens_cnts[index(num_experts, threadIdx.x + 1, i)] = 0;
  }

  /**
   * In the first step we compute token_cnts[thread_index + 1][expert_index],
   * which counts how many tokens in the token shard of thread_index are
   * assigned to expert expert_index.
   */
  for (int i = start_idx; i < numel && i < start_idx + tokens_per_thread; ++i) {
    ++tokens_cnts[index(num_experts, threadIdx.x + 1, topk_ids[i])];
  }

  __syncthreads();

  // For each expert we accumulate the token counts from the different threads.
  if (threadIdx.x < num_experts) {
    tokens_cnts[index(num_experts, 0, threadIdx.x)] = 0;
    for (int i = 1; i <= blockDim.x; ++i) {
      tokens_cnts[index(num_experts, i, threadIdx.x)] +=
          tokens_cnts[index(num_experts, i - 1, threadIdx.x)];
    }
  }

  __syncthreads();

  // We accumulate the token counts of all experts in thread 0.
  if (threadIdx.x == 0) {
    cumsum[0] = 0;
    for (int i = 1; i <= num_experts; ++i) {
      cumsum[i] = cumsum[i - 1] +
                  CEILDIV(tokens_cnts[index(num_experts, blockDim.x, i - 1)],
                          block_size) *
                      block_size;
    }
    *total_tokens_post_pad = static_cast<int32_t>(cumsum[num_experts]);
  }

  __syncthreads();

  /**
   * For each expert, each thread processes the tokens of the corresponding
   * blocks and stores the corresponding expert_id for each block.
   */
  if (threadIdx.x < num_experts) {
    for (int i = cumsum[threadIdx.x]; i < cumsum[threadIdx.x + 1];
         i += block_size) {
      expert_ids[i / block_size] = threadIdx.x;
    }
  }

  /**
   * Each thread processes a token shard, calculating the index of each token
   * after sorting by expert number. Given the example topk_ids =
   * [0,1,2,1,2,3,0,3,4] and block_size = 4, then the output would be [0, 6, *,
   * *, 1, 3, *, *, 2, 4, *, *, 5, 7, *, *, 8, *, *, *], where * represents a
   * padding value(preset in python).
   */
  for (int i = start_idx; i < numel && i < start_idx + tokens_per_thread; ++i) {
    int32_t expert_id = topk_ids[i];
    /** The cumsum[expert_id] stores the starting index of the tokens that the
     * expert with expert_id needs to process, and
     * tokens_cnts[threadIdx.x][expert_id] stores the indices of the tokens
     * processed by the expert with expert_id within the current thread's token
     * shard.
     */
    int32_t rank_post_pad =
        tokens_cnts[index(num_experts, threadIdx.x, expert_id)] +
        cumsum[expert_id];
    sorted_token_ids[rank_post_pad] = i;
    ++tokens_cnts[index(num_experts, threadIdx.x, expert_id)];
  }
}

// TODO(simon): this is temporarily adapted from
// https://github.com/sgl-project/sglang/commit/31548116a8dc8c6df7e146e0587335a59fc5b9d7
// we did this to unblock Deepseek V3 but there should be a better
// implementation to manage shared memory.
template <typename scalar_t>
__global__ void moe_align_block_size_global_mem_kernel(
    scalar_t* __restrict__ topk_ids, int32_t* sorted_token_ids,
    int32_t* expert_ids, int32_t* total_tokens_post_pad, int32_t num_experts,
    int32_t block_size, size_t numel, int32_t* tokens_cnts, int32_t* cumsum) {
  const size_t tokens_per_thread = CEILDIV(numel, blockDim.x);
  const size_t start_idx = threadIdx.x * tokens_per_thread;

  for (int i = 0; i < num_experts; ++i) {
    tokens_cnts[index(num_experts, threadIdx.x + 1, i)] = 0;
  }

  /**
   * In the first step we compute token_cnts[thread_index + 1][expert_index],
   * which counts how many tokens in the token shard of thread_index are
   * assigned to expert expert_index.
   */
  for (int i = start_idx; i < numel && i < start_idx + tokens_per_thread; ++i) {
    ++tokens_cnts[index(num_experts, threadIdx.x + 1, topk_ids[i])];
  }

  __syncthreads();

  // For each expert we accumulate the token counts from the different threads.
  if (threadIdx.x < num_experts) {
    tokens_cnts[index(num_experts, 0, threadIdx.x)] = 0;
    for (int i = 1; i <= blockDim.x; ++i) {
      tokens_cnts[index(num_experts, i, threadIdx.x)] +=
          tokens_cnts[index(num_experts, i - 1, threadIdx.x)];
    }
  }

  __syncthreads();

  // We accumulate the token counts of all experts in thread 0.
  if (threadIdx.x == 0) {
    cumsum[0] = 0;
    for (int i = 1; i <= num_experts; ++i) {
      cumsum[i] = cumsum[i - 1] +
                  CEILDIV(tokens_cnts[index(num_experts, blockDim.x, i - 1)],
                          block_size) *
                      block_size;
    }
    *total_tokens_post_pad = cumsum[num_experts];
  }

  __syncthreads();

  /**
   * For each expert, each thread processes the tokens of the corresponding
   * blocks and stores the corresponding expert_id for each block.
   */
  if (threadIdx.x < num_experts) {
    for (int i = cumsum[threadIdx.x]; i < cumsum[threadIdx.x + 1];
         i += block_size) {
      expert_ids[i / block_size] = threadIdx.x;
    }
  }

  /**
   * Each thread processes a token shard, calculating the index of each token
   * after sorting by expert number. Given the example topk_ids =
   * [0,1,2,1,2,3,0,3,4] and block_size = 4, then the output would be [0, 6, *,
   * *, 1, 3, *, *, 2, 4, *, *, 5, 7, *, *, 8, *, *, *], where * represents a
   * padding value(preset in python).
   */
  for (int i = start_idx; i < numel && i < start_idx + tokens_per_thread; ++i) {
    int32_t expert_id = topk_ids[i];
    /** The cumsum[expert_id] stores the starting index of the tokens that the
     * expert with expert_id needs to process, and
     * tokens_cnts[threadIdx.x][expert_id] stores the indices of the tokens
     * processed by the expert with expert_id within the current thread's token
     * shard.
     */
    int32_t rank_post_pad =
        tokens_cnts[index(num_experts, threadIdx.x, expert_id)] +
        cumsum[expert_id];
    sorted_token_ids[rank_post_pad] = i;
    ++tokens_cnts[index(num_experts, threadIdx.x, expert_id)];
  }
}

template <typename scalar_t, int TOPK>
__global__ void moe_sum_kernel(
    scalar_t* __restrict__ out,          // [..., d]
    const scalar_t* __restrict__ input,  // [..., topk, d]
    const int d) {
  const int64_t token_idx = blockIdx.x;
  for (int64_t idx = threadIdx.x; idx < d; idx += blockDim.x) {
    scalar_t x = 0.0;
#pragma unroll
    for (int k = 0; k < TOPK; ++k) {
      x += VLLM_LDG(&input[token_idx * TOPK * d + k * d + idx]);
    }
    out[token_idx * d + idx] = x;
  }
}

}  // namespace moe
}  // namespace vllm

void moe_align_block_size(torch::Tensor topk_ids, int64_t num_experts,
                          int64_t block_size, torch::Tensor sorted_token_ids,
                          torch::Tensor experts_ids,
                          torch::Tensor num_tokens_post_pad) {
  const cudaStream_t stream = at::cuda::getCurrentCUDAStream();

<<<<<<< HEAD
  // If we have very large number of experts, we can no longer use shared
  // memory.
  // TODO(simon): the right solution should be calculating the exact right
  // amount of shared memory and use that. The num_experts >= 256 is just a
  // temporary solution to unblock Deepseek V3.
  if (num_experts >= 96) {
=======
  int device_max_shared_mem;
  auto dev = topk_ids.get_device();
  cudaDeviceGetAttribute(&device_max_shared_mem,
                         cudaDevAttrMaxSharedMemoryPerBlockOptin, dev);

  const int32_t num_thread = max((int32_t)num_experts, WARP_SIZE);
  const int32_t shared_mem_i32 =
      ((num_thread + 1) * num_experts + (num_experts + 1)) * sizeof(int32_t);
  const int32_t shared_mem_i16 =
      ((num_thread + 1) * num_experts) * sizeof(uint16_t) +
      (num_experts + 1) * sizeof(int32_t);

  bool use_global_memory = false;
  bool use_i16 = false;  // Use uint16_t for shared memory token counts
  if (shared_mem_i32 < device_max_shared_mem) {
    // Do nothing in this case. We're all set to use int32_t token counts
  } else if (shared_mem_i16 < device_max_shared_mem &&
             topk_ids.numel() <= 65535) {
    // when nelements of topk_ids is smaller than 65535 (max value of uint16),
    // element value of token_cnts would also smaller than 65535,
    // so we can use uint16 as dtype of token_cnts
    use_i16 = true;
  } else {
    use_global_memory = true;
  }

  if (use_global_memory) {
>>>>>>> 2bc3fbba
    VLLM_DISPATCH_INTEGRAL_TYPES(
        topk_ids.scalar_type(), "moe_align_block_size_global_mem_kernel", [&] {
          // calc needed amount of shared mem for `tokens_cnts` and `cumsum`
          // tensors
          const int32_t num_thread = max((int32_t)num_experts, WARP_SIZE);

          auto options_int = torch::TensorOptions()
                                 .dtype(torch::kInt)
                                 .device(topk_ids.device());
          torch::Tensor token_cnts_buffer =
              torch::empty({(num_experts + 1) * num_experts}, options_int);
          torch::Tensor cumsum_buffer =
              torch::empty({num_experts + 1}, options_int);

          auto kernel =
              vllm::moe::moe_align_block_size_global_mem_kernel<scalar_t>;
          kernel<<<1, num_thread, 0, stream>>>(
              topk_ids.data_ptr<scalar_t>(),
              sorted_token_ids.data_ptr<int32_t>(),
              experts_ids.data_ptr<int32_t>(),
              num_tokens_post_pad.data_ptr<int32_t>(), num_experts, block_size,
              topk_ids.numel(), token_cnts_buffer.data_ptr<int32_t>(),
              cumsum_buffer.data_ptr<int32_t>());
        });
  } else if (use_i16) {
    VLLM_DISPATCH_INTEGRAL_TYPES(
        topk_ids.scalar_type(), "moe_align_block_size_kernel", [&] {
          // set dynamic shared mem
          auto kernel =
              vllm::moe::moe_align_block_size_kernel<scalar_t, uint16_t>;
          AT_CUDA_CHECK(VLLM_DevFuncAttribute_SET_MaxDynamicSharedMemorySize(
              (void*)kernel, shared_mem_i16));
          kernel<<<1, num_thread, shared_mem_i16, stream>>>(
              topk_ids.data_ptr<scalar_t>(),
              sorted_token_ids.data_ptr<int32_t>(),
              experts_ids.data_ptr<int32_t>(),
              num_tokens_post_pad.data_ptr<int32_t>(), num_experts, block_size,
              topk_ids.numel());
        });
  } else {
    VLLM_DISPATCH_INTEGRAL_TYPES(
        topk_ids.scalar_type(), "moe_align_block_size_kernel", [&] {
          auto kernel =
              vllm::moe::moe_align_block_size_kernel<scalar_t, int32_t>;
          AT_CUDA_CHECK(VLLM_DevFuncAttribute_SET_MaxDynamicSharedMemorySize(
              (void*)kernel, shared_mem_i32));
          kernel<<<1, num_thread, shared_mem_i32, stream>>>(
              topk_ids.data_ptr<scalar_t>(),
              sorted_token_ids.data_ptr<int32_t>(),
              experts_ids.data_ptr<int32_t>(),
              num_tokens_post_pad.data_ptr<int32_t>(), num_experts, block_size,
              topk_ids.numel());
        });
  }
}

void moe_sum(torch::Tensor& input,   // [num_tokens, topk, hidden_size]
             torch::Tensor& output)  // [num_tokens, hidden_size]
{
  const int hidden_size = input.size(-1);
  const int num_tokens = output.numel() / hidden_size;
  const int topk = input.size(1);

  dim3 grid(num_tokens);
  dim3 block(std::min(hidden_size, 1024));
  const at::cuda::OptionalCUDAGuard device_guard(device_of(output));
  const cudaStream_t stream = at::cuda::getCurrentCUDAStream();

  switch (topk) {
    case 2:
      VLLM_DISPATCH_FLOATING_TYPES(input.scalar_type(), "moe_sum_kernel", [&] {
        vllm::moe::moe_sum_kernel<scalar_t, 2><<<grid, block, 0, stream>>>(
            output.data_ptr<scalar_t>(), input.data_ptr<scalar_t>(),
            hidden_size);
      });
      break;

    case 3:
      VLLM_DISPATCH_FLOATING_TYPES(input.scalar_type(), "moe_sum_kernel", [&] {
        vllm::moe::moe_sum_kernel<scalar_t, 3><<<grid, block, 0, stream>>>(
            output.data_ptr<scalar_t>(), input.data_ptr<scalar_t>(),
            hidden_size);
      });
      break;

    case 4:
      VLLM_DISPATCH_FLOATING_TYPES(input.scalar_type(), "moe_sum_kernel", [&] {
        vllm::moe::moe_sum_kernel<scalar_t, 4><<<grid, block, 0, stream>>>(
            output.data_ptr<scalar_t>(), input.data_ptr<scalar_t>(),
            hidden_size);
      });
      break;

    default:
      at::sum_out(output, input, 1);
      break;
  }
}<|MERGE_RESOLUTION|>--- conflicted
+++ resolved
@@ -222,14 +222,6 @@
                           torch::Tensor num_tokens_post_pad) {
   const cudaStream_t stream = at::cuda::getCurrentCUDAStream();
 
-<<<<<<< HEAD
-  // If we have very large number of experts, we can no longer use shared
-  // memory.
-  // TODO(simon): the right solution should be calculating the exact right
-  // amount of shared memory and use that. The num_experts >= 256 is just a
-  // temporary solution to unblock Deepseek V3.
-  if (num_experts >= 96) {
-=======
   int device_max_shared_mem;
   auto dev = topk_ids.get_device();
   cudaDeviceGetAttribute(&device_max_shared_mem,
@@ -257,7 +249,6 @@
   }
 
   if (use_global_memory) {
->>>>>>> 2bc3fbba
     VLLM_DISPATCH_INTEGRAL_TYPES(
         topk_ids.scalar_type(), "moe_align_block_size_global_mem_kernel", [&] {
           // calc needed amount of shared mem for `tokens_cnts` and `cumsum`

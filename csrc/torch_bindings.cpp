#include "cache.h"
#include "cuda_utils.h"
#include "ops.h"
#include "core/registration.h"

#include <torch/library.h>
#include <torch/version.h>

// Note on op signatures:
// The X_meta signatures are for the meta functions corresponding to op X.
// They must be kept in sync with the signature for X. Generally, only
// functions that return Tensors require a meta function.
//
// See the following links for detailed docs on op registration and function
// schemas.
// https://docs.google.com/document/d/1_W62p8WJOQQUzPsJYa7s701JXt0qf2OfLub2sbkHOaU/edit#heading=h.ptttacy8y1u9
// https://github.com/pytorch/pytorch/blob/main/aten/src/ATen/native/README.md#annotations

TORCH_LIBRARY_EXPAND(TORCH_EXTENSION_NAME, ops) {
  // vLLM custom ops
  //

  // The default behavior in PyTorch 2.6 is "requires_contiguous", so we need
  // to override this for many GEMMs with the following tag. Otherwise,
  // torch.compile will force all input tensors to be contiguous(), which
  // will break many custom ops that require column-major weight matrices.
  // TODO: remove this for PyTorch 2.8, when the default is planned to switch
  // to match exact eager-mode strides.
  at::Tag stride_tag = at::Tag::needs_fixed_stride_order;

  ops.def("weak_ref_tensor(Tensor input) -> Tensor");
  ops.impl("weak_ref_tensor", torch::kCUDA, &weak_ref_tensor);

  // Attention ops
  // Compute the attention between an input query and the cached
  // keys/values using PagedAttention.
  ops.def(
      "paged_attention_v1("
      "    Tensor! out, Tensor query, Tensor key_cache,"
      "    Tensor value_cache, int num_kv_heads, float scale,"
      "    Tensor block_tables, Tensor seq_lens, int block_size,"
      "    int max_seq_len, Tensor? alibi_slopes,"
      "    str kv_cache_dtype, Tensor k_scale, Tensor v_scale,"
      "    int tp_rank, int blocksparse_local_blocks,"
      "    int blocksparse_vert_stride, int blocksparse_block_size,"
      "    int blocksparse_head_sliding_step) -> ()");
  ops.impl("paged_attention_v1", torch::kCUDA, &paged_attention_v1);

  // PagedAttention V2.
  ops.def(
      "paged_attention_v2("
      "    Tensor! out, Tensor! exp_sums, Tensor! max_logits,"
      "    Tensor! tmp_out, Tensor query, Tensor key_cache,"
      "    Tensor value_cache, int num_kv_heads, float scale,"
      "    Tensor block_tables, Tensor seq_lens, int block_size,"
      "    int max_seq_len, Tensor? alibi_slopes,"
      "    str kv_cache_dtype, Tensor k_scale, Tensor v_scale,"
      "    int tp_rank, int blocksparse_local_blocks,"
      "    int blocksparse_vert_stride, int blocksparse_block_size,"
      "    int blocksparse_head_sliding_step) -> ()");
  ops.impl("paged_attention_v2", torch::kCUDA, &paged_attention_v2);

  // Activation ops
  // Activation function used in SwiGLU.
  ops.def("silu_and_mul(Tensor! out, Tensor input) -> ()");
  ops.impl("silu_and_mul", torch::kCUDA, &silu_and_mul);

  ops.def("mul_and_silu(Tensor! out, Tensor input) -> ()");
  ops.impl("mul_and_silu", torch::kCUDA, &mul_and_silu);

  // Activation function used in GeGLU with `none` approximation.
  ops.def("gelu_and_mul(Tensor! out, Tensor input) -> ()");
  ops.impl("gelu_and_mul", torch::kCUDA, &gelu_and_mul);

  // Activation function used in GeGLU with `tanh` approximation.
  ops.def("gelu_tanh_and_mul(Tensor! out, Tensor input) -> ()");
  ops.impl("gelu_tanh_and_mul", torch::kCUDA, &gelu_tanh_and_mul);

  // FATReLU implementation.
  ops.def("fatrelu_and_mul(Tensor! out, Tensor input, float threshold) -> ()");
  ops.impl("fatrelu_and_mul", torch::kCUDA, &fatrelu_and_mul);

  // GELU implementation used in GPT-2.
  ops.def("gelu_new(Tensor! out, Tensor input) -> ()");
  ops.impl("gelu_new", torch::kCUDA, &gelu_new);

  // Approximate GELU implementation.
  ops.def("gelu_fast(Tensor! out, Tensor input) -> ()");
  ops.impl("gelu_fast", torch::kCUDA, &gelu_fast);

  // Quick GELU implementation.
  ops.def("gelu_quick(Tensor! out, Tensor input) -> ()");
  ops.impl("gelu_quick", torch::kCUDA, &gelu_quick);

  // prepare_inputs advance_step
  ops.def(
      "advance_step_flashattn(int num_seqs, int num_queries, int block_size, "
      "Tensor! input_tokens, Tensor sampled_token_ids, "
      "Tensor! input_positions, Tensor! seq_lens, Tensor! slot_mapping, "
      "Tensor block_tables) -> ()");
  ops.impl("advance_step_flashattn", torch::kCUDA, &advance_step_flashattn);

  ops.def(
      "advance_step_flashinfer("
      "    int num_seqs, int num_queries, int block_size,"
      "    Tensor! input_tokens, Tensor sampled_token_ids,"
      "    Tensor! input_positions, Tensor! seq_lens, Tensor! slot_mapping,"
      "    Tensor block_tables, Tensor! paged_kv_indices,"
      "    Tensor! paged_kv_indptr, Tensor! paged_kv_last_page_len,"
      "    Tensor! block_table_bounds"
      ") -> ()");
  ops.impl("advance_step_flashinfer", torch::kCUDA, &advance_step_flashinfer);

  // Layernorm
  // Apply Root Mean Square (RMS) Normalization to the input tensor.
  ops.def(
      "rms_norm(Tensor! result, Tensor input, Tensor weight, float epsilon) -> "
      "()");
  ops.impl("rms_norm", torch::kCUDA, &rms_norm);

  // In-place fused Add and RMS Normalization.
  ops.def(
      "fused_add_rms_norm(Tensor! input, Tensor! residual, Tensor weight, "
      "float epsilon) -> ()");
  ops.impl("fused_add_rms_norm", torch::kCUDA, &fused_add_rms_norm);

  // Layernorm-quant
  // Apply Root Mean Square (RMS) Normalization to the input tensor.
  ops.def(
      "rms_norm_static_fp8_quant(Tensor! result, Tensor input, Tensor weight, "
      "Tensor scale, float epsilon) -> "
      "()");
  ops.impl("rms_norm_static_fp8_quant", torch::kCUDA,
           &rms_norm_static_fp8_quant);

  // In-place fused Add and RMS Normalization.
  ops.def(
      "fused_add_rms_norm_static_fp8_quant(Tensor! result, Tensor input, "
      "Tensor! residual, Tensor weight, "
      "Tensor scale, float epsilon) -> ()");
  ops.impl("fused_add_rms_norm_static_fp8_quant", torch::kCUDA,
           &fused_add_rms_norm_static_fp8_quant);

  // Fused Layernorm + Quant kernels
  ops.def(
      "rms_norm_dynamic_per_token_quant(Tensor! result, Tensor input, "
      "Tensor weight, Tensor! scale, float epsilon, "
      "Tensor? scale_ub, Tensor!? residual) -> ()");
  ops.impl("rms_norm_dynamic_per_token_quant", torch::kCUDA,
           &rms_norm_dynamic_per_token_quant);

  // Rotary embedding
  // Apply GPT-NeoX or GPT-J style rotary embedding to query and key.
  ops.def(
      "rotary_embedding(Tensor positions, Tensor! query,"
      "                 Tensor! key, int head_size,"
      "                 Tensor cos_sin_cache, bool is_neox) -> ()");
  ops.impl("rotary_embedding", torch::kCUDA, &rotary_embedding);

  // Apply GPT-NeoX or GPT-J style rotary embedding to query and key
  // (supports multiple loras).
  ops.def(
      "batched_rotary_embedding(Tensor positions, Tensor! query,"
      "                         Tensor! key, int head_size,"
      "                         Tensor cos_sin_cache, bool is_neox,"
      "                         int rot_dim,"
      "                         Tensor cos_sin_cache_offsets) -> ()");
  ops.impl("batched_rotary_embedding", torch::kCUDA, &batched_rotary_embedding);

  // Quantization ops
#ifndef USE_ROCM
  // Quantized GEMM for AQLM.
  ops.def(
      "aqlm_gemm(Tensor input, Tensor codes, Tensor codebooks, "
      "Tensor scales, int[] codebook_partition_sizes, Tensor? bias) "
      "-> Tensor",
      {stride_tag});
  ops.impl("aqlm_gemm", torch::kCUDA, &aqlm_gemm);

  // Decompression method for AQLM.
  ops.def(
      "aqlm_dequant(Tensor codes, Tensor codebooks, "
      "int[] codebook_partition_sizes) -> Tensor",
      {stride_tag});
  ops.impl("aqlm_dequant", torch::kCUDA, &aqlm_dequant);

  // Quantized GEMM for AWQ.
  ops.def(
      "awq_gemm(Tensor _in_feats, Tensor _kernel, Tensor _scaling_factors, "
      "Tensor _zeros, SymInt split_k_iters) -> Tensor",
      {stride_tag});
  ops.impl("awq_gemm", torch::kCUDA, &awq_gemm);

  // Dequantization for AWQ.
  ops.def(
      "awq_dequantize(Tensor _kernel, Tensor _scaling_factors, "
      "Tensor _zeros, SymInt split_k_iters, int thx, int thy) -> Tensor",
      {stride_tag});
  ops.impl("awq_dequantize", torch::kCUDA, &awq_dequantize);

  // Note about marlin kernel 'workspace' arguments:
  // Technically these should be mutable since they are modified by the kernel.
  // But since they are set back to zero once the kernel is finished we can
  // hand wave and say that they have no net effect.
  //
  // The reason to mark 'workspace' as immutable is so that they don't interfere
  // with using ScalarType arguments in the ops. If they are marked as mutable,
  // pytorch throws an assert in
  // 'torch._higher_order_ops._register_effectful_op' that prevents these
  // kernels from being torch.compile'd.
  // See the following document for more info on custom types and ops that use
  // custom types:
  // https://docs.google.com/document/d/18fBMPuOJ0fY5ZQ6YyrHUppw9FA332CpNtgB6SOIgyuA

  // Marlin (Dense) Optimized Quantized GEMM for GPTQ.
  ops.def(
      "marlin_gemm(Tensor a, Tensor b_q_weight, Tensor b_scales, "
      "Tensor! workspace, SymInt size_m, SymInt size_n, SymInt size_k) -> "
      "Tensor",
      {stride_tag});
  // conditionally compiled so impl in source file

  // Marlin_24 (Sparse) Optimized Quantized GEMM for GPTQ.
  ops.def(
      "gptq_marlin_24_gemm(Tensor a, Tensor b_q_weight, Tensor b_meta, "
      "Tensor b_scales, Tensor workspace, "
      "int b_q_type, "
      "SymInt size_m, SymInt size_n, SymInt size_k) -> Tensor",
      {stride_tag});
  //  conditionally compiled so impl in source file

  // Machete (Dense) Optimized Mixed Precision GEMM for Hopper.
  ops.def(
      "machete_supported_schedules("
      "   ScalarType a_type,"
      "   int b_type,"
      "   ScalarType? maybe_group_scales_type,"
      "   ScalarType? maybe_group_zeros_type,"
      "   ScalarType? maybe_channel_scales_type,"
      "   ScalarType? maybe_token_scales_type,"
      "   ScalarType? maybe_out_type"
      ") -> str[]");
  ops.def(
      "machete_mm("
      "   Tensor A,"
      "   Tensor B,"
      "   int b_type,"
      "   ScalarType? out_type,"
      "   Tensor? group_scales,"
      "   Tensor? group_zeros,"
      "   int?    group_size,"
      "   Tensor? channel_scales,"
      "   Tensor? token_scales,"
      "   str?    schedule"
      ") -> Tensor",
      {stride_tag});
  ops.def(
      "machete_prepack_B("
      "   Tensor B,"
      "   ScalarType a_type,"
      "   int b_type,"
      "   ScalarType? group_scales_type"
      ") -> Tensor");
  // conditionally compiled so impl registration is in source file

  ops.def("permute_cols(Tensor A, Tensor perm) -> Tensor");
  ops.impl("permute_cols", torch::kCUDA, &permute_cols);

  // gptq_marlin Optimized Quantized GEMM for GPTQ.
  ops.def(
      "gptq_marlin_gemm(Tensor a, Tensor b_q_weight, Tensor b_scales, "
      "Tensor b_zeros, Tensor g_idx, Tensor perm, Tensor workspace, "
      "int b_q_type, "
      "SymInt size_m, SymInt size_n, SymInt size_k, bool is_k_full, "
<<<<<<< HEAD
      "bool has_zp, bool use_atomic_add, bool use_fp32_reduce, "
      "bool is_zp_float) -> Tensor");
=======
      "bool has_zp, bool use_fp32_reduce, bool is_zp_float) -> Tensor",
      {stride_tag});
>>>>>>> 05fb6718
  // conditionally compiled so impl registration is in source file

  // gptq_marlin repack from GPTQ.
  ops.def(
      "gptq_marlin_repack(Tensor b_q_weight, Tensor perm, "
      "SymInt size_k, SymInt size_n, int num_bits) -> Tensor");
  // conditionally compiled so impl registrations are in source file

  // awq_marlin repack from AWQ.
  ops.def(
      "awq_marlin_repack(Tensor b_q_weight, SymInt size_k, "
      "SymInt size_n, int num_bits) -> Tensor");
  // conditionally compiled so impl registrations are in source file
#endif

  // Dequantization for GGML.
  ops.def("ggml_dequantize(Tensor W, int type, SymInt m, SymInt n) -> Tensor");
  ops.impl("ggml_dequantize", torch::kCUDA, &ggml_dequantize);

  // mmvq kernel for GGML.
  ops.def(
      "ggml_mul_mat_vec_a8(Tensor W, Tensor X, int type, SymInt row) "
      "-> Tensor");
  ops.impl("ggml_mul_mat_vec_a8", torch::kCUDA, &ggml_mul_mat_vec_a8);

  // mmq kernel for GGML.
  ops.def(
      "ggml_mul_mat_a8(Tensor W, Tensor X, int type, SymInt row) -> Tensor");
  ops.impl("ggml_mul_mat_a8", torch::kCUDA, &ggml_mul_mat_a8);

#ifndef USE_ROCM
  // fp8_marlin Optimized Quantized GEMM for FP8 weight-only.
  ops.def(
      "fp8_marlin_gemm(Tensor a, Tensor b_q_weight, Tensor b_scales, "
      "Tensor! workspace, int num_bits, SymInt size_m, SymInt size_n, "
      "SymInt size_k) -> Tensor",
      {stride_tag});
  // conditionally compiled so impl registration is in source file

  // marlin_qqq_gemm for QQQ.
  ops.def(
      "marlin_qqq_gemm(Tensor a, Tensor b_q_weight, "
      "Tensor s_tok, Tensor s_ch, Tensor s_group, "
      "Tensor! workspace, SymInt size_m, SymInt size_n, "
      "SymInt size_k) -> Tensor",
      {stride_tag});
  // conditionally compiled so impl registration is in source file

  // CUTLASS nvfp4 block scaled GEMM
  ops.def(
      "cutlass_scaled_fp4_mm(Tensor! out, Tensor a, Tensor b,"
      "                      Tensor block_scale_a, Tensor block_scale_b,"
      "                      Tensor alpha) -> ()",
      {stride_tag});
  ops.impl("cutlass_scaled_fp4_mm", torch::kCUDA, &cutlass_scaled_fp4_mm);

  // CUTLASS w8a8 GEMM, supporting symmetric per-tensor or per-row/column
  // quantization, as well as bias
  ops.def(
      "cutlass_scaled_mm(Tensor! out, Tensor a,"
      "                  Tensor b, Tensor a_scales,"
      "                  Tensor b_scales, Tensor? bias) -> ()",
      {stride_tag});
  ops.impl("cutlass_scaled_mm", torch::kCUDA, &cutlass_scaled_mm);

  // CUTLASS w8a8 GEMM, supporting asymmetric per-tensor or per-row/column
  // quantization.
  ops.def(
      "cutlass_scaled_mm_azp(Tensor! out, Tensor a,"
      "                  Tensor b, Tensor a_scales,"
      "                  Tensor b_scales, Tensor azp_adj,"
      "                  Tensor? azp, Tensor? bias) -> ()",
      {stride_tag});
  ops.impl("cutlass_scaled_mm_azp", torch::kCUDA, &cutlass_scaled_mm_azp);

  // Check if cutlass scaled_mm is supported for CUDA devices of the given
  // capability
  ops.def("cutlass_scaled_mm_supports_fp8(int cuda_device_capability) -> bool");
  ops.impl("cutlass_scaled_mm_supports_fp8", &cutlass_scaled_mm_supports_fp8);

  // Check if cutlass scaled_mm supports block quantization (used by DeepSeekV3)
  ops.def(
      "cutlass_scaled_mm_supports_block_fp8(int cuda_device_capability) -> "
      "bool");
  ops.impl("cutlass_scaled_mm_supports_block_fp8",
           &cutlass_scaled_mm_supports_fp8);

  // Check if cutlass sparse scaled_mm is supported for CUDA devices of the
  // given capability
  ops.def(
      "cutlass_sparse_scaled_mm_supported(int cuda_device_capability) -> bool");
  ops.impl("cutlass_sparse_scaled_mm_supported",
           &cutlass_sparse_scaled_mm_supported);

  // CUTLASS sparse GEMM, supporting symmetric per-tensor or per-row/column
  // quantization, as well as bias
  ops.def(
      "cutlass_scaled_sparse_mm(Tensor! out, Tensor a,"
      "                         Tensor bt_nzs,"
      "                         Tensor bt_meta, Tensor a_scales,"
      "                         Tensor b_scales, Tensor? bias) -> ()",
      {stride_tag});
  ops.impl("cutlass_scaled_sparse_mm", torch::kCUDA, &cutlass_scaled_sparse_mm);

  // CUTLASS sparse matrix compressor
  ops.def("cutlass_sparse_compress(Tensor a) -> Tensor[]");
  ops.impl("cutlass_sparse_compress", &cutlass_sparse_compress);

  // Mamba selective scan kernel
  ops.def(
      "selective_scan_fwd(Tensor! u, Tensor! delta,"
      "Tensor! A, Tensor! B, Tensor! C,"
      "Tensor? D_, Tensor!? z_, Tensor? delta_bias_,"
      "bool delta_softplus,"
      "Tensor? query_start_loc,"
      "Tensor? cache_indices,"
      "Tensor? has_initial_state,"
      "Tensor! ssm_states,"
      "int pad_slot_id) -> ()");
  ops.impl("selective_scan_fwd", torch::kCUDA, &selective_scan_fwd);

  ops.def(
      "causal_conv1d_update(Tensor! x,"
      "Tensor! conv_state,"
      "Tensor! weight,"
      "Tensor? bias_,"
      "bool silu_activation,"
      "Tensor? cache_seqlens_,"
      "Tensor? conv_state_indices,"
      "int pad_slot_id) -> ()");
  ops.impl("causal_conv1d_update", torch::kCUDA, &causal_conv1d_update);

  ops.def(
      "causal_conv1d_fwd(Tensor! x, Tensor! weight,"
      "Tensor? bias_,"
      "Tensor!? conv_states,"
      "Tensor? query_start_loc,"
      "Tensor? cache_indices,"
      "Tensor? has_initial_state,"
      "bool silu_activation,"
      "int pad_slot_id) -> ()");
  ops.impl("causal_conv1d_fwd", torch::kCUDA, &causal_conv1d_fwd);

  // Compute NVFP4 block quantized tensor.
  ops.def(
      "scaled_fp4_quant(Tensor! output, Tensor input,"
      "                 Tensor! output_scale, Tensor input_scale) -> ()");
  ops.impl("scaled_fp4_quant", torch::kCUDA, &scaled_fp4_quant);

#endif

  // Quantized GEMM for GPTQ.
  // Note: even though the C++ inferred schema is correct for this op, it seems
  // to prevent the meta function registry.
  ops.def(
      "gptq_gemm(Tensor a, Tensor b_q_weight, Tensor b_gptq_qzeros, "
      "Tensor b_gptq_scales, Tensor b_g_idx, bool use_exllama, int bit) "
      "-> Tensor",
      {stride_tag});
  ops.impl("gptq_gemm", torch::kCUDA, &gptq_gemm);

  // Post processing for GPTQ.
  ops.def("gptq_shuffle(Tensor! q_weight, Tensor q_perm, int bit) -> ()");
  ops.impl("gptq_shuffle", torch::kCUDA, &gptq_shuffle);

  // Compute FP8 quantized tensor for given scaling factor.
  ops.def(
      "static_scaled_fp8_quant(Tensor! result, Tensor input, Tensor scale) -> "
      "()");
  ops.impl("static_scaled_fp8_quant", torch::kCUDA, &static_scaled_fp8_quant);

  // Compute dynamic-per-tensor FP8 quantized tensor and scaling factor.
  ops.def(
      "dynamic_scaled_fp8_quant(Tensor! result, Tensor input, Tensor! scale) "
      "-> "
      "()");
  ops.impl("dynamic_scaled_fp8_quant", torch::kCUDA, &dynamic_scaled_fp8_quant);

  // Compute dynamic-per-token FP8 quantized tensor and scaling factor.
  ops.def(
      "dynamic_per_token_scaled_fp8_quant(Tensor! result, Tensor input, "
      "Tensor! scale, Tensor? scale_ub) -> "
      "()");
  ops.impl("dynamic_per_token_scaled_fp8_quant", torch::kCUDA,
           &dynamic_per_token_scaled_fp8_quant);

  // Compute int8 quantized tensor for given scaling factor.
  ops.def(
      "static_scaled_int8_quant(Tensor! result, Tensor input, Tensor scale,"
      "Tensor? azp) -> ()");
  ops.impl("static_scaled_int8_quant", torch::kCUDA, &static_scaled_int8_quant);

  // Compute int8 quantized tensor and scaling factor
  ops.def(
      "dynamic_scaled_int8_quant(Tensor! result, Tensor input, Tensor! scale, "
      "Tensor!? azp) -> ()");
  ops.impl("dynamic_scaled_int8_quant", torch::kCUDA,
           &dynamic_scaled_int8_quant);

#ifndef USE_ROCM
  // reorder weight for AllSpark Ampere W8A16 Fused Gemm kernel
  ops.def(
      "rearrange_kn_weight_as_n32k16_order(Tensor b_qweight, Tensor b_scales, "
      "Tensor? b_zeros, "
      "bool has_zp, Tensor! b_qweight_reorder, Tensor! b_scales_reorder, "
      "Tensor!? b_zeros_reorder, "
      "int K, int N, int N_32align) -> ()");
  //  conditionally compiled so impl in source file

  // AllSpark quantization ops
  ops.def(
      "allspark_w8a16_gemm(Tensor a, Tensor b_qweight, Tensor b_scales, "
      "Tensor? b_qzeros, "
      "SymInt n, SymInt group_size, SymInt sm_count, SymInt sm_version, SymInt "
      "CUBLAS_M_THRESHOLD, bool has_zp, bool n32k16_reorder) -> Tensor");
  //  conditionally compiled so impl in source file
#endif
}

TORCH_LIBRARY_EXPAND(CONCAT(TORCH_EXTENSION_NAME, _cache_ops), cache_ops) {
  // Cache ops
  // Swap in (out) the cache blocks from src to dst.
  cache_ops.def(
      "swap_blocks(Tensor src, Tensor! dst, Tensor block_mapping) -> ()");
  cache_ops.impl("swap_blocks", torch::kCUDA, &swap_blocks);

  // Copy the cache blocks from src to dst.
  cache_ops.def(
      "copy_blocks(Tensor(a!)[] key_caches, Tensor[](b!) value_caches, "
      "Tensor block_mapping) -> ()");
  cache_ops.impl("copy_blocks", torch::kCUDA, &copy_blocks);

  cache_ops.def(
      "copy_blocks_mla(Tensor(a!)[] kv_caches, Tensor block_mapping) -> ()");
  cache_ops.impl("copy_blocks_mla", torch::kCUDA, &copy_blocks_mla);

  // Reshape the key and value tensors and cache them.
  cache_ops.def(
      "reshape_and_cache(Tensor key, Tensor value,"
      "                  Tensor! key_cache, Tensor! value_cache,"
      "                  Tensor slot_mapping,"
      "                  str kv_cache_dtype,"
      "                  Tensor k_scale, Tensor v_scale) -> ()");
  cache_ops.impl("reshape_and_cache", torch::kCUDA, &reshape_and_cache);

  // Reshape the key and value tensors and cache them.
  cache_ops.def(
      "reshape_and_cache_flash(Tensor key, Tensor value,"
      "                        Tensor! key_cache,"
      "                        Tensor! value_cache,"
      "                        Tensor slot_mapping,"
      "                        str kv_cache_dtype,"
      "                        Tensor k_scale, Tensor v_scale) -> ()");
  cache_ops.impl("reshape_and_cache_flash", torch::kCUDA,
                 &reshape_and_cache_flash);

  // Concat kv_c and k_pe and cache them.
  cache_ops.def(
      "concat_and_cache_mla(Tensor kv_c, Tensor k_pe,"
      "                     Tensor! kv_cache,"
      "                     Tensor slot_mapping,"
      "                     str kv_cache_dtype,"
      "                     Tensor scale) -> ()");
  cache_ops.impl("concat_and_cache_mla", torch::kCUDA, &concat_and_cache_mla);

  // Convert the key and value cache to fp8 data type.
  cache_ops.def(
      "convert_fp8(Tensor! dst_cache, Tensor src_cache, float scale, "
      "str kv_cache_dtype) -> ()");
  cache_ops.impl("convert_fp8", torch::kCUDA, &convert_fp8);

  // Gather cache blocks from src_cache to dst.
  cache_ops.def(
      "gather_cache(Tensor src_cache, Tensor! dst, Tensor block_table, "
      "Tensor cu_seq_lens, int batch_size, Tensor? seq_starts) -> ()");
  cache_ops.impl("gather_cache", torch::kCUDA, &gather_cache);
}

TORCH_LIBRARY_EXPAND(CONCAT(TORCH_EXTENSION_NAME, _cuda_utils), cuda_utils) {
  // Cuda utils

  // Gets the specified device attribute.
  cuda_utils.def("get_device_attribute(int attribute, int device_id) -> int");
  cuda_utils.impl("get_device_attribute", &get_device_attribute);

  // Gets the maximum shared memory per block device attribute.
  cuda_utils.def(
      "get_max_shared_memory_per_block_device_attribute(int device_id) -> int");
  cuda_utils.impl("get_max_shared_memory_per_block_device_attribute",
                  &get_max_shared_memory_per_block_device_attribute);
}

#ifndef USE_ROCM
TORCH_LIBRARY_EXPAND(CONCAT(TORCH_EXTENSION_NAME, _custom_ar), custom_ar) {
  // Custom all-reduce kernels
  custom_ar.def(
      "init_custom_ar(int[] ipc_tensors, Tensor rank_data, "
      "int rank, bool full_nvlink) -> int");
  custom_ar.impl("init_custom_ar", torch::kCUDA, &init_custom_ar);
  custom_ar.def(
      "all_reduce(int fa, Tensor inp, Tensor! out, int reg_buffer, "
      "int reg_buffer_sz_bytes) -> ()");
  custom_ar.impl("all_reduce", torch::kCUDA, &all_reduce);

  custom_ar.def("dispose", &dispose);
  custom_ar.def("meta_size", &meta_size);

  custom_ar.def("register_buffer", &register_buffer);
  custom_ar.def("get_graph_buffer_ipc_meta", &get_graph_buffer_ipc_meta);
  custom_ar.def("register_graph_buffers", &register_graph_buffers);
}
#endif

REGISTER_EXTENSION(TORCH_EXTENSION_NAME)<|MERGE_RESOLUTION|>--- conflicted
+++ resolved
@@ -272,13 +272,9 @@
       "Tensor b_zeros, Tensor g_idx, Tensor perm, Tensor workspace, "
       "int b_q_type, "
       "SymInt size_m, SymInt size_n, SymInt size_k, bool is_k_full, "
-<<<<<<< HEAD
       "bool has_zp, bool use_atomic_add, bool use_fp32_reduce, "
-      "bool is_zp_float) -> Tensor");
-=======
-      "bool has_zp, bool use_fp32_reduce, bool is_zp_float) -> Tensor",
-      {stride_tag});
->>>>>>> 05fb6718
+      "bool is_zp_float) -> Tensor",
+      {stride_tag});
   // conditionally compiled so impl registration is in source file
 
   // gptq_marlin repack from GPTQ.

--- conflicted
+++ resolved
@@ -17,13 +17,8 @@
 #endif
 
 #ifndef USE_ROCM
-<<<<<<< HEAD
   #define VLLM_SHFL_XOR_SYNC(var, lane_mask) __shfl_xor_sync(uint32_t(-1), var, lane_mask)
   #define VLLM_SHFL_XOR_SYNC_WIDTH(var, lane_mask, width) __shfl_xor_sync(uint32_t(-1), var, lane_mask, width)
-=======
-  #define VLLM_SHFL_XOR_SYNC(var, lane_mask) \
-    __shfl_xor_sync(uint32_t(-1), var, lane_mask)
->>>>>>> 8674f988
 #else
   #define VLLM_SHFL_XOR_SYNC(var, lane_mask) __shfl_xor(var, lane_mask)
   #define VLLM_SHFL_XOR_SYNC_WIDTH(var, lane_mask, width) __shfl_xor(var, lane_mask, width)

--- conflicted
+++ resolved
@@ -21,11 +21,7 @@
   torch::Tensor& key_cache, 
   torch::Tensor& value_cache, 
   torch::Tensor& slot_mapping, 
-<<<<<<< HEAD
-  bool use_quant = false,
-=======
   const std::string& kv_cache_dtype,
->>>>>>> 40728714
   const float k_scale = 1.0f,
   const float k_zp = 0.0f,
   const float v_scale = 1.0f,

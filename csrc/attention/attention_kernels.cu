--- conflicted
+++ resolved
@@ -88,12 +88,8 @@
   int HEAD_SIZE,
   int BLOCK_SIZE,
   int NUM_THREADS,
-<<<<<<< HEAD
-  bool IS_FP8_KV_CACHE,
+  vllm::Fp8KVCacheDataType KV_DTYPE,
   bool IS_BLOCK_SPARSE,
-=======
-  vllm::Fp8KVCacheDataType KV_DTYPE,
->>>>>>> 2e7796f2
   int PARTITION_SIZE = 0> // Zero means no partitioning.
 __device__ void paged_attention_kernel(
   float* __restrict__ exp_sums,           // [num_seqs, num_heads, max_num_partitions]
@@ -206,7 +202,7 @@
 
   // blocksparse specific vars
   int bs_block_offset = 0;
-  const int num_blocksparse_blocks = DIVIDE_ROUND_UP(context_len, blocksparse_block_size);
+  const int num_blocksparse_blocks = DIVIDE_ROUND_UP(seq_len, blocksparse_block_size);
   if constexpr (IS_BLOCK_SPARSE) {
     int bs_block_offset;
     if (blocksparse_head_sliding_step > 0)
@@ -477,12 +473,8 @@
   int HEAD_SIZE,
   int BLOCK_SIZE,
   int NUM_THREADS,
-<<<<<<< HEAD
-  bool IS_FP8_KV_CACHE,
+  vllm::Fp8KVCacheDataType KV_DTYPE,
   bool IS_BLOCK_SPARSE>
-=======
-  vllm::Fp8KVCacheDataType KV_DTYPE>
->>>>>>> 2e7796f2
 __global__ void paged_attention_v1_kernel(
   scalar_t* __restrict__ out,             // [num_seqs, num_heads, head_size]
   const scalar_t* __restrict__ q,         // [num_seqs, num_heads, head_size]
@@ -497,26 +489,18 @@
   const int q_stride,
   const int kv_block_stride,
   const int kv_head_stride,
-<<<<<<< HEAD
   const float kv_scale,
   const int tp_rank,
   const int blocksparse_local_blocks,
   const int blocksparse_vert_stride,
   const int blocksparse_block_size,
   const int blocksparse_head_sliding_step) {
-  paged_attention_kernel<scalar_t, cache_t, HEAD_SIZE, BLOCK_SIZE, NUM_THREADS, IS_FP8_KV_CACHE, IS_BLOCK_SPARSE>(
+  paged_attention_kernel<scalar_t, cache_t, HEAD_SIZE, BLOCK_SIZE, NUM_THREADS, KV_DTYPE, IS_BLOCK_SPARSE>(
     /* exp_sums */ nullptr, /* max_logits */ nullptr,
-    out, q, k_cache, v_cache, num_kv_heads, scale, block_tables, context_lens,
+    out, q, k_cache, v_cache, num_kv_heads, scale, block_tables, seq_lens,
     max_num_blocks_per_seq, alibi_slopes, q_stride, kv_block_stride, kv_head_stride, kv_scale, tp_rank,
     blocksparse_local_blocks, blocksparse_vert_stride,
     blocksparse_block_size, blocksparse_head_sliding_step);
-=======
-  const float kv_scale) {
-  paged_attention_kernel<scalar_t, cache_t, HEAD_SIZE, BLOCK_SIZE, NUM_THREADS, KV_DTYPE>(
-    /* exp_sums */ nullptr, /* max_logits */ nullptr,
-    out, q, k_cache, v_cache, num_kv_heads, scale, block_tables, seq_lens,
-    max_num_blocks_per_seq, alibi_slopes, q_stride, kv_block_stride, kv_head_stride, kv_scale);
->>>>>>> 2e7796f2
 }
 
 // Grid: (num_heads, num_seqs, max_num_partitions).
@@ -526,12 +510,8 @@
   int HEAD_SIZE,
   int BLOCK_SIZE,
   int NUM_THREADS,
-<<<<<<< HEAD
-  bool IS_FP8_KV_CACHE,
+  vllm::Fp8KVCacheDataType KV_DTYPE,
   bool IS_BLOCK_SPARSE,
-=======
-  vllm::Fp8KVCacheDataType KV_DTYPE,
->>>>>>> 2e7796f2
   int PARTITION_SIZE>
 __global__ void paged_attention_v2_kernel(
   float* __restrict__ exp_sums,           // [num_seqs, num_heads, max_num_partitions]
@@ -549,26 +529,18 @@
   const int q_stride,
   const int kv_block_stride,
   const int kv_head_stride,
-<<<<<<< HEAD
   const float kv_scale,
   const int tp_rank,
   const int blocksparse_local_blocks,
   const int blocksparse_vert_stride,
   const int blocksparse_block_size,
   const int blocksparse_head_sliding_step) {
-  paged_attention_kernel<scalar_t, cache_t, HEAD_SIZE, BLOCK_SIZE, NUM_THREADS, IS_FP8_KV_CACHE, IS_BLOCK_SPARSE, PARTITION_SIZE>(
+  paged_attention_kernel<scalar_t, cache_t, HEAD_SIZE, BLOCK_SIZE, NUM_THREADS, KV_DTYPE, IS_BLOCK_SPARSE, PARTITION_SIZE>(
     exp_sums, max_logits, tmp_out, q, k_cache, v_cache, num_kv_heads, scale,
-    block_tables, context_lens, max_num_blocks_per_seq, alibi_slopes,
+    block_tables, seq_lens, max_num_blocks_per_seq, alibi_slopes,
     q_stride, kv_block_stride, kv_head_stride, kv_scale, tp_rank,
     blocksparse_local_blocks, blocksparse_vert_stride,
     blocksparse_block_size, blocksparse_head_sliding_step);
-=======
-  const float kv_scale) {
-  paged_attention_kernel<scalar_t, cache_t, HEAD_SIZE, BLOCK_SIZE, NUM_THREADS, KV_DTYPE, PARTITION_SIZE>(
-    exp_sums, max_logits, tmp_out, q, k_cache, v_cache, num_kv_heads, scale,
-    block_tables, seq_lens, max_num_blocks_per_seq, alibi_slopes,
-    q_stride, kv_block_stride, kv_head_stride, kv_scale);
->>>>>>> 2e7796f2
 }
 
 // Grid: (num_heads, num_seqs).
@@ -675,15 +647,9 @@
 #define LAUNCH_PAGED_ATTENTION_V1(HEAD_SIZE)                                                  \
   VLLM_DevFuncAttribute_SET_MaxDynamicSharedMemorySize(                                       \
     ((void*)vllm::paged_attention_v1_kernel<T, CACHE_T, HEAD_SIZE, BLOCK_SIZE, NUM_THREADS,   \
-<<<<<<< HEAD
-      IS_FP8_KV_CACHE, IS_BLOCK_SPARSE>), shared_mem_size);                                   \
+      KV_DTYPE, IS_BLOCK_SPARSE>), shared_mem_size);                                          \
   vllm::paged_attention_v1_kernel<T, CACHE_T, HEAD_SIZE, BLOCK_SIZE, NUM_THREADS,             \
-  IS_FP8_KV_CACHE, IS_BLOCK_SPARSE><<<grid, block, shared_mem_size, stream>>>(                \
-=======
-      KV_DTYPE>), shared_mem_size);                                                           \
-  vllm::paged_attention_v1_kernel<T, CACHE_T, HEAD_SIZE, BLOCK_SIZE, NUM_THREADS,             \
-  KV_DTYPE><<<grid, block, shared_mem_size, stream>>>(                                        \
->>>>>>> 2e7796f2
+  KV_DTYPE, IS_BLOCK_SPARSE><<<grid, block, shared_mem_size, stream>>>(                       \
     out_ptr,                                                                                  \
     query_ptr,                                                                                \
     key_cache_ptr,                                                                            \
@@ -691,7 +657,7 @@
     num_kv_heads,                                                                             \
     scale,                                                                                    \
     block_tables_ptr,                                                                         \
-    seq_lens_ptr,                                                                              \
+    seq_lens_ptr,                                                                             \
     max_num_blocks_per_seq,                                                                   \
     alibi_slopes_ptr,                                                                         \
     q_stride,                                                                                 \
@@ -709,12 +675,8 @@
   typename T,
   typename CACHE_T,
   int BLOCK_SIZE,
-<<<<<<< HEAD
-  bool IS_FP8_KV_CACHE,
+  vllm::Fp8KVCacheDataType KV_DTYPE,
   bool IS_BLOCK_SPARSE,
-=======
-  vllm::Fp8KVCacheDataType KV_DTYPE,
->>>>>>> 2e7796f2
   int NUM_THREADS = 128>
 void paged_attention_v1_launcher(
   torch::Tensor& out,
@@ -797,57 +759,10 @@
   }
 }
 
-<<<<<<< HEAD
-#define CALL_V1_LAUNCHER(T, CACHE_T, BLOCK_SIZE, IS_FP8_KV_CACHE,            \
-          IS_BLOCK_SPARSE)                                                   \
-  paged_attention_v1_launcher<T, CACHE_T, BLOCK_SIZE, IS_FP8_KV_CACHE,       \
-          IS_BLOCK_SPARSE>(                                                  \
-    out,                                                                     \
-    query,                                                                   \
-    key_cache,                                                               \
-    value_cache,                                                             \
-    num_kv_heads,                                                            \
-    scale,                                                                   \
-    block_tables,                                                            \
-    context_lens,                                                            \
-    max_context_len,                                                         \
-    alibi_slopes,                                                            \
-    kv_scale,                                                                \
-    tp_rank,                                                                 \
-    blocksparse_local_blocks,                                                \
-    blocksparse_vert_stride,                                                 \
-    blocksparse_block_size,                                                  \
-    blocksparse_head_sliding_step);
-
-#define CALL_V1_LAUNCHER_SPARSITY(T, CACHE_T, BLOCK_SIZE, IS_FP8_KV_CACHE)   \
-  switch (is_block_sparse) {                                                 \
-    case true:                                                               \
-      CALL_V1_LAUNCHER(T, CACHE_T, BLOCK_SIZE, IS_FP8_KV_CACHE, true);       \
-      break;                                                                 \
-    case false:                                                              \
-      CALL_V1_LAUNCHER(T, CACHE_T, BLOCK_SIZE, IS_FP8_KV_CACHE, false);      \
-      break;                                                                 \
-  }
-
-// NOTE(woosuk): To reduce the compilation time, we omitted block sizes
-// 1, 2, 4, 64, 128, 256.
-#define CALL_V1_LAUNCHER_BLOCK_SIZE(T, CACHE_T, IS_FP8_KV_CACHE)             \
-  switch (block_size) {                                                      \
-    case 8:                                                                  \
-      CALL_V1_LAUNCHER_SPARSITY(T, CACHE_T, 8, IS_FP8_KV_CACHE);             \
-      break;                                                                 \
-    case 16:                                                                 \
-      CALL_V1_LAUNCHER_SPARSITY(T, CACHE_T, 16, IS_FP8_KV_CACHE);            \
-      break;                                                                 \
-    case 32:                                                                 \
-      CALL_V1_LAUNCHER_SPARSITY(T, CACHE_T, 32, IS_FP8_KV_CACHE);            \
-      break;                                                                 \
-    default:                                                                 \
-      TORCH_CHECK(false, "Unsupported block size: ", block_size);            \
-      break;                                                                 \
-=======
-#define CALL_V1_LAUNCHER(T, CACHE_T, BLOCK_SIZE, KV_DTYPE)            \
-  paged_attention_v1_launcher<T, CACHE_T, BLOCK_SIZE, KV_DTYPE>(      \
+#define CALL_V1_LAUNCHER(T, CACHE_T, BLOCK_SIZE, KV_DTYPE,            \
+          IS_BLOCK_SPARSE)                                            \
+  paged_attention_v1_launcher<T, CACHE_T, BLOCK_SIZE, KV_DTYPE,       \
+          IS_BLOCK_SPARSE>(                                           \
     out,                                                              \
     query,                                                            \
     key_cache,                                                        \
@@ -858,25 +773,39 @@
     seq_lens,                                                         \
     max_seq_len,                                                      \
     alibi_slopes,                                                     \
-    kv_scale);
+    kv_scale,                                                         \
+    tp_rank,                                                          \
+    blocksparse_local_blocks,                                         \
+    blocksparse_vert_stride,                                          \
+    blocksparse_block_size,                                           \
+    blocksparse_head_sliding_step);
+
+#define CALL_V1_LAUNCHER_SPARSITY(T, CACHE_T, BLOCK_SIZE, IS_FP8_KV_CACHE)   \
+  switch (is_block_sparse) {                                                 \
+    case true:                                                               \
+      CALL_V1_LAUNCHER(T, CACHE_T, BLOCK_SIZE, IS_FP8_KV_CACHE, true);       \
+      break;                                                                 \
+    case false:                                                              \
+      CALL_V1_LAUNCHER(T, CACHE_T, BLOCK_SIZE, IS_FP8_KV_CACHE, false);      \
+      break;                                                                 \
+  }
 
 // NOTE(woosuk): To reduce the compilation time, we omitted block sizes
 // 1, 2, 4, 64, 128, 256.
-#define CALL_V1_LAUNCHER_BLOCK_SIZE(T, CACHE_T, KV_DTYPE)         \
-  switch (block_size) {                                           \
-    case 8:                                                       \
-      CALL_V1_LAUNCHER(T, CACHE_T, 8, KV_DTYPE);                  \
-      break;                                                      \
-    case 16:                                                      \
-      CALL_V1_LAUNCHER(T, CACHE_T, 16, KV_DTYPE);                 \
-      break;                                                      \
-    case 32:                                                      \
-      CALL_V1_LAUNCHER(T, CACHE_T, 32, KV_DTYPE);                 \
-      break;                                                      \
-    default:                                                      \
-      TORCH_CHECK(false, "Unsupported block size: ", block_size); \
-      break;                                                      \
->>>>>>> 2e7796f2
+#define CALL_V1_LAUNCHER_BLOCK_SIZE(T, CACHE_T, KV_DTYPE)                \
+  switch (block_size) {                                                  \
+    case 8:                                                              \
+      CALL_V1_LAUNCHER_SPARSITY(T, CACHE_T, 8, KV_DTYPE);                \
+      break;                                                             \
+    case 16:                                                             \
+      CALL_V1_LAUNCHER_SPARSITY(T, CACHE_T, 16, KV_DTYPE);               \
+      break;                                                             \
+    case 32:                                                             \
+      CALL_V1_LAUNCHER_SPARSITY(T, CACHE_T, 32, KV_DTYPE);               \
+      break;                                                             \
+    default:                                                             \
+      TORCH_CHECK(false, "Unsupported block size: ", block_size);        \
+      break;                                                             \
   }
 
 void paged_attention_v1(
@@ -892,7 +821,6 @@
   int max_seq_len,
   const c10::optional<torch::Tensor>& alibi_slopes,
   const std::string& kv_cache_dtype,
-<<<<<<< HEAD
   float kv_scale,
   const int tp_rank,
   const int blocksparse_local_blocks,
@@ -900,72 +828,13 @@
   const int blocksparse_block_size,
   const int blocksparse_head_sliding_step) {
   const bool is_block_sparse = (blocksparse_vert_stride > 1);
-  if (kv_cache_dtype == "auto") {
-    if (query.dtype() == at::ScalarType::Float) {
-      CALL_V1_LAUNCHER_BLOCK_SIZE(float, float, false);
-    } else if (query.dtype() == at::ScalarType::Half) {
-      CALL_V1_LAUNCHER_BLOCK_SIZE(uint16_t, uint16_t, false);
-    } else if (query.dtype() == at::ScalarType::BFloat16) {
-      CALL_V1_LAUNCHER_BLOCK_SIZE(__nv_bfloat16, __nv_bfloat16, false);
-    } else {
-      TORCH_CHECK(false, "Unsupported data type: ", query.dtype());
-    }
-  } else if (kv_cache_dtype == "fp8") {
-    if (query.dtype() == at::ScalarType::Float) {
-      CALL_V1_LAUNCHER_BLOCK_SIZE(float, uint8_t, true);
-    } else if (query.dtype() == at::ScalarType::Half) {
-      CALL_V1_LAUNCHER_BLOCK_SIZE(uint16_t, uint8_t, true);
-    } else if (query.dtype() == at::ScalarType::BFloat16) {
-      CALL_V1_LAUNCHER_BLOCK_SIZE(__nv_bfloat16, uint8_t, true);
-    } else {
-      TORCH_CHECK(false, "Unsupported data type: ", query.dtype());
-    }
-  } else {
-    TORCH_CHECK(false, "Unsupported data type of kv cache: ", kv_cache_dtype);
-  }
-}
-
-#define LAUNCH_PAGED_ATTENTION_V2(HEAD_SIZE)                                                  \
-  vllm::paged_attention_v2_kernel<T, CACHE_T, HEAD_SIZE, BLOCK_SIZE, NUM_THREADS,             \
-  IS_FP8_KV_CACHE, IS_BLOCK_SPARSE, PARTITION_SIZE>                                           \
-  <<<grid, block, shared_mem_size, stream>>>(                                                 \
-    exp_sums_ptr,                                                                             \
-    max_logits_ptr,                                                                           \
-    tmp_out_ptr,                                                                              \
-    query_ptr,                                                                                \
-    key_cache_ptr,                                                                            \
-    value_cache_ptr,                                                                          \
-    num_kv_heads,                                                                             \
-    scale,                                                                                    \
-    block_tables_ptr,                                                                         \
-    context_lens_ptr,                                                                         \
-    max_num_blocks_per_seq,                                                                   \
-    alibi_slopes_ptr,                                                                         \
-    q_stride,                                                                                 \
-    kv_block_stride,                                                                          \
-    kv_head_stride,                                                                           \
-    kv_scale,                                                                                 \
-    tp_rank,                                                                                  \
-    blocksparse_local_blocks,                                                                 \
-    blocksparse_vert_stride,                                                                  \
-    blocksparse_block_size,                                                                   \
-    blocksparse_head_sliding_step);                                                           \
-  vllm::paged_attention_v2_reduce_kernel<T, HEAD_SIZE, NUM_THREADS, PARTITION_SIZE>           \
-  <<<reduce_grid, block, reduce_shared_mem_size, stream>>>(                                   \
-    out_ptr,                                                                                  \
-    exp_sums_ptr,                                                                             \
-    max_logits_ptr,                                                                           \
-    tmp_out_ptr,                                                                              \
-    context_lens_ptr,                                                                         \
-=======
-  float kv_scale) {
   
   DISPATCH_BY_KV_CACHE_DTYPE(query.dtype(), kv_cache_dtype, CALL_V1_LAUNCHER_BLOCK_SIZE)
 }
 
 #define LAUNCH_PAGED_ATTENTION_V2(HEAD_SIZE)                                           \
   vllm::paged_attention_v2_kernel<T, CACHE_T, HEAD_SIZE, BLOCK_SIZE, NUM_THREADS,      \
-  KV_DTYPE, PARTITION_SIZE>                                                            \
+  KV_DTYPE, IS_BLOCK_SPARSE, PARTITION_SIZE>                                           \
   <<<grid, block, shared_mem_size, stream>>>(                                          \
     exp_sums_ptr,                                                                      \
     max_logits_ptr,                                                                    \
@@ -982,7 +851,12 @@
     q_stride,                                                                          \
     kv_block_stride,                                                                   \
     kv_head_stride,                                                                    \
-    kv_scale);                                                                         \
+    kv_scale,                                                                          \
+    tp_rank,                                                                                  \
+    blocksparse_local_blocks,                                                                 \
+    blocksparse_vert_stride,                                                                  \
+    blocksparse_block_size,                                                                   \
+    blocksparse_head_sliding_step);                                                           \
   vllm::paged_attention_v2_reduce_kernel<T, HEAD_SIZE, NUM_THREADS, PARTITION_SIZE>    \
   <<<reduce_grid, block, reduce_shared_mem_size, stream>>>(                            \
     out_ptr,                                                                           \
@@ -990,19 +864,14 @@
     max_logits_ptr,                                                                    \
     tmp_out_ptr,                                                                       \
     seq_lens_ptr,                                                                      \
->>>>>>> 2e7796f2
     max_num_partitions);
 
 template<
   typename T,
   typename CACHE_T,
   int BLOCK_SIZE,
-<<<<<<< HEAD
-  bool IS_FP8_KV_CACHE,
+  vllm::Fp8KVCacheDataType KV_DTYPE,
   bool IS_BLOCK_SPARSE,
-=======
-  vllm::Fp8KVCacheDataType KV_DTYPE,
->>>>>>> 2e7796f2
   int NUM_THREADS = 128,
   int PARTITION_SIZE = 512>
 void paged_attention_v2_launcher(
@@ -1094,62 +963,10 @@
   }
 }
 
-<<<<<<< HEAD
-#define CALL_V2_LAUNCHER(T, CACHE_T, BLOCK_SIZE, IS_FP8_KV_CACHE,                \
+#define CALL_V2_LAUNCHER(T, CACHE_T, BLOCK_SIZE, KV_DTYPE,                \
           IS_BLOCK_SPARSE)                                                       \
-  paged_attention_v2_launcher<T, CACHE_T, BLOCK_SIZE, IS_FP8_KV_CACHE,           \
+  paged_attention_v2_launcher<T, CACHE_T, BLOCK_SIZE, KV_DTYPE,           \
          IS_BLOCK_SPARSE>(                                                       \
-    out,                                                                         \
-    exp_sums,                                                                    \
-    max_logits,                                                                  \
-    tmp_out,                                                                     \
-    query,                                                                       \
-    key_cache,                                                                   \
-    value_cache,                                                                 \
-    num_kv_heads,                                                                \
-    scale,                                                                       \
-    block_tables,                                                                \
-    context_lens,                                                                \
-    max_context_len,                                                             \
-    alibi_slopes,                                                                \
-    kv_scale,                                                                    \
-    tp_rank,                                                                     \
-    blocksparse_local_blocks,                                                    \
-    blocksparse_vert_stride,                                                     \
-    blocksparse_block_size,                                                      \
-    blocksparse_head_sliding_step);
-
-
-#define CALL_V2_LAUNCHER_SPARSITY(T, CACHE_T, BLOCK_SIZE, IS_FP8_KV_CACHE)   \
-  switch (is_block_sparse) {                                                 \
-    case true:                                                               \
-      CALL_V2_LAUNCHER(T, CACHE_T, BLOCK_SIZE, IS_FP8_KV_CACHE, true);       \
-      break;                                                                 \
-    case false:                                                              \
-      CALL_V2_LAUNCHER(T, CACHE_T, BLOCK_SIZE, IS_FP8_KV_CACHE, false);      \
-      break;                                                                 \
-  }
-
-
-// NOTE(woosuk): To reduce the compilation time, we omitted block sizes
-// 1, 2, 4, 64, 128, 256.
-#define CALL_V2_LAUNCHER_BLOCK_SIZE(T, CACHE_T, IS_FP8_KV_CACHE)            \
-  switch (block_size) {                                                     \
-    case 8:                                                                 \
-      CALL_V2_LAUNCHER_SPARSITY(T, CACHE_T, 8, IS_FP8_KV_CACHE);            \
-      break;                                                                \
-    case 16:                                                                \
-      CALL_V2_LAUNCHER_SPARSITY(T, CACHE_T, 16, IS_FP8_KV_CACHE);           \
-      break;                                                                \
-    case 32:                                                                \
-      CALL_V2_LAUNCHER_SPARSITY(T, CACHE_T, 32, IS_FP8_KV_CACHE);           \
-      break;                                                                \
-    default:                                                                \
-      TORCH_CHECK(false, "Unsupported block size: ", block_size);           \
-      break;                                                                \
-=======
-#define CALL_V2_LAUNCHER(T, CACHE_T, BLOCK_SIZE, KV_DTYPE)                \
-  paged_attention_v2_launcher<T, CACHE_T, BLOCK_SIZE, KV_DTYPE>(          \
     out,                                                                  \
     exp_sums,                                                             \
     max_logits,                                                           \
@@ -1163,25 +980,41 @@
     seq_lens,                                                             \
     max_seq_len,                                                          \
     alibi_slopes,                                                         \
-    kv_scale);
+    kv_scale,                                                                    \
+    tp_rank,                                                                     \
+    blocksparse_local_blocks,                                                    \
+    blocksparse_vert_stride,                                                     \
+    blocksparse_block_size,                                                      \
+    blocksparse_head_sliding_step);
+
+
+#define CALL_V2_LAUNCHER_SPARSITY(T, CACHE_T, BLOCK_SIZE, IS_FP8_KV_CACHE)   \
+  switch (is_block_sparse) {                                                 \
+    case true:                                                               \
+      CALL_V2_LAUNCHER(T, CACHE_T, BLOCK_SIZE, IS_FP8_KV_CACHE, true);       \
+      break;                                                                 \
+    case false:                                                              \
+      CALL_V2_LAUNCHER(T, CACHE_T, BLOCK_SIZE, IS_FP8_KV_CACHE, false);      \
+      break;                                                                 \
+  }
+
 
 // NOTE(woosuk): To reduce the compilation time, we omitted block sizes
 // 1, 2, 4, 64, 128, 256.
 #define CALL_V2_LAUNCHER_BLOCK_SIZE(T, CACHE_T, KV_DTYPE)            \
   switch (block_size) {                                              \
     case 8:                                                          \
-      CALL_V2_LAUNCHER(T, CACHE_T, 8, KV_DTYPE);                     \
+      CALL_V2_LAUNCHER_SPARSITY(T, CACHE_T, 8, KV_DTYPE);            \
       break;                                                         \
     case 16:                                                         \
-      CALL_V2_LAUNCHER(T, CACHE_T, 16, KV_DTYPE);                    \
+      CALL_V2_LAUNCHER_SPARSITY(T, CACHE_T, 16, KV_DTYPE);           \
       break;                                                         \
     case 32:                                                         \
-      CALL_V2_LAUNCHER(T, CACHE_T, 32, KV_DTYPE);                    \
+      CALL_V2_LAUNCHER_SPARSITY(T, CACHE_T, 32, KV_DTYPE);           \
       break;                                                         \
     default:                                                         \
       TORCH_CHECK(false, "Unsupported block size: ", block_size);    \
       break;                                                         \
->>>>>>> 2e7796f2
   }
 
 void paged_attention_v2(
@@ -1200,7 +1033,6 @@
   int max_seq_len,
   const c10::optional<torch::Tensor>& alibi_slopes,
   const std::string& kv_cache_dtype,
-<<<<<<< HEAD
   float kv_scale,
   const int tp_rank,
   const int blocksparse_local_blocks,
@@ -1208,33 +1040,7 @@
   const int blocksparse_block_size,
   const int blocksparse_head_sliding_step) {
   const bool is_block_sparse = (blocksparse_vert_stride > 1);
-  if (kv_cache_dtype == "auto") {
-    if (query.dtype() == at::ScalarType::Float) {
-      CALL_V2_LAUNCHER_BLOCK_SIZE(float, float, false);
-    } else if (query.dtype() == at::ScalarType::Half) {
-      CALL_V2_LAUNCHER_BLOCK_SIZE(uint16_t, uint16_t, false);
-    } else if (query.dtype() == at::ScalarType::BFloat16) {
-      CALL_V2_LAUNCHER_BLOCK_SIZE(__nv_bfloat16, __nv_bfloat16, false);
-    } else {
-      TORCH_CHECK(false, "Unsupported data type: ", query.dtype());
-    }
-  } else if (kv_cache_dtype == "fp8") {
-    if (query.dtype() == at::ScalarType::Float) {
-      CALL_V2_LAUNCHER_BLOCK_SIZE(float, uint8_t, true);
-    } else if (query.dtype() == at::ScalarType::Half) {
-      CALL_V2_LAUNCHER_BLOCK_SIZE(uint16_t, uint8_t, true);
-    } else if (query.dtype() == at::ScalarType::BFloat16) {
-      CALL_V2_LAUNCHER_BLOCK_SIZE(__nv_bfloat16, uint8_t, true);
-    } else {
-      TORCH_CHECK(false, "Unsupported data type: ", query.dtype());
-    }
-  } else {
-    TORCH_CHECK(false, "Unsupported data type of kv cache: ", kv_cache_dtype);
-  }
-=======
-  float kv_scale) {
   DISPATCH_BY_KV_CACHE_DTYPE(query.dtype(), kv_cache_dtype, CALL_V2_LAUNCHER_BLOCK_SIZE)
->>>>>>> 2e7796f2
 }
 
 #undef WARP_SIZE

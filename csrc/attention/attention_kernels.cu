/*
 * Adapted from https://github.com/NVIDIA/FasterTransformer/blob/release/v5.3_tag/src/fastertransformer/kernels/decoder_masked_multihead_attention/decoder_masked_multihead_attention_template.hpp
 * Copyright (c) 2023, The vLLM team.
 * Copyright (c) 2020-2023, NVIDIA CORPORATION.  All rights reserved.
 *
 * Licensed under the Apache License, Version 2.0 (the "License");
 * you may not use this file except in compliance with the License.
 * You may obtain a copy of the License at
 *
 *     http://www.apache.org/licenses/LICENSE-2.0
 *
 * Unless required by applicable law or agreed to in writing, software
 * distributed under the License is distributed on an "AS IS" BASIS,
 * WITHOUT WARRANTIES OR CONDITIONS OF ANY KIND, either express or implied.
 * See the License for the specific language governing permissions and
 * limitations under the License.
 */

#include <torch/extension.h>
#include <ATen/cuda/CUDAContext.h>
#include <c10/cuda/CUDAGuard.h>

#include "attention_dtypes.h"
#include "attention_utils.cuh"

#if defined(ENABLE_FP8_E5M2)
#include "../quantization/fp8_e5m2_kvcache/quant_utils.cuh"
#elif defined(ENABLE_FP8_E4M3)
#include "../quantization/fp8/amd_detail/quant_utils.cuh"
#endif

#include <algorithm>

<<<<<<< HEAD
#ifdef USE_ROCM
  #include <hip/hip_bf16.h>
  typedef __hip_bfloat16 __nv_bfloat16;
#endif

#ifndef USE_ROCM
#define WARP_SIZE 32
#else
#define WARP_SIZE warpSize
#endif
=======
>>>>>>> 657061fd
#define MAX(a, b) ((a) > (b) ? (a) : (b))
#define MIN(a, b) ((a) < (b) ? (a) : (b))
#define DIVIDE_ROUND_UP(a, b) (((a) + (b) - 1) / (b))

namespace vllm {

// Utility function for attention softmax.
template<int NUM_WARPS>
inline __device__ float block_sum(float* red_smem, float sum) {
  // Decompose the thread index into warp / lane.
  int warp = threadIdx.x / WARP_SIZE;
  int lane = threadIdx.x % WARP_SIZE;

  // Compute the sum per warp.
#pragma unroll
  for (int mask = WARP_SIZE / 2; mask >= 1; mask /= 2) {
    sum += VLLM_SHFL_XOR_SYNC(sum, mask);
  }

  // Warp leaders store the data to shared memory.
  if (lane == 0) {
    red_smem[warp] = sum;
  }

  // Make sure the data is in shared memory.
  __syncthreads();

  // The warps compute the final sums.
  if (lane < NUM_WARPS) {
    sum = red_smem[lane];
  }

  // Parallel reduction inside the warp.
#pragma unroll
  for (int mask = NUM_WARPS / 2; mask >= 1; mask /= 2) {
    sum += VLLM_SHFL_XOR_SYNC(sum, mask);
  }

  // Broadcast to other threads.
  return VLLM_SHFL_SYNC(sum, 0);
}

// TODO(woosuk): Merge the last two dimensions of the grid.
// Grid: (num_heads, num_seqs, max_num_partitions).
template<
  typename scalar_t,
  typename cache_t,
  int HEAD_SIZE,
  int BLOCK_SIZE,
  int NUM_THREADS,
  bool IS_FP8_KV_CACHE,
  int PARTITION_SIZE = 0> // Zero means no partitioning.
__device__ void paged_attention_kernel(
  float* __restrict__ exp_sums,           // [num_seqs, num_heads, max_num_partitions]
  float* __restrict__ max_logits,         // [num_seqs, num_heads, max_num_partitions]
  scalar_t* __restrict__ out,             // [num_seqs, num_heads, max_num_partitions, head_size]
  const scalar_t* __restrict__ q,         // [num_seqs, num_heads, head_size]
  const cache_t* __restrict__ k_cache,    // [num_blocks, num_kv_heads, head_size/x, block_size, x]
  const cache_t* __restrict__ v_cache,    // [num_blocks, num_kv_heads, head_size, block_size]
  const int num_kv_heads,                 // [num_heads]
  const float scale,
  const int* __restrict__ block_tables,   // [num_seqs, max_num_blocks_per_seq]
  const int* __restrict__ context_lens,   // [num_seqs]
  const int max_num_blocks_per_seq,
  const float* __restrict__ alibi_slopes, // [num_heads]
  const int q_stride,
  const int kv_block_stride,
  const int kv_head_stride,
  const float kv_scale) {
  const int seq_idx = blockIdx.y;
  const int partition_idx = blockIdx.z;
  const int max_num_partitions = gridDim.z;
  constexpr bool USE_PARTITIONING = PARTITION_SIZE > 0;
  const int context_len = context_lens[seq_idx];
  if (USE_PARTITIONING && partition_idx * PARTITION_SIZE >= context_len) {
    // No work to do. Terminate the thread block.
    return;
  }

  const int num_context_blocks = DIVIDE_ROUND_UP(context_len, BLOCK_SIZE);
  const int num_blocks_per_partition = USE_PARTITIONING ? PARTITION_SIZE / BLOCK_SIZE : num_context_blocks;

  // [start_block_idx, end_block_idx) is the range of blocks to process.
  const int start_block_idx = USE_PARTITIONING ? partition_idx * num_blocks_per_partition : 0;
  const int end_block_idx = MIN(start_block_idx + num_blocks_per_partition, num_context_blocks);
  const int num_blocks = end_block_idx - start_block_idx;

  // [start_token_idx, end_token_idx) is the range of tokens to process.
  const int start_token_idx = start_block_idx * BLOCK_SIZE;
  const int end_token_idx = MIN(start_token_idx + num_blocks * BLOCK_SIZE, context_len);
  const int num_tokens = end_token_idx - start_token_idx;

  constexpr int THREAD_GROUP_SIZE = MAX(WARP_SIZE / BLOCK_SIZE, 1);
  constexpr int NUM_THREAD_GROUPS = NUM_THREADS / THREAD_GROUP_SIZE; // Note: This assumes THREAD_GROUP_SIZE divides NUM_THREADS
  assert(NUM_THREADS % THREAD_GROUP_SIZE == 0);
  constexpr int NUM_TOKENS_PER_THREAD_GROUP = DIVIDE_ROUND_UP(BLOCK_SIZE, WARP_SIZE);
  constexpr int NUM_WARPS = NUM_THREADS / WARP_SIZE;
  const int thread_idx = threadIdx.x;
  const int warp_idx = thread_idx / WARP_SIZE;
  const int lane = thread_idx % WARP_SIZE;

  const int head_idx = blockIdx.x;
  const int num_heads = gridDim.x;
  const int num_queries_per_kv = num_heads / num_kv_heads;
  const int kv_head_idx = head_idx / num_queries_per_kv;
  const float alibi_slope = alibi_slopes == nullptr ? 0.f : alibi_slopes[head_idx];

  // A vector type to store a part of a key or a query.
  // The vector size is configured in such a way that the threads in a thread group
  // fetch or compute 16 bytes at a time.
  // For example, if the size of a thread group is 4 and the data type is half,
  // then the vector size is 16 / (4 * sizeof(half)) == 2.
  constexpr int VEC_SIZE = MAX(16 / (THREAD_GROUP_SIZE * sizeof(scalar_t)), 1);
  using K_vec = typename Vec<scalar_t, VEC_SIZE>::Type;
  using Q_vec = typename Vec<scalar_t, VEC_SIZE>::Type;
#if defined(ENABLE_FP8_E5M2) || defined(ENABLE_FP8_E4M3)
  using Quant_vec = typename Vec<cache_t, VEC_SIZE>::Type;
#endif

  constexpr int NUM_ELEMS_PER_THREAD = HEAD_SIZE / THREAD_GROUP_SIZE;
  constexpr int NUM_VECS_PER_THREAD = NUM_ELEMS_PER_THREAD / VEC_SIZE;

  const int thread_group_idx = thread_idx / THREAD_GROUP_SIZE;
  const int thread_group_offset = thread_idx % THREAD_GROUP_SIZE;

  // Load the query to registers.
  // Each thread in a thread group has a different part of the query.
  // For example, if the the thread group size is 4, then the first thread in the group
  // has 0, 4, 8, ... th vectors of the query, and the second thread has 1, 5, 9, ...
  // th vectors of the query, and so on.
  // NOTE(woosuk): Because q is split from a qkv tensor, it may not be contiguous.
  const scalar_t* q_ptr = q + seq_idx * q_stride + head_idx * HEAD_SIZE;
  __shared__ Q_vec q_vecs[THREAD_GROUP_SIZE][NUM_VECS_PER_THREAD];
#pragma unroll
  for (int i = thread_group_idx; i < NUM_VECS_PER_THREAD; i += NUM_THREAD_GROUPS) {
    const int vec_idx = thread_group_offset + i * THREAD_GROUP_SIZE;
    q_vecs[thread_group_offset][i] = *reinterpret_cast<const Q_vec*>(q_ptr + vec_idx * VEC_SIZE);
  }
  __syncthreads(); // TODO(naed90): possible speedup if this is replaced with a memory wall right before we use q_vecs

  // Memory planning.
  extern __shared__ char shared_mem[];
  // NOTE(woosuk): We use FP32 for the softmax logits for better accuracy.
  float* logits = reinterpret_cast<float*>(shared_mem);
  // Workspace for reduction.
  __shared__ float red_smem[2 * NUM_WARPS];

  // x == THREAD_GROUP_SIZE * VEC_SIZE
  // Each thread group fetches x elements from the key at a time.
  constexpr int x = 16 / sizeof(cache_t);
  float qk_max = -FLT_MAX;

  // Iterate over the key blocks.
  // Each warp fetches a block of keys for each iteration.
  // Each thread group in a warp fetches a key from the block, and computes
  // dot product with the query.
  const int* block_table = block_tables + seq_idx * max_num_blocks_per_seq;
  for (int block_idx = start_block_idx + warp_idx; block_idx < end_block_idx; block_idx += NUM_WARPS) {
    // NOTE(woosuk): The block number is stored in int32. However, we cast it to int64
    // because int32 can lead to overflow when this variable is multiplied by large numbers
    // (e.g., kv_block_stride).
    const int64_t physical_block_number = static_cast<int64_t>(block_table[block_idx]);

    // Load a key to registers.
    // Each thread in a thread group has a different part of the key.
    // For example, if the the thread group size is 4, then the first thread in the group
    // has 0, 4, 8, ... th vectors of the key, and the second thread has 1, 5, 9, ... th
    // vectors of the key, and so on.
    for (int i = 0; i < NUM_TOKENS_PER_THREAD_GROUP; i++) {
      const int physical_block_offset = (thread_group_idx + i * WARP_SIZE) % BLOCK_SIZE;
      const int token_idx = block_idx * BLOCK_SIZE + physical_block_offset;
      K_vec k_vecs[NUM_VECS_PER_THREAD];

#pragma unroll
      for (int j = 0; j < NUM_VECS_PER_THREAD; j++) {
        const cache_t* k_ptr = k_cache + physical_block_number * kv_block_stride
                                       + kv_head_idx * kv_head_stride
                                       + physical_block_offset * x;
        const int vec_idx = thread_group_offset + j * THREAD_GROUP_SIZE;
        const int offset1 = (vec_idx * VEC_SIZE) / x;
        const int offset2 = (vec_idx * VEC_SIZE) % x;
        if constexpr (IS_FP8_KV_CACHE) {
#if defined(ENABLE_FP8_E5M2)
          Quant_vec k_vec_quant = *reinterpret_cast<const Quant_vec*>(k_ptr + offset1 * BLOCK_SIZE * x + offset2);
          // Vector conversion from Quant_vec to K_vec.
          k_vecs[j] = fp8_e5m2_unscaled::vec_conversion<K_vec, Quant_vec>(k_vec_quant);
#elif defined(ENABLE_FP8_E4M3)
          Quant_vec k_vec_quant = *reinterpret_cast<const Quant_vec*>(k_ptr + offset1 * BLOCK_SIZE * x + offset2);
          // Vector conversion from Quant_vec to K_vec. Scaled conversion: FP8 => higher precision
          k_vecs[j] = fp8_e4m3::scaled_vec_conversion<K_vec, Quant_vec>(k_vec_quant, kv_scale);
#else
          assert(false);
#endif
        } else {
          k_vecs[j] = *reinterpret_cast<const K_vec*>(k_ptr + offset1 * BLOCK_SIZE * x + offset2);
        }
      }

      // Compute dot product.
      // This includes a reduction across the threads in the same thread group.
      float qk = scale * Qk_dot<scalar_t, THREAD_GROUP_SIZE>::dot(q_vecs[thread_group_offset], k_vecs);
      // Add the ALiBi bias if slopes are given.
      qk += (alibi_slope != 0) ? alibi_slope * (token_idx - context_len + 1) : 0;

      if (thread_group_offset == 0) {
        // Store the partial reductions to shared memory.
        // NOTE(woosuk): It is required to zero out the masked logits.
        const bool mask = token_idx >= context_len;
        logits[token_idx - start_token_idx] = mask ? 0.f : qk;
        // Update the max value.
        qk_max = mask ? qk_max : fmaxf(qk_max, qk);
      }
    }
  }

  // Perform reduction across the threads in the same warp to get the
  // max qk value for each "warp" (not across the thread block yet).
  // The 0-th thread of each thread group already has its max qk value.
#pragma unroll
  for (int mask = WARP_SIZE / 2; mask >= THREAD_GROUP_SIZE; mask /= 2) {
    qk_max = fmaxf(qk_max, VLLM_SHFL_XOR_SYNC(qk_max, mask));
  }
  if (lane == 0) {
    red_smem[warp_idx] = qk_max;
  }
  __syncthreads();

  // TODO(woosuk): Refactor this part.
  // Get the max qk value for the sequence.
  qk_max = lane < NUM_WARPS ? red_smem[lane] : -FLT_MAX;
#pragma unroll
  for (int mask = NUM_WARPS / 2; mask >= 1; mask /= 2) {
    qk_max = fmaxf(qk_max, VLLM_SHFL_XOR_SYNC(qk_max, mask));
  }
  // Broadcast the max qk value to all threads.
  qk_max = VLLM_SHFL_SYNC(qk_max, 0);

  // Get the sum of the exp values.
  float exp_sum = 0.f;
  for (int i = thread_idx; i < num_tokens; i += NUM_THREADS) {
    float val = __expf(logits[i] - qk_max);
    logits[i] = val;
    exp_sum += val;
  }
  exp_sum = block_sum<NUM_WARPS>(&red_smem[NUM_WARPS], exp_sum);

  // Compute softmax.
  const float inv_sum = __fdividef(1.f, exp_sum + 1e-6f);
  for (int i = thread_idx; i < num_tokens; i += NUM_THREADS) {
    logits[i] *= inv_sum;
  }
  __syncthreads();

  // If partitioning is enabled, store the max logit and exp_sum.
  if (USE_PARTITIONING && thread_idx == 0) {
    float* max_logits_ptr = max_logits + seq_idx * num_heads * max_num_partitions
                                       + head_idx * max_num_partitions
                                       + partition_idx;
    *max_logits_ptr = qk_max;
    float* exp_sums_ptr = exp_sums + seq_idx * num_heads * max_num_partitions
                                   + head_idx * max_num_partitions
                                   + partition_idx;
    *exp_sums_ptr = exp_sum;
  }

  // Each thread will fetch 16 bytes from the value cache at a time.
  constexpr int V_VEC_SIZE = MIN(16 / sizeof(scalar_t), BLOCK_SIZE);
  using V_vec = typename Vec<scalar_t, V_VEC_SIZE>::Type;
  using L_vec = typename Vec<scalar_t, V_VEC_SIZE>::Type;
#if defined(ENABLE_FP8_E5M2) || defined(ENABLE_FP8_E4M3)
  using V_quant_vec = typename Vec<cache_t, V_VEC_SIZE>::Type;
#endif
  using Float_L_vec = typename FloatVec<L_vec>::Type;

  constexpr int NUM_V_VECS_PER_ROW = BLOCK_SIZE / V_VEC_SIZE;
  constexpr int NUM_ROWS_PER_ITER = WARP_SIZE / NUM_V_VECS_PER_ROW;
  constexpr int NUM_ROWS_PER_THREAD = DIVIDE_ROUND_UP(HEAD_SIZE, NUM_ROWS_PER_ITER);

  // NOTE(woosuk): We use FP32 for the accumulator for better accuracy.
  float accs[NUM_ROWS_PER_THREAD];
#pragma unroll
  for (int i = 0; i < NUM_ROWS_PER_THREAD; i++) {
    accs[i] = 0.f;
  }

  scalar_t zero_value;
  zero(zero_value);
  for (int block_idx = start_block_idx + warp_idx; block_idx < end_block_idx; block_idx += NUM_WARPS) {
    // NOTE(woosuk): The block number is stored in int32. However, we cast it to int64
    // because int32 can lead to overflow when this variable is multiplied by large numbers
    // (e.g., kv_block_stride).
    const int64_t physical_block_number = static_cast<int64_t>(block_table[block_idx]);
    const int physical_block_offset = (lane % NUM_V_VECS_PER_ROW) * V_VEC_SIZE;
    const int token_idx = block_idx * BLOCK_SIZE + physical_block_offset;
    L_vec logits_vec;
    from_float(logits_vec, *reinterpret_cast<Float_L_vec*>(logits + token_idx - start_token_idx));

    const cache_t* v_ptr = v_cache + physical_block_number * kv_block_stride
                                   + kv_head_idx * kv_head_stride;
#pragma unroll
    for (int i = 0; i < NUM_ROWS_PER_THREAD; i++) {
      const int row_idx = lane / NUM_V_VECS_PER_ROW + i * NUM_ROWS_PER_ITER;
      if (row_idx < HEAD_SIZE) {
        const int offset = row_idx * BLOCK_SIZE + physical_block_offset;
        V_vec v_vec;
        if constexpr (IS_FP8_KV_CACHE) {
#if defined(ENABLE_FP8_E5M2)
          V_quant_vec v_quant_vec = *reinterpret_cast<const V_quant_vec*>(v_ptr + offset);
          // Vector conversion from V_quant_vec to V_vec.
          v_vec = fp8_e5m2_unscaled::vec_conversion<V_vec, V_quant_vec>(v_quant_vec);
#elif defined(ENABLE_FP8_E4M3)
          V_quant_vec v_quant_vec = *reinterpret_cast<const V_quant_vec*>(v_ptr + offset);
          // Vector conversion from V_quant_vec to V_vec. Scaled conversion: FP8 => higher precision
          v_vec = fp8_e4m3::scaled_vec_conversion<V_vec, V_quant_vec>(v_quant_vec, kv_scale);
#else
          assert(false);
#endif
        } else {
          v_vec = *reinterpret_cast<const V_vec*>(v_ptr + offset);
        }
        if (block_idx == num_context_blocks - 1) {
          // NOTE(woosuk): When v_vec contains the tokens that are out of the context,
          // we should explicitly zero out the values since they may contain NaNs.
          // See https://github.com/vllm-project/vllm/issues/641#issuecomment-1682544472
          scalar_t* v_vec_ptr = reinterpret_cast<scalar_t*>(&v_vec);
#pragma unroll
          for (int j = 0; j < V_VEC_SIZE; j++) {
            v_vec_ptr[j] = token_idx + j < context_len ? v_vec_ptr[j] : zero_value;
          }
        }
        accs[i] += dot(logits_vec, v_vec);
      }
    }
  }

  // Perform reduction within each warp.
#pragma unroll
  for (int i = 0; i < NUM_ROWS_PER_THREAD; i++) {
    float acc = accs[i];
#pragma unroll
    for (int mask = NUM_V_VECS_PER_ROW / 2; mask >= 1; mask /= 2) {
      acc += VLLM_SHFL_XOR_SYNC(acc, mask);
    }
    accs[i] = acc;
  }

  // NOTE(woosuk): A barrier is required because the shared memory space for logits
  // is reused for the output.
  __syncthreads();

  // Perform reduction across warps.
  float* out_smem = reinterpret_cast<float*>(shared_mem);
#pragma unroll
  for (int i = NUM_WARPS; i > 1; i /= 2) {
    int mid = i / 2;
    // Upper warps write to shared memory.
    if (warp_idx >= mid && warp_idx < i) {
      float* dst = &out_smem[(warp_idx - mid) * HEAD_SIZE];
#pragma unroll
      for (int i = 0; i < NUM_ROWS_PER_THREAD; i++) {
        const int row_idx = lane / NUM_V_VECS_PER_ROW + i * NUM_ROWS_PER_ITER;
        if (row_idx < HEAD_SIZE && lane % NUM_V_VECS_PER_ROW == 0) {
          dst[row_idx] = accs[i];
        }
      }
    }
    __syncthreads();

    // Lower warps update the output.
    if (warp_idx < mid) {
      const float* src = &out_smem[warp_idx * HEAD_SIZE];
#pragma unroll
      for (int i = 0; i < NUM_ROWS_PER_THREAD; i++) {
        const int row_idx = lane / NUM_V_VECS_PER_ROW + i * NUM_ROWS_PER_ITER;
        if (row_idx < HEAD_SIZE && lane % NUM_V_VECS_PER_ROW == 0) {
          accs[i] += src[row_idx];
        }
      }
    }
    __syncthreads();
  }

  // Write the final output.
  if (warp_idx == 0) {
    scalar_t* out_ptr = out + seq_idx * num_heads * max_num_partitions * HEAD_SIZE
                            + head_idx * max_num_partitions * HEAD_SIZE
                            + partition_idx * HEAD_SIZE;
#pragma unroll
    for (int i = 0; i < NUM_ROWS_PER_THREAD; i++) {
      const int row_idx = lane / NUM_V_VECS_PER_ROW + i * NUM_ROWS_PER_ITER;
      if (row_idx < HEAD_SIZE && lane % NUM_V_VECS_PER_ROW == 0) {
        from_float(*(out_ptr + row_idx), accs[i]);
      }
    }
  }
}

// Grid: (num_heads, num_seqs, 1).
template<
  typename scalar_t,
  typename cache_t,
  int HEAD_SIZE,
  int BLOCK_SIZE,
  int NUM_THREADS,
  bool IS_FP8_KV_CACHE>
__global__ void paged_attention_v1_kernel(
  scalar_t* __restrict__ out,             // [num_seqs, num_heads, head_size]
  const scalar_t* __restrict__ q,         // [num_seqs, num_heads, head_size]
  const cache_t* __restrict__ k_cache,    // [num_blocks, num_kv_heads, head_size/x, block_size, x]
  const cache_t* __restrict__ v_cache,    // [num_blocks, num_kv_heads, head_size, block_size]
  const int num_kv_heads,                 // [num_heads]
  const float scale,
  const int* __restrict__ block_tables,   // [num_seqs, max_num_blocks_per_seq]
  const int* __restrict__ context_lens,   // [num_seqs]
  const int max_num_blocks_per_seq,
  const float* __restrict__ alibi_slopes, // [num_heads]
  const int q_stride,
  const int kv_block_stride,
  const int kv_head_stride,
  const float kv_scale) {
  paged_attention_kernel<scalar_t, cache_t, HEAD_SIZE, BLOCK_SIZE, NUM_THREADS, IS_FP8_KV_CACHE>(
    /* exp_sums */ nullptr, /* max_logits */ nullptr,
    out, q, k_cache, v_cache, num_kv_heads, scale, block_tables, context_lens,
    max_num_blocks_per_seq, alibi_slopes, q_stride, kv_block_stride, kv_head_stride, kv_scale);
}

// Grid: (num_heads, num_seqs, max_num_partitions).
template<
  typename scalar_t,
  typename cache_t,
  int HEAD_SIZE,
  int BLOCK_SIZE,
  int NUM_THREADS,
  bool IS_FP8_KV_CACHE,
  int PARTITION_SIZE>
__global__ void paged_attention_v2_kernel(
  float* __restrict__ exp_sums,           // [num_seqs, num_heads, max_num_partitions]
  float* __restrict__ max_logits,         // [num_seqs, num_heads, max_num_partitions]
  scalar_t* __restrict__ tmp_out,         // [num_seqs, num_heads, max_num_partitions, head_size]
  const scalar_t* __restrict__ q,         // [num_seqs, num_heads, head_size]
  const cache_t* __restrict__ k_cache,    // [num_blocks, num_kv_heads, head_size/x, block_size, x]
  const cache_t* __restrict__ v_cache,    // [num_blocks, num_kv_heads, head_size, block_size]
  const int num_kv_heads,                 // [num_heads]
  const float scale,
  const int* __restrict__ block_tables,   // [num_seqs, max_num_blocks_per_seq]
  const int* __restrict__ context_lens,   // [num_seqs]
  const int max_num_blocks_per_seq,
  const float* __restrict__ alibi_slopes, // [num_heads]
  const int q_stride,
  const int kv_block_stride,
  const int kv_head_stride,
  const float kv_scale) {
  paged_attention_kernel<scalar_t, cache_t, HEAD_SIZE, BLOCK_SIZE, NUM_THREADS, IS_FP8_KV_CACHE, PARTITION_SIZE>(
    exp_sums, max_logits, tmp_out, q, k_cache, v_cache, num_kv_heads, scale,
    block_tables, context_lens, max_num_blocks_per_seq, alibi_slopes,
    q_stride, kv_block_stride, kv_head_stride, kv_scale);
}

// Grid: (num_heads, num_seqs).
template<
  typename scalar_t,
  int HEAD_SIZE,
  int NUM_THREADS,
  int PARTITION_SIZE>
__global__ void paged_attention_v2_reduce_kernel(
  scalar_t* __restrict__ out,             // [num_seqs, num_heads, head_size]
  const float* __restrict__ exp_sums,     // [num_seqs, num_heads, max_num_partitions]
  const float* __restrict__ max_logits,   // [num_seqs, num_heads, max_num_partitions]
  const scalar_t* __restrict__ tmp_out,   // [num_seqs, num_heads, max_num_partitions, head_size]
  const int* __restrict__ context_lens,   // [num_seqs]
  const int max_num_partitions) {
  const int num_heads = gridDim.x;
  const int head_idx = blockIdx.x;
  const int seq_idx = blockIdx.y;
  const int context_len = context_lens[seq_idx];
  const int num_partitions = DIVIDE_ROUND_UP(context_len, PARTITION_SIZE);
  if (num_partitions == 1) {
    // No need to reduce. Only copy tmp_out to out.
    scalar_t* out_ptr = out + seq_idx * num_heads * HEAD_SIZE + head_idx * HEAD_SIZE;
    const scalar_t* tmp_out_ptr = tmp_out + seq_idx * num_heads * max_num_partitions * HEAD_SIZE
                                          + head_idx * max_num_partitions * HEAD_SIZE;
    for (int i = threadIdx.x; i < HEAD_SIZE; i += blockDim.x) {
      out_ptr[i] = tmp_out_ptr[i];
    }
    // Terminate the thread block.
    return;
  }

  constexpr int NUM_WARPS = NUM_THREADS / WARP_SIZE;
  const int warp_idx = threadIdx.x / WARP_SIZE;
  const int lane = threadIdx.x % WARP_SIZE;

  // Size: 2 * num_partitions.
  extern __shared__ char shared_mem[];
  // Workspace for reduction.
  __shared__ float red_smem[2 * NUM_WARPS];

  // Load max logits to shared memory.
  float* shared_max_logits = reinterpret_cast<float*>(shared_mem);
  const float* max_logits_ptr = max_logits + seq_idx * num_heads * max_num_partitions
                                           + head_idx * max_num_partitions;
  float max_logit = -FLT_MAX;
  for (int i = threadIdx.x; i < num_partitions; i += blockDim.x) {
    const float l = max_logits_ptr[i];
    shared_max_logits[i] = l;
    max_logit = fmaxf(max_logit, l);
  }
  __syncthreads();

  // Get the global max logit.
  // Reduce within the warp.
#pragma unroll
  for (int mask = WARP_SIZE / 2; mask >= 1; mask /= 2) {
    max_logit = fmaxf(max_logit, VLLM_SHFL_XOR_SYNC(max_logit, mask));
  }
  if (lane == 0) {
    red_smem[warp_idx] = max_logit;
  }
  __syncthreads();
  // Reduce across warps.
  max_logit = lane < NUM_WARPS ? red_smem[lane] : -FLT_MAX;
#pragma unroll
  for (int mask = NUM_WARPS / 2; mask >= 1; mask /= 2) {
    max_logit = fmaxf(max_logit, VLLM_SHFL_XOR_SYNC(max_logit, mask));
  }
  // Broadcast the max value to all threads.
  max_logit = VLLM_SHFL_SYNC(max_logit, 0);

  // Load rescaled exp sums to shared memory.
  float* shared_exp_sums = reinterpret_cast<float*>(shared_mem + sizeof(float) * num_partitions);
  const float* exp_sums_ptr = exp_sums + seq_idx * num_heads * max_num_partitions
                                       + head_idx * max_num_partitions;
  float global_exp_sum = 0.0f;
  for (int i = threadIdx.x; i < num_partitions; i += blockDim.x) {
    float l = shared_max_logits[i];
    float rescaled_exp_sum = exp_sums_ptr[i] * expf(l - max_logit);
    global_exp_sum += rescaled_exp_sum;
    shared_exp_sums[i] = rescaled_exp_sum;
  }
  __syncthreads();
  global_exp_sum = block_sum<NUM_WARPS>(&red_smem[NUM_WARPS], global_exp_sum);
  const float inv_global_exp_sum = __fdividef(1.0f, global_exp_sum + 1e-6f);

  // Aggregate tmp_out to out.
  const scalar_t* tmp_out_ptr = tmp_out + seq_idx * num_heads * max_num_partitions * HEAD_SIZE
                                        + head_idx * max_num_partitions * HEAD_SIZE;
  scalar_t* out_ptr = out + seq_idx * num_heads * HEAD_SIZE + head_idx * HEAD_SIZE;
#pragma unroll
  for (int i = threadIdx.x; i < HEAD_SIZE; i += NUM_THREADS) {
    float acc = 0.0f;
    for (int j = 0; j < num_partitions; ++j) {
      acc += to_float(tmp_out_ptr[j * HEAD_SIZE + i]) * shared_exp_sums[j] * inv_global_exp_sum;
    }
    from_float(out_ptr[i], acc);
  }
}

} // namespace vllm

#define LAUNCH_PAGED_ATTENTION_V1(HEAD_SIZE)                                                  \
  VLLM_DevFuncAttribute_SET_MaxDynamicSharedMemorySize(                                       \
    ((void*)vllm::paged_attention_v1_kernel<T, CACHE_T, HEAD_SIZE, BLOCK_SIZE, NUM_THREADS,   \
      IS_FP8_KV_CACHE>), shared_mem_size);                                                    \
  vllm::paged_attention_v1_kernel<T, CACHE_T, HEAD_SIZE, BLOCK_SIZE, NUM_THREADS,             \
  IS_FP8_KV_CACHE><<<grid, block, shared_mem_size, stream>>>(                                 \
    out_ptr,                                                                                  \
    query_ptr,                                                                                \
    key_cache_ptr,                                                                            \
    value_cache_ptr,                                                                          \
    num_kv_heads,                                                                             \
    scale,                                                                                    \
    block_tables_ptr,                                                                         \
    context_lens_ptr,                                                                         \
    max_num_blocks_per_seq,                                                                   \
    alibi_slopes_ptr,                                                                         \
    q_stride,                                                                                 \
    kv_block_stride,                                                                          \
    kv_head_stride,                                                                           \
    kv_scale);

// TODO(woosuk): Tune NUM_THREADS.
template<
  typename T,
  typename CACHE_T,
  int BLOCK_SIZE,
  bool IS_FP8_KV_CACHE,
  int NUM_THREADS = 128>
void paged_attention_v1_launcher(
  torch::Tensor& out,
  torch::Tensor& query,
  torch::Tensor& key_cache,
  torch::Tensor& value_cache,
  int num_kv_heads,
  float scale,
  torch::Tensor& block_tables,
  torch::Tensor& context_lens,
  int max_context_len,
  const c10::optional<torch::Tensor>& alibi_slopes,
  float kv_scale) {
  int num_seqs = query.size(0);
  int num_heads = query.size(1);
  int head_size = query.size(2);
  int max_num_blocks_per_seq = block_tables.size(1);
  int q_stride = query.stride(0);
  int kv_block_stride = key_cache.stride(0);
  int kv_head_stride = key_cache.stride(1);

  int thread_group_size = MAX(WARP_SIZE / BLOCK_SIZE, 1);
  assert(head_size % thread_group_size == 0);

  // NOTE: alibi_slopes is optional.
  const float* alibi_slopes_ptr = alibi_slopes ?
    reinterpret_cast<const float*>(alibi_slopes.value().data_ptr())
    : nullptr;

  T* out_ptr = reinterpret_cast<T*>(out.data_ptr());
  T* query_ptr = reinterpret_cast<T*>(query.data_ptr());
  CACHE_T* key_cache_ptr = reinterpret_cast<CACHE_T*>(key_cache.data_ptr());
  CACHE_T* value_cache_ptr = reinterpret_cast<CACHE_T*>(value_cache.data_ptr());
  int* block_tables_ptr = block_tables.data_ptr<int>();
  int* context_lens_ptr = context_lens.data_ptr<int>();

  constexpr int NUM_WARPS = NUM_THREADS / WARP_SIZE;
  int padded_max_context_len = DIVIDE_ROUND_UP(max_context_len, BLOCK_SIZE) * BLOCK_SIZE;
  int logits_size = padded_max_context_len * sizeof(float);
  int outputs_size = (NUM_WARPS / 2) * head_size * sizeof(float);
  // Python-side check in vllm.worker.worker._check_if_can_support_max_seq_len
  // Keep that in sync with the logic here!
  int shared_mem_size = std::max(logits_size, outputs_size);

  dim3 grid(num_heads, num_seqs, 1);
  dim3 block(NUM_THREADS);
  const at::cuda::OptionalCUDAGuard device_guard(device_of(query));
  const cudaStream_t stream = at::cuda::getCurrentCUDAStream();
  switch (head_size) {
    // NOTE(woosuk): To reduce the compilation time, we only compile for the
    // head sizes that we use in the model. However, we can easily extend this
    // to support any head size which is a multiple of 16.
    case 64:
      LAUNCH_PAGED_ATTENTION_V1(64);
      break;
    case 80:
      LAUNCH_PAGED_ATTENTION_V1(80);
      break;
    case 96:
      LAUNCH_PAGED_ATTENTION_V1(96);
      break;
    case 112:
      LAUNCH_PAGED_ATTENTION_V1(112);
      break;
    case 128:
      LAUNCH_PAGED_ATTENTION_V1(128);
      break;
    case 256:
      LAUNCH_PAGED_ATTENTION_V1(256);
      break;
    default:
      TORCH_CHECK(false, "Unsupported head size: ", head_size);
      break;
  }
}

#define CALL_V1_LAUNCHER(T, CACHE_T, BLOCK_SIZE, IS_FP8_KV_CACHE)            \
  paged_attention_v1_launcher<T, CACHE_T, BLOCK_SIZE, IS_FP8_KV_CACHE>(      \
    out,                                                                     \
    query,                                                                   \
    key_cache,                                                               \
    value_cache,                                                             \
    num_kv_heads,                                                            \
    scale,                                                                   \
    block_tables,                                                            \
    context_lens,                                                            \
    max_context_len,                                                         \
    alibi_slopes,                                                            \
    kv_scale);

// NOTE(woosuk): To reduce the compilation time, we omitted block sizes
// 1, 2, 4, 64, 128, 256.
#define CALL_V1_LAUNCHER_BLOCK_SIZE(T, CACHE_T, IS_FP8_KV_CACHE)      \
  switch (block_size) {                                               \
    case 8:                                                           \
      CALL_V1_LAUNCHER(T, CACHE_T, 8, IS_FP8_KV_CACHE);               \
      break;                                                          \
    case 16:                                                          \
      CALL_V1_LAUNCHER(T, CACHE_T, 16, IS_FP8_KV_CACHE);              \
      break;                                                          \
    case 32:                                                          \
      CALL_V1_LAUNCHER(T, CACHE_T, 32, IS_FP8_KV_CACHE);              \
      break;                                                          \
    default:                                                          \
      TORCH_CHECK(false, "Unsupported block size: ", block_size);     \
      break;                                                          \
  }

void paged_attention_v1(
  torch::Tensor& out,             // [num_seqs, num_heads, head_size]
  torch::Tensor& query,           // [num_seqs, num_heads, head_size]
  torch::Tensor& key_cache,       // [num_blocks, num_heads, head_size/x, block_size, x]
  torch::Tensor& value_cache,     // [num_blocks, num_heads, head_size, block_size]
  int num_kv_heads,               // [num_heads]
  float scale,
  torch::Tensor& block_tables,    // [num_seqs, max_num_blocks_per_seq]
  torch::Tensor& context_lens,    // [num_seqs]
  int block_size,
  int max_context_len,
  const c10::optional<torch::Tensor>& alibi_slopes,
  const std::string& kv_cache_dtype,
  float kv_scale) {
  if (kv_cache_dtype == "auto") {
    if (query.dtype() == at::ScalarType::Float) {
      CALL_V1_LAUNCHER_BLOCK_SIZE(float, float, false);
    } else if (query.dtype() == at::ScalarType::Half) {
      CALL_V1_LAUNCHER_BLOCK_SIZE(uint16_t, uint16_t, false);
    } else if (query.dtype() == at::ScalarType::BFloat16) {
      CALL_V1_LAUNCHER_BLOCK_SIZE(__nv_bfloat16, __nv_bfloat16, false);
    } else {
      TORCH_CHECK(false, "Unsupported data type: ", query.dtype());
    }
  } else if (kv_cache_dtype == "fp8") {
    if (query.dtype() == at::ScalarType::Float) {
      CALL_V1_LAUNCHER_BLOCK_SIZE(float, uint8_t, true);
    } else if (query.dtype() == at::ScalarType::Half) {
      CALL_V1_LAUNCHER_BLOCK_SIZE(uint16_t, uint8_t, true);
    } else if (query.dtype() == at::ScalarType::BFloat16) {
      CALL_V1_LAUNCHER_BLOCK_SIZE(__nv_bfloat16, uint8_t, true);
    } else {
      TORCH_CHECK(false, "Unsupported data type: ", query.dtype());
    }
  } else {
    TORCH_CHECK(false, "Unsupported data type of kv cache: ", kv_cache_dtype);
  }
}

#define LAUNCH_PAGED_ATTENTION_V2(HEAD_SIZE)                                                  \
  vllm::paged_attention_v2_kernel<T, CACHE_T, HEAD_SIZE, BLOCK_SIZE, NUM_THREADS,             \
  IS_FP8_KV_CACHE, PARTITION_SIZE>                                                            \
  <<<grid, block, shared_mem_size, stream>>>(                                                 \
    exp_sums_ptr,                                                                             \
    max_logits_ptr,                                                                           \
    tmp_out_ptr,                                                                              \
    query_ptr,                                                                                \
    key_cache_ptr,                                                                            \
    value_cache_ptr,                                                                          \
    num_kv_heads,                                                                             \
    scale,                                                                                    \
    block_tables_ptr,                                                                         \
    context_lens_ptr,                                                                         \
    max_num_blocks_per_seq,                                                                   \
    alibi_slopes_ptr,                                                                         \
    q_stride,                                                                                 \
    kv_block_stride,                                                                          \
    kv_head_stride,                                                                           \
    kv_scale);                                                                                \
  vllm::paged_attention_v2_reduce_kernel<T, HEAD_SIZE, NUM_THREADS, PARTITION_SIZE>           \
  <<<reduce_grid, block, reduce_shared_mem_size, stream>>>(                                   \
    out_ptr,                                                                                  \
    exp_sums_ptr,                                                                             \
    max_logits_ptr,                                                                           \
    tmp_out_ptr,                                                                              \
    context_lens_ptr,                                                                         \
    max_num_partitions);

template<
  typename T,
  typename CACHE_T,
  int BLOCK_SIZE,
  bool IS_FP8_KV_CACHE,
  int NUM_THREADS = 128,
  int PARTITION_SIZE = 512>
void paged_attention_v2_launcher(
  torch::Tensor& out,
  torch::Tensor& exp_sums,
  torch::Tensor& max_logits,
  torch::Tensor& tmp_out,
  torch::Tensor& query,
  torch::Tensor& key_cache,
  torch::Tensor& value_cache,
  int num_kv_heads,
  float scale,
  torch::Tensor& block_tables,
  torch::Tensor& context_lens,
  int max_context_len,
  const c10::optional<torch::Tensor>& alibi_slopes,
  float kv_scale) {
  int num_seqs = query.size(0);
  int num_heads = query.size(1);
  int head_size = query.size(2);
  int max_num_blocks_per_seq = block_tables.size(1);
  int q_stride = query.stride(0);
  int kv_block_stride = key_cache.stride(0);
  int kv_head_stride = key_cache.stride(1);

  int thread_group_size = MAX(WARP_SIZE / BLOCK_SIZE, 1);
  assert(head_size % thread_group_size == 0);

  // NOTE: alibi_slopes is optional.
  const float* alibi_slopes_ptr = alibi_slopes ?
    reinterpret_cast<const float*>(alibi_slopes.value().data_ptr())
    : nullptr;

  T* out_ptr = reinterpret_cast<T*>(out.data_ptr());
  float* exp_sums_ptr = reinterpret_cast<float*>(exp_sums.data_ptr());
  float* max_logits_ptr = reinterpret_cast<float*>(max_logits.data_ptr());
  T* tmp_out_ptr = reinterpret_cast<T*>(tmp_out.data_ptr());
  T* query_ptr = reinterpret_cast<T*>(query.data_ptr());
  CACHE_T* key_cache_ptr = reinterpret_cast<CACHE_T*>(key_cache.data_ptr());
  CACHE_T* value_cache_ptr = reinterpret_cast<CACHE_T*>(value_cache.data_ptr());
  int* block_tables_ptr = block_tables.data_ptr<int>();
  int* context_lens_ptr = context_lens.data_ptr<int>();

  constexpr int NUM_WARPS = NUM_THREADS / WARP_SIZE;
  int max_num_partitions = DIVIDE_ROUND_UP(max_context_len, PARTITION_SIZE);
  int logits_size = PARTITION_SIZE * sizeof(float);
  int outputs_size = (NUM_WARPS / 2) * head_size * sizeof(float);

  // For paged attention v2 kernel.
  dim3 grid(num_heads, num_seqs, max_num_partitions);
  int shared_mem_size = std::max(logits_size, outputs_size);
  // For paged attention v2 reduce kernel.
  dim3 reduce_grid(num_heads, num_seqs);
  int reduce_shared_mem_size = 2 * max_num_partitions * sizeof(float);

  dim3 block(NUM_THREADS);
  const at::cuda::OptionalCUDAGuard device_guard(device_of(query));
  const cudaStream_t stream = at::cuda::getCurrentCUDAStream();
  switch (head_size) {
    // NOTE(woosuk): To reduce the compilation time, we only compile for the
    // head sizes that we use in the model. However, we can easily extend this
    // to support any head size which is a multiple of 16.
    case 64:
      LAUNCH_PAGED_ATTENTION_V2(64);
      break;
    case 80:
      LAUNCH_PAGED_ATTENTION_V2(80);
      break;
    case 96:
      LAUNCH_PAGED_ATTENTION_V2(96);
      break;
    case 112:
      LAUNCH_PAGED_ATTENTION_V2(112);
      break;
    case 128:
      LAUNCH_PAGED_ATTENTION_V2(128);
      break;
    case 256:
      LAUNCH_PAGED_ATTENTION_V2(256);
      break;
    default:
      TORCH_CHECK(false, "Unsupported head size: ", head_size);
      break;
  }
}

#define CALL_V2_LAUNCHER(T, CACHE_T, BLOCK_SIZE, IS_FP8_KV_CACHE)                \
  paged_attention_v2_launcher<T, CACHE_T, BLOCK_SIZE, IS_FP8_KV_CACHE>(          \
    out,                                                                         \
    exp_sums,                                                                    \
    max_logits,                                                                  \
    tmp_out,                                                                     \
    query,                                                                       \
    key_cache,                                                                   \
    value_cache,                                                                 \
    num_kv_heads,                                                                \
    scale,                                                                       \
    block_tables,                                                                \
    context_lens,                                                                \
    max_context_len,                                                             \
    alibi_slopes,                                                                \
    kv_scale);

// NOTE(woosuk): To reduce the compilation time, we omitted block sizes
// 1, 2, 4, 64, 128, 256.
#define CALL_V2_LAUNCHER_BLOCK_SIZE(T, CACHE_T, IS_FP8_KV_CACHE)            \
  switch (block_size) {                                                     \
    case 8:                                                                 \
      CALL_V2_LAUNCHER(T, CACHE_T, 8, IS_FP8_KV_CACHE);                     \
      break;                                                                \
    case 16:                                                                \
      CALL_V2_LAUNCHER(T, CACHE_T, 16, IS_FP8_KV_CACHE);                    \
      break;                                                                \
    case 32:                                                                \
      CALL_V2_LAUNCHER(T, CACHE_T, 32, IS_FP8_KV_CACHE);                    \
      break;                                                                \
    default:                                                                \
      TORCH_CHECK(false, "Unsupported block size: ", block_size);           \
      break;                                                                \
  }

void paged_attention_v2(
  torch::Tensor& out,             // [num_seqs, num_heads, head_size]
  torch::Tensor& exp_sums,        // [num_seqs, num_heads, max_num_partitions]
  torch::Tensor& max_logits,      // [num_seqs, num_heads, max_num_partitions]
  torch::Tensor& tmp_out,         // [num_seqs, num_heads, max_num_partitions, head_size]
  torch::Tensor& query,           // [num_seqs, num_heads, head_size]
  torch::Tensor& key_cache,       // [num_blocks, num_heads, head_size/x, block_size, x]
  torch::Tensor& value_cache,     // [num_blocks, num_heads, head_size, block_size]
  int num_kv_heads,               // [num_heads]
  float scale,
  torch::Tensor& block_tables,    // [num_seqs, max_num_blocks_per_seq]
  torch::Tensor& context_lens,    // [num_seqs]
  int block_size,
  int max_context_len,
  const c10::optional<torch::Tensor>& alibi_slopes,
  const std::string& kv_cache_dtype,
  float kv_scale) {
  if (kv_cache_dtype == "auto") {
    if (query.dtype() == at::ScalarType::Float) {
      CALL_V2_LAUNCHER_BLOCK_SIZE(float, float, false);
    } else if (query.dtype() == at::ScalarType::Half) {
      CALL_V2_LAUNCHER_BLOCK_SIZE(uint16_t, uint16_t, false);
    } else if (query.dtype() == at::ScalarType::BFloat16) {
      CALL_V2_LAUNCHER_BLOCK_SIZE(__nv_bfloat16, __nv_bfloat16, false);
    } else {
      TORCH_CHECK(false, "Unsupported data type: ", query.dtype());
    }
  } else if (kv_cache_dtype == "fp8") {
    if (query.dtype() == at::ScalarType::Float) {
      CALL_V2_LAUNCHER_BLOCK_SIZE(float, uint8_t, true);
    } else if (query.dtype() == at::ScalarType::Half) {
      CALL_V2_LAUNCHER_BLOCK_SIZE(uint16_t, uint8_t, true);
    } else if (query.dtype() == at::ScalarType::BFloat16) {
      CALL_V2_LAUNCHER_BLOCK_SIZE(__nv_bfloat16, uint8_t, true);
    } else {
      TORCH_CHECK(false, "Unsupported data type: ", query.dtype());
    }
  } else {
    TORCH_CHECK(false, "Unsupported data type of kv cache: ", kv_cache_dtype);
  }
}

#undef WARP_SIZE
#undef MAX
#undef MIN
#undef DIVIDE_ROUND_UP<|MERGE_RESOLUTION|>--- conflicted
+++ resolved
@@ -31,7 +31,6 @@
 
 #include <algorithm>
 
-<<<<<<< HEAD
 #ifdef USE_ROCM
   #include <hip/hip_bf16.h>
   typedef __hip_bfloat16 __nv_bfloat16;
@@ -42,8 +41,7 @@
 #else
 #define WARP_SIZE warpSize
 #endif
-=======
->>>>>>> 657061fd
+
 #define MAX(a, b) ((a) > (b) ? (a) : (b))
 #define MIN(a, b) ((a) < (b) ? (a) : (b))
 #define DIVIDE_ROUND_UP(a, b) (((a) + (b) - 1) / (b))

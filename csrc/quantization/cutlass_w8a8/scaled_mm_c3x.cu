// clang-format will break include orders
// clang-format off
#include <cudaTypedefs.h>

#if defined CUDA_VERSION && CUDA_VERSION >= 12000

#include <torch/all.h>

#include <ATen/cuda/CUDAContext.h>

#include <iostream>
#include <sstream>
#include <vector>

#include "cutlass/cutlass.h"

#include "cute/tensor.hpp"
#include "cute/atom/mma_atom.hpp"
#include "cutlass/numeric_types.h"

#include "cutlass/util/device_memory.h"

#include "cutlass/gemm/device/gemm_universal_adapter.h"
#include "cutlass/gemm/kernel/gemm_universal.hpp"
#include "cutlass/epilogue/collective/collective_builder.hpp"
#include "cutlass/gemm/collective/collective_builder.hpp"

#include "broadcast_load_epilogue_c3x.hpp"
#include "common.hpp"
// clang-format on

using namespace cute;

/*
   This defines a quantized GEMM operation with dequantized output, similar to
   torch._scaled_mm. It is defined using the CUTLASS 3.x API, and is used for
   NVIDIA GPUs with sm90a (Hopper) or later.

   A and B may be both either int8 or fp8_e4m3. A can be quantized per-tensor or
   per-row. B can be quantized per-tensor or per-column.
   Any combination of per-tensor and per-row or column is supported.
   A and B must have symmetric quantization (zero point == 0).

   So the GEMM operation is D = (a_scales * A) (b_scales * B), where the
   scales are applied elementwise with numpy-style broadcasting.

   ScaleA and ScaleB define the epilogue functions that apply the scales for
   the A and B operands respectively. These scales may be either per-tensor or
   per row or column.
*/

namespace {

uint32_t next_pow_2(uint32_t const num) {
  if (num <= 1) return num;
  return 1 << (CHAR_BIT * sizeof(num) - __builtin_clz(num - 1));
}

// A wrapper for the GEMM kernel that is used to guard against compilation on
// architectures that will never use the kernel. The purpose of this is to
// reduce the size of the compiled binary.
// __CUDA_ARCH__ is not defined in host code, so this lets us smuggle the ifdef
// into code that will be executed on the device where it is defined.
template <typename Kernel>
struct enable_sm90_or_later : Kernel {
  template <typename... Args>
  CUTLASS_DEVICE void operator()(Args&&... args) {
  #if defined __CUDA_ARCH__ && __CUDA_ARCH__ >= 900
    Kernel::operator()(std::forward<Args>(args)...);
  #endif
  }
};

template <typename ElementAcc, typename ElementD, typename EpilogueDescriptor>
struct ScaledEpilogue {
 private:
  using Accum = cutlass::epilogue::fusion::Sm90AccFetch;

  using ScaleA = cutlass::epilogue::fusion::Sm90ColOrScalarBroadcast<
      0 /*Stages*/, typename EpilogueDescriptor::TileShape, float,
      Stride<Int<1>, Int<0>, Int<0>>>;

  using ScaleBDescriptor =
      cutlass::epilogue::collective::detail::RowBroadcastDescriptor<
          EpilogueDescriptor, float>;

  using ScaleB = cutlass::epilogue::fusion::Sm90RowOrScalarBroadcast<
      ScaleBDescriptor::Stages, typename EpilogueDescriptor::TileShape,
      typename ScaleBDescriptor::Element, Stride<Int<0>, Int<1>, Int<0>>>;

  using Compute0 = cutlass::epilogue::fusion::Sm90Compute<
      cutlass::multiplies, float, float,
      cutlass::FloatRoundStyle::round_to_nearest>;

  using EVTCompute0 =
      cutlass::epilogue::fusion::Sm90EVT<Compute0, ScaleB, Accum>;

  using Compute1 = cutlass::epilogue::fusion::Sm90Compute<
      cutlass::multiplies, ElementD, float,
      cutlass::FloatRoundStyle::round_to_nearest>;

 public:
  using EVTCompute =
      cutlass::epilogue::fusion::Sm90EVT<Compute1, ScaleA, EVTCompute0>;
  using ArgumentType = typename EVTCompute::Arguments;

<<<<<<< HEAD
  template <>
  static ArgumentType prepare_args(torch::tensor const& a_scales, torch::tensor const& b_scales) {
=======
  static ArgumentType prepare_args(torch::Tensor const& a_scales,
                                   torch::Tensor const& b_scales) {
>>>>>>> d20f8861
    using ScaleA_Args = typename ScaleA::Arguments;
    using ScaleB_Args = typename ScaleB::Arguments;

    ScaleA_Args a_args{a_scales.data_ptr<float>(), a_scales.numel() != 1, {}};
    ScaleB_Args b_args{b_scales.data_ptr<float>(), b_scales.numel() != 1, {}};

    return ArgumentType{a_args, {b_args}};
  }
};

template <typename ElementAB_, typename ElementD_,
          template <typename, typename, typename> typename Epilogue_,
          typename TileShape, typename ClusterShape, typename KernelSchedule,
          typename EpilogueSchedule>
struct cutlass_3x_gemm {
  using ElementAB = ElementAB_;
  using ElementD = ElementD_;
  using ElementAcc =
      typename std::conditional<std::is_same_v<ElementAB, int8_t>, int32_t,
                                float>::type;

  using EpilogueDescriptor =
      cutlass::epilogue::collective::detail::EpilogueDescriptor<
          TileShape, cutlass::epilogue::collective::EpilogueTileAuto, ElementD,
          ElementD, EpilogueSchedule>;

  using Epilogue = Epilogue_<ElementAcc, ElementD, EpilogueDescriptor>;

  using StrideD = Stride<int64_t, Int<1>, Int<0>>;
  using ElementC = void;
  using StrideC = StrideD;

  using EVTCompute = typename Epilogue::EVTCompute;

  using CollectiveEpilogue =
      typename cutlass::epilogue::collective::CollectiveBuilder<
          cutlass::arch::Sm90, cutlass::arch::OpClassTensorOp, TileShape,
          ClusterShape, cutlass::epilogue::collective::EpilogueTileAuto,
          ElementAcc, float, ElementC, StrideC, 4, ElementD, StrideD, 4,
          EpilogueSchedule, EVTCompute>::CollectiveOp;

  static constexpr size_t CEStorageSize =
      sizeof(typename CollectiveEpilogue::SharedStorage);
  using Stages = typename cutlass::gemm::collective::StageCountAutoCarveout<
      static_cast<int>(CEStorageSize)>;

  // clang-format off
  using CollectiveMainloop =
      typename cutlass::gemm::collective::CollectiveBuilder<
          cutlass::arch::Sm90, cutlass::arch::OpClassTensorOp, 
          ElementAB, cutlass::layout::RowMajor, 16, 
          ElementAB, cutlass::layout::ColumnMajor, 16, 
          ElementAcc, TileShape, ClusterShape,
          Stages,
          KernelSchedule>::CollectiveOp;
  // clang-format on

  using KernelType = enable_sm90_or_later<cutlass::gemm::kernel::GemmUniversal<
      cute::Shape<int, int, int, int>, CollectiveMainloop, CollectiveEpilogue,
      cutlass::gemm::PersistentScheduler>>;

  struct GemmKernel : public KernelType {};
};

template <typename Gemm, typename... EpilogueArgs>
void cutlass_gemm_caller(torch::Tensor& out, torch::Tensor const& a,
                         torch::Tensor const& b,
                         EpilogueArgs&&... epilogue_params) {
  using ElementAB = typename Gemm::ElementAB;
  using ElementD = typename Gemm::ElementD;

  int32_t m = a.size(0);
  int32_t n = b.size(1);
  int32_t k = a.size(1);

  int64_t lda = a.stride(0);
  int64_t ldb = b.stride(1);
  int64_t ldc = out.stride(0);

  using StrideA = Stride<int64_t, Int<1>, Int<0>>;
  using StrideB = Stride<int64_t, Int<1>, Int<0>>;
  using StrideC = typename Gemm::StrideC;

  StrideA a_stride{lda, Int<1>{}, Int<0>{}};
  StrideB b_stride{ldb, Int<1>{}, Int<0>{}};
  StrideC c_stride{ldc, Int<1>{}, Int<0>{}};

  using GemmKernel = typename Gemm::GemmKernel;
  typename GemmKernel::ProblemShape prob_shape{m, n, k, 1};

  auto a_ptr = static_cast<ElementAB*>(a.data_ptr());
  auto b_ptr = static_cast<ElementAB*>(b.data_ptr());
  typename GemmKernel::MainloopArguments mainloop_args{a_ptr, a_stride, b_ptr,
                                                       b_stride};

  auto c_ptr = static_cast<ElementD*>(out.data_ptr());
  typename GemmKernel::EpilogueArguments epilogue_args{
      Gemm::Epilogue::prepare_args(
          std::forward<EpilogueArgs>(epilogue_params)...),
      c_ptr, c_stride, c_ptr, c_stride};

  typename GemmKernel::Arguments args{cutlass::gemm::GemmUniversalMode::kGemm,
                                      prob_shape, mainloop_args, epilogue_args};

  // Launch the CUTLASS GEMM kernel.
  using GemmOp = cutlass::gemm::device::GemmUniversalAdapter<GemmKernel>;
  GemmOp gemm_op;
  CUTLASS_CHECK(gemm_op.can_implement(args));

  size_t workspace_size = gemm_op.get_workspace_size(args);
  cutlass::device_memory::allocation<uint8_t> workspace(workspace_size);

  auto stream = at::cuda::getCurrentCUDAStream(a.get_device());

  cutlass::Status status = gemm_op.run(args, workspace.get(), stream);
  CUTLASS_CHECK(status);
}

template <typename InType, typename OutType,
          template <typename, typename, typename> typename Epilogue, int32_t M>
struct sm90_fp8_config {
  static_assert(std::is_same<InType, cutlass::float_e4m3_t>());
  using KernelSchedule =
      cutlass::gemm::KernelTmaWarpSpecializedPingpongFP8FastAccum;
  using EpilogueSchedule = typename cutlass::epilogue::TmaWarpSpecialized;
  using TileShape = Shape<_128, _128, _128>;
  using ClusterShape = Shape<_2, _1, _1>;

  using Cutlass3xGemm =
      cutlass_3x_gemm<InType, OutType, Epilogue, TileShape, ClusterShape,
                      KernelSchedule, EpilogueSchedule>;
};

template <typename InType, typename OutType,
          template <typename, typename, typename> typename Epilogue>
struct sm90_fp8_config<InType, OutType, Epilogue, 128> {
  static_assert(std::is_same<InType, cutlass::float_e4m3_t>());
  using KernelSchedule =
      cutlass::gemm::KernelTmaWarpSpecializedPingpongFP8FastAccum;
  using EpilogueSchedule = typename cutlass::epilogue::TmaWarpSpecialized;
  using TileShape = Shape<_64, _128, _128>;
  using ClusterShape = Shape<_2, _1, _1>;

  using Cutlass3xGemm =
      cutlass_3x_gemm<InType, OutType, Epilogue, TileShape, ClusterShape,
                      KernelSchedule, EpilogueSchedule>;
};

template <typename InType, typename OutType,
          template <typename, typename, typename> typename Epilogue>
struct sm90_fp8_config<InType, OutType, Epilogue, 64> {
  static_assert(std::is_same<InType, cutlass::float_e4m3_t>());
  using KernelSchedule =
      cutlass::gemm::KernelTmaWarpSpecializedPingpongFP8FastAccum;
  using EpilogueSchedule = typename cutlass::epilogue::TmaWarpSpecialized;
  using TileShape = Shape<_64, _64, _128>;
  using ClusterShape = Shape<_1, _8, _1>;

  using Cutlass3xGemm =
      cutlass_3x_gemm<InType, OutType, Epilogue, TileShape, ClusterShape,
                      KernelSchedule, EpilogueSchedule>;
};

}  // namespace

template <typename InType, typename OutType,
          template <typename, typename, typename> typename Epilogue,
          typename... EpilogueArgs>
void cutlass_gemm_sm90_fp8_dispatch(torch::Tensor& out, torch::Tensor const& a,
                                    torch::Tensor const& b,
                                    EpilogueArgs&&... args) {
  static_assert(std::is_same<InType, cutlass::float_e4m3_t>());
  TORCH_CHECK(a.dtype() == torch::kFloat8_e4m3fn);
  TORCH_CHECK(b.dtype() == torch::kFloat8_e4m3fn);

  using Cutlass3xGemmDefault =
      typename sm90_fp8_config<InType, OutType, Epilogue, 0>::Cutlass3xGemm;
  using Cutlass3xGemmM64 =
      typename sm90_fp8_config<InType, OutType, Epilogue, 64>::Cutlass3xGemm;
  using Cutlass3xGemmM128 =
      typename sm90_fp8_config<InType, OutType, Epilogue, 128>::Cutlass3xGemm;

  uint32_t const m = a.size(0);
  uint32_t const mp2 =
      std::max(static_cast<uint32_t>(64), next_pow_2(m));  // next power of 2

  if (mp2 <= 64) {
    // m in [1, 64]
    return cutlass_gemm_caller<Cutlass3xGemmM64>(
        out, a, b, std::forward<EpilogueArgs>(args)...);
  } else if (mp2 <= 128) {
    // m in (64, 128]
    return cutlass_gemm_caller<Cutlass3xGemmM128>(
        out, a, b, std::forward<EpilogueArgs>(args)...);
  } else {
    // m in (128, inf)
    return cutlass_gemm_caller<Cutlass3xGemmDefault>(
        out, a, b, std::forward<EpilogueArgs>(args)...);
  }
}

void cutlass_scaled_mm_sm90(torch::Tensor& out, torch::Tensor const& a,
                            torch::Tensor const& b,
                            torch::Tensor const& a_scales,
                            torch::Tensor const& b_scales) {
  TORCH_CHECK(a_scales.dtype() == torch::kFloat32);
  TORCH_CHECK(b_scales.dtype() == torch::kFloat32);

  if (a.dtype() == torch::kInt8) {
    TORCH_CHECK(b.dtype() == torch::kInt8);

    using TileShape = Shape<_128, _128, _128>;
    using ClusterShape = Shape<_1, _2, _1>;
    using KernelSchedule =
        typename cutlass::gemm::KernelTmaWarpSpecializedPingpong;
    using EpilogueSchedule = typename cutlass::epilogue::TmaWarpSpecialized;

    if (out.dtype() == torch::kBFloat16) {
      return cutlass_gemm_caller<cutlass_3x_gemm<
          int8_t, cutlass::bfloat16_t, ScaledEpilogue, TileShape, ClusterShape,
          KernelSchedule, EpilogueSchedule>>(out, a, b, a_scales, b_scales);
    } else {
      TORCH_CHECK(out.dtype() == torch::kFloat16);

      return cutlass_gemm_caller<
          cutlass_3x_gemm<int8_t, cutlass::half_t, ScaledEpilogue, TileShape,
                          ClusterShape, KernelSchedule, EpilogueSchedule>>(
          out, a, b, a_scales, b_scales);
    }
  } else {
    TORCH_CHECK(a.dtype() == torch::kFloat8_e4m3fn);
    TORCH_CHECK(b.dtype() == torch::kFloat8_e4m3fn);

    if (out.dtype() == torch::kBFloat16) {
      return cutlass_gemm_sm90_fp8_dispatch<
          cutlass::float_e4m3_t, cutlass::bfloat16_t, ScaledEpilogue>(
          out, a, b, a_scales, b_scales);
    } else {
      TORCH_CHECK(out.dtype() == torch::kFloat16);
      return cutlass_gemm_sm90_fp8_dispatch<cutlass::float_e4m3_t,
                                            cutlass::half_t, ScaledEpilogue>(
          out, a, b, a_scales, b_scales);
    }
  }
}

#endif<|MERGE_RESOLUTION|>--- conflicted
+++ resolved
@@ -104,13 +104,8 @@
       cutlass::epilogue::fusion::Sm90EVT<Compute1, ScaleA, EVTCompute0>;
   using ArgumentType = typename EVTCompute::Arguments;
 
-<<<<<<< HEAD
-  template <>
-  static ArgumentType prepare_args(torch::tensor const& a_scales, torch::tensor const& b_scales) {
-=======
   static ArgumentType prepare_args(torch::Tensor const& a_scales,
                                    torch::Tensor const& b_scales) {
->>>>>>> d20f8861
     using ScaleA_Args = typename ScaleA::Arguments;
     using ScaleB_Args = typename ScaleB::Arguments;
 

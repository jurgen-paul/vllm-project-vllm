#include <torch/extension.h>
#include <ATen/cuda/CUDAContext.h>
#include <c10/cuda/CUDAGuard.h>

#include "dispatch_utils.h"
#include "reduction_utils.cuh"

namespace vllm {

// TODO(woosuk): Further optimize this kernel.
template<typename scalar_t>
__global__ void rms_norm_kernel(
  scalar_t* __restrict__ out,             // [..., hidden_size]
  const scalar_t* __restrict__ input,     // [..., hidden_size]
  const scalar_t* __restrict__ weight,    // [hidden_size]
  const float epsilon,
  const int num_tokens,
  const int hidden_size) {
  __shared__ float s_variance;
  float variance = 0.0f;

  for (int idx = threadIdx.x; idx < hidden_size; idx += blockDim.x) {
    const float x = (float) input[blockIdx.x * hidden_size + idx];
    variance += x * x;
  }
  variance = blockReduceSum<float>(variance);
  if (threadIdx.x == 0) {
    s_variance = rsqrtf(variance / hidden_size + epsilon);
  }
  __syncthreads();

  for (int idx = threadIdx.x; idx < hidden_size; idx += blockDim.x) {
    float x = (float) input[blockIdx.x * hidden_size + idx];
    out[blockIdx.x * hidden_size + idx] = ((scalar_t) (x * s_variance)) * weight[idx];
  }
}

<<<<<<< HEAD

template <typename T, bool use_per_token_dequant>
__global__ void dequant_add_residual_rms_norm_quant_kernel(
    const int32_t *__restrict__ input, T *__restrict__ residual,
    int8_t *__restrict__ out, const T *__restrict__ gamma,
    const float layernorm_eps, const float scale, const int num_tokens, const int hidden_size,
    const float *__restrict__ act_scale = nullptr) {
  // layernorm module in the T5 style No bias and no subtraction of mean.
  const int tid = threadIdx.x;

  __shared__ float s_variance;
  float variance = 0.0f;
  float local_var_sum = 0.0f;
  float scale_ = scale;
  if constexpr (use_per_token_dequant) {
    scale_ = scale * act_scale[blockIdx.x];
  }
  for (int i = tid; i < hidden_size; i += blockDim.x) {
    float diff = ((((float)input[blockIdx.x * hidden_size + i]) * scale_) +
                  (float)residual[blockIdx.x * hidden_size + i]);
    residual[blockIdx.x * hidden_size + i] = (T)diff;
    local_var_sum += diff * diff;
=======
// TODO: Further optimize this kernel.
template<typename scalar_t>
__global__ void fused_add_rms_norm_kernel(
  scalar_t* __restrict__ input,           // [..., hidden_size]
  scalar_t* __restrict__ residual,        // [..., hidden_size]
  const scalar_t* __restrict__ weight,    // [hidden_size]
  const float epsilon,
  const int num_tokens,
  const int hidden_size) {
  __shared__ float s_variance;
  float variance = 0.0f;

  for (int idx = threadIdx.x; idx < hidden_size; idx += blockDim.x) {
    float x = (float) input[blockIdx.x * hidden_size + idx];
    x += (float) residual[blockIdx.x * hidden_size + idx];
    variance += x * x;
    residual[blockIdx.x * hidden_size + idx] = (scalar_t) x;
>>>>>>> baac1a99
  }
  variance = blockReduceSum<float>(variance);
  if (threadIdx.x == 0) {
    s_variance = rsqrtf(variance / hidden_size + epsilon);
  }
  __syncthreads();

<<<<<<< HEAD
  for (int i = tid; i < hidden_size; i += blockDim.x) {
    out[blockIdx.x * hidden_size + i] = float_to_int8_rn(
        (((float)(residual[blockIdx.x * hidden_size + i])) * s_variance) *
        (float)(gamma[i]));
  }
}

template <typename T>
__global__ void add_residual_rms_norm_quant_kernel(
    const T *__restrict__ input, T *__restrict__ residual,
    int8_t *__restrict__ out, const T *__restrict__ gamma,
    const float layernorm_eps, const int num_tokens, const int hidden_size) {
  // layernorm module in the T5 style No bias and no subtraction of mean.
  const int tid = threadIdx.x;

  __shared__ float s_variance;
  float variance = 0.0f;

  float local_var_sum = 0.0f;
  for (int i = tid; i < hidden_size; i += blockDim.x) {
    float diff = (float)input[blockIdx.x * hidden_size + i] +
                  (float)residual[blockIdx.x * hidden_size + i];
    residual[blockIdx.x * hidden_size + i] = (T)diff;
    local_var_sum += diff * diff;
  }
  variance = blockReduceSum(local_var_sum);

  if (threadIdx.x == 0) {
    s_variance = rsqrtf(variance / (float)hidden_size + layernorm_eps);
  }
  __syncthreads();

  for (int i = tid; i < hidden_size; i += blockDim.x) {
    out[blockIdx.x * hidden_size + i] = float_to_int8_rn(
        (((float)(residual[blockIdx.x * hidden_size + i])) * s_variance) *
        (float)(gamma[i]));
=======
  for (int idx = threadIdx.x; idx < hidden_size; idx += blockDim.x) {
    float x = (float) residual[blockIdx.x * hidden_size + idx];
    input[blockIdx.x * hidden_size + idx] = ((scalar_t) (x * s_variance)) * weight[idx];
>>>>>>> baac1a99
  }
}

} // namespace vllm

void rms_norm(
  torch::Tensor& out,      // [..., hidden_size]
  torch::Tensor& input,    // [..., hidden_size]
  torch::Tensor& weight,   // [hidden_size]
  float epsilon) {
  int hidden_size = input.size(-1);
  int num_tokens = input.numel() / hidden_size;

  dim3 grid(num_tokens);
  dim3 block(std::min(hidden_size, 1024));
  const at::cuda::OptionalCUDAGuard device_guard(device_of(input));
  const cudaStream_t stream = at::cuda::getCurrentCUDAStream();
  VLLM_DISPATCH_FLOATING_TYPES(
<<<<<<< HEAD
      residual.scalar_type(), "dequant_add_residual_rms_norm_quant_kernel",
      [&] {
          vllm::dequant_add_residual_rms_norm_quant_kernel<scalar_t, false>
            <<<grid, block, 0, stream>>>(
                input.data_ptr<int32_t>(), residual.data_ptr<scalar_t>(),
                out.data_ptr<int8_t>(), gamma.data_ptr<scalar_t>(), epsilon,
                scale, num_tokens, hidden_size);
      });
}

void invoke_dequant_add_residual_rms_norm_quant(
    torch::Tensor &out,      // [..., hidden_size]
    torch::Tensor &input,    // [..., hidden_size]
    torch::Tensor &residual, // [..., hidden_size]
    torch::Tensor &gamma,    // [hidden_size]
    torch::Tensor &scale,    // [num_tokens]
    float epsilon,
    float weight_dequant_scale) {
=======
    input.scalar_type(),
    "rms_norm_kernel",
    [&] {
      vllm::rms_norm_kernel<scalar_t><<<grid, block, 0, stream>>>(
        out.data_ptr<scalar_t>(),
        input.data_ptr<scalar_t>(),
        weight.data_ptr<scalar_t>(),
        epsilon,
        num_tokens,
        hidden_size);
    });
}

void fused_add_rms_norm(
  torch::Tensor& input,    // [..., hidden_size]
  torch::Tensor& residual, // [..., hidden_size]
  torch::Tensor& weight,   // [hidden_size]
  float epsilon) {
>>>>>>> baac1a99
  int hidden_size = input.size(-1);
  int num_tokens = input.numel() / hidden_size;

  dim3 grid(num_tokens);
  dim3 block(std::min(hidden_size, 1024));
  const at::cuda::OptionalCUDAGuard device_guard(device_of(input));
  const cudaStream_t stream = at::cuda::getCurrentCUDAStream();
  VLLM_DISPATCH_FLOATING_TYPES(
<<<<<<< HEAD
      residual.scalar_type(), "dequant_add_residual_rms_norm_quant_kernel",
      [&] {
          vllm::dequant_add_residual_rms_norm_quant_kernel<scalar_t, true>
            <<<grid, block, 0, stream>>>(
                input.data_ptr<int32_t>(), residual.data_ptr<scalar_t>(),
                out.data_ptr<int8_t>(), gamma.data_ptr<scalar_t>(), epsilon,
                weight_dequant_scale, num_tokens, hidden_size, scale.data_ptr<float>());
      });
}

void invoke_add_residual_rms_norm_quant(
    torch::Tensor &out,      // [..., hidden_size]
    torch::Tensor &input,    // [..., hidden_size]
    torch::Tensor &residual, // [..., hidden_size]
    torch::Tensor &gamma,    // [hidden_size]
    float epsilon) {
  int hidden_size = input.size(-1);
  int num_tokens = input.numel() / hidden_size;

  dim3 grid(num_tokens);
  dim3 block(std::min(hidden_size, 1024));

  const cudaStream_t stream = at::cuda::getCurrentCUDAStream();
  VLLM_DISPATCH_FLOATING_TYPES(
      residual.scalar_type(), "add_residual_rms_norm_quant_kernel",
      [&] {
          vllm::add_residual_rms_norm_quant_kernel<scalar_t>
            <<<grid, block, 0, stream>>>(
                input.data_ptr<scalar_t>(), residual.data_ptr<scalar_t>(),
                out.data_ptr<int8_t>(), gamma.data_ptr<scalar_t>(), epsilon,
                num_tokens, hidden_size);
      });
=======
    input.scalar_type(),
    "fused_add_rms_norm_kernel",
    [&] {
      vllm::fused_add_rms_norm_kernel<scalar_t><<<grid, block, 0, stream>>>(
        input.data_ptr<scalar_t>(),
        residual.data_ptr<scalar_t>(),
        weight.data_ptr<scalar_t>(),
        epsilon,
        num_tokens,
        hidden_size);
    });
>>>>>>> baac1a99
}<|MERGE_RESOLUTION|>--- conflicted
+++ resolved
@@ -35,30 +35,6 @@
   }
 }
 
-<<<<<<< HEAD
-
-template <typename T, bool use_per_token_dequant>
-__global__ void dequant_add_residual_rms_norm_quant_kernel(
-    const int32_t *__restrict__ input, T *__restrict__ residual,
-    int8_t *__restrict__ out, const T *__restrict__ gamma,
-    const float layernorm_eps, const float scale, const int num_tokens, const int hidden_size,
-    const float *__restrict__ act_scale = nullptr) {
-  // layernorm module in the T5 style No bias and no subtraction of mean.
-  const int tid = threadIdx.x;
-
-  __shared__ float s_variance;
-  float variance = 0.0f;
-  float local_var_sum = 0.0f;
-  float scale_ = scale;
-  if constexpr (use_per_token_dequant) {
-    scale_ = scale * act_scale[blockIdx.x];
-  }
-  for (int i = tid; i < hidden_size; i += blockDim.x) {
-    float diff = ((((float)input[blockIdx.x * hidden_size + i]) * scale_) +
-                  (float)residual[blockIdx.x * hidden_size + i]);
-    residual[blockIdx.x * hidden_size + i] = (T)diff;
-    local_var_sum += diff * diff;
-=======
 // TODO: Further optimize this kernel.
 template<typename scalar_t>
 __global__ void fused_add_rms_norm_kernel(
@@ -76,7 +52,6 @@
     x += (float) residual[blockIdx.x * hidden_size + idx];
     variance += x * x;
     residual[blockIdx.x * hidden_size + idx] = (scalar_t) x;
->>>>>>> baac1a99
   }
   variance = blockReduceSum<float>(variance);
   if (threadIdx.x == 0) {
@@ -84,48 +59,9 @@
   }
   __syncthreads();
 
-<<<<<<< HEAD
-  for (int i = tid; i < hidden_size; i += blockDim.x) {
-    out[blockIdx.x * hidden_size + i] = float_to_int8_rn(
-        (((float)(residual[blockIdx.x * hidden_size + i])) * s_variance) *
-        (float)(gamma[i]));
-  }
-}
-
-template <typename T>
-__global__ void add_residual_rms_norm_quant_kernel(
-    const T *__restrict__ input, T *__restrict__ residual,
-    int8_t *__restrict__ out, const T *__restrict__ gamma,
-    const float layernorm_eps, const int num_tokens, const int hidden_size) {
-  // layernorm module in the T5 style No bias and no subtraction of mean.
-  const int tid = threadIdx.x;
-
-  __shared__ float s_variance;
-  float variance = 0.0f;
-
-  float local_var_sum = 0.0f;
-  for (int i = tid; i < hidden_size; i += blockDim.x) {
-    float diff = (float)input[blockIdx.x * hidden_size + i] +
-                  (float)residual[blockIdx.x * hidden_size + i];
-    residual[blockIdx.x * hidden_size + i] = (T)diff;
-    local_var_sum += diff * diff;
-  }
-  variance = blockReduceSum(local_var_sum);
-
-  if (threadIdx.x == 0) {
-    s_variance = rsqrtf(variance / (float)hidden_size + layernorm_eps);
-  }
-  __syncthreads();
-
-  for (int i = tid; i < hidden_size; i += blockDim.x) {
-    out[blockIdx.x * hidden_size + i] = float_to_int8_rn(
-        (((float)(residual[blockIdx.x * hidden_size + i])) * s_variance) *
-        (float)(gamma[i]));
-=======
   for (int idx = threadIdx.x; idx < hidden_size; idx += blockDim.x) {
     float x = (float) residual[blockIdx.x * hidden_size + idx];
     input[blockIdx.x * hidden_size + idx] = ((scalar_t) (x * s_variance)) * weight[idx];
->>>>>>> baac1a99
   }
 }
 
@@ -144,26 +80,6 @@
   const at::cuda::OptionalCUDAGuard device_guard(device_of(input));
   const cudaStream_t stream = at::cuda::getCurrentCUDAStream();
   VLLM_DISPATCH_FLOATING_TYPES(
-<<<<<<< HEAD
-      residual.scalar_type(), "dequant_add_residual_rms_norm_quant_kernel",
-      [&] {
-          vllm::dequant_add_residual_rms_norm_quant_kernel<scalar_t, false>
-            <<<grid, block, 0, stream>>>(
-                input.data_ptr<int32_t>(), residual.data_ptr<scalar_t>(),
-                out.data_ptr<int8_t>(), gamma.data_ptr<scalar_t>(), epsilon,
-                scale, num_tokens, hidden_size);
-      });
-}
-
-void invoke_dequant_add_residual_rms_norm_quant(
-    torch::Tensor &out,      // [..., hidden_size]
-    torch::Tensor &input,    // [..., hidden_size]
-    torch::Tensor &residual, // [..., hidden_size]
-    torch::Tensor &gamma,    // [hidden_size]
-    torch::Tensor &scale,    // [num_tokens]
-    float epsilon,
-    float weight_dequant_scale) {
-=======
     input.scalar_type(),
     "rms_norm_kernel",
     [&] {
@@ -182,7 +98,6 @@
   torch::Tensor& residual, // [..., hidden_size]
   torch::Tensor& weight,   // [hidden_size]
   float epsilon) {
->>>>>>> baac1a99
   int hidden_size = input.size(-1);
   int num_tokens = input.numel() / hidden_size;
 
@@ -191,40 +106,6 @@
   const at::cuda::OptionalCUDAGuard device_guard(device_of(input));
   const cudaStream_t stream = at::cuda::getCurrentCUDAStream();
   VLLM_DISPATCH_FLOATING_TYPES(
-<<<<<<< HEAD
-      residual.scalar_type(), "dequant_add_residual_rms_norm_quant_kernel",
-      [&] {
-          vllm::dequant_add_residual_rms_norm_quant_kernel<scalar_t, true>
-            <<<grid, block, 0, stream>>>(
-                input.data_ptr<int32_t>(), residual.data_ptr<scalar_t>(),
-                out.data_ptr<int8_t>(), gamma.data_ptr<scalar_t>(), epsilon,
-                weight_dequant_scale, num_tokens, hidden_size, scale.data_ptr<float>());
-      });
-}
-
-void invoke_add_residual_rms_norm_quant(
-    torch::Tensor &out,      // [..., hidden_size]
-    torch::Tensor &input,    // [..., hidden_size]
-    torch::Tensor &residual, // [..., hidden_size]
-    torch::Tensor &gamma,    // [hidden_size]
-    float epsilon) {
-  int hidden_size = input.size(-1);
-  int num_tokens = input.numel() / hidden_size;
-
-  dim3 grid(num_tokens);
-  dim3 block(std::min(hidden_size, 1024));
-
-  const cudaStream_t stream = at::cuda::getCurrentCUDAStream();
-  VLLM_DISPATCH_FLOATING_TYPES(
-      residual.scalar_type(), "add_residual_rms_norm_quant_kernel",
-      [&] {
-          vllm::add_residual_rms_norm_quant_kernel<scalar_t>
-            <<<grid, block, 0, stream>>>(
-                input.data_ptr<scalar_t>(), residual.data_ptr<scalar_t>(),
-                out.data_ptr<int8_t>(), gamma.data_ptr<scalar_t>(), epsilon,
-                num_tokens, hidden_size);
-      });
-=======
     input.scalar_type(),
     "fused_add_rms_norm_kernel",
     [&] {
@@ -236,5 +117,4 @@
         num_tokens,
         hidden_size);
     });
->>>>>>> baac1a99
 }
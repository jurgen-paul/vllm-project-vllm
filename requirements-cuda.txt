# Common dependencies
-r requirements-common.txt

# Dependencies for NVIDIA GPUs
ray >= 2.9
nvidia-ml-py # for pynvml package
torch == 2.4.0
# These must be updated alongside torch
<<<<<<< HEAD
torchvision == 0.18.1   # Required for phi3v processor. See https://github.com/pytorch/vision?tab=readme-ov-file#installation for corresponding version
xformers == 0.0.27  # Requires PyTorch 2.3.1
vllm-flash-attn == 2.5.9.post1  # Requires PyTorch 2.3.1
gguf == 0.9.1
=======
torchvision == 0.19   # Required for phi3v processor. See https://github.com/pytorch/vision?tab=readme-ov-file#installation for corresponding version
xformers == 0.0.27.post2  # Requires PyTorch 2.4.0
vllm-flash-attn == 2.6.1  # Requires PyTorch 2.4.0
>>>>>>> 57f560aa
<|MERGE_RESOLUTION|>--- conflicted
+++ resolved
@@ -4,15 +4,9 @@
 # Dependencies for NVIDIA GPUs
 ray >= 2.9
 nvidia-ml-py # for pynvml package
+gguf == 0.9.1
 torch == 2.4.0
 # These must be updated alongside torch
-<<<<<<< HEAD
-torchvision == 0.18.1   # Required for phi3v processor. See https://github.com/pytorch/vision?tab=readme-ov-file#installation for corresponding version
-xformers == 0.0.27  # Requires PyTorch 2.3.1
-vllm-flash-attn == 2.5.9.post1  # Requires PyTorch 2.3.1
-gguf == 0.9.1
-=======
 torchvision == 0.19   # Required for phi3v processor. See https://github.com/pytorch/vision?tab=readme-ov-file#installation for corresponding version
 xformers == 0.0.27.post2  # Requires PyTorch 2.4.0
-vllm-flash-attn == 2.6.1  # Requires PyTorch 2.4.0
->>>>>>> 57f560aa
+vllm-flash-attn == 2.6.1  # Requires PyTorch 2.4.0
cmake >= 3.21
ninja  # For faster builds.
psutil
sentencepiece  # Required for LLaMA tokenizer.
numpy < 2.0.0
requests
tqdm
py-cpuinfo
<<<<<<< HEAD
transformers >= 4.42.3  # Required for StarCoder2 & Llava, Llama 3 and for additional chat template parameters.
=======
transformers >= 4.42.0  # Required for Gemma 2.
>>>>>>> 80ca1e6a
tokenizers >= 0.19.1  # Required for Llama 3.
fastapi
aiohttp
openai
uvicorn[standard]
pydantic >= 2.0  # Required for OpenAI server.
pillow  # Required for image processing
prometheus_client >= 0.18.0
prometheus-fastapi-instrumentator >= 7.0.0
tiktoken >= 0.6.0  # Required for DBRX tokenizer
lm-format-enforcer == 0.10.1
outlines >= 0.0.43 # Requires torch >= 2.1.0
typing_extensions
filelock >= 3.10.4 # filelock starts to support `mode` argument from 3.10.4<|MERGE_RESOLUTION|>--- conflicted
+++ resolved
@@ -6,11 +6,7 @@
 requests
 tqdm
 py-cpuinfo
-<<<<<<< HEAD
-transformers >= 4.42.3  # Required for StarCoder2 & Llava, Llama 3 and for additional chat template parameters.
-=======
-transformers >= 4.42.0  # Required for Gemma 2.
->>>>>>> 80ca1e6a
+transformers >= 4.42.0  # Required for Gemma 2 and for additional chat template parameters.
 tokenizers >= 0.19.1  # Required for Llama 3.
 fastapi
 aiohttp

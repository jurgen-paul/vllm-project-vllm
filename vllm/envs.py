--- conflicted
+++ resolved
@@ -408,11 +408,7 @@
 
     # If set, vLLM will use Triton implementations of AWQ.
     "VLLM_USE_TRITON_AWQ":
-<<<<<<< HEAD
     lambda: bool(int(os.getenv("VLLM_USE_TRITON_AWQ", "1"))),
-=======
-    lambda: bool(int(os.getenv("VLLM_USE_TRITON_AWQ", "0"))),
->>>>>>> 2188a60c
 }
 
 # end-env-vars-definition

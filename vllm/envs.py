--- conflicted
+++ resolved
@@ -64,11 +64,8 @@
     VLLM_USE_TRITON_AWQ: bool = False
     VLLM_ALLOW_RUNTIME_LORA_UPDATING: bool = False
     VLLM_SKIP_P2P_CHECK: bool = False
-<<<<<<< HEAD
+    VLLM_ALLOW_DEPRECATED_BLOCK_MANAGER_V1: bool = False
     VLLM_TORCH_COMPILE_LEVEL: int = 0
-=======
-    VLLM_ALLOW_DEPRECATED_BLOCK_MANAGER_V1: bool = False
->>>>>>> 04de9057
 
 
 def get_default_cache_root():

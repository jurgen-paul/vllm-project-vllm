import enum
from abc import ABC, abstractmethod
from typing import List
from typing import Sequence as GenericSequence
from typing import Tuple

from vllm.sequence import Sequence, SequenceGroup


class AllocStatus(enum.Enum):
    """Result for BlockSpaceManager.can_allocate

    1. Ok: seq_group can be allocated now.
    2. Later: seq_group cannot be allocated.
      The capacity of allocator is larger than seq_group required.
    3. Never: seq_group can never be allocated.
      The seq_group is too large to allocated in GPU.
    """
    OK = enum.auto()
    LATER = enum.auto()
    NEVER = enum.auto()


class BlockSpaceManager(ABC):

    @staticmethod
    def get_block_space_manager_class(version: str):
        version = version.lower()

        if version == "v1":
            from vllm.core.block_manager_v1 import BlockSpaceManagerV1
            return BlockSpaceManagerV1

        if version == "v2":
            from vllm.core.block_manager_v2 import BlockSpaceManagerV2
            return BlockSpaceManagerV2

        raise ValueError(f"Unknown version {version=}")

    @abstractmethod
    def can_allocate(self, seq_group: SequenceGroup) -> AllocStatus:
        pass

    @abstractmethod
    def allocate(self, seq_group: SequenceGroup) -> None:
        pass

    @abstractmethod
    def can_append_slots(self, seq_group: SequenceGroup,
                         num_lookahead_slots: int) -> bool:
        pass

    @abstractmethod
    def append_slots(
        self,
        seq: Sequence,
        num_lookahead_slots: int,
<<<<<<< HEAD
        backtrack: int = 0,
    ) -> Dict[int, List[int]]:
=======
    ) -> List[Tuple[int, int]]:
>>>>>>> c8331017
        pass

    @abstractmethod
    def fork(self, parent_seq: Sequence, child_seq: Sequence) -> None:
        pass

    @abstractmethod
    def can_swap_in(self, seq_group: SequenceGroup,
                    num_lookahead_slots: int) -> AllocStatus:
        pass

    @abstractmethod
    def swap_in(self, seq_group: SequenceGroup,
                num_lookahead_slots: int) -> List[Tuple[int, int]]:
        pass

    @abstractmethod
    def can_swap_out(self, seq_group: SequenceGroup) -> bool:
        pass

    @abstractmethod
    def swap_out(self, seq_group: SequenceGroup) -> List[Tuple[int, int]]:
        pass

    @abstractmethod
    def free(self, seq: Sequence) -> None:
        pass

    @abstractmethod
    def get_block_table(self, seq: Sequence) -> List[int]:
        pass

    @abstractmethod
    def get_num_free_gpu_blocks(self) -> int:
        pass

    @abstractmethod
    def get_num_free_cpu_blocks(self) -> int:
        pass

    @abstractmethod
    def access_all_blocks_in_seq(
        self,
        seq: Sequence,
        access_time: float,
    ) -> None:
        pass

    @abstractmethod
    def get_common_computed_block_ids(
            self, seqs: List[Sequence]) -> GenericSequence[int]:
        pass

    @abstractmethod
    def mark_blocks_as_computed(self, seq_group: SequenceGroup):
        pass<|MERGE_RESOLUTION|>--- conflicted
+++ resolved
@@ -55,12 +55,8 @@
         self,
         seq: Sequence,
         num_lookahead_slots: int,
-<<<<<<< HEAD
         backtrack: int = 0,
-    ) -> Dict[int, List[int]]:
-=======
     ) -> List[Tuple[int, int]]:
->>>>>>> c8331017
         pass
 
     @abstractmethod

--- conflicted
+++ resolved
@@ -183,15 +183,10 @@
         self.num_blocks = num_blocks
 
         # Initialize the free blocks.
-<<<<<<< HEAD
         self.free_blocks: List[PhysicalTokenBlock] = []
-        for i in range(num_blocks):
-=======
-        self.free_blocks: BlockTable = []
         # For HPU, block id 0 is used only for padding
         reserved_blocks = 1 if is_hpu() else 0
         for i in range(reserved_blocks, num_blocks):
->>>>>>> aa507d41
             block = PhysicalTokenBlock(device=device,
                                        block_number=i,
                                        block_size=block_size,

from typing import Dict, FrozenSet, List, Optional, Tuple

from vllm.core.block.interfaces import (Block, BlockAllocator, BlockId,
                                        DeviceAwareBlockAllocator)
from vllm.core.block.naive_block import NaiveBlock, NaiveBlockAllocator
from vllm.core.block.prefix_caching_block import PrefixCachingBlockAllocator
from vllm.utils import Device


class CpuGpuBlockAllocator(DeviceAwareBlockAllocator):
    """A block allocator that can allocate blocks on both CPU and GPU memory.

    This class implements the `DeviceAwareBlockAllocator` interface and provides
    functionality for allocating and managing blocks of memory on both CPU and
    GPU devices.

    The `CpuGpuBlockAllocator` maintains separate memory pools for CPU and GPU
    blocks, and allows for allocation, deallocation, forking, and swapping of
    blocks across these memory pools.
    """

    @staticmethod
    def create(
        allocator_type: str,
        num_gpu_blocks: int,
        num_cpu_blocks: int,
        block_size: int,
    ) -> DeviceAwareBlockAllocator:
        """Creates a CpuGpuBlockAllocator instance with the specified
        configuration.

        This static method creates and returns a CpuGpuBlockAllocator instance
        based on the provided parameters. It initializes the CPU and GPU block
        allocators with the specified number of blocks, block size, and
        allocator type.

        Args:
            allocator_type (str): The type of block allocator to use for CPU
                and GPU blocks. Currently supported values are "naive" and
                "prefix_caching".
            num_gpu_blocks (int): The number of blocks to allocate for GPU
                memory.
            num_cpu_blocks (int): The number of blocks to allocate for CPU
                memory.
            block_size (int): The size of each block in number of tokens.

        Returns:
            DeviceAwareBlockAllocator: A CpuGpuBlockAllocator instance with the
                specified configuration.

        Notes:
            - The block IDs are assigned contiguously, with GPU block IDs coming
                before CPU block IDs.
        """
        block_ids = list(range(num_gpu_blocks + num_cpu_blocks))
        gpu_block_ids = block_ids[:num_gpu_blocks]
        cpu_block_ids = block_ids[num_gpu_blocks:]

        if allocator_type == "naive":
            gpu_allocator: BlockAllocator = NaiveBlockAllocator(
                create_block=NaiveBlock,  # type: ignore
                num_blocks=num_gpu_blocks,
                block_size=block_size,
                block_ids=gpu_block_ids,
            )

            cpu_allocator: BlockAllocator = NaiveBlockAllocator(
                create_block=NaiveBlock,  # type: ignore
                num_blocks=num_cpu_blocks,
                block_size=block_size,
                block_ids=cpu_block_ids,
            )
        elif allocator_type == "prefix_caching":
            gpu_allocator = PrefixCachingBlockAllocator(
                num_blocks=num_gpu_blocks,
                block_size=block_size,
                block_ids=gpu_block_ids,
            )

            cpu_allocator = PrefixCachingBlockAllocator(
                num_blocks=num_cpu_blocks,
                block_size=block_size,
                block_ids=cpu_block_ids,
            )
        else:
            raise ValueError(f"Unknown allocator type {allocator_type=}")

        return CpuGpuBlockAllocator(
            cpu_block_allocator=cpu_allocator,
            gpu_block_allocator=gpu_allocator,
        )

    def __init__(self, cpu_block_allocator: BlockAllocator,
                 gpu_block_allocator: BlockAllocator):
        assert not (
            cpu_block_allocator.all_block_ids
            & gpu_block_allocator.all_block_ids
        ), "cpu and gpu block allocators can't have intersection of block ids"

        self._allocators = {
            Device.CPU: cpu_block_allocator,
            Device.GPU: gpu_block_allocator,
        }

        self._swap_mapping: Dict[int, int] = {}
        self._block_ids_to_allocator: Dict[int, BlockAllocator] = {}
        for _, allocator in self._allocators.items():
            for block_id in allocator.all_block_ids:
                self._block_ids_to_allocator[block_id] = allocator

    def allocate_mutable(self, prev_block: Optional[Block],
                         device: Device) -> Block:
        """Allocates a new mutable block on the specified device.

        Args:
            prev_block (Optional[Block]): The previous block to in the sequence.
                Used for prefix hashing.
            device (Device): The device on which to allocate the new block.

        Returns:
            Block: The newly allocated mutable block.
        """
        return self._allocators[device].allocate_mutable(prev_block)

    def allocate_immutable(self, prev_block: Optional[Block],
                           token_ids: List[int], device: Device) -> Block:
        """Allocates a new immutable block with the provided token IDs on the
        specified device.

        Args:
            prev_block (Optional[Block]): The previous block in the sequence.
                Used for prefix hashing.
            token_ids (List[int]): The list of token IDs to be stored in the new
                block.
            device (Device): The device on which to allocate the new block.

        Returns:
            Block: The newly allocated immutable block containing the provided
                token IDs.
        """
        return self._allocators[device].allocate_immutable(
            prev_block, token_ids)

    def free(self, block: Block) -> None:
        """Frees the memory occupied by the given block.

        Args:
            block (Block): The block to be freed.
        """
        block_id = block.block_id
        assert block_id is not None
        allocator = self._block_ids_to_allocator[block_id]
        return allocator.free(block)

    def fork(self, last_block: Block) -> List[Block]:
        """Creates a new sequence of blocks that shares the same underlying
            memory as the original sequence.

        Args:
            last_block (Block): The last block in the original sequence.

        Returns:
            List[Block]: A new list of blocks that shares the same memory as the
                original sequence.
        """
        block_id = last_block.block_id
        assert block_id is not None
        allocator = self._block_ids_to_allocator[block_id]
        return allocator.fork(last_block)

    def get_num_free_blocks(self, device: Device) -> int:
        """Returns the number of free blocks available on the specified device.

        Args:
            device (Device): The device for which to query the number of free
                blocks. AssertionError is raised if None is passed.

        Returns:
            int: The number of free blocks available on the specified device.
        """
        return self._allocators[device].get_num_free_blocks()

    def get_num_total_blocks(self, device: Device) -> int:
        return self._allocators[device].get_num_total_blocks()

<<<<<<< HEAD
    def get_physical_block_id(self, device: Device, absolute_id: int) -> int:
        """Returns the zero-offset block id on certain device given the 
        absolute block id.

        Args:
            device (Device): The device for which to query relative block id.
                absolute_id (int): The absolute block id for the block in 
                whole allocator.

        Returns:
            int: The zero-offset block id on certain device.
        """
        return self._allocators[device].get_physical_block_id(absolute_id)

    def swap(self, blocks: List[Block], source_device: Device,
             dest_device: Device) -> Dict[int, int]:
        """Execute the swap for the given blocks from source_device
        on to dest_device, save the current swap mapping and append 
        them to the accumulated `self._swap_mapping` for each 
        scheduling move.

        Args:
            blocks: List of blocks to be swapped.
            source_device (Device): Device to swap the 'blocks' from.
            dest_device (Device): Device to swap the 'blocks' to.
        
        Returns:
            dict[int, int]: Swap mapping from source_device
                on to dest_device.
        """
        source_block_ids = [block.block_id for block in blocks]
        self._allocators[source_device].swap_out(blocks)
        self._allocators[dest_device].swap_in(blocks)
        dest_block_ids = [block.block_id for block in blocks]

        current_swap_mapping: Dict[int, int] = {}
        for src, dest in zip(source_block_ids, dest_block_ids):
            if src is not None and dest is not None:
                self._swap_mapping[src] = dest
                current_swap_mapping[src] = dest
        return current_swap_mapping

    def get_num_blocks_touched(self,
                               blocks: List[Block],
                               device: Device,
                               num_lookahead_slots: int = 0) -> int:
        """Returns the number of blocks that will be touched by
        swapping in/out the given blocks on to the 'device'.

        Args:
            blocks: List of blocks to be swapped.
            device (Device): Device to swap the 'blocks' on.
            num_lookahead_slots (int): Number of lookahead slots used in 
                speculative decoding, default to 0.

        Returns:
            int: the number of blocks that will be touched by
                swapping in/out the given blocks on to the 'device'.
        """
        return self._allocators[device].get_num_blocks_touched(
            blocks, num_lookahead_slots)

    def clear_copy_on_writes(self) -> Dict[int, List[int]]:
=======
    def clear_copy_on_writes(self) -> List[Tuple[int, int]]:
>>>>>>> 51d4094f
        """Clears the copy-on-write (CoW) state and returns the mapping of
            source to destination block IDs.

        Returns:
            List[Tuple[int, int]]: A list mapping source block IDs to 
                destination block IDs.
        """
        # CoW only supported on GPU
        device = Device.GPU
        return self._allocators[device].clear_copy_on_writes()

    def mark_blocks_as_accessed(self, block_ids: List[int],
                                now: float) -> None:
        """Mark blocks as accessed, only use for prefix caching."""
        # Prefix caching only supported on GPU.
        device = Device.GPU
        return self._allocators[device].mark_blocks_as_accessed(block_ids, now)

    def mark_blocks_as_computed(self, block_ids: List[int]) -> None:
        """Mark blocks as accessed, only use for prefix caching."""
        # Prefix caching only supported on GPU.
        device = Device.GPU
        return self._allocators[device].mark_blocks_as_computed(block_ids)

    def get_common_computed_block_ids(
            self, seq_block_ids: List[List[int]]) -> List[int]:
        # Prefix caching only supported on GPU.
        device = Device.GPU
        return self._allocators[device].get_common_computed_block_ids(
            seq_block_ids)

    @property
    def all_block_ids(self) -> FrozenSet[int]:
        return frozenset(self._block_ids_to_allocator.keys())

    def promote_to_immutable_block(self, block: Block) -> BlockId:
        raise NotImplementedError

    def cow_block_if_not_appendable(self, block: Block) -> Optional[BlockId]:
        raise NotImplementedError

    def get_and_reset_swaps(self) -> Dict[int, int]:
        """Returns and clears the mapping of source to destination block IDs.
        Will be called after every swapping operations for now, and after every
        schedule when BlockManagerV2 become default.

        Returns:
            Dict[int, int]: A mapping of source to destination block IDs.
        """
        mapping = self._swap_mapping.copy()
        self._swap_mapping.clear()
        return mapping<|MERGE_RESOLUTION|>--- conflicted
+++ resolved
@@ -183,7 +183,6 @@
     def get_num_total_blocks(self, device: Device) -> int:
         return self._allocators[device].get_num_total_blocks()
 
-<<<<<<< HEAD
     def get_physical_block_id(self, device: Device, absolute_id: int) -> int:
         """Returns the zero-offset block id on certain device given the 
         absolute block id.
@@ -246,10 +245,7 @@
         return self._allocators[device].get_num_blocks_touched(
             blocks, num_lookahead_slots)
 
-    def clear_copy_on_writes(self) -> Dict[int, List[int]]:
-=======
     def clear_copy_on_writes(self) -> List[Tuple[int, int]]:
->>>>>>> 51d4094f
         """Clears the copy-on-write (CoW) state and returns the mapping of
             source to destination block IDs.
 

--- conflicted
+++ resolved
@@ -1,12 +1,7 @@
-<<<<<<< HEAD
+# SPDX-License-Identifier: Apache-2.0
+
 import heapq
 from typing import FrozenSet, Iterable, List, Optional, Tuple, Union
-=======
-# SPDX-License-Identifier: Apache-2.0
-
-from collections import deque
-from typing import Deque, FrozenSet, Iterable, List, Optional, Tuple, Union
->>>>>>> 29f1d47e
 
 from vllm.core.block.common import (BlockPool, CopyOnWriteTracker, RefCounter,
                                     get_all_blocks_recursively)

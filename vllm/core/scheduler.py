import enum
import time
from typing import Dict, Iterable, List, Optional, Tuple, Union

from vllm.config import CacheConfig, SchedulerConfig
from vllm.core.block_manager import BlockSpaceManager
from vllm.core.policy import PolicyFactory
from vllm.logger import init_logger
from vllm.sequence import (Sequence, SequenceData, SequenceGroup,
                           SequenceGroupMetadata, SequenceStatus)

logger = init_logger(__name__)


class PreemptionMode(enum.Enum):
    """Preemption modes.

    1. Swapping: Swap out the blocks of the preempted sequences to CPU memory
    and swap them back in when the sequences are resumed.
    2. Recomputation: Discard the blocks of the preempted sequences and
    recompute them when the sequences are resumed, treating the sequences as
    new prompts.
    """
    SWAP = enum.auto()
    RECOMPUTE = enum.auto()


class SchedulerOutputs:

    def __init__(
        self,
        scheduled_seq_groups: List[SequenceGroup],
        prompt_run: bool,
        num_batched_tokens: int,
        blocks_to_swap_in: Dict[int, int],
        blocks_to_swap_out: Dict[int, int],
        blocks_to_copy: Dict[int, List[int]],
        ignored_seq_groups: List[SequenceGroup],
    ) -> None:
        self.scheduled_seq_groups = scheduled_seq_groups
        self.prompt_run = prompt_run
        self.num_batched_tokens = num_batched_tokens
        self.blocks_to_swap_in = blocks_to_swap_in
        self.blocks_to_swap_out = blocks_to_swap_out
        self.blocks_to_copy = blocks_to_copy
        # Swap in and swap out should never happen at the same time.
        assert not (blocks_to_swap_in and blocks_to_swap_out)
        self.ignored_seq_groups = ignored_seq_groups

    def is_empty(self) -> bool:
        # NOTE: We do not consider the ignored sequence groups.
        return (not self.scheduled_seq_groups and not self.blocks_to_swap_in
                and not self.blocks_to_swap_out and not self.blocks_to_copy)


class Scheduler:

    def __init__(
        self,
        scheduler_config: SchedulerConfig,
        cache_config: CacheConfig,
    ) -> None:
        self.scheduler_config = scheduler_config
        self.cache_config = cache_config

        self.prompt_limit = min(self.scheduler_config.max_model_len,
                                self.scheduler_config.max_num_batched_tokens)

        # Instantiate the scheduling policy.
        self.policy = PolicyFactory.get_policy(
            self.scheduler_config.policy_config)
        # Create the block space manager.
        self.block_manager = BlockSpaceManager(
            block_size=self.cache_config.block_size,
            num_gpu_blocks=self.cache_config.num_gpu_blocks,
            num_cpu_blocks=self.cache_config.num_cpu_blocks,
            sliding_window=self.cache_config.sliding_window)

        # TODO(zhuohan): Use deque instead of list for better performance.
        # Sequence groups in the WAITING state.
        self.waiting: List[SequenceGroup] = []
        # Sequence groups in the RUNNING state.
        self.running: List[SequenceGroup] = []
        # Sequence groups in the SWAPPED state.
        self.swapped: List[SequenceGroup] = []

        # Iterations since last prefill
        self.iters_since_prefill = 0

    def add_seq_group(self, seq_group: SequenceGroup) -> None:
        # Add sequence groups to the waiting queue.
        self.waiting.append(seq_group)

    def abort_seq_group(self, request_id: Union[str, Iterable[str]]) -> None:
        if isinstance(request_id, str):
            request_id = (request_id, )
        request_ids = set(request_id)
        for state_queue in [self.waiting, self.running, self.swapped]:
            # We need to reverse the list as we are removing elements
            # from it as we iterate over it. If we don't do it,
            # indices will get messed up and we will skip over elements.
            for seq_group in reversed(state_queue):
                if seq_group.request_id in request_ids:
                    # Remove the sequence group from the state queue.
                    state_queue.remove(seq_group)
                    for seq in seq_group.get_seqs():
                        if seq.is_finished():
                            continue
                        seq.status = SequenceStatus.FINISHED_ABORTED
                        self.free_seq(seq)
                    request_ids.remove(seq_group.request_id)
                    if not request_ids:
                        return

    def has_unfinished_seqs(self) -> bool:
        return self.waiting or self.running or self.swapped

    def get_num_unfinished_seq_groups(self) -> int:
        return len(self.waiting) + len(self.running) + len(self.swapped)

<<<<<<< HEAD
    def _do_prompt_run(self, seq_group: SequenceGroup, num_batched_tokens: int,
                       num_prompt_tokens: int, num_curr_seqs: int,
                       num_new_seqs: int) -> bool:
        """Returns True if the prompt run step should be ran this iteration."""
        # If the sequence group cannot be allocated, stop.
        if not self.block_manager.can_allocate(seq_group):
            return False

        # If the number of batched tokens exceeds the limit, stop.
        if (num_batched_tokens + num_prompt_tokens >
                self.scheduler_config.max_num_batched_tokens):
            return False

        # The total number of sequences in the RUNNING state should not
        # exceed the maximum number of sequences.
        if num_curr_seqs + num_new_seqs > self.scheduler_config.max_num_seqs:
            return False

        return True

    def _schedule_prompt_run(
            self,
            current_time: float,  # pylint: disable=unused-argument
            blocks_to_swap_in: Dict[int, int],
            blocks_to_swap_out: Dict[int, int],
            blocks_to_copy: Dict[int,
                                 List[int]]) -> Optional[SchedulerOutputs]:
        ignored_seq_groups: List[SequenceGroup] = []
        scheduled: List[SequenceGroup] = []
        # The total number of sequences on the fly, including the
        # requests in the generation phase.
        num_curr_seqs = sum(seq_group.get_max_num_running_seqs()
                            for seq_group in self.running)
        num_batched_tokens = 0
        # Optimization: We do not sort the waiting queue since the preempted
        # sequence groups are added to the front and the new sequence groups
        # are added to the back.
        while self.waiting:
            seq_group = self.waiting[0]

            assert seq_group.num_seqs() == 1, (
                "Waiting sequence group should have only one prompt "
                "sequence.")
            num_prompt_tokens = seq_group.get_seqs()[0].get_len()
            if num_prompt_tokens > self.prompt_limit:
                logger.warning(
                    f"Input prompt ({num_prompt_tokens} tokens) is too long"
                    f" and exceeds limit of {self.prompt_limit}")
                for seq in seq_group.get_seqs():
                    seq.status = SequenceStatus.FINISHED_IGNORED
                ignored_seq_groups.append(seq_group)
                self.waiting.pop(0)
                continue

            num_new_seqs = seq_group.get_max_num_running_seqs()
            if not self._do_prompt_run(seq_group, num_batched_tokens,
                                       num_prompt_tokens, num_curr_seqs,
                                       num_new_seqs):
                break

            seq_group = self.waiting.pop(0)
            self._allocate(seq_group)
            self.running.append(seq_group)
            num_batched_tokens += num_prompt_tokens
            num_curr_seqs += num_new_seqs
            scheduled.append(seq_group)

        if scheduled or ignored_seq_groups:
            if scheduled:
                self.iters_since_prefill = 0
            scheduler_outputs = SchedulerOutputs(
                scheduled_seq_groups=scheduled,
                prompt_run=True,
                num_batched_tokens=num_batched_tokens,
                blocks_to_swap_in=blocks_to_swap_in,
                blocks_to_swap_out=blocks_to_swap_out,
                blocks_to_copy=blocks_to_copy,
                ignored_seq_groups=ignored_seq_groups,
            )
            return scheduler_outputs
        return None

    def _schedule_running_and_preempt(
            self,
            current_time: float,
            blocks_to_swap_in: Dict[int, int],  # pylint: disable=unused-argument
            blocks_to_swap_out: Dict[int, int],
            blocks_to_copy: Dict[int, List[int]]) -> List[SequenceGroup]:
=======
    def _schedule(self) -> SchedulerOutputs:
        # Blocks that need to be swaped or copied before model execution.
        blocks_to_swap_in: Dict[int, int] = {}
        blocks_to_swap_out: Dict[int, int] = {}
        blocks_to_copy: Dict[int, List[int]] = {}

        # Fix the current time.
        now = time.monotonic()

        # Join waiting sequences if possible.
        if not self.swapped:
            ignored_seq_groups: List[SequenceGroup] = []
            scheduled: List[SequenceGroup] = []
            # The total number of sequences on the fly, including the
            # requests in the generation phase.
            num_curr_seqs = sum(seq_group.get_max_num_running_seqs()
                                for seq_group in self.running)
            num_batched_tokens = 0
            # Optimization: We do not sort the waiting queue since the preempted
            # sequence groups are added to the front and the new sequence groups
            # are added to the back.
            while self.waiting:
                seq_group = self.waiting[0]

                assert seq_group.num_seqs() == 1, (
                    "Waiting sequence group should have only one prompt "
                    "sequence.")
                num_prompt_tokens = seq_group.get_seqs()[0].get_len()
                if num_prompt_tokens > self.prompt_limit:
                    logger.warning(
                        f"Input prompt ({num_prompt_tokens} tokens) is too long"
                        f" and exceeds limit of {self.prompt_limit}")
                    for seq in seq_group.get_seqs():
                        seq.status = SequenceStatus.FINISHED_IGNORED
                    ignored_seq_groups.append(seq_group)
                    self.waiting.pop(0)
                    continue

                # If the sequence group cannot be allocated, stop.
                if not self.block_manager.can_allocate(seq_group):
                    break

                # If the number of batched tokens exceeds the limit, stop.
                if (num_batched_tokens + num_prompt_tokens >
                        self.scheduler_config.max_num_batched_tokens):
                    break

                # The total number of sequences in the RUNNING state should not
                # exceed the maximum number of sequences.
                num_new_seqs = seq_group.get_max_num_running_seqs()
                if (num_curr_seqs + num_new_seqs >
                        self.scheduler_config.max_num_seqs):
                    break

                seq_group = self.waiting.pop(0)
                self._allocate(seq_group)
                self.running.append(seq_group)
                num_batched_tokens += num_prompt_tokens
                num_curr_seqs += num_new_seqs
                scheduled.append(seq_group)

            if scheduled or ignored_seq_groups:
                scheduler_outputs = SchedulerOutputs(
                    scheduled_seq_groups=scheduled,
                    prompt_run=True,
                    num_batched_tokens=num_batched_tokens,
                    blocks_to_swap_in=blocks_to_swap_in,
                    blocks_to_swap_out=blocks_to_swap_out,
                    blocks_to_copy=blocks_to_copy,
                    ignored_seq_groups=ignored_seq_groups,
                )
                return scheduler_outputs

>>>>>>> acbed3ef
        # NOTE(woosuk): Preemption happens only when there is no available slot
        # to keep all the sequence groups in the RUNNING state.
        # In this case, the policy is responsible for deciding which sequence
        # groups to preempt.
        self.running = self.policy.sort_by_priority(current_time, self.running)

        # Reserve new token slots for the running sequence groups.
        running: List[SequenceGroup] = []
        preempted: List[SequenceGroup] = []
        while self.running:
            seq_group = self.running.pop(0)
            while self.policy.can_preempt(
                    seq_group
            ) and not self.block_manager.can_append_slot(seq_group):
                if self.running:
                    # Preempt the lowest-priority sequence groups.
                    victim_seq_group = self.running.pop(-1)
                    self._preempt(victim_seq_group, blocks_to_swap_out)
                    preempted.append(victim_seq_group)
                else:
                    # No other sequence groups can be preempted.
                    # Preempt the current sequence group.
                    self._preempt(seq_group, blocks_to_swap_out)
                    preempted.append(seq_group)
                    break
            else:
                # Append new slots to the sequence group.
                self._append_slot(seq_group, blocks_to_copy)
                running.append(seq_group)
        self.running = running
        return preempted

    def _schedule_swapped_in_place(
        self,
        current_time: float,
        preempted: List[SequenceGroup],
        blocks_to_swap_in: Dict[int, int],
        blocks_to_swap_out: Dict[int, int],  # pylint: disable=unused-argument
        blocks_to_copy: Dict[int, List[int]]
    ) -> None:
        # Swap in the sequence groups in the SWAPPED state if possible.
        self.swapped = self.policy.sort_by_priority(current_time, self.swapped)
        if not preempted:
            num_curr_seqs = sum(seq_group.get_max_num_running_seqs()
                                for seq_group in self.running)

            while self.swapped:
                seq_group = self.swapped[0]
                # If the sequence group cannot be swapped in, stop.
                if not self.block_manager.can_swap_in(seq_group):
                    break

                # The total number of sequences in the RUNNING state should not
                # exceed the maximum number of sequences.
                num_new_seqs = seq_group.get_max_num_running_seqs()
                if (num_curr_seqs + num_new_seqs >
                        self.scheduler_config.max_num_seqs):
                    break

                seq_group = self.swapped.pop(0)
                self._swap_in(seq_group, blocks_to_swap_in)
                self._append_slot(seq_group, blocks_to_copy)
                num_curr_seqs += num_new_seqs
                self.running.append(seq_group)

    def _schedule(self) -> SchedulerOutputs:
        # Blocks that need to be swaped or copied before model execution.
        blocks_to_swap_in: Dict[int, int] = {}
        blocks_to_swap_out: Dict[int, int] = {}
        blocks_to_copy: Dict[int, List[int]] = {}

        # Fix the current time.
        now = time.time()

        # Join waiting sequences if possible.
        if not self.swapped:
            prompt_run_scheduler_outputs = self._schedule_prompt_run(
                now, blocks_to_swap_in, blocks_to_swap_out, blocks_to_copy)
            if prompt_run_scheduler_outputs is not None:
                return prompt_run_scheduler_outputs

        preempted = self._schedule_running_and_preempt(now, blocks_to_swap_in,
                                                       blocks_to_swap_out,
                                                       blocks_to_copy)
        self._schedule_swapped_in_place(now, preempted, blocks_to_swap_in,
                                        blocks_to_swap_out, blocks_to_copy)

        # Each sequence in the generation phase only takes one token slot.
        # Therefore, the number of batched tokens is equal to the number of
        # sequences in the RUNNING state.
        num_batched_tokens = sum(
            seq_group.num_seqs(status=SequenceStatus.RUNNING)
            for seq_group in self.running)

        scheduler_outputs = SchedulerOutputs(
            scheduled_seq_groups=self.running,
            prompt_run=False,
            num_batched_tokens=num_batched_tokens,
            blocks_to_swap_in=blocks_to_swap_in,
            blocks_to_swap_out=blocks_to_swap_out,
            blocks_to_copy=blocks_to_copy,
            ignored_seq_groups=[],
        )
        self.iters_since_prefill += 1
        return scheduler_outputs

    def schedule(self) -> Tuple[List[SequenceGroupMetadata], SchedulerOutputs]:
        # Schedule sequence groups.
        # This function call changes the internal states of the scheduler
        # such as self.running, self.swapped, and self.waiting.
        scheduler_outputs = self._schedule()
        now = time.monotonic()

        # Create input data structures.
        seq_group_metadata_list: List[SequenceGroupMetadata] = []
        for seq_group in scheduler_outputs.scheduled_seq_groups:
            seq_group.on_schedule(now)
            seq_data: Dict[int, List[SequenceData]] = {}
            block_tables: Dict[int, List[int]] = {}
            for seq in seq_group.get_seqs(status=SequenceStatus.RUNNING):
                seq_id = seq.seq_id
                seq_data[seq_id] = seq.data
                block_tables[seq_id] = self.block_manager.get_block_table(seq)

            seq_group_metadata = SequenceGroupMetadata(
                request_id=seq_group.request_id,
                is_prompt=scheduler_outputs.prompt_run,
                seq_data=seq_data,
                sampling_params=seq_group.sampling_params,
                block_tables=block_tables,
            )
            seq_group_metadata_list.append(seq_group_metadata)
        return seq_group_metadata_list, scheduler_outputs

    def fork_seq(self, parent_seq: Sequence, child_seq: Sequence) -> None:
        self.block_manager.fork(parent_seq, child_seq)

    def free_seq(self, seq: Sequence) -> None:
        self.block_manager.free(seq)

    def free_finished_seq_groups(self) -> None:
        self.running = [
            seq_group for seq_group in self.running
            if not seq_group.is_finished()
        ]

    def _allocate(self, seq_group: SequenceGroup) -> None:
        self.block_manager.allocate(seq_group)
        for seq in seq_group.get_seqs():
            seq.status = SequenceStatus.RUNNING

    def _append_slot(
        self,
        seq_group: SequenceGroup,
        blocks_to_copy: Dict[int, List[int]],
    ) -> None:
        for seq in seq_group.get_seqs(status=SequenceStatus.RUNNING):
            ret = self.block_manager.append_slot(seq)
            if ret is not None:
                src_block, dst_block = ret
                if src_block in blocks_to_copy:
                    blocks_to_copy[src_block].append(dst_block)
                else:
                    blocks_to_copy[src_block] = [dst_block]

    def _get_default_preemption_mode(
            self, seq_group: SequenceGroup) -> PreemptionMode:
        # If preemption mode is not specified, we determine the mode as follows:
        # We use recomputation by default since it incurs lower overhead than
        # swapping. However, when the sequence group has multiple sequences
        # (e.g., beam search), recomputation is not currently supported. In
        # such a case, we use swapping instead.
        # FIXME(woosuk): This makes our scheduling policy a bit bizarre.
        # As swapped sequences are prioritized over waiting sequences,
        # sequence groups with multiple sequences are implicitly prioritized
        # over sequence groups with a single sequence.
        if seq_group.get_max_num_running_seqs() == 1:
            preemption_mode = PreemptionMode.RECOMPUTE
        else:
            preemption_mode = PreemptionMode.SWAP
        return preemption_mode

    def _preempt(
        self,
        seq_group: SequenceGroup,
        blocks_to_swap_out: Dict[int, int],
        preemption_mode: Optional[PreemptionMode] = None,
    ) -> None:
        seq_group.on_preempted(time.monotonic())
        # TODO(woosuk): Support recomputation for sequence groups with multiple
        # sequences. This may require a more sophisticated CUDA kernel.
        if preemption_mode is None:
            preemption_mode = self._get_default_preemption_mode(seq_group)

        if preemption_mode == PreemptionMode.RECOMPUTE:
            self._preempt_by_recompute(seq_group)
        elif preemption_mode == PreemptionMode.SWAP:
            self._preempt_by_swap(seq_group, blocks_to_swap_out)
        else:
            assert False, "Invalid preemption mode."

    def _preempt_by_recompute(
        self,
        seq_group: SequenceGroup,
    ) -> None:
        seqs = seq_group.get_seqs(status=SequenceStatus.RUNNING)
        assert len(seqs) == 1
        for seq in seqs:
            seq.status = SequenceStatus.WAITING
            self.block_manager.free(seq)
        # NOTE: For FCFS, we insert the preempted sequence group to the front
        # of the waiting queue.
        self.waiting.insert(0, seq_group)

    def _preempt_by_swap(
        self,
        seq_group: SequenceGroup,
        blocks_to_swap_out: Dict[int, int],
    ) -> None:
        self._swap_out(seq_group, blocks_to_swap_out)
        self.swapped.append(seq_group)

    def _swap_in(
        self,
        seq_group: SequenceGroup,
        blocks_to_swap_in: Dict[int, int],
    ) -> None:
        mapping = self.block_manager.swap_in(seq_group)
        blocks_to_swap_in.update(mapping)
        for seq in seq_group.get_seqs(status=SequenceStatus.SWAPPED):
            seq.status = SequenceStatus.RUNNING

    def _swap_out(
        self,
        seq_group: SequenceGroup,
        blocks_to_swap_out: Dict[int, int],
    ) -> None:
        if not self.block_manager.can_swap_out(seq_group):
            # FIXME(woosuk): Abort the sequence group instead of aborting the
            # entire engine.
            raise RuntimeError(
                "Aborted due to the lack of CPU swap space. Please increase "
                "the swap space to avoid this error.")
        mapping = self.block_manager.swap_out(seq_group)
        blocks_to_swap_out.update(mapping)
        for seq in seq_group.get_seqs(status=SequenceStatus.RUNNING):
            seq.status = SequenceStatus.SWAPPED<|MERGE_RESOLUTION|>--- conflicted
+++ resolved
@@ -118,7 +118,6 @@
     def get_num_unfinished_seq_groups(self) -> int:
         return len(self.waiting) + len(self.running) + len(self.swapped)
 
-<<<<<<< HEAD
     def _do_prompt_run(self, seq_group: SequenceGroup, num_batched_tokens: int,
                        num_prompt_tokens: int, num_curr_seqs: int,
                        num_new_seqs: int) -> bool:
@@ -207,81 +206,6 @@
             blocks_to_swap_in: Dict[int, int],  # pylint: disable=unused-argument
             blocks_to_swap_out: Dict[int, int],
             blocks_to_copy: Dict[int, List[int]]) -> List[SequenceGroup]:
-=======
-    def _schedule(self) -> SchedulerOutputs:
-        # Blocks that need to be swaped or copied before model execution.
-        blocks_to_swap_in: Dict[int, int] = {}
-        blocks_to_swap_out: Dict[int, int] = {}
-        blocks_to_copy: Dict[int, List[int]] = {}
-
-        # Fix the current time.
-        now = time.monotonic()
-
-        # Join waiting sequences if possible.
-        if not self.swapped:
-            ignored_seq_groups: List[SequenceGroup] = []
-            scheduled: List[SequenceGroup] = []
-            # The total number of sequences on the fly, including the
-            # requests in the generation phase.
-            num_curr_seqs = sum(seq_group.get_max_num_running_seqs()
-                                for seq_group in self.running)
-            num_batched_tokens = 0
-            # Optimization: We do not sort the waiting queue since the preempted
-            # sequence groups are added to the front and the new sequence groups
-            # are added to the back.
-            while self.waiting:
-                seq_group = self.waiting[0]
-
-                assert seq_group.num_seqs() == 1, (
-                    "Waiting sequence group should have only one prompt "
-                    "sequence.")
-                num_prompt_tokens = seq_group.get_seqs()[0].get_len()
-                if num_prompt_tokens > self.prompt_limit:
-                    logger.warning(
-                        f"Input prompt ({num_prompt_tokens} tokens) is too long"
-                        f" and exceeds limit of {self.prompt_limit}")
-                    for seq in seq_group.get_seqs():
-                        seq.status = SequenceStatus.FINISHED_IGNORED
-                    ignored_seq_groups.append(seq_group)
-                    self.waiting.pop(0)
-                    continue
-
-                # If the sequence group cannot be allocated, stop.
-                if not self.block_manager.can_allocate(seq_group):
-                    break
-
-                # If the number of batched tokens exceeds the limit, stop.
-                if (num_batched_tokens + num_prompt_tokens >
-                        self.scheduler_config.max_num_batched_tokens):
-                    break
-
-                # The total number of sequences in the RUNNING state should not
-                # exceed the maximum number of sequences.
-                num_new_seqs = seq_group.get_max_num_running_seqs()
-                if (num_curr_seqs + num_new_seqs >
-                        self.scheduler_config.max_num_seqs):
-                    break
-
-                seq_group = self.waiting.pop(0)
-                self._allocate(seq_group)
-                self.running.append(seq_group)
-                num_batched_tokens += num_prompt_tokens
-                num_curr_seqs += num_new_seqs
-                scheduled.append(seq_group)
-
-            if scheduled or ignored_seq_groups:
-                scheduler_outputs = SchedulerOutputs(
-                    scheduled_seq_groups=scheduled,
-                    prompt_run=True,
-                    num_batched_tokens=num_batched_tokens,
-                    blocks_to_swap_in=blocks_to_swap_in,
-                    blocks_to_swap_out=blocks_to_swap_out,
-                    blocks_to_copy=blocks_to_copy,
-                    ignored_seq_groups=ignored_seq_groups,
-                )
-                return scheduler_outputs
-
->>>>>>> acbed3ef
         # NOTE(woosuk): Preemption happens only when there is no available slot
         # to keep all the sequence groups in the RUNNING state.
         # In this case, the policy is responsible for deciding which sequence
@@ -354,7 +278,7 @@
         blocks_to_copy: Dict[int, List[int]] = {}
 
         # Fix the current time.
-        now = time.time()
+        now = time.monotonic()
 
         # Join waiting sequences if possible.
         if not self.swapped:

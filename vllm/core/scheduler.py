import enum
import os
import random
import time
from collections import deque
from dataclasses import dataclass, field
from typing import (Callable, Deque, Dict, Iterable, List, Optional, Set,
                    Tuple, Union)

from vllm.config import CacheConfig, LoRAConfig, SchedulerConfig
from vllm.core.interfaces import AllocStatus, BlockSpaceManager
from vllm.logger import init_logger
from vllm.lora.request import LoRARequest
from vllm.prompt_adapter.request import PromptAdapterRequest
from vllm.sequence import (Sequence, SequenceData, SequenceGroup,
                           SequenceGroupMetadata, SequenceGroupMetadataDelta,
                           SequenceStatus)
from vllm.utils import Device, PyObjectCache

logger = init_logger(__name__)

# Test-only. If configured, decode is preempted with
# ARTIFICIAL_PREEMPTION_PROB% probability.
ENABLE_ARTIFICIAL_PREEMPT = bool(
    os.getenv("VLLM_TEST_ENABLE_ARTIFICIAL_PREEMPT", False))  # noqa
ARTIFICIAL_PREEMPTION_PROB = 0.5
ARTIFICIAL_PREEMPTION_MAX_CNT = 500


class PreemptionMode(enum.Enum):
    """Preemption modes.

    1. Swapping: Swap out the blocks of the preempted sequences to CPU memory
    and swap them back in when the sequences are resumed.
    2. Recomputation: Discard the blocks of the preempted sequences and
    recompute them when the sequences are resumed, treating the sequences as
    new prompts.
    """
    SWAP = enum.auto()
    RECOMPUTE = enum.auto()


@dataclass
class SchedulingBudget:
    """The available slots for scheduling.

    TODO(sang): Right now, the budget is request_id-aware meaning it can ignore
    budget update from the same request_id. It is because in normal scheduling
    path, we update RUNNING num_seqs ahead of time, meaning it could be
    updated more than once when scheduling RUNNING requests. Since this won't
    happen if we only have chunked prefill scheduling, we can remove this
    feature from the API when chunked prefill is enabled by default.
    """
    token_budget: int
    max_num_seqs: int
    _request_ids_num_batched_tokens: Set[str] = field(default_factory=set)
    _request_ids_num_curr_seqs: Set[str] = field(default_factory=set)
    _num_batched_tokens: int = 0
    _num_curr_seqs: int = 0

    def can_schedule(self, *, num_new_tokens: int, num_new_seqs: int):
        assert num_new_tokens != 0
        assert num_new_seqs != 0
        return (self.num_batched_tokens + num_new_tokens <= self.token_budget
                and self.num_curr_seqs + num_new_seqs <= self.max_num_seqs)

    def remaining_token_budget(self):
        return self.token_budget - self.num_batched_tokens

    def add_num_batched_tokens(self, req_id: str, num_batched_tokens: int):
        if req_id in self._request_ids_num_batched_tokens:
            return

        self._request_ids_num_batched_tokens.add(req_id)
        self._num_batched_tokens += num_batched_tokens

    def subtract_num_batched_tokens(self, req_id: str,
                                    num_batched_tokens: int):
        if req_id in self._request_ids_num_batched_tokens:
            self._request_ids_num_batched_tokens.remove(req_id)
            self._num_batched_tokens -= num_batched_tokens

    def add_num_seqs(self, req_id: str, num_curr_seqs: int):
        if req_id in self._request_ids_num_curr_seqs:
            return

        self._request_ids_num_curr_seqs.add(req_id)
        self._num_curr_seqs += num_curr_seqs

    def subtract_num_seqs(self, req_id: str, num_curr_seqs: int):
        if req_id in self._request_ids_num_curr_seqs:
            self._request_ids_num_curr_seqs.remove(req_id)
            self._num_curr_seqs -= num_curr_seqs

    @property
    def num_batched_tokens(self):
        return self._num_batched_tokens

    @property
    def num_curr_seqs(self):
        return self._num_curr_seqs


@dataclass
class ScheduledSequenceGroup:
    # A sequence group that's scheduled.
    seq_group: SequenceGroup
    # The total chunk size (number of tokens) to process for next iteration.
    # 1 for decoding. Same as prompt tokens for prefill, but if prefill is
    # chunked, it can be smaller than that.
    token_chunk_size: int


@dataclass
class SchedulerOutputs:
    """The scheduling decision made from a scheduler."""
    # Scheduled sequence groups.
    scheduled_seq_groups: Iterable[ScheduledSequenceGroup]
    # Number of prefill groups scheduled.
    num_prefill_groups: int
    # Total number of batched tokens.
    num_batched_tokens: int
    # Blocks to swap in. List of CPU -> GPU block number.
    blocks_to_swap_in: List[Tuple[int, int]]
    # Blocks to swap out. List of GPU -> CPU block number.
    blocks_to_swap_out: List[Tuple[int, int]]
    # Blocks to copy. Source to dest block.
    blocks_to_copy: List[Tuple[int, int]]
    # Sequence groups that are going to be ignored.
    ignored_seq_groups: List[SequenceGroup]
    # The number of slots for lookahead decoding.
    num_lookahead_slots: int
    # The number of requests in the running queue
    running_queue_size: int
    preempted: int

    def __post_init__(self):
        # Swap in and swap out should never happen at the same time.
        assert not (self.blocks_to_swap_in and self.blocks_to_swap_out)

        self.num_loras: int = len(self.lora_requests)
        if self.num_loras > 0:
            self._sort_by_lora_ids()

        self.num_prompt_adapters: int = len(self.prompt_adapter_requests)

    def is_empty(self) -> bool:
        # NOTE: We do not consider the ignored sequence groups.
        return (not self.scheduled_seq_groups and not self.blocks_to_swap_in
                and not self.blocks_to_swap_out and not self.blocks_to_copy)

    def _sort_by_lora_ids(self):
        self.scheduled_seq_groups = sorted(
            self.scheduled_seq_groups,
            key=lambda g: (g.seq_group.lora_int_id, g.seq_group.request_id))

    @property
    def lora_requests(self) -> Set[LoRARequest]:
        return {
            g.seq_group.lora_request
            for g in self.scheduled_seq_groups
            if g.seq_group.lora_request is not None
        }

    @property
    def prompt_adapter_requests(self) -> Set[PromptAdapterRequest]:
        return {
            g.seq_group.prompt_adapter_request
            for g in self.scheduled_seq_groups
            if g.seq_group.prompt_adapter_request is not None
        }


@dataclass
class SchedulerRunningOutputs:
    """The requests that are scheduled from a running queue.

    Could contain prefill (prefill that's chunked) or decodes. If there's not
    enough memory, it can be preempted (for recompute) or swapped out.
    """
    # Selected sequences that are running and in a decoding phase.
    decode_seq_groups: List[ScheduledSequenceGroup]
    # Selected sequences that are running and in a prefill phase.
    # I.e., it means the prefill has been chunked.
    prefill_seq_groups: List[ScheduledSequenceGroup]
    # The preempted sequences.
    preempted: List[SequenceGroup]
    # Sequences that are swapped out.
    swapped_out: List[SequenceGroup]
    # The blocks to swap out.
    blocks_to_swap_out: List[Tuple[int, int]]
    # The blocks to copy.
    blocks_to_copy: List[Tuple[int, int]]
    # The number of slots for lookahead decoding.
    num_lookahead_slots: int

    # Optimization for fast-access to seq_group lists
    decode_seq_groups_list: List[SequenceGroup]
    prefill_seq_groups_list: List[SequenceGroup]

    @classmethod
    def create_empty(cls) -> "SchedulerRunningOutputs":
        return SchedulerRunningOutputs(
            decode_seq_groups=[],
            prefill_seq_groups=[],
            preempted=[],
            swapped_out=[],
            blocks_to_swap_out=[],
            blocks_to_copy=[],
            num_lookahead_slots=0,
            decode_seq_groups_list=[],
            prefill_seq_groups_list=[],
        )


@dataclass
class SchedulerSwappedInOutputs:
    """The requests that are scheduled from a swap queue.

    Could contain prefill (prefill that's chunked) or decodes.
    """
    # Selected sequences that are going to be swapped in and is in a
    # decoding phase.
    decode_seq_groups: List[ScheduledSequenceGroup]
    # Selected sequences that are going to be swapped in and in a prefill
    # phase. I.e., it means the prefill has been chunked.
    prefill_seq_groups: List[ScheduledSequenceGroup]
    # The blocks to swap in.
    blocks_to_swap_in: List[Tuple[int, int]]
    # The blocks to copy.
    blocks_to_copy: List[Tuple[int, int]]
    # The number of slots for lookahead decoding.
    num_lookahead_slots: int
    # Infeasible sequence groups.
    infeasible_seq_groups: List[SequenceGroup]

    @classmethod
    def create_empty(cls) -> "SchedulerSwappedInOutputs":
        return SchedulerSwappedInOutputs(
            decode_seq_groups=[],
            prefill_seq_groups=[],
            blocks_to_swap_in=[],
            blocks_to_copy=[],
            num_lookahead_slots=0,
            infeasible_seq_groups=[],
        )


@dataclass
class SchedulerPrefillOutputs:
    """The requests that are scheduled from a waiting queue.

    Could contain a fresh prefill requests or preempted requests that need
    to be recomputed from scratch.
    """
    # Selected sequences for prefill.
    seq_groups: List[ScheduledSequenceGroup]
    # Ignored sequence groups.
    ignored_seq_groups: List[SequenceGroup]
    num_lookahead_slots: int

    @classmethod
    def create_empty(cls) -> "SchedulerPrefillOutputs":
        return SchedulerPrefillOutputs(
            seq_groups=[],
            ignored_seq_groups=[],
            num_lookahead_slots=0,
        )


def seq_group_metadata_builder():
    return SequenceGroupMetadata(request_id="",
                                 is_prompt=False,
                                 seq_data={},
                                 sampling_params=None,
                                 block_tables={})


def scheduler_running_outputs_builder():
    return SchedulerRunningOutputs(decode_seq_groups=[],
                                   prefill_seq_groups=[],
                                   preempted=[],
                                   swapped_out=[],
                                   blocks_to_swap_out=[],
                                   blocks_to_copy=[],
                                   num_lookahead_slots=0,
                                   prefill_seq_groups_list=[],
                                   decode_seq_groups_list=[])


def scheduled_seq_group_builder():
    return ScheduledSequenceGroup(SequenceGroup("", [], -1),
                                  token_chunk_size=0)
    # return ScheduledSequenceGroup(seq_group=None, token_chunk_size=0)


class Scheduler:

    def __init__(
        self,
        scheduler_config: SchedulerConfig,
        cache_config: CacheConfig,
        lora_config: Optional[LoRAConfig],
        pipeline_parallel_size: int = 1,
        output_proc_callback: Optional[Callable] = None,
    ) -> None:
        self.scheduler_config = scheduler_config
        self.cache_config = cache_config
        # Note for LoRA scheduling: the current policy is extremely
        # simple and NOT fair. It can lead to starvation of some
        # LoRAs. This should be improved in the future.
        self.lora_config = lora_config

<<<<<<< HEAD
        version = "main"
        if self.scheduler_config.embedding_mode:
            version = "embedding"
=======
        version = "v1"
        if self.scheduler_config.use_v2_block_manager:
            version = "v2"
        if (self.scheduler_config.embedding_mode
                or self.cache_config.is_attention_free):
            version = "placeholder"
>>>>>>> 717a5f82

        BlockSpaceManagerImpl = BlockSpaceManager.get_block_space_manager_class(
            version)

        num_gpu_blocks = cache_config.num_gpu_blocks
        if num_gpu_blocks:
            num_gpu_blocks //= pipeline_parallel_size

        num_cpu_blocks = cache_config.num_cpu_blocks
        if num_cpu_blocks:
            num_cpu_blocks //= pipeline_parallel_size

        # Create the block space manager.
        self.block_manager = BlockSpaceManagerImpl(
            block_size=self.cache_config.block_size,
            num_gpu_blocks=num_gpu_blocks,
            num_cpu_blocks=num_cpu_blocks,
            sliding_window=self.cache_config.sliding_window,
            enable_caching=self.cache_config.enable_prefix_caching)

        # Sequence groups in the WAITING state.
        # Contain new prefill or preempted requests.
        self.waiting: Deque[SequenceGroup] = deque()
        # Sequence groups in the RUNNING state.
        # Contain decode requests.
        self.running: Deque[SequenceGroup] = deque()
        # Sequence groups in the SWAPPED state.
        # Contain decode requests that are swapped out.
        self.swapped: Deque[SequenceGroup] = deque()
        # Sequence groups finished requests ids since last step iteration.
        # It lets the model know that any state associated with these requests
        # can and must be released after the current step.
        # This is used to evict the finished requests from the Mamba cache.
        self._finished_requests_ids: List[str] = list()
        # Time at previous scheduling step
        self.prev_time = 0.0
        # Did we schedule a prompt at previous step?
        self.prev_prompt = False
        # Latency of the last prompt step
        self.last_prompt_latency = 0.0
        # preemption mode, RECOMPUTE or SWAP
        self.user_specified_preemption_mode = scheduler_config.preemption_mode

        # The following field is test-only. It is used to inject artificial
        # preemption.
        self.enable_artificial_preemption = ENABLE_ARTIFICIAL_PREEMPT
        self.artificial_preempt_cnt = (ARTIFICIAL_PREEMPTION_MAX_CNT
                                       if self.enable_artificial_preemption
                                       else 0)
        self.num_cumulative_preemption: int = 0

        # Used to cache python objects
        self._seq_group_metadata_cache: List[PyObjectCache] = []
        self._scheduler_running_outputs_cache: List[PyObjectCache] = []
        self._scheduled_seq_group_cache: List[PyObjectCache] = []

        # For async output processing, we need to swap cache buffers between
        # iterations. I.e. since the output processing is lagged one step,
        # we cannot reuse the cached objects immediately when the schedule()
        # is called again, but only when schedule() is called the second time.
        self.output_proc_callback = output_proc_callback
        self.use_async_output_proc = self.output_proc_callback is not None
        self.num_cache_iters = 2 if self.use_async_output_proc else 1

        self.cache_id = 0
        for i in range(self.num_cache_iters):
            self._seq_group_metadata_cache.append(
                PyObjectCache(seq_group_metadata_builder))
            self._scheduler_running_outputs_cache.append(
                PyObjectCache(scheduler_running_outputs_builder))
            self._scheduled_seq_group_cache.append(
                PyObjectCache(scheduled_seq_group_builder))

        # For async postprocessor, the extra decode run cannot be done
        # when the request reaches max_model_len. In this case, the request
        # will be stopped during schedule() call and added to this stop list
        # for processing and deallocation by the free_finished_seq_groups()
        self._async_stopped: List[SequenceGroup] = []

    @property
    def next_cache_id(self):
        return (self.cache_id + 1) % self.num_cache_iters

    @property
    def lora_enabled(self) -> bool:
        return bool(self.lora_config)

    @property
    def num_decoding_tokens_per_seq(self) -> int:
        """The number of new tokens."""
        return 1

    def add_seq_group(self, seq_group: SequenceGroup) -> None:
        # Add sequence groups to the waiting queue.
        self.waiting.append(seq_group)

    def _add_seq_group_to_running(self, seq_group: SequenceGroup) -> None:
        # Add sequence groups to the running queue.
        # Only for testing purposes.
        self.running.append(seq_group)

    def _add_seq_group_to_swapped(self, seq_group: SequenceGroup) -> None:
        # Add sequence groups to the swapped queue.
        # Only for testing purposes.
        self.swapped.append(seq_group)

    def abort_seq_group(self, request_id: Union[str, Iterable[str]]) -> None:
        """Aborts a sequence group with the given ID.

        Check if the sequence group with the given ID
            is present in any of the state queue.
        If present, remove the sequence group from the state queue.
            Also, if any of the sequences in the sequence group is not finished,
                free the sequence with status `FINISHED_ABORTED`.
        Otherwise, do nothing.

        Args:
            request_id: The ID(s) of the sequence group to abort.
        """
        if isinstance(request_id, str):
            request_id = (request_id, )
        request_ids = set(request_id)
        for state_queue in [self.waiting, self.running, self.swapped]:
            aborted_groups: List[SequenceGroup] = []
            for seq_group in state_queue:
                if not request_ids:
                    # Using 'break' here may add two extra iterations,
                    # but is acceptable to reduce complexity.
                    break
                if seq_group.request_id in request_ids:
                    # Appending aborted group into pending list.
                    aborted_groups.append(seq_group)
                    request_ids.remove(seq_group.request_id)
            for aborted_group in aborted_groups:
                # Remove the sequence group from the state queue.
                state_queue.remove(aborted_group)
                # Remove the aborted request from the Mamba cache.
                self._finished_requests_ids.append(aborted_group.request_id)
                for seq in aborted_group.get_seqs():
                    if seq.is_finished():
                        continue
                    seq.status = SequenceStatus.FINISHED_ABORTED
                    self.free_seq(seq)

                self._free_seq_group_cross_attn_blocks(aborted_group)

    def _free_seq_group_cross_attn_blocks(
        self,
        seq_group: SequenceGroup,
    ) -> None:
        """
        Free a sequence group from a cross-attention block table.
        Has no effect on decoder-only models.
        """
        if seq_group.is_encoder_decoder():
            self.block_manager.free_cross(seq_group)

    def has_unfinished_seqs(self) -> bool:
        return len(self.waiting) != 0 or len(self.running) != 0 or len(
            self.swapped) != 0

    def get_prefix_cache_hit_rate(self, device: Device) -> float:
        return self.block_manager.get_prefix_cache_hit_rate(device)

    def get_num_unfinished_seq_groups(self) -> int:
        return len(self.waiting) + len(self.running) + len(self.swapped)

    def get_and_reset_finished_requests_ids(self) -> List[str]:
        """Flushes the list of request ids of previously finished seq_groups."""
        finished_requests_ids = self._finished_requests_ids
        self._finished_requests_ids = list()
        return finished_requests_ids

    def _schedule_running(
        self,
        budget: SchedulingBudget,
        curr_loras: Optional[Set[int]],
        enable_chunking: bool = False,
    ) -> SchedulerRunningOutputs:
        """Schedule sequence groups that are running.

        Running queue should include decode and chunked prefill requests.

        Args:
            budget: The scheduling budget. The argument is in-place updated
                when any decodes are preempted.
            curr_loras: Currently batched lora request ids. The argument is
                in-place updated when any decodes are preempted.
            enable_chunking: If True, seq group can be chunked and only a
                chunked number of tokens are scheduled  if
                `budget.num_batched_tokens` has not enough capacity to schedule
                all tokens.
    
        Returns:
            SchedulerRunningOutputs.
        """
        ret: SchedulerRunningOutputs = \
            self._scheduler_running_outputs_cache[self.cache_id].get_object()
        ret.blocks_to_swap_out.clear()
        ret.blocks_to_copy.clear()
        ret.decode_seq_groups.clear()
        ret.prefill_seq_groups.clear()
        ret.preempted.clear()
        ret.swapped_out.clear()

        ret.num_lookahead_slots = self._get_num_lookahead_slots(
            is_prefill=False, enable_chunking=enable_chunking)

        ret.decode_seq_groups_list.clear()
        ret.prefill_seq_groups_list.clear()

        # Blocks that need to be swapped or copied before model execution.
        blocks_to_swap_out: List[Tuple[int, int]] = ret.blocks_to_swap_out
        blocks_to_copy: List[Tuple[int, int]] = ret.blocks_to_copy

        decode_seq_groups: List[ScheduledSequenceGroup] = ret.decode_seq_groups
        prefill_seq_groups: List[
            ScheduledSequenceGroup] = ret.prefill_seq_groups
        preempted: List[SequenceGroup] = ret.preempted
        swapped_out: List[SequenceGroup] = ret.swapped_out

        running_queue = self.running
        assert len(self._async_stopped) == 0
        while running_queue:
            seq_group = running_queue[0]
            num_running_tokens = self._get_num_new_tokens(
                seq_group, SequenceStatus.RUNNING, enable_chunking, budget)

            if num_running_tokens == 0:
                # No budget => Stop
                break

            running_queue.popleft()

            # With async postprocessor, an extra decode run is done
            # to process the final tokens. The check below avoids this extra
            # decode run when the model max len is reached, in order to avoid
            # a memory overflow.
            if self.use_async_output_proc and seq_group.seqs[0].get_len(
            ) > self.scheduler_config.max_model_len:
                self._async_stopped.append(seq_group)
                continue

            # NOTE(woosuk): Preemption happens only when there is no available
            # slot to keep all the sequence groups in the RUNNING state.
            while not self._can_append_slots(seq_group, enable_chunking):
                budget.subtract_num_batched_tokens(seq_group.request_id,
                                                   num_running_tokens)
                num_running_seqs = seq_group.get_max_num_running_seqs()
                budget.subtract_num_seqs(seq_group.request_id,
                                         num_running_seqs)

                if (curr_loras is not None and seq_group.lora_int_id > 0
                        and seq_group.lora_int_id in curr_loras):
                    curr_loras.remove(seq_group.lora_int_id)

                # Determine victim sequence
                cont_loop = True
                if running_queue:
                    # Preempt the lowest-priority sequence group.
                    victim_seq_group = running_queue.pop()
                else:
                    # No other sequence group can be preempted.
                    # Preempt the current sequence group.
                    # Note: This is also where we stop this loop
                    # (since there is nothing else to preempt)
                    victim_seq_group = seq_group
                    cont_loop = False

                # With async postprocessor, before preempting a sequence
                # we need to ensure it has no pending async postprocessor
                do_preempt = True
                if self.use_async_output_proc:
                    assert self.output_proc_callback is not None
                    self.output_proc_callback(
                        request_id=victim_seq_group.request_id)

                    # It may be that the async pending "victim_seq_group"
                    # becomes finished, in which case we simply free it.
                    if victim_seq_group.is_finished():
                        self._free_finished_seq_group(victim_seq_group)
                        do_preempt = False

                # Do preemption
                if do_preempt:
                    preempted_mode = self._preempt(victim_seq_group,
                                                   blocks_to_swap_out)
                    if preempted_mode == PreemptionMode.RECOMPUTE:
                        preempted.append(victim_seq_group)
                    else:
                        swapped_out.append(victim_seq_group)

                if not cont_loop:
                    break
            else:
                self._append_slots(seq_group, blocks_to_copy, enable_chunking)
                is_prefill = seq_group.is_prefill()

                scheduled_seq_group: ScheduledSequenceGroup = \
                    self._scheduled_seq_group_cache[self.cache_id].get_object()
                scheduled_seq_group.seq_group = seq_group
                if is_prefill:
                    scheduled_seq_group.token_chunk_size = num_running_tokens
                    prefill_seq_groups.append(scheduled_seq_group)
                    ret.prefill_seq_groups_list.append(seq_group)
                else:
                    scheduled_seq_group.token_chunk_size = 1
                    decode_seq_groups.append(scheduled_seq_group)
                    ret.decode_seq_groups_list.append(seq_group)

                budget.add_num_batched_tokens(seq_group.request_id,
                                              num_running_tokens)
                # OPTIMIZATION:  Note that get_max_num_running_seqs is
                # expensive. For the default scheduling chase where
                # enable_chunking is False, num_seqs are updated before running
                # this method, so we don't have to update it again here.
                if enable_chunking:
                    num_running_seqs = seq_group.get_max_num_running_seqs()
                    budget.add_num_seqs(seq_group.request_id, num_running_seqs)
                if curr_loras is not None and seq_group.lora_int_id > 0:
                    curr_loras.add(seq_group.lora_int_id)

        self._scheduler_running_outputs_cache[self.next_cache_id].reset()
        self._scheduled_seq_group_cache[self.next_cache_id].reset()

        return ret

    def _schedule_swapped(
        self,
        budget: SchedulingBudget,
        curr_loras: Optional[Set[int]],
        enable_chunking: bool = False,
    ) -> SchedulerSwappedInOutputs:
        """Schedule sequence groups that are swapped out.

        It schedules swapped requests as long as it fits `budget` and
        curr_loras <= max_lora from the scheduling config. The input arguments
        `budget` and `curr_loras` are updated based on scheduled seq_groups.

        Args:
            budget: The scheduling budget. The argument is in-place updated
                when any requests are swapped in.
            curr_loras: Currently batched lora request ids. The argument is
                in-place updated when any requests are swapped in.
            enable_chunking: If True, seq group can be chunked and only a
                chunked number of tokens are scheduled  if
                `budget.num_batched_tokens` has not enough capacity to schedule
                all tokens.

        Returns:
            SchedulerSwappedInOutputs.
        """
        # Blocks that need to be swapped or copied before model execution.
        blocks_to_swap_in: List[Tuple[int, int]] = []
        blocks_to_copy: List[Tuple[int, int]] = []
        decode_seq_groups: List[ScheduledSequenceGroup] = []
        prefill_seq_groups: List[ScheduledSequenceGroup] = []
        infeasible_seq_groups: List[SequenceGroup] = []

        swapped_queue = self.swapped

        leftover_swapped: Deque[SequenceGroup] = deque()
        while swapped_queue:
            seq_group = swapped_queue[0]

            # If the sequence group cannot be swapped in, stop.
            is_prefill = seq_group.is_prefill()
            alloc_status = self.block_manager.can_swap_in(
                seq_group,
                self._get_num_lookahead_slots(is_prefill, enable_chunking))
            if alloc_status == AllocStatus.LATER:
                break
            elif alloc_status == AllocStatus.NEVER:
                logger.warning(
                    "Failing the request %s because there's not enough kv "
                    "cache blocks to run the entire sequence.",
                    seq_group.request_id)
                for seq in seq_group.get_seqs():
                    seq.status = SequenceStatus.FINISHED_IGNORED
                infeasible_seq_groups.append(seq_group)
                swapped_queue.popleft()
                continue

            lora_int_id = 0
            if self.lora_enabled:
                lora_int_id = seq_group.lora_int_id
                assert curr_loras is not None
                assert self.lora_config is not None
                if (lora_int_id > 0 and (lora_int_id not in curr_loras)
                        and len(curr_loras) >= self.lora_config.max_loras):
                    # We don't have a space for another LoRA, so
                    # we ignore this request for now.
                    leftover_swapped.appendleft(seq_group)
                    swapped_queue.popleft()
                    continue

            # The total number of sequences in the RUNNING state should not
            # exceed the maximum number of sequences.
            num_new_seqs = seq_group.get_max_num_running_seqs()
            num_new_tokens = self._get_num_new_tokens(seq_group,
                                                      SequenceStatus.SWAPPED,
                                                      enable_chunking, budget)

            if (num_new_tokens == 0
                    or not budget.can_schedule(num_new_tokens=num_new_tokens,
                                               num_new_seqs=num_new_seqs)):
                break

            if lora_int_id > 0 and curr_loras is not None:
                curr_loras.add(lora_int_id)
            swapped_queue.popleft()
            self._swap_in(seq_group, blocks_to_swap_in)
            self._append_slots(seq_group, blocks_to_copy, enable_chunking)
            is_prefill = seq_group.is_prefill()
            if is_prefill:
                prefill_seq_groups.append(
                    ScheduledSequenceGroup(seq_group,
                                           token_chunk_size=num_new_tokens))
            else:
                decode_seq_groups.append(
                    ScheduledSequenceGroup(seq_group, token_chunk_size=1))
            budget.add_num_batched_tokens(seq_group.request_id, num_new_tokens)
            budget.add_num_seqs(seq_group.request_id, num_new_seqs)

        swapped_queue.extendleft(leftover_swapped)

        return SchedulerSwappedInOutputs(
            decode_seq_groups=decode_seq_groups,
            prefill_seq_groups=prefill_seq_groups,
            blocks_to_swap_in=blocks_to_swap_in,
            blocks_to_copy=blocks_to_copy,
            num_lookahead_slots=self._get_num_lookahead_slots(
                is_prefill=False, enable_chunking=enable_chunking),
            infeasible_seq_groups=infeasible_seq_groups,
        )

    def _get_prompt_limit(self, seq_group: SequenceGroup) -> int:
        if self.scheduler_config.chunked_prefill_enabled and \
                not self.scheduler_config.is_multi_step:
            prompt_limit = self.scheduler_config.max_model_len
        else:
            prompt_limit = min(self.scheduler_config.max_model_len,
                               self.scheduler_config.max_num_batched_tokens)

        # Model is fine tuned with long context. Return the fine tuned max_len.
        if (seq_group.lora_request
                and seq_group.lora_request.long_lora_max_len):
            assert prompt_limit <= seq_group.lora_request.long_lora_max_len
            return seq_group.lora_request.long_lora_max_len
        else:
            return prompt_limit

    def _get_priority(self,
                      seq_group: SequenceGroup) -> Tuple[Optional[int], float]:
        """ Get the priority of the sequence group.
        Highest preference to user-defined priority, followed by arrival time.
        Args:
            seq_group: The sequence group input.
        Returns:
            The priority of the sequence group.
        """
        return seq_group.priority, seq_group.arrival_time

    def _schedule_priority_preemption(
        self,
        budget: SchedulingBudget,
    ) -> int:
        """Sorts waiting and running queue. Also, force preempt requests
        from the running queue if their priority is lower.
        Priority-based preemption is used with the priority policy.
        Args:
            budget: The scheduling budget. The argument is in-place updated
                when any requests are scheduled.
        Returns:
            A count of priority-based preemptions.
        """

        waiting_queue = self.waiting

        running_queue = deque(sorted(self.running, key=self._get_priority))

        blocks_to_swap_out: List[Tuple[int, int]] = []
        force_preemption_count = 0

        if waiting_queue:
            seq_group = waiting_queue.popleft()
            num_new_seqs = seq_group.get_max_num_running_seqs()
            num_new_tokens = self._get_num_new_tokens(seq_group,
                                                      SequenceStatus.WAITING,
                                                      False, budget)

            #Only preempt if priority inversion exists
            while running_queue and self._get_priority(
                    running_queue[-1]) > self._get_priority(seq_group):
                #Only preempt if waiting sequence cannot be allocated
                can_allocate = self.block_manager.can_allocate(seq_group)
                if (num_new_tokens and can_allocate == AllocStatus.OK
                        and budget.can_schedule(num_new_tokens=num_new_tokens,
                                                num_new_seqs=num_new_seqs)):
                    break

                #Adjust budget to remove the victim sequence group
                vseq_group = running_queue.pop()
                num_running_tokens = self._get_num_new_tokens(
                    vseq_group, SequenceStatus.RUNNING, False, budget)
                budget.subtract_num_batched_tokens(vseq_group.request_id,
                                                   num_running_tokens)
                num_running_seqs = vseq_group.get_max_num_running_seqs()
                budget.subtract_num_seqs(vseq_group.request_id,
                                         num_running_seqs)

                #Preempt out the victim sequence group
                self._preempt(vseq_group, blocks_to_swap_out,
                              PreemptionMode.RECOMPUTE)
                waiting_queue.appendleft(vseq_group)
                force_preemption_count += 1
            #Put the sequence back into the waiting queue
            waiting_queue.appendleft(seq_group)

        waiting_queue = deque(sorted(waiting_queue, key=self._get_priority))

        self.waiting = waiting_queue
        self.running = running_queue
        return force_preemption_count

    def _schedule_prefills(
        self,
        budget: SchedulingBudget,
        curr_loras: Optional[Set[int]],
        enable_chunking: bool = False,
    ) -> SchedulerPrefillOutputs:
        """Schedule sequence groups that are in prefill stage.

        Note that the current scheduler treats PREEMPTED_FOR_RECOMPUTE
        as a new prefill (that starts from beginning -> most recently generated
        tokens).

        It schedules waiting requests as long as it fits `budget` and
        curr_loras <= max_lora from the scheduling config. The input arguments
        `budget` and `curr_loras` are updated based on scheduled seq_groups.

        Args:
            budget: The scheduling budget. The argument is in-place updated
                when any requests are scheduled.
            curr_loras: Currently batched lora request ids. The argument is
                in-place updated when any requests are scheduled.
            enable_chunking: If True, seq group can be chunked and only a
                chunked number of tokens are scheduled  if
                `budget.num_batched_tokens` has not enough capacity to schedule
                all tokens.

        Returns:
            SchedulerPrefillOutputs.
        """
        ignored_seq_groups: List[SequenceGroup] = []
        seq_groups: List[ScheduledSequenceGroup] = []

        waiting_queue = self.waiting

        leftover_waiting_sequences: Deque[SequenceGroup] = deque()
        while self._passed_delay(time.time()) and waiting_queue:
            seq_group = waiting_queue[0]

            waiting_seqs = seq_group.get_seqs(status=SequenceStatus.WAITING)
            assert len(waiting_seqs) == 1, (
                "Waiting sequence group should have only one prompt "
                "sequence.")
            num_new_tokens = self._get_num_new_tokens(seq_group,
                                                      SequenceStatus.WAITING,
                                                      enable_chunking, budget)
            if not enable_chunking:
                num_prompt_tokens = waiting_seqs[0].get_len()
                assert num_new_tokens == num_prompt_tokens

            prompt_limit = self._get_prompt_limit(seq_group)
            if num_new_tokens > prompt_limit:
                logger.warning(
                    "Input prompt (%d tokens) is too long"
                    " and exceeds limit of %d", num_new_tokens, prompt_limit)
                for seq in waiting_seqs:
                    seq.status = SequenceStatus.FINISHED_IGNORED
                ignored_seq_groups.append(seq_group)
                waiting_queue.popleft()
                continue

            num_lookahead_slots: int = 0
            if self.scheduler_config.is_multi_step and enable_chunking:
                num_lookahead_slots = self._get_num_lookahead_slots(
                    True, enable_chunking)

            # If the sequence group cannot be allocated, stop.
            can_allocate = self.block_manager.can_allocate(
                seq_group, num_lookahead_slots=num_lookahead_slots)
            if can_allocate == AllocStatus.LATER:
                break
            elif can_allocate == AllocStatus.NEVER:
                logger.warning(
                    "Input prompt (%d tokens) + lookahead slots (%d) is "
                    "too long and exceeds the capacity of block_manager",
                    num_new_tokens, num_lookahead_slots)
                for seq in waiting_seqs:
                    seq.status = SequenceStatus.FINISHED_IGNORED
                ignored_seq_groups.append(seq_group)
                waiting_queue.popleft()
                continue

            lora_int_id = 0
            if self.lora_enabled:
                lora_int_id = seq_group.lora_int_id
                assert curr_loras is not None
                assert self.lora_config is not None
                if (self.lora_enabled and lora_int_id > 0
                        and lora_int_id not in curr_loras
                        and len(curr_loras) >= self.lora_config.max_loras):
                    # We don't have a space for another LoRA, so
                    # we ignore this request for now.
                    leftover_waiting_sequences.appendleft(seq_group)
                    waiting_queue.popleft()
                    continue

            num_new_seqs = seq_group.get_max_num_running_seqs()
            if (num_new_tokens == 0
                    or not budget.can_schedule(num_new_tokens=num_new_tokens,
                                               num_new_seqs=num_new_seqs)):
                break

            # Can schedule this request.
            if curr_loras is not None and lora_int_id > 0:
                curr_loras.add(lora_int_id)
            waiting_queue.popleft()
            self._allocate_and_set_running(seq_group)

            if enable_chunking and self.scheduler_config.is_multi_step:
                blocks_to_copy: List[Tuple[int, int]] = []
                # init_multi_step_from_lookahead_slots happens in append_slots
                self._append_slots(seq_group, blocks_to_copy, enable_chunking)
                # This assert will trip when a copy-on-write happens. This is
                # not a concern as the very first sequence-group block
                # allocation happens above. Still, we have the assert to
                # catch any edge-cases.
                assert not blocks_to_copy
            else:
                seq_group.init_multi_step_from_lookahead_slots(
                    num_lookahead_slots,
                    num_scheduler_steps=self.scheduler_config.
                    num_scheduler_steps,
                    is_multi_step=self.scheduler_config.is_multi_step,
                    enable_chunking=enable_chunking)

            seq_groups.append(
                ScheduledSequenceGroup(seq_group=seq_group,
                                       token_chunk_size=num_new_tokens))
            budget.add_num_batched_tokens(seq_group.request_id, num_new_tokens)
            budget.add_num_seqs(seq_group.request_id, num_new_seqs)

        # Queue requests that couldn't be scheduled.
        waiting_queue.extendleft(leftover_waiting_sequences)
        if len(seq_groups) > 0:
            self.prev_prompt = True

        return SchedulerPrefillOutputs(
            seq_groups=seq_groups,
            ignored_seq_groups=ignored_seq_groups,
            num_lookahead_slots=self._get_num_lookahead_slots(
                is_prefill=True, enable_chunking=enable_chunking))

    def _schedule_default(self) -> SchedulerOutputs:
        """Schedule queued requests.
        
        The current policy is designed to optimize the throughput. First,
        it batches as many prefill requests as possible. And it schedules
        decodes. If there's a pressure on GPU memory, decode requests can
        be swapped or preempted.
        """
        # Include running requests to the budget.
        budget = SchedulingBudget(
            token_budget=self.scheduler_config.max_num_batched_tokens,
            max_num_seqs=self.scheduler_config.max_num_seqs,
        )
        # Make sure we include num running seqs before scheduling prefill,
        # so that we don't schedule beyond max_num_seqs for prefill.
        for seq_group in self.running:
            budget.add_num_seqs(seq_group.request_id,
                                seq_group.get_max_num_running_seqs())
        curr_loras = set(
            seq_group.lora_int_id for seq_group in self.running
            if seq_group.lora_int_id > 0) if self.lora_enabled else None

        prefills = SchedulerPrefillOutputs.create_empty()
        running_scheduled = SchedulerRunningOutputs.create_empty()
        swapped_in = SchedulerSwappedInOutputs.create_empty()

        # If any requests are swapped, prioritized swapped requests.
        if not self.swapped:
            prefills = self._schedule_prefills(budget,
                                               curr_loras,
                                               enable_chunking=False)

        if len(prefills.seq_groups
               ) == 0 and self.scheduler_config.policy == "priority":
            self._schedule_priority_preemption(budget)

        # Don't schedule decodes if prefills are scheduled.
        # NOTE: If `_schedule_prefills` doesn't enable chunking, self.running
        # only contains decode requests, not chunked prefills.
        if len(prefills.seq_groups) == 0:
            running_scheduled = self._schedule_running(budget,
                                                       curr_loras,
                                                       enable_chunking=False)

            # If any sequence group is preempted, do not swap in any sequence
            # group. because it means there's no slot for new running requests.
            if len(running_scheduled.preempted) + len(
                    running_scheduled.swapped_out) == 0:
                swapped_in = self._schedule_swapped(budget, curr_loras)

        assert (budget.num_batched_tokens <=
                self.scheduler_config.max_num_batched_tokens)
        assert budget.num_curr_seqs <= self.scheduler_config.max_num_seqs

        # Update waiting requests.
        self.waiting.extendleft(running_scheduled.preempted)
        # Update new running requests.
        if len(prefills.seq_groups) > 0:
            self.running.extend([s.seq_group for s in prefills.seq_groups])

        self.running.extend(running_scheduled.decode_seq_groups_list)

        if len(swapped_in.decode_seq_groups) > 0:
            self.running.extend(
                [s.seq_group for s in swapped_in.decode_seq_groups])

        # Update swapped requests.
        self.swapped.extend(running_scheduled.swapped_out)
        preempted = (len(running_scheduled.preempted) +
                     len(running_scheduled.swapped_out))

        # There should be no prefill from running queue because this policy
        # doesn't allow chunked prefills.
        assert len(running_scheduled.prefill_seq_groups) == 0
        assert len(swapped_in.prefill_seq_groups) == 0

        # Merge lists
        num_prefill_groups = len(prefills.seq_groups)
        if num_prefill_groups > 0:
            scheduled_seq_groups = prefills.seq_groups
            scheduled_seq_groups.extend(running_scheduled.decode_seq_groups)
        else:
            scheduled_seq_groups = running_scheduled.decode_seq_groups
        scheduled_seq_groups.extend(swapped_in.decode_seq_groups)

        blocks_to_copy = running_scheduled.blocks_to_copy
        blocks_to_copy.extend(swapped_in.blocks_to_copy)

        ignored_seq_groups = prefills.ignored_seq_groups
        ignored_seq_groups.extend(swapped_in.infeasible_seq_groups)

        return SchedulerOutputs(
            scheduled_seq_groups=scheduled_seq_groups,
            num_prefill_groups=num_prefill_groups,
            num_batched_tokens=budget.num_batched_tokens,
            blocks_to_swap_in=swapped_in.blocks_to_swap_in,
            blocks_to_swap_out=running_scheduled.blocks_to_swap_out,
            blocks_to_copy=blocks_to_copy,
            ignored_seq_groups=ignored_seq_groups,
            num_lookahead_slots=running_scheduled.num_lookahead_slots,
            running_queue_size=len(self.running),
            preempted=preempted,
        )

    def _schedule_chunked_prefill(self) -> SchedulerOutputs:
        """Schedule queued requests.
        
        Chunked prefill allows to chunk prefill requests, batch them together
        with decode requests. This policy 1. schedule as many decoding requests
        as possible. 2. schedule chunked prefill requests that are not
        finished. 3. schedule swapped request. 4. schedule new prefill
        requests.

        The policy can sustain the high GPU utilization because it can put
        prefill and decodes requests to the same batch, while it improves
        inter token latency because decodes requests don't need to be blocked
        by prefill requests.
        """
        budget = SchedulingBudget(
            token_budget=self.scheduler_config.max_num_batched_tokens,
            max_num_seqs=self.scheduler_config.max_num_seqs,
        )
        curr_loras: Set[int] = set()

        prefills = SchedulerPrefillOutputs.create_empty()
        swapped_in = SchedulerSwappedInOutputs.create_empty()

        # Decoding should be always scheduled first by fcfs.
        running_scheduled = self._schedule_running(budget,
                                                   curr_loras,
                                                   enable_chunking=True)

        # Schedule swapped out requests.
        # If preemption happens, it means we don't have space for swap-in.
        if len(running_scheduled.preempted) + len(
                running_scheduled.swapped_out) == 0:
            swapped_in = self._schedule_swapped(budget, curr_loras)

        # Schedule new prefills.
        prefills = self._schedule_prefills(budget,
                                           curr_loras,
                                           enable_chunking=True)

        assert (budget.num_batched_tokens <=
                self.scheduler_config.max_num_batched_tokens)
        assert budget.num_curr_seqs <= self.scheduler_config.max_num_seqs

        # Update waiting requests.
        self.waiting.extendleft(running_scheduled.preempted)

        # Update new running requests.
        # By default, vLLM scheduler prioritizes prefills.
        # Once chunked prefill is enabled,
        # the policy is changed to prioritize decode requests.
        self.running.extend(
            [s.seq_group for s in swapped_in.decode_seq_groups])
        self.running.extend(
            [s.seq_group for s in swapped_in.prefill_seq_groups])
        self.running.extend(
            [s.seq_group for s in running_scheduled.decode_seq_groups])
        self.running.extend(
            [s.seq_group for s in running_scheduled.prefill_seq_groups])
        self.running.extend([s.seq_group for s in prefills.seq_groups])

        # Update swapped requests.
        self.swapped.extend(running_scheduled.swapped_out)
        return SchedulerOutputs(
            scheduled_seq_groups=(prefills.seq_groups +
                                  running_scheduled.prefill_seq_groups +
                                  swapped_in.prefill_seq_groups +
                                  running_scheduled.decode_seq_groups +
                                  swapped_in.decode_seq_groups),
            num_prefill_groups=(len(prefills.seq_groups) +
                                len(swapped_in.prefill_seq_groups) +
                                len(running_scheduled.prefill_seq_groups)),
            num_batched_tokens=budget.num_batched_tokens,
            blocks_to_swap_in=swapped_in.blocks_to_swap_in,
            blocks_to_swap_out=running_scheduled.blocks_to_swap_out,
            blocks_to_copy=running_scheduled.blocks_to_copy +
            swapped_in.blocks_to_copy,
            ignored_seq_groups=prefills.ignored_seq_groups +
            swapped_in.infeasible_seq_groups,
            num_lookahead_slots=running_scheduled.num_lookahead_slots,
            running_queue_size=len(self.running),
            preempted=(len(running_scheduled.preempted) +
                       len(running_scheduled.swapped_out)),
        )

    def _schedule(self) -> SchedulerOutputs:
        """Schedule queued requests."""
        if self.scheduler_config.chunked_prefill_enabled:
            return self._schedule_chunked_prefill()
        else:
            return self._schedule_default()

    def _can_append_slots(self, seq_group: SequenceGroup,
                          enable_chunking: bool) -> bool:
        """Determine whether or not we have enough space in the KV cache to
        continue generation of the sequence group.
        """
        # It is True only for testing case to trigger artificial preemption.
        if (self.enable_artificial_preemption
                and random.uniform(0, 1) < ARTIFICIAL_PREEMPTION_PROB
                and self.artificial_preempt_cnt > 0):
            self.artificial_preempt_cnt -= 1
            return False

        is_prefill = seq_group.is_prefill()
        num_lookahead_slots = self._get_num_lookahead_slots(
            is_prefill, enable_chunking)

        if is_prefill and num_lookahead_slots > 0:
            # Appending prefill slots only happens multi-step and
            # chunked-prefill are enabled together.
            assert self.scheduler_config.is_multi_step and enable_chunking

        return self.block_manager.can_append_slots(
            seq_group=seq_group, num_lookahead_slots=num_lookahead_slots)

    def _allow_async_output_proc(self, seq_group: SequenceGroup) -> bool:
        # async_output_proc is allowed only when we have a single sequence
        # in the sequence group
        no_single_seq = seq_group.sampling_params is None or (
            seq_group.sampling_params.n == 1)
        return no_single_seq

    def schedule(
            self
    ) -> Tuple[List[SequenceGroupMetadata], SchedulerOutputs, bool]:
        # Schedule sequence groups.
        # This function call changes the internal states of the scheduler
        # such as self.running, self.swapped, and self.waiting.
        scheduler_start_time = time.perf_counter()

        scheduler_outputs: SchedulerOutputs = self._schedule()
        now = time.time()

        if not self.cache_config.enable_prefix_caching:
            common_computed_block_nums = []

        allow_async_output_proc: bool = self.use_async_output_proc

        # Create input data structures.
        seq_group_metadata_list: List[SequenceGroupMetadata] = []
        for i, scheduled_seq_group in enumerate(
                scheduler_outputs.scheduled_seq_groups):
            seq_group = scheduled_seq_group.seq_group
            token_chunk_size = scheduled_seq_group.token_chunk_size
            seq_group.maybe_set_first_scheduled_time(now)

            seq_group_metadata = self._seq_group_metadata_cache[
                self.cache_id].get_object()
            seq_group_metadata.seq_data.clear()
            seq_group_metadata.block_tables.clear()

            # seq_id -> SequenceData
            seq_data: Dict[int, SequenceData] = {}
            # seq_id -> physical block numbers
            block_tables: Dict[int, List[int]] = {}

            if seq_group.is_encoder_decoder():
                # Encoder associated with SequenceGroup
                encoder_seq = seq_group.get_encoder_seq()
                assert encoder_seq is not None
                encoder_seq_data = encoder_seq.data
                # Block table for cross-attention
                # Also managed at SequenceGroup level
                cross_block_table = self.block_manager.get_cross_block_table(
                    seq_group)
            else:
                encoder_seq_data = None
                cross_block_table = None

            for seq in seq_group.get_seqs(status=SequenceStatus.RUNNING):
                seq_id = seq.seq_id
                seq_data[seq_id] = seq.data
                block_tables[seq_id] = self.block_manager.get_block_table(seq)
                self.block_manager.access_all_blocks_in_seq(seq, now)

            if self.cache_config.enable_prefix_caching:
                common_computed_block_nums = (
                    self.block_manager.get_common_computed_block_ids(
                        seq_group.get_seqs(status=SequenceStatus.RUNNING)))

            do_sample = True
            is_prompt = seq_group.is_prefill()
            # We should send the metadata to workers when the first prefill
            # is sent. Subsequent requests could be chunked prefill or decode.
            is_first_prefill = False
            if is_prompt:
                seqs = seq_group.get_seqs()
                # Prefill has only 1 sequence.
                assert len(seqs) == 1
                num_computed_tokens = seqs[0].data.get_num_computed_tokens()
                is_first_prefill = num_computed_tokens == 0
                # In the next iteration, all prompt tokens are not computed.
                # It means the prefill is chunked, and we don't need sampling.
                # NOTE: We use get_len instead of get_prompt_len because when
                # a sequence is preempted, prefill includes previous generated
                # output tokens.
                if (token_chunk_size + num_computed_tokens <
                        seqs[0].data.get_len()):
                    do_sample = False

            # It assumes the scheduled_seq_groups is ordered by
            # prefill < decoding.
            if is_first_prefill or not self.scheduler_config.send_delta_data:
                seq_group_metadata = SequenceGroupMetadata(
                    request_id=seq_group.request_id,
                    is_prompt=is_prompt,
                    seq_data=seq_data,
                    sampling_params=seq_group.sampling_params,
                    block_tables=block_tables,
                    do_sample=do_sample,
                    pooling_params=seq_group.pooling_params,
                    token_chunk_size=token_chunk_size,
                    lora_request=seq_group.lora_request,
                    computed_block_nums=common_computed_block_nums,
                    encoder_seq_data=encoder_seq_data,
                    cross_block_table=cross_block_table,
                    state=seq_group.state,
                    # `multi_modal_data` will only be present for the 1st comm
                    # between engine and worker.
                    # the subsequent comms can still use delta, but
                    # `multi_modal_data` will be None.
                    multi_modal_data=seq_group.multi_modal_data
                    if scheduler_outputs.num_prefill_groups > 0 else None,
                    mm_processor_kwargs=seq_group.mm_processor_kwargs,
                    prompt_adapter_request=seq_group.prompt_adapter_request,
                )
            else:
                # When SPMD mode is enabled, we only send delta data except for
                # the first request to reduce serialization cost.
                seq_data_delta = {}
                for id, data in seq_data.items():
                    seq_data_delta[id] = data.get_delta_and_reset()
                seq_group_metadata = SequenceGroupMetadataDelta(
                    seq_data_delta,
                    seq_group.request_id,
                    block_tables,
                    is_prompt,
                    do_sample=do_sample,
                    token_chunk_size=token_chunk_size,
                    computed_block_nums=common_computed_block_nums,
                )
            seq_group_metadata_list.append(seq_group_metadata)

            if allow_async_output_proc:
                allow_async_output_proc = self._allow_async_output_proc(
                    seq_group)

        # Now that the batch has been created, we can assume all blocks in the
        # batch will have been computed before the next scheduling invocation.
        # This is because the engine assumes that a failure in model execution
        # will crash the vLLM instance / will not retry.
        for scheduled_seq_group in scheduler_outputs.scheduled_seq_groups:
            self.block_manager.mark_blocks_as_computed(
                scheduled_seq_group.seq_group,
                scheduled_seq_group.token_chunk_size)

        self._seq_group_metadata_cache[self.next_cache_id].reset()

        scheduler_time = time.perf_counter() - scheduler_start_time
        # Add this to scheduler time to all the sequences that are currently
        # running. This will help estimate if the scheduler is a significant
        # component in the e2e latency.
        for seq_group in self.running:
            if seq_group is not None and seq_group.metrics is not None:
                if seq_group.metrics.scheduler_time is not None:
                    seq_group.metrics.scheduler_time += scheduler_time
                else:
                    seq_group.metrics.scheduler_time = scheduler_time

        # Move to next cache (if exists)
        self.cache_id = self.next_cache_id

        # Return results
        return (seq_group_metadata_list, scheduler_outputs,
                allow_async_output_proc)

    def fork_seq(self, parent_seq: Sequence, child_seq: Sequence) -> None:
        self.block_manager.fork(parent_seq, child_seq)

    def free_seq(self, seq: Sequence) -> None:
        """Free a sequence from a block table."""
        self.block_manager.free(seq)

    def _free_finished_seqs(self, seq_group: SequenceGroup) -> None:
        """Free finished seqs in a sequence group."""
        for seq in seq_group.get_seqs():
            if seq.is_finished():
                self.free_seq(seq)

    def _free_finished_seq_group(self, seq_group: SequenceGroup) -> None:
        if seq_group.is_finished():
            # Free cross-attention block table, if it exists
            self._free_seq_group_cross_attn_blocks(seq_group)

            # Add the finished requests to the finished requests list.
            # This list will be used to update the Mamba cache in the
            # next step.
            self._finished_requests_ids.append(seq_group.request_id)

        # Free finished seqs
        self._free_finished_seqs(seq_group)

    def free_finished_seq_groups(self) -> None:
        remaining: Deque[SequenceGroup] = deque()
        for seq_group in self.running:
            self._free_finished_seq_group(seq_group)
            if not seq_group.is_finished():
                remaining.append(seq_group)

        self.running = remaining

        # Handle async stopped sequence groups
        # (ones that reached max model len)
        if self._async_stopped:
            for seq_group in self._async_stopped:
                self._free_seq_group_cross_attn_blocks(seq_group)
                self._finished_requests_ids.append(seq_group.request_id)

                # Free finished seqs
                self._free_finished_seqs(seq_group)

            self._async_stopped.clear()

    def _allocate_and_set_running(self, seq_group: SequenceGroup) -> None:
        self.block_manager.allocate(seq_group)
        for seq in seq_group.get_seqs(status=SequenceStatus.WAITING):
            seq.status = SequenceStatus.RUNNING

    def _append_slots(self,
                      seq_group: SequenceGroup,
                      blocks_to_copy: List[Tuple[int, int]],
                      enable_chunking: bool = False) -> None:
        """Appends new slots to the sequences in the given sequence group.

        Args:
            seq_group (SequenceGroup): The sequence group containing the
                sequences to append slots to.
            blocks_to_copy (List[Tuple[int, int]]): A list of tuple of two
                ints, the first int is the source block index, and the second
                int is the destination block index. This list is updated with
                the new source and destination block indices for the appended
                slots.
            enable_chunking (bool): True if chunked prefill is enabled.
        """
        is_prefill: bool = seq_group.is_prefill()
        num_lookahead_slots: int = self._get_num_lookahead_slots(
            is_prefill, enable_chunking)

        seq_group.init_multi_step_from_lookahead_slots(
            num_lookahead_slots,
            num_scheduler_steps=self.scheduler_config.num_scheduler_steps,
            is_multi_step=self.scheduler_config.is_multi_step,
            enable_chunking=enable_chunking)

        seq_status: Optional[SequenceStatus] = SequenceStatus.RUNNING
        if self.scheduler_config.is_multi_step and enable_chunking:
            # In multi-step chunked-prefill any sequence type can have
            # slots appended.
            seq_status = None

        for seq in seq_group.get_seqs(status=seq_status):
            cows = self.block_manager.append_slots(seq, num_lookahead_slots)
            if len(cows) > 0:
                blocks_to_copy.extend(cows)

    def _preempt(
        self,
        seq_group: SequenceGroup,
        blocks_to_swap_out: List[Tuple[int, int]],
        preemption_mode: Optional[PreemptionMode] = None,
    ) -> PreemptionMode:
        # If preemption mode is not specified, we determine the mode as follows:
        # We use recomputation by default since it incurs lower overhead than
        # swapping. However, when the sequence group has multiple sequences
        # (e.g., beam search), recomputation is not currently supported. In
        # such a case, we use swapping instead.
        # FIXME(woosuk): This makes our scheduling policy a bit bizarre.
        # As swapped sequences are prioritized over waiting sequences,
        # sequence groups with multiple sequences are implicitly prioritized
        # over sequence groups with a single sequence.
        # TODO(woosuk): Support recomputation for sequence groups with multiple
        # sequences. This may require a more sophisticated CUDA kernel.
        if self.user_specified_preemption_mode is None:
            if seq_group.get_max_num_running_seqs() == 1:
                preemption_mode = PreemptionMode.RECOMPUTE
            else:
                preemption_mode = PreemptionMode.SWAP

        elif self.user_specified_preemption_mode == "swap":
            preemption_mode = PreemptionMode.SWAP
        else:
            preemption_mode = PreemptionMode.RECOMPUTE

        if self.num_cumulative_preemption % 50 == 0:
            logger.warning(
                "Sequence group %s is preempted by %s mode because there is "
                "not enough KV cache space. This can affect the end-to-end "
                "performance. Increase gpu_memory_utilization or "
                "tensor_parallel_size to provide more KV cache memory. "
                "total_num_cumulative_preemption=%d", seq_group.request_id,
                preemption_mode, self.num_cumulative_preemption + 1)
        self.num_cumulative_preemption += 1

        if preemption_mode == PreemptionMode.RECOMPUTE:
            self._preempt_by_recompute(seq_group)
        elif preemption_mode == PreemptionMode.SWAP:
            self._preempt_by_swap(seq_group, blocks_to_swap_out)
        else:
            raise AssertionError("Invalid preemption mode.")
        return preemption_mode

    def _preempt_by_recompute(
        self,
        seq_group: SequenceGroup,
    ) -> None:
        seqs = seq_group.get_seqs(status=SequenceStatus.RUNNING)
        assert len(seqs) == 1
        for seq in seqs:
            seq.status = SequenceStatus.WAITING
            self.free_seq(seq)
            seq.reset_state_for_recompute()

    def _preempt_by_swap(
        self,
        seq_group: SequenceGroup,
        blocks_to_swap_out: List[Tuple[int, int]],
    ) -> None:
        self._swap_out(seq_group, blocks_to_swap_out)

    def _swap_in(
        self,
        seq_group: SequenceGroup,
        blocks_to_swap_in: List[Tuple[int, int]],
    ) -> None:
        mapping = self.block_manager.swap_in(seq_group)
        blocks_to_swap_in.extend(mapping)
        for seq in seq_group.get_seqs(status=SequenceStatus.SWAPPED):
            seq.status = SequenceStatus.RUNNING

    def _swap_out(
        self,
        seq_group: SequenceGroup,
        blocks_to_swap_out: List[Tuple[int, int]],
    ) -> None:
        if not self.block_manager.can_swap_out(seq_group):
            # FIXME(woosuk): Abort the sequence group instead of aborting the
            # entire engine.
            raise RuntimeError(
                "Aborted due to the lack of CPU swap space. Please increase "
                "the swap space to avoid this error.")
        mapping = self.block_manager.swap_out(seq_group)
        blocks_to_swap_out.extend(mapping)
        for seq in seq_group.get_seqs(status=SequenceStatus.RUNNING):
            seq.status = SequenceStatus.SWAPPED

    def _passed_delay(self, now: float) -> bool:
        if self.prev_prompt:
            self.last_prompt_latency = now - self.prev_time
        self.prev_time, self.prev_prompt = now, False
        # Delay scheduling prompts to let waiting queue fill up
        if self.scheduler_config.delay_factor > 0 and self.waiting:
            earliest_arrival_time = min(
                [e.metrics.arrival_time for e in self.waiting])
            passed_delay = (
                (now - earliest_arrival_time) >
                (self.scheduler_config.delay_factor * self.last_prompt_latency)
                or not self.running)
        else:
            passed_delay = True
        return passed_delay

    def _get_num_lookahead_slots(self, is_prefill: bool,
                                 enable_chunking: bool) -> int:
        """The number of slots to allocate per sequence per step, beyond known
        token ids. Speculative decoding uses these slots to store KV activations
        of tokens which may or may not be accepted.

        Speculative decoding does not yet support prefill, so we do not perform
        lookahead allocation for prefill.

        When chunking is enabled with multi-step, we allocate lookahead slots
        for the prefills for when the prefills turn into decodes in the first
        step.
        """
        if is_prefill:
            if self.scheduler_config.is_multi_step and enable_chunking:
                # num_lookahead_slots was introduced in the context of decodes,
                # in Speculative Decoding.
                # When the num_scheduler_steps is 8, say, then the
                # num_lookahead_slots is 7. Meaning, we are doing a 1-step of
                # decode anyways and we wish to do 7 more.
                #
                # "lookaheads" for prefills, is introduced in support for
                # Chunked-Prefill in Multi-Step.
                return self.scheduler_config.num_lookahead_slots + 1
            else:
                return 0

        return self.scheduler_config.num_lookahead_slots

    def _get_num_new_tokens(self, seq_group: SequenceGroup,
                            status: SequenceStatus, enable_chunking: bool,
                            budget: SchedulingBudget) -> int:
        """Get the next new tokens to compute for a given sequence group
            that's in a given `status`.

        The API could chunk the number of tokens to compute based on `budget`
        if `enable_chunking` is True. If a sequence group has multiple
        sequences (e.g., running beam search), it means it is in decoding
        phase, so chunking doesn't happen.

        Returns 0 if the new token cannot be computed due to token budget.
        """
        num_new_tokens = 0
        seqs = seq_group.get_seqs(status=status)
        for seq in seqs:
            num_new_tokens += seq.get_num_new_tokens()
        assert num_new_tokens > 0
        # Chunk if a running request cannot fit in the given budget.
        # If number of seq > 1, it means it is doing beam search
        # in a decode phase. Do not chunk.
        if enable_chunking and len(seqs) == 1:
            remaining_token_budget = budget.remaining_token_budget()
            if self.scheduler_config.is_multi_step:
                # The current multi-step + chunked prefill capability does
                # not actually support chunking prompts.
                #
                # Therefore, `num_new_tokens` is computed in the same fashion
                # for both multi-step+chunked-prefill &
                # multi-step+chunked-prefill+APC
                #
                # Prompts with more tokens than the current remaining budget
                # are postponed to future scheduler steps
                if num_new_tokens > self._get_prompt_limit(seq_group):
                    # If the seq_group is in prompt-stage, pass the
                    # num_new_tokens as-is so the caller can ignore
                    # the sequence.
                    pass
                else:
                    num_new_tokens = 0 \
                        if num_new_tokens > remaining_token_budget \
                        else num_new_tokens
            elif self.cache_config.enable_prefix_caching:
                # When prefix caching is enabled, we always allocate
                # the number of new tokens that is dividable by the block
                # size to avoid partial block matching.
                block_size = self.cache_config.block_size
                remainder = budget.token_budget % block_size
                if remainder != 0:
                    raise ValueError("When enabling chunked prefill and "
                                     "prefix caching, max_num_batched_tokens "
                                     "(chunk size) must be dividable by "
                                     "block size, but got chunk_size "
                                     f"({budget.token_budget}) % block_size "
                                     f"({block_size}) = {remainder}")
                if remaining_token_budget < num_new_tokens:
                    num_new_tokens = (remaining_token_budget //
                                      block_size) * block_size
            else:
                num_new_tokens = min(num_new_tokens, remaining_token_budget)
        return num_new_tokens<|MERGE_RESOLUTION|>--- conflicted
+++ resolved
@@ -311,18 +311,10 @@
         # LoRAs. This should be improved in the future.
         self.lora_config = lora_config
 
-<<<<<<< HEAD
         version = "main"
-        if self.scheduler_config.embedding_mode:
-            version = "embedding"
-=======
-        version = "v1"
-        if self.scheduler_config.use_v2_block_manager:
-            version = "v2"
         if (self.scheduler_config.embedding_mode
                 or self.cache_config.is_attention_free):
             version = "placeholder"
->>>>>>> 717a5f82
 
         BlockSpaceManagerImpl = BlockSpaceManager.get_block_space_manager_class(
             version)

--- conflicted
+++ resolved
@@ -1014,23 +1014,15 @@
         # requests.
         if len(running_scheduled.preempted) + len(
                 running_scheduled.swapped_out) == 0:
-<<<<<<< HEAD
             # Schedule swapped out requests.
-            remaining_swapped, swapped_in = self._schedule_swapped(
-                self.swapped, budget, curr_loras, fcfs_policy)
+            swapped_in = self._schedule_swapped(budget, curr_loras)
 
             # Schedule new prefills.
-            if len(remaining_swapped) == 0:
-                remaining_waiting, prefills = self._schedule_prefills(
-                    self.waiting, budget, curr_loras, enable_chunking=True)
-=======
-            swapped_in = self._schedule_swapped(budget, curr_loras)
-
-        # Schedule new prefills.
-        prefills = self._schedule_prefills(budget,
-                                           curr_loras,
-                                           enable_chunking=True)
->>>>>>> ccd72071
+            if len(self.swapped) == 0:
+                # Schedule new prefills.
+                prefills = self._schedule_prefills(budget,
+                                                   curr_loras,
+                                                   enable_chunking=True)
 
         assert (budget.num_batched_tokens <=
                 self.scheduler_config.max_num_batched_tokens)

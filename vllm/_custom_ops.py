--- conflicted
+++ resolved
@@ -9,7 +9,7 @@
 from vllm.logger import init_logger
 from vllm.platforms import current_platform
 from vllm.scalar_type import ScalarType
-from vllm.utils import is_hip, is_navi4x
+from vllm.utils import is_navi
 
 logger = init_logger(__name__)
 
@@ -528,7 +528,7 @@
     m = a.shape[0]
     n = b.shape[1]
 
-    if is_hip():
+    if current_platform.is_rocm():
         return scaled_mm_torch(a, b, scale_a, scale_b, out_dtype, bias)
     else:
         out = torch.empty((m, n), dtype=out_dtype, device=a.device)
@@ -718,13 +718,9 @@
     assert (input.ndim == 2)
     shape: Union[Tuple[int, int], torch.Size] = input.shape
     # For rocm, the output fp8 dtype is torch.float_e3m3fnuz
-<<<<<<< HEAD
-    out_dtype: torch.dtype = torch.float8_e4m3fnuz if is_hip() and not is_navi4x() \
-        else torch.float8_e4m3fn
-=======
     out_dtype: torch.dtype = torch.float8_e4m3fnuz \
-            if current_platform.is_rocm() else torch.float8_e4m3fn
->>>>>>> 2adb4409
+            if current_platform.is_rocm() and not \
+               is_navi() else torch.float8_e4m3fn
     if num_token_padding:
         shape = (max(num_token_padding, input.shape[0]), shape[1])
     output = torch.empty(shape, device=input.device, dtype=out_dtype)

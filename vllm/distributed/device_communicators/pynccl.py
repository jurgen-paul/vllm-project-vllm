# This file is a pure Python wrapper for the NCCL library.
# The main purpose is to use NCCL combined with CUDA graph.
# Before writing this script, we tried the following approach:
# 1. We tried to use `cupy`, it calls NCCL correctly, but `cupy` itself
#  often gets stuck when initializing the NCCL communicator.
# 2. We tried to use `torch.distributed`, but `torch.distributed.all_reduce`
#  contains many other potential cuda APIs, that are not allowed during
#  capturing the CUDA graph. For further details, please check
# https://discuss.pytorch.org/t/pytorch-cudagraph-with-nccl-operation-failed/ .
#
# Another rejected idea is to write a C/C++ binding for NCCL. It is usually
# doable, but we often encounter issues related with nccl versions, and need
# to switch between different versions of NCCL. See
# https://github.com/NVIDIA/nccl/issues/1234 for more details.
# A C/C++ binding is not flexible enough to handle this. It requires
# recompilation of the code every time we want to switch between different
# versions. This current implementation, with a **pure** Python wrapper, is
# more flexible. We can easily switch between different versions of NCCL by
# changing the environment variable `VLLM_NCCL_SO_PATH`, or the `so_file`
# variable in the code.

import ctypes
import platform
from typing import Optional, Union

# ===================== import region =====================
import torch
import torch.distributed as dist
from torch.distributed import ProcessGroup, ReduceOp

from vllm.distributed.parallel_state import get_cpu_world_group
from vllm.logger import init_logger
from vllm.utils import find_nccl_library, nccl_integrity_check

logger = init_logger(__name__)

so_file = find_nccl_library()

try:
    # load the library in another process.
    # if it core dumps, it will not crash the current process
    nccl_integrity_check(so_file)
    nccl = ctypes.CDLL(so_file)
except Exception as e:
    logger.error(
        f"Failed to load NCCL library from {so_file} ."
        "It is expected if you are not running on NVIDIA/AMD GPUs."
        "Otherwise, the nccl library might not exist, be corrupted "
        f"or it does not support the current platform {platform.platform()}."
        f"One solution is to download libnccl2 version 2.18 from "
        f"https://developer.download.nvidia.com/compute/cuda/repos/ "
        f"and extract the libnccl.so.2 file. If you already have the "
        f"library, please set the environment variable VLLM_NCCL_SO_PATH"
        " to point to the correct nccl library path.")
    raise e

# === export types and functions from nccl to Python ===
# for the original nccl definition, please check
# https://github.com/NVIDIA/nccl/blob/master/src/nccl.h.in

ncclResult_t = ctypes.c_int

_c_ncclGetErrorString = nccl.ncclGetErrorString
_c_ncclGetErrorString.restype = ctypes.c_char_p
_c_ncclGetErrorString.argtypes = [ncclResult_t]


def NCCL_CHECK(result: ncclResult_t) -> None:
    if result != 0:
        error_str = _c_ncclGetErrorString(result)
        error_str = error_str.decode("utf-8")
        raise RuntimeError(f"NCCL error: {error_str}")


# equivalent to c declaration:
# ncclResult_t  ncclGetVersion(int *version);
_c_ncclGetVersion = nccl.ncclGetVersion
_c_ncclGetVersion.restype = ctypes.c_int
_c_ncclGetVersion.argtypes = [ctypes.POINTER(ctypes.c_int)]


def ncclGetVersion() -> str:
    version = ctypes.c_int()
    NCCL_CHECK(_c_ncclGetVersion(ctypes.byref(version)))
    # something like 21903 --> "2.19.3"
    version_str = str(version.value)
    major = version_str[0].lstrip("0")
    minor = version_str[1:3].lstrip("0")
    patch = version_str[3:].lstrip("0")
    return f"{major}.{minor}.{patch}"


class NcclUniqueId(ctypes.Structure):
    _fields_ = [("internal", ctypes.c_byte * 128)]


# equivalent to c declaration:
# ncclResult_t ncclGetUniqueId(ncclUniqueId* uniqueId);
_c_ncclGetUniqueId = nccl.ncclGetUniqueId
_c_ncclGetUniqueId.restype = ctypes.c_int
_c_ncclGetUniqueId.argtypes = [ctypes.POINTER(NcclUniqueId)]


def ncclGetUniqueId() -> NcclUniqueId:
    unique_id = NcclUniqueId()
    NCCL_CHECK(_c_ncclGetUniqueId(ctypes.byref(unique_id)))
    return unique_id


# equivalent to c declaration:
# ncclResult_t  ncclCommInitRank(
#   ncclComm_t* comm, int nranks, ncclUniqueId commId, int rank);
# note that ncclComm_t is a pointer type, so the first argument
# is a pointer to a pointer
_c_ncclCommInitRank = nccl.ncclCommInitRank
_c_ncclCommInitRank.restype = ctypes.c_int
_c_ncclCommInitRank.argtypes = [
    ctypes.POINTER(ctypes.c_void_p), ctypes.c_int, NcclUniqueId, ctypes.c_int
]

ncclDataType_t = ctypes.c_int


class ncclDataTypeEnum:
    ncclInt8 = 0
    ncclChar = 0
    ncclUint8 = 1
    ncclInt32 = 2
    ncclInt = 2
    ncclUint32 = 3
    ncclInt64 = 4
    ncclUint64 = 5
    ncclFloat16 = 6
    ncclHalf = 6
    ncclFloat32 = 7
    ncclFloat = 7
    ncclFloat64 = 8
    ncclDouble = 8
    ncclBfloat16 = 9
    ncclNumTypes = 10

    @classmethod
    def from_torch(cls, dtype: torch.dtype) -> int:
        if dtype == torch.int8:
            return cls.ncclInt8
        if dtype == torch.uint8:
            return cls.ncclUint8
        if dtype == torch.int32:
            return cls.ncclInt32
        if dtype == torch.int64:
            return cls.ncclInt64
        if dtype == torch.float16:
            return cls.ncclFloat16
        if dtype == torch.float32:
            return cls.ncclFloat32
        if dtype == torch.float64:
            return cls.ncclFloat64
        if dtype == torch.bfloat16:
            return cls.ncclBfloat16
        raise ValueError(f"Unsupported dtype: {dtype}")


ncclRedOp_t = ctypes.c_int


class ncclRedOpTypeEnum:
    ncclSum = 0
    ncclProd = 1
    ncclMax = 2
    ncclMin = 3
    ncclAvg = 4
    ncclNumOps = 5

    @classmethod
    def from_torch(cls, op: ReduceOp) -> int:
        if op == ReduceOp.SUM:
            return cls.ncclSum
        if op == ReduceOp.PRODUCT:
            return cls.ncclProd
        if op == ReduceOp.MAX:
            return cls.ncclMax
        if op == ReduceOp.MIN:
            return cls.ncclMin
        if op == ReduceOp.AVG:
            return cls.ncclAvg
        raise ValueError(f"Unsupported op: {op}")


# equivalent to c declaration:
# ncclResult_t  ncclAllReduce(
#   const void* sendbuff, void* recvbuff, size_t count,
#   ncclDataType_t datatype, ncclRedOp_t op, ncclComm_t comm,
#   udaStream_t stream);
# note that cudaStream_t is a pointer type, so the last argument is a pointer
_c_ncclAllReduce = nccl.ncclAllReduce
_c_ncclAllReduce.restype = ctypes.c_int
_c_ncclAllReduce.argtypes = [
    ctypes.c_void_p, ctypes.c_void_p, ctypes.c_size_t, ncclRedOp_t,
    ncclDataType_t, ctypes.c_void_p, ctypes.c_void_p
]

# equivalent to c declaration:
# ncclResult_t  ncclCommDestroy(ncclComm_t comm);
_c_ncclCommDestroy = nccl.ncclCommDestroy
_c_ncclCommDestroy.restype = ctypes.c_int
_c_ncclCommDestroy.argtypes = [ctypes.c_void_p]


class NCCLCommunicator:

    def __init__(
        self,
        group: Optional[ProcessGroup] = None,
        device: Optional[Union[int, str, torch.device]] = None,
    ):
        """
        NCCLCommunicator has to be bind to a specific device.
        It is the caller's responsibility to make sure each communicator
        is bind to a unique device.
        By default, it will be bind to f"cuda:{local_rank}".
        """
        assert dist.is_initialized()
        group = get_cpu_world_group() if group is None else group
        assert dist.get_backend(group) != dist.Backend.NCCL, (
            "NCCLCommunicator should be attached to a non-NCCL group.")
        self.group = group
        self.rank = dist.get_rank(group)
        self.world_size = dist.get_world_size(group)
        if self.rank == 0:
            self.unique_id = ncclGetUniqueId()
        else:
            self.unique_id = NcclUniqueId()
        tensor = torch.ByteTensor(list(self.unique_id.internal))
        dist.broadcast(tensor, src=0, group=group)
        byte_list = tensor.tolist()
        for i, byte in enumerate(byte_list):
            self.unique_id.internal[i] = byte
        self.comm = ctypes.c_void_p()
        if device is None:
            local_rank = self.rank % torch.cuda.device_count()
            device = torch.device(f"cuda:{local_rank}")
        elif isinstance(device, int):
            device = torch.device(f"cuda:{device}")
        elif isinstance(device, str):
            device = torch.device(device)
        with device:
            # use context manager to make sure the device is set correctly
            # nccl communicator and stream will use this device
            NCCL_CHECK(_c_ncclCommInitRank(ctypes.byref(self.comm),
                                         self.world_size, self.unique_id,
                                         self.rank))
            self.stream = torch.cuda.Stream()

    def all_reduce(self,
                   tensor: torch.Tensor,
                   op: ReduceOp = ReduceOp.SUM,
                   stream=None):
        if stream is None:
            stream = self.stream
        NCCL_CHECK(_c_ncclAllReduce(ctypes.c_void_p(tensor.data_ptr()),
                                  ctypes.c_void_p(tensor.data_ptr()),
                                  tensor.numel(),
<<<<<<< HEAD
                                  ncclDataType_t.from_torch(tensor.dtype),
                                  ncclRedOp_t.from_torch(op), self.comm,
                                  ctypes.c_void_p(stream.cuda_stream)))
=======
                                  ncclDataTypeEnum.from_torch(tensor.dtype),
                                  ncclRedOpTypeEnum.from_torch(op), self.comm,
                                  ctypes.c_void_p(stream.cuda_stream))
        assert result == 0
>>>>>>> 62b5166b

    def __del__(self):
        # `dist` module might have been already destroyed
        if hasattr(dist, 'destroy_process_group'):
            dist.destroy_process_group()
        # function might have been already destroyed
        if _c_ncclCommDestroy is not None:
            _c_ncclCommDestroy(self.comm)<|MERGE_RESOLUTION|>--- conflicted
+++ resolved
@@ -260,16 +260,9 @@
         NCCL_CHECK(_c_ncclAllReduce(ctypes.c_void_p(tensor.data_ptr()),
                                   ctypes.c_void_p(tensor.data_ptr()),
                                   tensor.numel(),
-<<<<<<< HEAD
-                                  ncclDataType_t.from_torch(tensor.dtype),
-                                  ncclRedOp_t.from_torch(op), self.comm,
-                                  ctypes.c_void_p(stream.cuda_stream)))
-=======
                                   ncclDataTypeEnum.from_torch(tensor.dtype),
                                   ncclRedOpTypeEnum.from_torch(op), self.comm,
-                                  ctypes.c_void_p(stream.cuda_stream))
-        assert result == 0
->>>>>>> 62b5166b
+                                  ctypes.c_void_p(stream.cuda_stream)))
 
     def __del__(self):
         # `dist` module might have been already destroyed

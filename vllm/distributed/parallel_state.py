--- conflicted
+++ resolved
@@ -38,717 +38,11 @@
 
 import vllm.envs as envs
 from vllm.logger import init_logger
-<<<<<<< HEAD
 from vllm.distributed.group_coordinator import GroupCoordinator
 import vllm.distributed.distributed_kv as dist_kv
-=======
-
-
-@dataclass
-class GraphCaptureContext:
-    stream: torch.cuda.Stream
-
-
-TensorMetadata = namedtuple("TensorMetadata", ["device", "dtype", "size"])
-
-
-def _split_tensor_dict(
-    tensor_dict: Dict[str, Union[torch.Tensor, Any]]
-) -> Tuple[List[Tuple[str, Any]], List[torch.Tensor]]:
-    """Split the tensor dictionary into two parts:
-    1. A list of (key, value) pairs. If the value is a tensor, it is replaced
-         by its metadata.
-    2. A list of tensors.
-    """
-    metadata_list: List[Tuple[str, Any]] = []
-    tensor_list: List[torch.Tensor] = []
-    for key, value in tensor_dict.items():
-        if isinstance(value, torch.Tensor):
-            # Note: we cannot use `value.device` here,
-            # because it contains not only the device type but also the device
-            # index (e.g. "cuda:0"). We only need the device type.
-            # receiving side will set the device index.
-            device = value.device.type
-            metadata_list.append(
-                (key, TensorMetadata(device, value.dtype, value.size())))
-            tensor_list.append(value)
-        else:
-            metadata_list.append((key, value))
-    return metadata_list, tensor_list
-
-
-class GroupCoordinator:
-    """
-    PyTorch ProcessGroup wrapper for a group of processes.
-    PyTorch ProcessGroup is bound to one specific communication backend,
-        e.g. NCCL, Gloo, MPI, etc.
-    GroupCoordinator takes charge of all the communication operations among
-        the processes in the group. It can route the communication to
-        a specific implementation (e.g. switch allreduce implementation
-        based on the tensor size and cuda graph mode).
-    """
-
-    # available attributes:
-    rank: int  # global rank
-    ranks: List[int]  # global ranks in the group
-    world_size: int  # size of the group
-    # difference between `local_rank` and `rank_in_group`:
-    # if we have a group of size 4 across two nodes:
-    # Process | Node | Rank | Local Rank | Rank in Group
-    #   0     |   0  |  0   |     0      |       0
-    #   1     |   0  |  1   |     1      |       1
-    #   2     |   1  |  2   |     0      |       2
-    #   3     |   1  |  3   |     1      |       3
-    local_rank: int  # local rank used to assign devices
-    rank_in_group: int  # rank inside the group
-    cpu_group: ProcessGroup  # group for CPU communication
-    device_group: ProcessGroup  # group for device communication
-    use_pynccl: bool  # a hint of whether to use PyNccl
-    use_custom_allreduce: bool  # a hint of whether to use CustomAllreduce
-    # communicators are only created for world size > 1
-    pynccl_comm: Optional[Any]  # PyNccl communicator
-    ca_comm: Optional[Any]  # Custom allreduce communicator
-    mq_broadcaster: Optional[Any]  # shared memory broadcaster
-
-    def __init__(
-        self,
-        group_ranks: List[List[int]],
-        local_rank: int,
-        torch_distributed_backend: Union[str, Backend],
-        use_pynccl: bool,
-        use_custom_allreduce: bool,
-        use_tpu_communicator: bool,
-        use_message_queue_broadcaster: bool = False,
-    ):
-
-        self.rank = torch.distributed.get_rank()
-        self.local_rank = local_rank
-        self.device_group = None
-        self.cpu_group = None
-
-        for ranks in group_ranks:
-            device_group = torch.distributed.new_group(
-                ranks, backend=torch_distributed_backend)
-            # a group with `gloo` backend, to allow direct coordination between
-            # processes through the CPU.
-            cpu_group = torch.distributed.new_group(ranks, backend="gloo")
-            if self.rank in ranks:
-                self.ranks = ranks
-                self.world_size = len(ranks)
-                self.rank_in_group = ranks.index(self.rank)
-                self.device_group = device_group
-                self.cpu_group = cpu_group
-
-        assert self.cpu_group is not None
-        assert self.device_group is not None
-
-        if torch.cuda.is_available():
-            self.device = torch.device(f"cuda:{local_rank}")
-        else:
-            self.device = torch.device("cpu")
-
-        self.use_pynccl = use_pynccl
-        self.use_custom_allreduce = use_custom_allreduce
-        self.use_tpu_communicator = use_tpu_communicator
-
-        # lazy import to avoid documentation build error
-        from vllm.distributed.device_communicators.custom_all_reduce import (
-            CustomAllreduce)
-        from vllm.distributed.device_communicators.pynccl import (
-            PyNcclCommunicator)
-
-        self.pynccl_comm: Optional[PyNcclCommunicator]
-        if use_pynccl and self.world_size > 1:
-            self.pynccl_comm = PyNcclCommunicator(
-                group=self.cpu_group,
-                device=self.device,
-            )
-        else:
-            self.pynccl_comm = None
-
-        self.ca_comm: Optional[CustomAllreduce]
-        if use_custom_allreduce and self.world_size > 1:
-            # Initialize a custom fast all-reduce implementation.
-            self.ca_comm = CustomAllreduce(
-                group=self.cpu_group,
-                device=self.device,
-            )
-        else:
-            self.ca_comm = None
-
-        from vllm.distributed.device_communicators.tpu_communicator import (
-            TpuCommunicator)
-        self.tpu_communicator: Optional[TpuCommunicator]
-        if use_tpu_communicator and self.world_size > 1:
-            self.tpu_communicator = TpuCommunicator(group=self.cpu_group)
-
-        from vllm.distributed.device_communicators.shm_broadcast import (
-            MessageQueue)
-        self.mq_broadcaster: Optional[MessageQueue] = None
-        if use_message_queue_broadcaster and self.world_size > 1:
-            self.mq_broadcaster = MessageQueue.create_from_process_group(
-                self.cpu_group, 1 << 22, 6)
-
-    @property
-    def first_rank(self):
-        """Return the global rank of the first process in the group"""
-        return self.ranks[0]
-
-    @property
-    def last_rank(self):
-        """Return the global rank of the last process in the group"""
-        return self.ranks[-1]
-
-    @property
-    def is_first_rank(self):
-        """Return whether the caller is the first process in the group"""
-        return self.rank == self.first_rank
-
-    @property
-    def is_last_rank(self):
-        """Return whether the caller is the last process in the group"""
-        return self.rank == self.last_rank
-
-    @property
-    def next_rank(self):
-        """Return the global rank of the process that follows the caller"""
-        rank_in_group = self.rank_in_group
-        world_size = self.world_size
-        return self.ranks[(rank_in_group + 1) % world_size]
-
-    @property
-    def prev_rank(self):
-        """Return the global rank of the process that precedes the caller"""
-        rank_in_group = self.rank_in_group
-        world_size = self.world_size
-        return self.ranks[(rank_in_group - 1) % world_size]
-
-    @contextmanager
-    def graph_capture(
-            self, graph_capture_context: Optional[GraphCaptureContext] = None):
-        if graph_capture_context is None:
-            stream = torch.cuda.Stream()
-            graph_capture_context = GraphCaptureContext(stream)
-        else:
-            stream = graph_capture_context.stream
-
-        ca_comm = self.ca_comm
-        maybe_ca_context = nullcontext(
-        ) if ca_comm is None else ca_comm.capture()
-
-        # ensure all initialization operations complete before attempting to
-        # capture the graph on another stream
-        curr_stream = torch.cuda.current_stream()
-        if curr_stream != stream:
-            stream.wait_stream(curr_stream)
-
-        with torch.cuda.stream(stream), maybe_ca_context:
-            # In graph mode, we have to be very careful about the collective
-            # operations. The current status is:
-            #     allreduce \ Mode   |  Eager  |  Graph  |
-            # --------------------------------------------
-            # custom allreduce       | enabled | enabled |
-            # PyNccl                 | disabled| enabled |
-            # torch.distributed      | enabled | disabled|
-            #
-            # Note that custom allreduce will have a runtime check, if the
-            #  tensor size is too large, it will fallback to the next
-            #  available option.
-            # In summary: When using CUDA graph, we use
-            #  either custom all-reduce kernel or pynccl. When not using
-            #  CUDA graph, we use either custom all-reduce kernel or
-            #  PyTorch NCCL. We always prioritize using custom all-reduce
-            #  kernel but fall back to PyTorch or pynccl if it is
-            #  disabled or not supported.
-            pynccl_comm = self.pynccl_comm
-            maybe_pynccl_context: Any
-            if not pynccl_comm:
-                maybe_pynccl_context = nullcontext()
-            else:
-                maybe_pynccl_context = pynccl_comm.change_state(
-                    enable=True, stream=torch.cuda.current_stream())
-            with maybe_pynccl_context:
-                yield graph_capture_context
-
-    def all_reduce(self, input_: torch.Tensor) -> torch.Tensor:
-        """
-        NOTE: This operation will be applied in-place or out-of-place. 
-        Always assume this function modifies its input, but use the return
-        value as the output.
-        """
-        ca_comm = self.ca_comm
-
-        # Bypass the function if we are using only 1 GPU.
-        if self.world_size == 1:
-            return input_
-
-        # For TPUs, use TPU communicator.
-        tpu_comm = self.tpu_communicator
-        if tpu_comm is not None and not tpu_comm.disabled:
-            return tpu_comm.all_reduce(input_)
-
-        if ca_comm is not None:
-            out = ca_comm.custom_all_reduce(input_)
-            if out is not None:
-                return out
-        pynccl_comm = self.pynccl_comm
-        if (pynccl_comm is not None and not pynccl_comm.disabled):
-            pynccl_comm.all_reduce(input_)
-        elif input_.is_cpu:
-            import intel_extension_for_pytorch as ipex
-            ipex.distributed.all_reduce(input_, group=self.device_group)
-        else:
-            torch.distributed.all_reduce(input_, group=self.device_group)
-        return input_
-
-    def all_gather(self, input_: torch.Tensor, dim: int = -1) -> torch.Tensor:
-        world_size = self.world_size
-        # Bypass the function if we are using only 1 GPU.
-        if world_size == 1:
-            return input_
-        assert -input_.dim() <= dim < input_.dim(), (
-            f"Invalid dim ({dim}) for input tensor with shape {input_.size()}")
-
-        # For TPUs, use TPU communicator.
-        tpu_comm = self.tpu_communicator
-        if tpu_comm is not None and not tpu_comm.disabled:
-            return tpu_comm.all_gather(input_, dim)
-
-        if dim < 0:
-            # Convert negative dim to positive.
-            dim += input_.dim()
-        input_size = input_.size()
-        # Allocate output tensor.
-        output_tensor = torch.empty((world_size, ) + input_size,
-                                    dtype=input_.dtype,
-                                    device=input_.device)
-        # All-gather.
-        torch.distributed.all_gather_into_tensor(output_tensor,
-                                                 input_,
-                                                 group=self.device_group)
-        # Reshape
-        output_tensor = output_tensor.movedim(0, dim)
-        output_tensor = output_tensor.reshape(input_size[:dim] +
-                                              (world_size *
-                                               input_size[dim], ) +
-                                              input_size[dim + 1:])
-        return output_tensor
-
-    def gather(self,
-               input_: torch.Tensor,
-               dst: int = 0,
-               dim: int = -1) -> torch.Tensor:
-        """
-        NOTE: We assume that the input tensor is on the same device across
-        all the ranks.
-        NOTE: `dst` is the local rank of the destination rank.
-        """
-        world_size = self.world_size
-        # Bypass the function if we are using only 1 GPU.
-        if world_size == 1:
-            return input_
-        assert -input_.dim() <= dim < input_.dim(), (
-            f"Invalid dim ({dim}) for input tensor with shape {input_.size()}")
-        if dim < 0:
-            # Convert negative dim to positive.
-            dim += input_.dim()
-        # Allocate output tensor.
-        if self.rank_in_group == dst:
-            gather_list = [torch.empty_like(input_) for _ in range(world_size)]
-        else:
-            gather_list = None
-        # Gather.
-        torch.distributed.gather(input_,
-                                 gather_list,
-                                 dst=self.ranks[dst],
-                                 group=self.device_group)
-        if self.rank_in_group == dst:
-            output_tensor = torch.cat(gather_list, dim=dim)
-        else:
-            output_tensor = None
-        return output_tensor
-
-    def broadcast(self, input_: torch.Tensor, src: int = 0):
-        """Broadcast the input tensor.
-        NOTE: `src` is the local rank of the source rank.
-        """
-        assert src < self.world_size, f"Invalid src rank ({src})"
-
-        # Bypass the function if we are using only 1 GPU.
-        if self.world_size == 1:
-            return input_
-        # Broadcast.
-        torch.distributed.broadcast(input_,
-                                    src=self.ranks[src],
-                                    group=self.device_group)
-        return input_
-
-    def broadcast_object(self, obj: Optional[Any] = None, src: int = 0):
-        """Broadcast the input object.
-        NOTE: `src` is the local rank of the source rank.
-        """
-        assert src < self.world_size, f"Invalid src rank ({src})"
-
-        # Bypass the function if we are using only 1 GPU.
-        if self.world_size == 1:
-            return obj
-        if self.mq_broadcaster is not None:
-            assert src == 0, "Message queue broadcaster only supports src=0"
-            return self.mq_broadcaster.broadcast_object(obj)
-        if self.rank_in_group == src:
-            torch.distributed.broadcast_object_list([obj],
-                                                    src=self.ranks[src],
-                                                    group=self.cpu_group)
-            return obj
-        else:
-            recv = [None]
-            torch.distributed.broadcast_object_list(recv,
-                                                    src=self.ranks[src],
-                                                    group=self.cpu_group)
-            return recv[0]
-
-    def broadcast_object_list(self,
-                              obj_list: List[Any],
-                              src: int = 0,
-                              group: Optional[ProcessGroup] = None):
-        """Broadcast the input object list.
-        NOTE: `src` is the local rank of the source rank.
-        """
-        assert src < self.world_size, f"Invalid src rank ({src})"
-
-        # Bypass the function if we are using only 1 GPU.
-        if self.world_size == 1:
-            return obj_list
-        # Broadcast.
-        torch.distributed.broadcast_object_list(obj_list,
-                                                src=self.ranks[src],
-                                                group=self.device_group)
-        return obj_list
-
-    def send_object(self, obj: Any, dst: int) -> None:
-        """Send the input object list to the destination rank."""
-        """NOTE: `dst` is the local rank of the destination rank."""
-
-        assert dst < self.world_size, f"Invalid dst rank ({dst})"
-
-        assert dst != self.rank_in_group, (
-            "Invalid destination rank. Destination rank is the same "
-            "as the current rank.")
-
-        # Serialize object to tensor and get the size as well
-        object_tensor = torch.frombuffer(pickle.dumps(obj), dtype=torch.uint8)
-
-        size_tensor = torch.tensor([object_tensor.numel()],
-                                   dtype=torch.long,
-                                   device="cpu")
-
-        # Send object size
-
-        torch.distributed.send(size_tensor,
-                               dst=self.ranks[dst],
-                               group=self.cpu_group)
-
-        # Send object
-        torch.distributed.send(object_tensor,
-                               dst=self.ranks[dst],
-                               group=self.cpu_group)
-
-        return None
-
-    def recv_object(self, src: int) -> Any:
-        """Receive the input object list from the source rank."""
-        """NOTE: `src` is the local rank of the source rank."""
-
-        assert src < self.world_size, f"Invalid src rank ({src})"
-
-        assert src != self.rank_in_group, (
-            "Invalid source rank. Source rank is the same as the current rank."
-        )
-
-        size_tensor = torch.empty(1, dtype=torch.long, device="cpu")
-
-        # Receive object size
-        rank_size = torch.distributed.recv(size_tensor,
-                                           src=self.ranks[src],
-                                           group=self.cpu_group)
-
-        # Tensor to receive serialized objects into.
-        object_tensor = torch.empty(  # type: ignore[call-overload]
-            size_tensor.item(),  # type: ignore[arg-type]
-            dtype=torch.uint8,
-            device="cpu")
-
-        rank_object = torch.distributed.recv(object_tensor,
-                                             src=self.ranks[src],
-                                             group=self.cpu_group)
-
-        assert rank_object == rank_size, (
-            "Received object sender rank does not match the size sender rank.")
-
-        obj = pickle.loads(object_tensor.numpy().tobytes())
-
-        return obj
-
-    def broadcast_tensor_dict(
-        self,
-        tensor_dict: Optional[Dict[str, Union[torch.Tensor, Any]]] = None,
-        src: int = 0,
-        group: Optional[ProcessGroup] = None,
-        metadata_group: Optional[ProcessGroup] = None
-    ) -> Optional[Dict[str, Union[torch.Tensor, Any]]]:
-        """Broadcast the input tensor dictionary.
-        NOTE: `src` is the local rank of the source rank.
-        """
-        # Bypass the function if we are using only 1 GPU.
-        if (not torch.distributed.is_initialized() or self.world_size == 1):
-            return tensor_dict
-
-        group = self.device_group
-        metadata_group = self.cpu_group
-        assert src < self.world_size, f"Invalid src rank ({src})"
-
-        rank_in_group = self.rank_in_group
-        if rank_in_group == src:
-            metadata_list: List[Tuple[Any, Any]] = []
-            assert isinstance(
-                tensor_dict,
-                dict), (f"Expecting a dictionary, got {type(tensor_dict)}")
-            metadata_list, tensor_list = _split_tensor_dict(tensor_dict)
-            # `metadata_list` lives in CPU memory.
-            # `broadcast_object_list` has serialization & deserialization,
-            # all happening on CPU. Therefore, we can use the CPU group.
-            self.broadcast_object(metadata_list, src=src)
-            async_handles = []
-            for tensor in tensor_list:
-                if tensor.numel() == 0:
-                    # Skip broadcasting empty tensors.
-                    continue
-                if tensor.is_cpu:
-                    # use metadata_group for CPU tensors
-                    handle = torch.distributed.broadcast(tensor,
-                                                         src=self.ranks[src],
-                                                         group=metadata_group,
-                                                         async_op=True)
-                else:
-                    # use group for GPU tensors
-                    handle = torch.distributed.broadcast(tensor,
-                                                         src=self.ranks[src],
-                                                         group=group,
-                                                         async_op=True)
-                async_handles.append(handle)
-            for async_handle in async_handles:
-                async_handle.wait()
-
-        else:
-            metadata_list = self.broadcast_object(None, src=src)
-            tensor_dict = {}
-            async_handles = []
-            for key, value in metadata_list:
-                if isinstance(value, TensorMetadata):
-                    tensor = torch.empty(value.size,
-                                         dtype=value.dtype,
-                                         device=value.device)
-                    if tensor.numel() == 0:
-                        # Skip broadcasting empty tensors.
-                        tensor_dict[key] = tensor
-                        continue
-                    if tensor.is_cpu:
-                        # use metadata_group for CPU tensors
-                        handle = torch.distributed.broadcast(
-                            tensor,
-                            src=self.ranks[src],
-                            group=metadata_group,
-                            async_op=True)
-                    else:
-                        # use group for GPU tensors
-                        handle = torch.distributed.broadcast(
-                            tensor,
-                            src=self.ranks[src],
-                            group=group,
-                            async_op=True)
-                    async_handles.append(handle)
-                    tensor_dict[key] = tensor
-                else:
-                    tensor_dict[key] = value
-            for async_handle in async_handles:
-                async_handle.wait()
-        return tensor_dict
-
-    def send_tensor_dict(
-        self,
-        tensor_dict: Dict[str, Union[torch.Tensor, Any]],
-        dst: Optional[int] = None,
-        all_gather_group: Optional["GroupCoordinator"] = None,
-    ) -> Optional[Dict[str, Union[torch.Tensor, Any]]]:
-        """Send the input tensor dictionary.
-        NOTE: `dst` is the local rank of the source rank.
-        """
-        # Bypass the function if we are using only 1 GPU.
-        if not torch.distributed.is_initialized() or self.world_size == 1:
-            return tensor_dict
-
-        all_gather_size = (1 if all_gather_group is None else
-                           all_gather_group.world_size)
-        all_gather_rank = (0 if all_gather_group is None else
-                           all_gather_group.rank_in_group)
-
-        group = self.device_group
-        metadata_group = self.cpu_group
-
-        if dst is None:
-            dst = (self.rank_in_group + 1) % self.world_size
-        assert dst < self.world_size, f"Invalid dst rank ({dst})"
-
-        metadata_list: List[Tuple[Any, Any]] = []
-        assert isinstance(
-            tensor_dict,
-            dict), f"Expecting a dictionary, got {type(tensor_dict)}"
-        metadata_list, tensor_list = _split_tensor_dict(tensor_dict)
-        # `metadata_list` lives in CPU memory.
-        # `send_object_list` has serialization & deserialization,
-        # all happening on CPU. Therefore, we can use the CPU group.
-        self.send_object(metadata_list, dst=dst)
-        for tensor in tensor_list:
-            if tensor.numel() == 0:
-                # Skip sending empty tensors.
-                continue
-
-            # send-allgather: send only a slice, then do allgather.
-            if (all_gather_group is not None
-                    and tensor.numel() % all_gather_size == 0):
-                tensor = tensor.reshape(all_gather_size, -1)[all_gather_rank]
-
-            if tensor.is_cpu:
-                # use metadata_group for CPU tensors
-                torch.distributed.send(tensor,
-                                       dst=self.ranks[dst],
-                                       group=metadata_group)
-            else:
-                # use group for GPU tensors
-                torch.distributed.send(tensor,
-                                       dst=self.ranks[dst],
-                                       group=group)
-        return None
-
-    def recv_tensor_dict(
-        self,
-        src: Optional[int] = None,
-        all_gather_group: Optional["GroupCoordinator"] = None,
-    ) -> Optional[Dict[str, Union[torch.Tensor, Any]]]:
-        """Recv the input tensor dictionary.
-        NOTE: `src` is the local rank of the source rank.
-        """
-        # Bypass the function if we are using only 1 GPU.
-        if not torch.distributed.is_initialized() or self.world_size == 1:
-            return None
-
-        all_gather_size = (1 if all_gather_group is None else
-                           all_gather_group.world_size)
-        all_gather_rank = (0 if all_gather_group is None else
-                           all_gather_group.rank_in_group)
-
-        group = self.device_group
-        metadata_group = self.cpu_group
-
-        if src is None:
-            src = (self.rank_in_group - 1) % self.world_size
-        assert src < self.world_size, f"Invalid src rank ({src})"
-
-        recv_metadata_list = self.recv_object(src=src)
-        tensor_dict: Dict[str, Any] = {}
-        for key, value in recv_metadata_list:
-            if isinstance(value, TensorMetadata):
-                tensor = torch.empty(value.size,
-                                     dtype=value.dtype,
-                                     device=value.device)
-                if tensor.numel() == 0:
-                    # Skip broadcasting empty tensors.
-                    tensor_dict[key] = tensor
-                    continue
-
-                # send-allgather: send only a slice, then do allgather.
-                use_all_gather = (all_gather_group is not None
-                                  and tensor.numel() % all_gather_size == 0)
-
-                if use_all_gather:
-                    orig_shape = tensor.shape
-                    tensor = tensor.reshape(all_gather_size,
-                                            -1)[all_gather_rank]
-
-                if tensor.is_cpu:
-                    # use metadata_group for CPU tensors
-                    torch.distributed.recv(tensor,
-                                           src=self.ranks[src],
-                                           group=metadata_group)
-                else:
-                    # use group for GPU tensors
-                    torch.distributed.recv(tensor,
-                                           src=self.ranks[src],
-                                           group=group)
-                if use_all_gather:
-                    # do the allgather
-                    tensor = all_gather_group.all_gather(  # type: ignore
-                        tensor, dim=0)
-                    tensor = tensor.reshape(orig_shape)
-
-                tensor_dict[key] = tensor
-            else:
-                tensor_dict[key] = value
-        return tensor_dict
-
-    def barrier(self):
-        """Barrier synchronization among the group.
-        NOTE: don't use `device_group` here! `barrier` in NCCL is
-        terrible because it is internally a broadcast operation with
-        secretly created GPU tensors. It is easy to mess up the current
-        device. Use the CPU group instead.
-        """
-        torch.distributed.barrier(group=self.cpu_group)
-
-    def send(self, tensor: torch.Tensor, dst: Optional[int] = None) -> None:
-        """Sends a tensor to the destination rank in a non-blocking way"""
-        """NOTE: `dst` is the local rank of the destination rank."""
-        if dst is None:
-            dst = (self.rank_in_group + 1) % self.world_size
-
-        pynccl_comm = self.pynccl_comm
-        if pynccl_comm is not None and not pynccl_comm.disabled:
-            pynccl_comm.send(tensor, dst)
-        else:
-            torch.distributed.send(tensor, self.ranks[dst], self.device_group)
-
-    def recv(self,
-             size: torch.Size,
-             dtype: torch.dtype,
-             src: Optional[int] = None) -> torch.Tensor:
-        """Receives a tensor from the src rank."""
-        """NOTE: `src` is the local rank of the destination rank."""
-        if src is None:
-            src = (self.rank_in_group - 1) % self.world_size
-
-        tensor = torch.empty(size, dtype=dtype, device=self.device)
-        pynccl_comm = self.pynccl_comm
-        if pynccl_comm is not None and not pynccl_comm.disabled:
-            pynccl_comm.recv(tensor, src)
-        else:
-            torch.distributed.recv(tensor, self.ranks[src], self.device_group)
-        return tensor
-
-    def destroy(self):
-        if self.device_group is not None:
-            torch.distributed.destroy_process_group(self.device_group)
-            self.device_group = None
-        if self.cpu_group is not None:
-            torch.distributed.destroy_process_group(self.cpu_group)
-            self.cpu_group = None
-        if self.pynccl_comm is not None:
-            self.pynccl_comm = None
-        if self.ca_comm is not None:
-            self.ca_comm = None
-        if self.mq_broadcaster is not None:
-            self.mq_broadcaster = None
-
->>>>>>> 83c644fe
+
+
+
 
 _WORLD: Optional[GroupCoordinator] = None
 

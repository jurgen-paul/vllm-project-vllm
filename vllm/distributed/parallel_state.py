--- conflicted
+++ resolved
@@ -860,11 +860,8 @@
         use_pynccl=False,
         use_custom_allreduce=False,
         use_tpu_communicator=False,
-<<<<<<< HEAD
         use_hpu_communicator=False,
-=======
         group_name="world",
->>>>>>> 260d40b5
     )
 
 

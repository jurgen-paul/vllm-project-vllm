# Copyright 2023 The vLLM team.
# Adapted from
# https://github.com/NVIDIA/Megatron-LM/blob/main/megatron/core/parallel_state.py
# Copyright (c) 2022, NVIDIA CORPORATION. All rights reserved.
"""vLLM distributed state.
It takes over the control of the distributed environment from PyTorch.
The typical workflow is:

- call `init_distributed_environment` to initialize the distributed environment.
- call `initialize_model_parallel` or `ensure_model_parallel_initialized` to 
 initialize the model parallel groups.

- any code dealing with the distributed stuff

- call `destroy_model_parallel` to destroy the model parallel groups.
- call `destroy_distributed_environment` to destroy the distributed environment.

If you only need to use the distributed environment without model/pipeline
 parallelism, you can skip the model parallel initialization and destruction
 steps.
"""
import contextlib
import pickle
from collections import namedtuple
from contextlib import contextmanager, nullcontext
from dataclasses import dataclass
from multiprocessing import shared_memory
from typing import Any, Dict, List, Optional, Tuple, Union
from unittest.mock import patch

import torch
import torch.distributed
from torch.distributed import Backend, ProcessGroup

import vllm.envs as envs
from vllm.logger import init_logger
from vllm.utils import is_tpu

if is_tpu():
    import torch_xla.core.xla_model as xm


@dataclass
class GraphCaptureContext:
    stream: torch.cuda.Stream


TensorMetadata = namedtuple("TensorMetadata", ["device", "dtype", "size"])


def _split_tensor_dict(
        tensor_dict: Dict[str, Union[torch.Tensor, Any]],
        prefix: str = "") -> Tuple[List[Tuple[str, Any]], List[torch.Tensor]]:
    """Split the tensor dictionary into two parts:
    1. A list of (key, value) pairs. If the value is a tensor, it is replaced
         by its metadata.
    2. A list of tensors.

    If the Tensor is nested under `tensor_dict["key1"]["key2"]`, the key of its
    metadata will be "key1%key2".
    """
    metadata_list: List[Tuple[str, Any]] = []
    tensor_list = []
    for key, value in tensor_dict.items():
        assert "%" not in key, (
            "Avoid having '%' in key "
            "as it is used as a separator for nested entries.")
        if isinstance(value, torch.Tensor):
            # Note: we cannot use `value.device` here,
            # because it contains not only the device type but also the device
            # index (e.g. "cuda:0"). We only need the device type.
            # receiving side will set the device index.
            device = value.device.type
            metadata_list.append(
                (prefix + key, TensorMetadata(device, value.dtype,
                                              value.size())))
            tensor_list.append(value)
        elif isinstance(value, dict):
            if len(value) == 0:
                metadata_list.append((prefix + key, value))
            inner_metadata_list, inner_tensor_list = _split_tensor_dict(
                value, prefix + key + "%")
            metadata_list.extend(inner_metadata_list)
            tensor_list.extend(inner_tensor_list)
        else:
            metadata_list.append((prefix + key, value))
    return metadata_list, tensor_list


def _update_nested_dict(nested_dict, flattened_key, value):
    key_splits = flattened_key.split("%")
    cur_dict = nested_dict
    for k in key_splits[:-1]:
        if k not in cur_dict:
            cur_dict[k] = {}
        cur_dict = cur_dict[k]
    cur_dict[key_splits[-1]] = value


class GroupCoordinator:
    """
    PyTorch ProcessGroup wrapper for a group of processes.
    PyTorch ProcessGroup is bound to one specific communication backend,
        e.g. NCCL, Gloo, MPI, etc.
    GroupCoordinator takes charge of all the communication operations among
        the processes in the group. It can route the communication to
        a specific implementation (e.g. switch allreduce implementation
        based on the tensor size and cuda graph mode).
    """

    # available attributes:
    rank: int  # global rank
    ranks: List[int]  # global ranks in the group
    world_size: int  # size of the group
    # difference between `local_rank` and `rank_in_group`:
    # if we have a group of size 4 across two nodes:
    # Process | Node | Rank | Local Rank | Rank in Group
    #   0     |   0  |  0   |     0      |       0
    #   1     |   0  |  1   |     1      |       1
    #   2     |   1  |  2   |     0      |       2
    #   3     |   1  |  3   |     1      |       3
    local_rank: int  # local rank used to assign devices
    rank_in_group: int  # rank inside the group
    cpu_group: ProcessGroup  # group for CPU communication
    device_group: ProcessGroup  # group for device communication
    use_pynccl: bool  # a hint of whether to use PyNccl
    use_custom_allreduce: bool  # a hint of whether to use CustomAllreduce
    # communicators are only created for world size > 1
    pynccl_comm: Optional[Any]  # PyNccl communicator
    ca_comm: Optional[Any]  # Custom allreduce communicator
    mq_broadcaster: Optional[Any]  # shared memory broadcaster
    use_xla: bool  # Whether to use PyTorch XLA communicator

    def __init__(
        self,
        group_ranks: List[List[int]],
        local_rank: int,
        torch_distributed_backend: Union[str, Backend],
        use_pynccl: bool,
        use_custom_allreduce: bool,
        use_tpu_communicator: bool,
        use_message_queue_broadcaster: bool = False,
    ):

        self.rank = torch.distributed.get_rank()
        self.local_rank = local_rank
        self.device_group = None
        self.cpu_group = None
        self.use_xla = is_tpu()

        for ranks in group_ranks:
            device_group = torch.distributed.new_group(
                ranks, backend=torch_distributed_backend)
            # a group with `gloo` backend, to allow direct coordination between
            # processes through the CPU.
            cpu_group = torch.distributed.new_group(ranks, backend="gloo")
            if self.rank in ranks:
                self.ranks = ranks
                self.world_size = len(ranks)
                self.rank_in_group = ranks.index(self.rank)
                self.device_group = device_group
                self.cpu_group = cpu_group

        assert self.cpu_group is not None
        assert self.device_group is not None

        if torch.cuda.is_available():
            self.device = torch.device(f"cuda:{local_rank}")
        else:
            self.device = torch.device("cpu")

        self.use_pynccl = use_pynccl
        self.use_custom_allreduce = use_custom_allreduce
        self.use_tpu_communicator = use_tpu_communicator

        # lazy import to avoid documentation build error
        from vllm.distributed.device_communicators.custom_all_reduce import (
            CustomAllreduce)
        from vllm.distributed.device_communicators.pynccl import (
            PyNcclCommunicator)

        self.pynccl_comm: Optional[PyNcclCommunicator]
        if use_pynccl and self.world_size > 1:
            self.pynccl_comm = PyNcclCommunicator(
                group=self.cpu_group,
                device=self.device,
            )
        else:
            self.pynccl_comm = None

        self.ca_comm: Optional[CustomAllreduce]
        if use_custom_allreduce and self.world_size > 1:
            # Initialize a custom fast all-reduce implementation.
            self.ca_comm = CustomAllreduce(
                group=self.cpu_group,
                device=self.device,
            )
        else:
            self.ca_comm = None

        from vllm.distributed.device_communicators.tpu_communicator import (
            TpuCommunicator)
        self.tpu_communicator: Optional[TpuCommunicator]
        if use_tpu_communicator and self.world_size > 1:
            self.tpu_communicator = TpuCommunicator(
                group=self.cpu_group,
                local_rank=local_rank,
                world_size=self.world_size,
            )

        from vllm.distributed.device_communicators.shm_broadcast import (
            MessageQueue)
        self.mq_broadcaster: Optional[MessageQueue] = None
        if use_message_queue_broadcaster and self.world_size > 1:
            self.mq_broadcaster = MessageQueue.create_from_process_group(
                self.cpu_group, 1 << 22, 6)

    @property
    def first_rank(self):
        """Return the global rank of the first process in the group"""
        return self.ranks[0]

    @property
    def last_rank(self):
        """Return the global rank of the last process in the group"""
        return self.ranks[-1]

    @property
    def is_first_rank(self):
        """Return whether the caller is the first process in the group"""
        return self.rank == self.first_rank

    @property
    def is_last_rank(self):
        """Return whether the caller is the last process in the group"""
        return self.rank == self.last_rank

    @property
    def next_rank(self):
        """Return the global rank of the process that follows the caller"""
        rank_in_group = self.rank_in_group
        world_size = self.world_size
        return self.ranks[(rank_in_group + 1) % world_size]

    @property
    def prev_rank(self):
        """Return the global rank of the process that precedes the caller"""
        rank_in_group = self.rank_in_group
        world_size = self.world_size
        return self.ranks[(rank_in_group - 1) % world_size]

    @contextmanager
    def graph_capture(
            self, graph_capture_context: Optional[GraphCaptureContext] = None):
        if graph_capture_context is None:
            stream = torch.cuda.Stream()
            graph_capture_context = GraphCaptureContext(stream)
        else:
            stream = graph_capture_context.stream

        ca_comm = self.ca_comm
        maybe_ca_context = nullcontext(
        ) if ca_comm is None else ca_comm.capture()

        # ensure all initialization operations complete before attempting to
        # capture the graph on another stream
        curr_stream = torch.cuda.current_stream()
        if curr_stream != stream:
            stream.wait_stream(curr_stream)

        with torch.cuda.stream(stream), maybe_ca_context:
            # In graph mode, we have to be very careful about the collective
            # operations. The current status is:
            #     allreduce \ Mode   |  Eager  |  Graph  |
            # --------------------------------------------
            # custom allreduce       | enabled | enabled |
            # PyNccl                 | disabled| enabled |
            # torch.distributed      | enabled | disabled|
            #
            # Note that custom allreduce will have a runtime check, if the
            #  tensor size is too large, it will fallback to the next
            #  available option.
            # In summary: When using CUDA graph, we use
            #  either custom all-reduce kernel or pynccl. When not using
            #  CUDA graph, we use either custom all-reduce kernel or
            #  PyTorch NCCL. We always prioritize using custom all-reduce
            #  kernel but fall back to PyTorch or pynccl if it is
            #  disabled or not supported.
            pynccl_comm = self.pynccl_comm
            maybe_pynccl_context: Any
            if not pynccl_comm:
                maybe_pynccl_context = nullcontext()
            else:
                maybe_pynccl_context = pynccl_comm.change_state(
                    enable=True, stream=torch.cuda.current_stream())
            with maybe_pynccl_context:
                yield graph_capture_context

    def all_reduce(self, input_: torch.Tensor) -> torch.Tensor:
        """
        NOTE: This operation will be applied in-place or out-of-place. 
        Always assume this function modifies its input, but use the return
        value as the output.
        """
        ca_comm = self.ca_comm

        # Bypass the function if we are using only 1 GPU.
        if self.world_size == 1:
            return input_

<<<<<<< HEAD
        # For TPUs, use xm.all_reduce.
        if self.use_xla:
            return xm.all_reduce(xm.REDUCE_SUM, input_)
=======
        # For TPUs, use TPU communicator.
        tpu_comm = self.tpu_communicator
        if tpu_comm is not None and not tpu_comm.disabled:
            return tpu_comm.all_reduce(input_)
>>>>>>> 782b1828

        if ca_comm is not None:
            out = ca_comm.custom_all_reduce(input_)
            if out is not None:
                return out
        pynccl_comm = self.pynccl_comm
        if (pynccl_comm is not None and not pynccl_comm.disabled):
            pynccl_comm.all_reduce(input_)
        elif input_.is_cpu:
            import intel_extension_for_pytorch as ipex
            ipex.distributed.all_reduce(input_, group=self.device_group)
        else:
            torch.distributed.all_reduce(input_, group=self.device_group)
        return input_

    def all_gather(self, input_: torch.Tensor, dim: int = -1) -> torch.Tensor:
        world_size = self.world_size
        # Bypass the function if we are using only 1 GPU.
        if world_size == 1:
            return input_
        assert -input_.dim() <= dim < input_.dim(), (
            f"Invalid dim ({dim}) for input tensor with shape {input_.size()}")

<<<<<<< HEAD
        # For TPUs, use xm.all_gather.
        if self.use_xla:
            assert dim == -1, "TPUs only support dim=-1 for all-gather."
            return xm.all_gather(input_, dim)
=======
        # For TPUs, use TPU communicator.
        tpu_comm = self.tpu_communicator
        if tpu_comm is not None and not tpu_comm.disabled:
            return tpu_comm.all_gather(input_, dim)
>>>>>>> 782b1828

        if dim < 0:
            # Convert negative dim to positive.
            dim += input_.dim()
        input_size = input_.size()
        # Allocate output tensor.
        output_tensor = torch.empty((world_size, ) + input_size,
                                    dtype=input_.dtype,
                                    device=input_.device)
        # All-gather.
        torch.distributed.all_gather_into_tensor(output_tensor,
                                                 input_,
                                                 group=self.device_group)
        # Reshape
        output_tensor = output_tensor.movedim(0, dim)
        output_tensor = output_tensor.reshape(input_size[:dim] +
                                              (world_size *
                                               input_size[dim], ) +
                                              input_size[dim + 1:])
        return output_tensor

    def gather(self,
               input_: torch.Tensor,
               dst: int = 0,
               dim: int = -1) -> torch.Tensor:
        """
        NOTE: We assume that the input tensor is on the same device across
        all the ranks.
        NOTE: `dst` is the local rank of the destination rank.
        """
        world_size = self.world_size
        # Bypass the function if we are using only 1 GPU.
        if world_size == 1:
            return input_
        assert -input_.dim() <= dim < input_.dim(), (
            f"Invalid dim ({dim}) for input tensor with shape {input_.size()}")
        if dim < 0:
            # Convert negative dim to positive.
            dim += input_.dim()
        # Allocate output tensor.
        if self.rank_in_group == dst:
            gather_list = [torch.empty_like(input_) for _ in range(world_size)]
        else:
            gather_list = None
        # Gather.
        torch.distributed.gather(input_,
                                 gather_list,
                                 dst=self.ranks[dst],
                                 group=self.device_group)
        if self.rank_in_group == dst:
            output_tensor = torch.cat(gather_list, dim=dim)
        else:
            output_tensor = None
        return output_tensor

    def broadcast(self, input_: torch.Tensor, src: int = 0):
        """Broadcast the input tensor.
        NOTE: `src` is the local rank of the source rank.
        """
        assert src < self.world_size, f"Invalid src rank ({src})"

        # Bypass the function if we are using only 1 GPU.
        if self.world_size == 1:
            return input_
        # Broadcast.
        torch.distributed.broadcast(input_,
                                    src=self.ranks[src],
                                    group=self.device_group)
        return input_

    def broadcast_object(self, obj: Optional[Any] = None, src: int = 0):
        """Broadcast the input object.
        NOTE: `src` is the local rank of the source rank.
        """
        assert src < self.world_size, f"Invalid src rank ({src})"

        # Bypass the function if we are using only 1 GPU.
        if self.world_size == 1:
            return obj
        if self.mq_broadcaster is not None:
            assert src == 0, "Message queue broadcaster only supports src=0"
            return self.mq_broadcaster.broadcast_object(obj)
        if self.rank_in_group == src:
            torch.distributed.broadcast_object_list([obj],
                                                    src=self.ranks[src],
                                                    group=self.cpu_group)
            return obj
        else:
            recv = [None]
            torch.distributed.broadcast_object_list(recv,
                                                    src=self.ranks[src],
                                                    group=self.cpu_group)
            return recv[0]

    def broadcast_object_list(self,
                              obj_list: List[Any],
                              src: int = 0,
                              group: Optional[ProcessGroup] = None):
        """Broadcast the input object list.
        NOTE: `src` is the local rank of the source rank.
        """
        assert src < self.world_size, f"Invalid src rank ({src})"

        # Bypass the function if we are using only 1 GPU.
        if self.world_size == 1:
            return obj_list
        # Broadcast.
        torch.distributed.broadcast_object_list(obj_list,
                                                src=self.ranks[src],
                                                group=self.device_group)
        return obj_list

    def send_object(self, obj: Any, dst: int) -> None:
        """Send the input object list to the destination rank."""
        """NOTE: `dst` is the local rank of the destination rank."""

        assert dst < self.world_size, f"Invalid dst rank ({dst})"

        assert dst != self.rank_in_group, (
            "Invalid destination rank. Destination rank is the same "
            "as the current rank.")

        # Serialize object to tensor and get the size as well
        object_tensor = torch.frombuffer(pickle.dumps(obj), dtype=torch.uint8)

        size_tensor = torch.tensor([object_tensor.numel()],
                                   dtype=torch.long,
                                   device="cpu")

        # Send object size

        torch.distributed.send(size_tensor,
                               dst=self.ranks[dst],
                               group=self.cpu_group)

        # Send object
        torch.distributed.send(object_tensor,
                               dst=self.ranks[dst],
                               group=self.cpu_group)

        return None

    def recv_object(self, src: int) -> Any:
        """Receive the input object list from the source rank."""
        """NOTE: `src` is the local rank of the source rank."""

        assert src < self.world_size, f"Invalid src rank ({src})"

        assert src != self.rank_in_group, (
            "Invalid source rank. Source rank is the same as the current rank."
        )

        size_tensor = torch.empty(1, dtype=torch.long, device="cpu")

        # Receive object size
        rank_size = torch.distributed.recv(size_tensor,
                                           src=self.ranks[src],
                                           group=self.cpu_group)

        # Tensor to receive serialized objects into.
        object_tensor = torch.empty(  # type: ignore[call-overload]
            size_tensor.item(),  # type: ignore[arg-type]
            dtype=torch.uint8,
            device="cpu")

        rank_object = torch.distributed.recv(object_tensor,
                                             src=self.ranks[src],
                                             group=self.cpu_group)

        assert rank_object == rank_size, (
            "Received object sender rank does not match the size sender rank.")

        obj = pickle.loads(object_tensor.numpy().tobytes())

        return obj

    def broadcast_tensor_dict(
        self,
        tensor_dict: Optional[Dict[str, Union[torch.Tensor, Any]]] = None,
        src: int = 0,
        group: Optional[ProcessGroup] = None,
        metadata_group: Optional[ProcessGroup] = None
    ) -> Optional[Dict[str, Union[torch.Tensor, Any]]]:
        """Broadcast the input tensor dictionary.
        NOTE: `src` is the local rank of the source rank.
        """
        # Bypass the function if we are using only 1 GPU.
        if (not torch.distributed.is_initialized() or self.world_size == 1):
            return tensor_dict

        group = self.device_group
        metadata_group = self.cpu_group
        assert src < self.world_size, f"Invalid src rank ({src})"

        rank_in_group = self.rank_in_group
        if rank_in_group == src:
            metadata_list: List[Tuple[Any, Any]] = []
            assert isinstance(
                tensor_dict,
                dict), (f"Expecting a dictionary, got {type(tensor_dict)}")
            metadata_list, tensor_list = _split_tensor_dict(tensor_dict)
            # `metadata_list` lives in CPU memory.
            # `broadcast_object_list` has serialization & deserialization,
            # all happening on CPU. Therefore, we can use the CPU group.
            self.broadcast_object(metadata_list, src=src)
            async_handles = []
            for tensor in tensor_list:
                if tensor.numel() == 0:
                    # Skip broadcasting empty tensors.
                    continue
                if tensor.is_cpu:
                    # use metadata_group for CPU tensors
                    handle = torch.distributed.broadcast(tensor,
                                                         src=self.ranks[src],
                                                         group=metadata_group,
                                                         async_op=True)
                else:
                    # use group for GPU tensors
                    handle = torch.distributed.broadcast(tensor,
                                                         src=self.ranks[src],
                                                         group=group,
                                                         async_op=True)
                async_handles.append(handle)
            for async_handle in async_handles:
                async_handle.wait()

        else:
            metadata_list = self.broadcast_object(None, src=src)
            tensor_dict = {}
            async_handles = []
            for key, value in metadata_list:
                if isinstance(value, TensorMetadata):
                    tensor = torch.empty(value.size,
                                         dtype=value.dtype,
                                         device=value.device)
                    if tensor.numel() == 0:
                        # Skip broadcasting empty tensors.
                        _update_nested_dict(tensor_dict, key, tensor)
                        continue
                    if tensor.is_cpu:
                        # use metadata_group for CPU tensors
                        handle = torch.distributed.broadcast(
                            tensor,
                            src=self.ranks[src],
                            group=metadata_group,
                            async_op=True)
                    else:
                        # use group for GPU tensors
                        handle = torch.distributed.broadcast(
                            tensor,
                            src=self.ranks[src],
                            group=group,
                            async_op=True)
                    async_handles.append(handle)
                    _update_nested_dict(tensor_dict, key, tensor)
                else:
                    _update_nested_dict(tensor_dict, key, value)
            for async_handle in async_handles:
                async_handle.wait()
        return tensor_dict

    def send_tensor_dict(
        self,
        tensor_dict: Dict[str, Union[torch.Tensor, Any]],
        dst: Optional[int] = None
    ) -> Optional[Dict[str, Union[torch.Tensor, Any]]]:
        """Send the input tensor dictionary.
        NOTE: `dst` is the local rank of the source rank.
        """
        # Bypass the function if we are using only 1 GPU.
        if not torch.distributed.is_initialized() or self.world_size == 1:
            return tensor_dict

        group = self.device_group
        metadata_group = self.cpu_group

        if dst is None:
            dst = (self.rank_in_group + 1) % self.world_size
        assert dst < self.world_size, f"Invalid dst rank ({dst})"

        metadata_list: List[Tuple[Any, Any]] = []
        assert isinstance(
            tensor_dict,
            dict), f"Expecting a dictionary, got {type(tensor_dict)}"
        metadata_list, tensor_list = _split_tensor_dict(tensor_dict)
        # `metadata_list` lives in CPU memory.
        # `send_object_list` has serialization & deserialization,
        # all happening on CPU. Therefore, we can use the CPU group.
        self.send_object(metadata_list, dst=dst)
        for tensor in tensor_list:
            if tensor.numel() == 0:
                # Skip sending empty tensors.
                continue
            if tensor.is_cpu:
                # use metadata_group for CPU tensors
                torch.distributed.send(tensor,
                                       dst=self.ranks[dst],
                                       group=metadata_group)
            else:
                # use group for GPU tensors
                torch.distributed.send(tensor,
                                       dst=self.ranks[dst],
                                       group=group)
        return None

    def recv_tensor_dict(
        self,
        src: Optional[int] = None
    ) -> Optional[Dict[str, Union[torch.Tensor, Any]]]:
        """Recv the input tensor dictionary.
        NOTE: `src` is the local rank of the source rank.
        """
        # Bypass the function if we are using only 1 GPU.
        if not torch.distributed.is_initialized() or self.world_size == 1:
            return None

        group = self.device_group
        metadata_group = self.cpu_group

        if src is None:
            src = (self.rank_in_group - 1) % self.world_size
        assert src < self.world_size, f"Invalid src rank ({src})"

        recv_metadata_list = self.recv_object(src=src)
        tensor_dict: Dict[str, Any] = {}
        for key, value in recv_metadata_list:
            if isinstance(value, TensorMetadata):
                tensor = torch.empty(value.size,
                                     dtype=value.dtype,
                                     device=value.device)
                if tensor.numel() == 0:
                    # Skip broadcasting empty tensors.
                    _update_nested_dict(tensor_dict, key, tensor)
                    continue
                if tensor.is_cpu:
                    # use metadata_group for CPU tensors
                    torch.distributed.recv(tensor,
                                           src=self.ranks[src],
                                           group=metadata_group)
                else:
                    # use group for GPU tensors
                    torch.distributed.recv(tensor,
                                           src=self.ranks[src],
                                           group=group)
                _update_nested_dict(tensor_dict, key, tensor)
            else:
                _update_nested_dict(tensor_dict, key, value)
        return tensor_dict

    def barrier(self):
        """Barrier synchronization among the group.
        NOTE: don't use `device_group` here! `barrier` in NCCL is
        terrible because it is internally a broadcast operation with
        secretly created GPU tensors. It is easy to mess up the current
        device. Use the CPU group instead.
        """
        torch.distributed.barrier(group=self.cpu_group)

    def send(self, tensor: torch.Tensor, dst: Optional[int] = None) -> None:
        """Sends a tensor to the destination rank in a non-blocking way"""
        """NOTE: `dst` is the local rank of the destination rank."""
        if dst is None:
            dst = (self.rank_in_group + 1) % self.world_size

        pynccl_comm = self.pynccl_comm
        if pynccl_comm is not None and not pynccl_comm.disabled:
            pynccl_comm.send(tensor, dst)
        else:
            torch.distributed.send(tensor, self.ranks[dst], self.device_group)

    def recv(self,
             size: torch.Size,
             dtype: torch.dtype,
             src: Optional[int] = None) -> torch.Tensor:
        """Receives a tensor from the src rank."""
        """NOTE: `src` is the local rank of the destination rank."""
        if src is None:
            src = (self.rank_in_group - 1) % self.world_size

        tensor = torch.empty(size, dtype=dtype, device=self.device)
        pynccl_comm = self.pynccl_comm
        if pynccl_comm is not None and not pynccl_comm.disabled:
            pynccl_comm.recv(tensor, src)
        else:
            torch.distributed.recv(tensor, self.ranks[src], self.device_group)
        return tensor

    def destroy(self):
        if self.device_group is not None:
            torch.distributed.destroy_process_group(self.device_group)
            self.device_group = None
        if self.cpu_group is not None:
            torch.distributed.destroy_process_group(self.cpu_group)
            self.cpu_group = None
        if self.pynccl_comm is not None:
            self.pynccl_comm = None
        if self.ca_comm is not None:
            self.ca_comm = None
        if self.mq_broadcaster is not None:
            self.mq_broadcaster = None


_WORLD: Optional[GroupCoordinator] = None


def get_world_group() -> GroupCoordinator:
    assert _WORLD is not None, ("world group is not initialized")
    return _WORLD


def init_world_group(ranks: List[int], local_rank: int,
                     backend: str) -> GroupCoordinator:
    return GroupCoordinator(
        group_ranks=[ranks],
        local_rank=local_rank,
        torch_distributed_backend=backend,
        use_pynccl=False,
        use_custom_allreduce=False,
        use_tpu_communicator=False,
    )


def init_model_parallel_group(
    group_ranks: List[List[int]],
    local_rank: int,
    backend: str,
    use_custom_allreduce: Optional[bool] = None,
    use_message_queue_broadcaster: bool = False,
) -> GroupCoordinator:
    if use_custom_allreduce is None:
        use_custom_allreduce = _ENABLE_CUSTOM_ALL_REDUCE
    return GroupCoordinator(
        group_ranks=group_ranks,
        local_rank=local_rank,
        torch_distributed_backend=backend,
        use_pynccl=True,
        use_custom_allreduce=use_custom_allreduce,
        use_tpu_communicator=True,
        use_message_queue_broadcaster=use_message_queue_broadcaster,
    )


_TP: Optional[GroupCoordinator] = None


def get_tp_group() -> GroupCoordinator:
    assert _TP is not None, ("tensor model parallel group is not initialized")
    return _TP


# kept for backward compatibility
get_tensor_model_parallel_group = get_tp_group

_PP: Optional[GroupCoordinator] = None


def get_pp_group() -> GroupCoordinator:
    assert _PP is not None, (
        "pipeline model parallel group is not initialized")
    return _PP


# kept for backward compatibility
get_pipeline_model_parallel_group = get_pp_group


@contextmanager
def graph_capture():
    """
    `graph_capture` is a context manager which should surround the code that
    is capturing the CUDA graph. Its main purpose is to ensure that the
    some operations will be run after the graph is captured, before the graph
    is replayed. It returns a `GraphCaptureContext` object which contains the
    necessary data for the graph capture. Currently, it only contains the
    stream that the graph capture is running on. This stream is set to the
    current CUDA stream when the context manager is entered and reset to the
    default stream when the context manager is exited. This is to ensure that
    the graph capture is running on a separate stream from the default stream,
    in order to explicitly distinguish the kernels to capture
    from other kernels possibly launched on background in the default stream.
    """
    with get_tp_group().graph_capture() as context, get_pp_group(
    ).graph_capture(context):
        yield context


logger = init_logger(__name__)

_ENABLE_CUSTOM_ALL_REDUCE = True


def set_custom_all_reduce(enable: bool):
    global _ENABLE_CUSTOM_ALL_REDUCE
    _ENABLE_CUSTOM_ALL_REDUCE = enable


def init_distributed_environment(
    world_size: int = -1,
    rank: int = -1,
    distributed_init_method: str = "env://",
    local_rank: int = -1,
    backend: str = "nccl",
):
    logger.debug(
        "world_size=%d rank=%d local_rank=%d "
        "distributed_init_method=%s backend=%s", world_size, rank, local_rank,
        distributed_init_method, backend)
    if not torch.distributed.is_initialized():
        assert distributed_init_method is not None, (
            "distributed_init_method must be provided when initializing "
            "distributed environment")
        # this backend is used for WORLD
        torch.distributed.init_process_group(
            backend=backend,
            init_method=distributed_init_method,
            world_size=world_size,
            rank=rank)
    # set the local rank
    # local_rank is not available in torch ProcessGroup,
    # see https://github.com/pytorch/pytorch/issues/122816
    if local_rank == -1:
        # local rank not set, this usually happens in single-node
        # setting, where we can use rank as local rank
        if distributed_init_method == "env://":
            local_rank = envs.LOCAL_RANK
        else:
            local_rank = rank
    global _WORLD
    if _WORLD is None:
        ranks = list(range(torch.distributed.get_world_size()))
        _WORLD = init_world_group(ranks, local_rank, backend)
    else:
        assert _WORLD.world_size == torch.distributed.get_world_size(), (
            "world group already initialized with a different world size")


def initialize_model_parallel(
    tensor_model_parallel_size: int = 1,
    pipeline_model_parallel_size: int = 1,
    backend: Optional[str] = None,
) -> None:
    """
    Initialize model parallel groups.

    Arguments:
        tensor_model_parallel_size: number of GPUs used for tensor model
            parallelism.
        pipeline_model_parallel_size: number of GPUs used for pipeline model
            parallelism.

    Let's say we have a total of 8 GPUs denoted by g0 ... g7 and we
    use 2 GPUs to parallelize the model tensor, and 4 GPUs to parallelize
    the model pipeline. The present function will
    create 4 tensor model-parallel groups and 2 pipeline model-parallel groups:
        4 tensor model-parallel groups:
            [g0, g1], [g2, g3], [g4, g5], [g6, g7]
        2 pipeline model-parallel groups:
            [g0, g2, g4, g6], [g1, g3, g5, g7]
    Note that for efficiency, the caller should make sure adjacent ranks
    are on the same DGX box. For example if we are using 2 DGX-1 boxes
    with a total of 16 GPUs, rank 0 to 7 belong to the first box and
    ranks 8 to 15 belong to the second box.
    """
    # Get world size and rank. Ensure some consistencies.
    assert torch.distributed.is_initialized()
    world_size: int = torch.distributed.get_world_size()
    backend = backend or torch.distributed.get_backend(
        get_world_group().device_group)

    if (world_size !=
            tensor_model_parallel_size * pipeline_model_parallel_size):
        raise RuntimeError(
            f"world_size ({world_size}) is not equal to "
            f"tensor_model_parallel_size ({tensor_model_parallel_size}) x "
            f"pipeline_model_parallel_size ({pipeline_model_parallel_size})")

    # Build the tensor model-parallel groups.
    num_tensor_model_parallel_groups: int = (world_size //
                                             tensor_model_parallel_size)
    global _TP
    assert _TP is None, ("tensor model parallel group is already initialized")
    group_ranks = []
    for i in range(num_tensor_model_parallel_groups):
        ranks = list(
            range(i * tensor_model_parallel_size,
                  (i + 1) * tensor_model_parallel_size))
        group_ranks.append(ranks)

    # message queue broadcaster is only used in tensor model parallel group
    _TP = init_model_parallel_group(group_ranks,
                                    get_world_group().local_rank,
                                    backend,
                                    use_message_queue_broadcaster=True)

    # Build the pipeline model-parallel groups.
    num_pipeline_model_parallel_groups: int = (world_size //
                                               pipeline_model_parallel_size)
    global _PP
    assert _PP is None, (
        "pipeline model parallel group is already initialized")
    group_ranks = []
    for i in range(num_pipeline_model_parallel_groups):
        ranks = list(range(i, world_size, num_pipeline_model_parallel_groups))
        group_ranks.append(ranks)
    # pipeline parallel does not need custom allreduce
    _PP = init_model_parallel_group(group_ranks,
                                    get_world_group().local_rank,
                                    backend,
                                    use_custom_allreduce=False)


def ensure_model_parallel_initialized(
    tensor_model_parallel_size: int,
    pipeline_model_parallel_size: int,
    backend: Optional[str] = None,
) -> None:
    """Helper to initialize model parallel groups if they are not initialized,
    or ensure tensor-parallel and pipeline-parallel sizes are equal to expected
    values if the model parallel groups are initialized.
    """
    backend = backend or torch.distributed.get_backend(
        get_world_group().device_group)
    if not model_parallel_is_initialized():
        initialize_model_parallel(tensor_model_parallel_size,
                                  pipeline_model_parallel_size, backend)
        return

    assert (
        get_tensor_model_parallel_world_size() == tensor_model_parallel_size
    ), ("tensor parallel group already initialized, but of unexpected size: "
        f"{get_tensor_model_parallel_world_size()=} vs. "
        f"{tensor_model_parallel_size=}")
    pp_world_size = get_pp_group().world_size
    assert (pp_world_size == pipeline_model_parallel_size), (
        "pipeline parallel group already initialized, but of unexpected size: "
        f"{pp_world_size=} vs. "
        f"{pipeline_model_parallel_size=}")


def model_parallel_is_initialized():
    """Check if tensor and pipeline parallel groups are initialized."""
    return (_TP is not None and _PP is not None)


_TP_STATE_PATCHED = False


@contextmanager
def patch_tensor_parallel_group(tp_group: GroupCoordinator):
    """Patch the tp group temporarily until this function ends.

    This method is for draft workers of speculative decoding to run draft model
    with different tp degree from that of target model workers.

    Args:
        tp_group (GroupCoordinator): the tp group coordinator
    """
    global _TP_STATE_PATCHED
    assert not _TP_STATE_PATCHED, "Should not call when it's already patched"

    _TP_STATE_PATCHED = True
    old_tp_group = get_tp_group()
    global _TP
    _TP = tp_group
    try:
        yield
    finally:
        # restore the original state
        _TP_STATE_PATCHED = False
        _TP = old_tp_group


def get_tensor_model_parallel_world_size():
    """Return world size for the tensor model parallel group."""
    return get_tp_group().world_size


def get_tensor_model_parallel_rank():
    """Return my rank for the tensor model parallel group."""
    return get_tp_group().rank_in_group


def destroy_model_parallel():
    """Set the groups to none and destroy them."""
    global _TP
    if _TP:
        _TP.destroy()
    _TP = None

    global _PP
    if _PP:
        _PP.destroy()
    _PP = None


def destroy_distributed_environment():
    global _WORLD
    if _WORLD:
        _WORLD.destroy()
    _WORLD = None
    if torch.distributed.is_initialized():
        torch.distributed.destroy_process_group()


def in_the_same_node_as(pg: ProcessGroup, source_rank: int = 0) -> List[bool]:
    """
    This is a collective operation that returns if each rank is in the same node
    as the source rank. It tests if processes are attached to the same
    memory system (shared access to shared memory).
    """
    assert torch.distributed.get_backend(
        pg) != torch.distributed.Backend.NCCL, (
            "in_the_same_node_as should be tested with a non-NCCL group.")
    # local rank inside the group
    rank = torch.distributed.get_rank(group=pg)
    world_size = torch.distributed.get_world_size(group=pg)

    # local tensor in each process to store the result
    is_in_the_same_node = torch.tensor([0] * world_size, dtype=torch.int32)

    # global ranks of the processes in the group
    ranks = torch.distributed.get_process_group_ranks(pg)

    magic_message = b"magic_message"
    shm = None

    try:
        with contextlib.suppress(OSError):
            if rank == source_rank:
                # create a shared memory segment
                shm = shared_memory.SharedMemory(create=True, size=128)
                shm.buf[:len(magic_message)] = magic_message
                torch.distributed.broadcast_object_list([shm.name],
                                                        src=ranks[source_rank],
                                                        group=pg)
                is_in_the_same_node[rank] = 1
            else:
                # try to open the shared memory segment
                recv = [None]
                torch.distributed.broadcast_object_list(recv,
                                                        src=ranks[source_rank],
                                                        group=pg)
                name = recv[0]
                # fix to https://stackoverflow.com/q/62748654/9191338
                # Python incorrectly tracks shared memory even if it is not
                # created by the process. The following patch is a workaround.
                with patch("multiprocessing.resource_tracker.register",
                           lambda *args, **kwargs: None):
                    shm = shared_memory.SharedMemory(name=name)
                if shm.buf[:len(magic_message)] == magic_message:
                    is_in_the_same_node[rank] = 1
    except Exception as e:
        logger.error("Error ignored in is_in_the_same_node: %s", e)
    finally:
        if shm:
            shm.close()

    torch.distributed.barrier(group=pg)

    # clean up the shared memory segment
    with contextlib.suppress(OSError):
        if rank == source_rank and shm:
            shm.unlink()
    torch.distributed.all_reduce(is_in_the_same_node, group=pg)

    return [x == 1 for x in is_in_the_same_node.tolist()]<|MERGE_RESOLUTION|>--- conflicted
+++ resolved
@@ -34,10 +34,6 @@
 
 import vllm.envs as envs
 from vllm.logger import init_logger
-from vllm.utils import is_tpu
-
-if is_tpu():
-    import torch_xla.core.xla_model as xm
 
 
 @dataclass
@@ -129,7 +125,6 @@
     pynccl_comm: Optional[Any]  # PyNccl communicator
     ca_comm: Optional[Any]  # Custom allreduce communicator
     mq_broadcaster: Optional[Any]  # shared memory broadcaster
-    use_xla: bool  # Whether to use PyTorch XLA communicator
 
     def __init__(
         self,
@@ -146,7 +141,6 @@
         self.local_rank = local_rank
         self.device_group = None
         self.cpu_group = None
-        self.use_xla = is_tpu()
 
         for ranks in group_ranks:
             device_group = torch.distributed.new_group(
@@ -308,16 +302,10 @@
         if self.world_size == 1:
             return input_
 
-<<<<<<< HEAD
-        # For TPUs, use xm.all_reduce.
-        if self.use_xla:
-            return xm.all_reduce(xm.REDUCE_SUM, input_)
-=======
         # For TPUs, use TPU communicator.
         tpu_comm = self.tpu_communicator
         if tpu_comm is not None and not tpu_comm.disabled:
             return tpu_comm.all_reduce(input_)
->>>>>>> 782b1828
 
         if ca_comm is not None:
             out = ca_comm.custom_all_reduce(input_)
@@ -341,17 +329,10 @@
         assert -input_.dim() <= dim < input_.dim(), (
             f"Invalid dim ({dim}) for input tensor with shape {input_.size()}")
 
-<<<<<<< HEAD
-        # For TPUs, use xm.all_gather.
-        if self.use_xla:
-            assert dim == -1, "TPUs only support dim=-1 for all-gather."
-            return xm.all_gather(input_, dim)
-=======
         # For TPUs, use TPU communicator.
         tpu_comm = self.tpu_communicator
         if tpu_comm is not None and not tpu_comm.disabled:
             return tpu_comm.all_gather(input_, dim)
->>>>>>> 782b1828
 
         if dim < 0:
             # Convert negative dim to positive.

import asyncio
import os
from typing import AsyncGenerator, List, Mapping, Optional, Type, Union
<<<<<<< HEAD
=======

import numpy as np
>>>>>>> 8d7aa9de

from vllm.config import ModelConfig, VllmConfig
from vllm.engine.arg_utils import AsyncEngineArgs
from vllm.engine.protocol import EngineClient
from vllm.envs import VLLM_V1_OUTPUT_PROC_CHUNK_SIZE
from vllm.inputs import INPUT_REGISTRY, InputRegistry, PromptType
from vllm.inputs.preprocess import InputPreprocessor
from vllm.logger import init_logger
from vllm.lora.request import LoRARequest
from vllm.outputs import RequestOutput
from vllm.pooling_params import PoolingParams
from vllm.prompt_adapter.request import PromptAdapterRequest
from vllm.sampling_params import SamplingParams
from vllm.transformers_utils.tokenizer import AnyTokenizer
from vllm.transformers_utils.tokenizer_group import init_tokenizer_from_configs
from vllm.usage.usage_lib import UsageContext
from vllm.utils import cdiv, kill_process_tree
from vllm.v1.engine.core_client import EngineCoreClient
from vllm.v1.engine.output_processor import OutputProcessor
from vllm.v1.engine.processor import Processor
from vllm.v1.executor.abstract import Executor
from vllm.v1.metrics.loggers import LoggingStatLogger, StatLoggerBase
from vllm.v1.metrics.stats import IterationStats, SchedulerStats

logger = init_logger(__name__)


class AsyncLLM(EngineClient):

    def __init__(
        self,
        vllm_config: VllmConfig,
        executor_class: Type[Executor],
        log_stats: bool,
        usage_context: UsageContext = UsageContext.ENGINE_CONTEXT,
        input_registry: InputRegistry = INPUT_REGISTRY,
        use_cached_outputs: bool = False,
        log_requests: bool = True,
        start_engine_loop: bool = True,
    ) -> None:

        assert start_engine_loop

        self.log_requests = log_requests
        self.log_stats = log_stats
        self.stat_loggers: List[StatLoggerBase] = [
            LoggingStatLogger(),
            # TODO(rob): PrometheusStatLogger(),
        ]
        self.model_config = vllm_config.model_config

        # Tokenizer (+ ensure liveness if running in another process).
        self.tokenizer = init_tokenizer_from_configs(
            model_config=vllm_config.model_config,
            scheduler_config=vllm_config.scheduler_config,
            parallel_config=vllm_config.parallel_config,
            lora_config=vllm_config.lora_config)
        self.tokenizer.ping()

        # Processor (converts Inputs --> EngineCoreRequests).
        self.processor = Processor(
            model_config=vllm_config.model_config,
            cache_config=vllm_config.cache_config,
            lora_config=vllm_config.lora_config,
            tokenizer=self.tokenizer,
            input_registry=input_registry,
        )

        # OutputProcessor (converts EngineCoreOutputs --> RequestOutput).
        self.output_processor = OutputProcessor(self.tokenizer,
                                                log_stats=self.log_stats)

        # EngineCore (starts the engine in background process).
        self.engine_core = EngineCoreClient.make_client(
            multiprocess_mode=True,
            asyncio_mode=True,
            vllm_config=vllm_config,
            executor_class=executor_class,
        )

        self.output_handler: Optional[asyncio.Task] = None

    @classmethod
    def from_engine_args(
        cls,
        engine_args: AsyncEngineArgs,
        engine_config: Optional[VllmConfig] = None,
        start_engine_loop: bool = True,
        usage_context: UsageContext = UsageContext.ENGINE_CONTEXT,
    ) -> "AsyncLLM":
        """Create an AsyncLLM from the EngineArgs."""

        # Create the engine configs.
        if engine_config is None:
            vllm_config = engine_args.create_engine_config(usage_context)
        else:
            vllm_config = engine_config

        executor_class = Executor.get_class(vllm_config)

        # Create the AsyncLLM.
        return cls(
            vllm_config=vllm_config,
            executor_class=executor_class,
            log_requests=not engine_args.disable_log_requests,
            log_stats=not engine_args.disable_log_stats,
            start_engine_loop=start_engine_loop,
            usage_context=usage_context,
        )

    def shutdown(self):
        """Shutdown, cleaning up the background proc and IPC."""

        if engine_core := getattr(self, "engine_core", None):
            engine_core.shutdown()

        if handler := getattr(self, "output_handler", None):
            handler.cancel()

    async def add_request(
        self,
        request_id: str,
        prompt: PromptType,
        params: Union[SamplingParams, PoolingParams],
        arrival_time: Optional[float] = None,
        lora_request: Optional[LoRARequest] = None,
        trace_headers: Optional[Mapping[str, str]] = None,
        prompt_adapter_request: Optional[PromptAdapterRequest] = None,
        priority: int = 0,
    ) -> asyncio.Queue[RequestOutput]:
        """Add new request to the AsyncLLM."""

        # 1) Create a new output queue for the request.
        if self.output_processor.is_request_active(request_id):
            raise ValueError(f"Request id {request_id} already running.")
        queue: asyncio.Queue[RequestOutput] = asyncio.Queue()

        # 2) Convert Input --> Request.
        request = self.processor.process_inputs(request_id, prompt, params,
                                                arrival_time, lora_request,
                                                trace_headers,
                                                prompt_adapter_request,
                                                priority)

        # 3) Add the request to OutputProcessor (this process).
        self.output_processor.add_request(request, queue)

        # 4) Add the EngineCoreRequest to EngineCore (separate process).
        await self.engine_core.add_request_async(request)

        if self.log_requests:
            logger.info("Added request %s.", request_id)

        return queue

    # TODO: we should support multiple prompts in one call, as you
    # can do with LLM.generate. So that for multi-prompt completion
    # requests we don't need to send multiple messages to core proc,
    # and so we don't need multiple streams which then get
    # re-multiplexed in the API server anyhow.
    async def generate(
        self,
        prompt: PromptType,
        sampling_params: SamplingParams,
        request_id: str,
        lora_request: Optional[LoRARequest] = None,
        trace_headers: Optional[Mapping[str, str]] = None,
        prompt_adapter_request: Optional[PromptAdapterRequest] = None,
        priority: int = 0,
    ) -> AsyncGenerator[RequestOutput, None]:
        """
        Main function called by the API server to kick off a request
            * 1) Making an AsyncStream corresponding to the Request.
            * 2) Processing the Input.
            * 3) Adding the Request to the Detokenizer.
            * 4) Adding the Request to the EngineCore (separate process).

        A separate output_handler loop runs in a background AsyncIO task, 
        pulling outputs from EngineCore and putting them into the 
        per-request AsyncStream.

        The caller of generate() iterates the returned AsyncGenerator,
        returning the RequestOutput back to the caller.
        """

        try:
            # We start the output_handler on the first call to generate() so
            # we can call __init__ before the event loop, which enables us
            # to handle startup failure gracefully in the OpenAI server.
            if self.output_handler is None:
                self.output_handler = asyncio.create_task(
                    self._run_output_handler())

            q = await self.add_request(
                request_id,
                prompt,
                sampling_params,
                lora_request=lora_request,
                trace_headers=trace_headers,
                prompt_adapter_request=prompt_adapter_request,
                priority=priority,
            )

            # The output_handler task pushes items into the queue.
            # This task pulls from the queue and yields to caller.
            finished = False
            while not finished:
                # Note: drain queue without await if possible (avoids
                # task switching under load which helps performance).
                out = q.get_nowait() if not q.empty() else await q.get()

                # Note: both OutputProcessor and EngineCore handle their
                # own request cleanup based on finished.
<<<<<<< HEAD
                if out.finished:
                    yield out
                    break

=======
                finished = out.finished
>>>>>>> 8d7aa9de
                yield out

        # If the request is disconnected by the client, the
        # generate() task will be canceled. So, we abort the
        # request if we end up here.
        except asyncio.CancelledError:
            await self.abort(request_id)
            raise

    async def _run_output_handler(self):
        """Background loop: pulls from EngineCore and pushes to AsyncStreams."""

        try:
            while True:
                # 1) Pull EngineCoreOutputs from the EngineCore.
                outputs = await self.engine_core.get_output_async()

<<<<<<< HEAD
                # 2) Process EngineCoreOutputs.
                processed_outputs = self.output_processor.process_outputs(
                    outputs.outputs)
                # NOTE: RequestOutputs are pushed to their queues.
                assert len(processed_outputs.request_outputs) == 0

                # 3) Abort any reqs that finished due to stop strings.
                await self.engine_core.abort_requests_async(
                    processed_outputs.reqs_to_abort)
=======
                # Split outputs into chunks of at most
                # VLLM_V1_OUTPUT_PROC_CHUNK_SIZE, so that we don't block the
                # event loop for too long.
                num_outputs = len(outputs.outputs)
                if num_outputs <= VLLM_V1_OUTPUT_PROC_CHUNK_SIZE:
                    slices = (outputs.outputs, )
                else:
                    slices = np.array_split(
                        outputs.outputs,
                        cdiv(num_outputs, VLLM_V1_OUTPUT_PROC_CHUNK_SIZE))

                iteration_stats = None
                for i, outputs_slice in enumerate(slices):
                    # 2) Process EngineCoreOutputs.
                    processed_outputs = self.output_processor.process_outputs(
                        outputs_slice, iteration_stats)
                    # NOTE: RequestOutputs are pushed to their queues.
                    assert not processed_outputs.request_outputs
                    iteration_stats = processed_outputs.iteration_stats

                    # Allow other asyncio tasks to run between chunks
                    if i + 1 < len(slices):
                        await asyncio.sleep(0)

                    # 3) Abort any reqs that finished due to stop strings.
                    await self.engine_core.abort_requests_async(
                        processed_outputs.reqs_to_abort)
>>>>>>> 8d7aa9de

                # 4) Logging.
                # TODO(rob): make into a coroutine and launch it in
                # background thread once we add Prometheus.
<<<<<<< HEAD
                self._log_stats(
                    scheduler_stats=outputs.scheduler_stats,
                    iteration_stats=processed_outputs.iteration_stats,
=======
                assert iteration_stats is not None
                self._log_stats(
                    scheduler_stats=outputs.scheduler_stats,
                    iteration_stats=iteration_stats,
>>>>>>> 8d7aa9de
                )

        except Exception as e:
            logger.exception("EngineCore output handler hit an error: %s", e)
            kill_process_tree(os.getpid())

    async def abort(self, request_id: str) -> None:
        """Abort RequestId in OutputProcessor and EngineCore."""

        request_ids = [request_id]
        await self.engine_core.abort_requests_async(request_ids)
        self.output_processor.abort_requests(request_ids)

        if self.log_requests:
            logger.info("Aborted request %s.", request_id)
<<<<<<< HEAD

    def _log_stats(
        self,
        scheduler_stats: SchedulerStats,
        iteration_stats: IterationStats,
    ):
        if not self.log_stats:
            return

=======

    def _log_stats(
        self,
        scheduler_stats: SchedulerStats,
        iteration_stats: IterationStats,
    ):
        if not self.log_stats:
            return

>>>>>>> 8d7aa9de
        for logger in self.stat_loggers:
            logger.log(scheduler_stats=scheduler_stats)

    def encode(
        self,
        prompt: PromptType,
        pooling_params: PoolingParams,
        request_id: str,
        lora_request: Optional[LoRARequest] = None,
        trace_headers: Optional[Mapping[str, str]] = None,
        priority: int = 0,
    ):
        raise ValueError("Not Supported on V1 yet.")

    async def get_model_config(self) -> ModelConfig:
        return self.model_config

    async def get_decoding_config(self):
        raise ValueError("Not Supported on V1 yet.")

    async def get_input_preprocessor(self) -> InputPreprocessor:
        return self.processor.input_preprocessor

    async def get_tokenizer(
        self,
        lora_request: Optional[LoRARequest] = None,
    ) -> AnyTokenizer:
        return self.tokenizer.get_lora_tokenizer(lora_request)

    async def is_tracing_enabled(self) -> bool:
        return False

    async def do_log_stats(
        self,
        scheduler_outputs=None,
        model_output=None,
    ) -> None:
        logger.debug("Called do_log_stats.")

    async def check_health(self) -> None:
        logger.debug("Called check_health.")

    async def start_profile(self) -> None:
        await self.engine_core.profile_async(True)

    async def stop_profile(self) -> None:
        await self.engine_core.profile_async(False)

    async def reset_prefix_cache(self) -> None:
        await self.engine_core.reset_prefix_cache_async()

    @property
    def is_running(self) -> bool:
        return True

    @property
    def is_stopped(self) -> bool:
        return False

    @property
    def errored(self) -> bool:
        return False

    @property
    def dead_error(self) -> BaseException:
        return Exception()  # TODO: implement

    async def add_lora(self, lora_request: LoRARequest) -> None:
        """Load a new LoRA adapter into the engine for future requests."""
        raise NotImplementedError("LoRA not yet supported in V1")<|MERGE_RESOLUTION|>--- conflicted
+++ resolved
@@ -1,11 +1,8 @@
 import asyncio
 import os
 from typing import AsyncGenerator, List, Mapping, Optional, Type, Union
-<<<<<<< HEAD
-=======
 
 import numpy as np
->>>>>>> 8d7aa9de
 
 from vllm.config import ModelConfig, VllmConfig
 from vllm.engine.arg_utils import AsyncEngineArgs
@@ -219,14 +216,7 @@
 
                 # Note: both OutputProcessor and EngineCore handle their
                 # own request cleanup based on finished.
-<<<<<<< HEAD
-                if out.finished:
-                    yield out
-                    break
-
-=======
                 finished = out.finished
->>>>>>> 8d7aa9de
                 yield out
 
         # If the request is disconnected by the client, the
@@ -244,17 +234,6 @@
                 # 1) Pull EngineCoreOutputs from the EngineCore.
                 outputs = await self.engine_core.get_output_async()
 
-<<<<<<< HEAD
-                # 2) Process EngineCoreOutputs.
-                processed_outputs = self.output_processor.process_outputs(
-                    outputs.outputs)
-                # NOTE: RequestOutputs are pushed to their queues.
-                assert len(processed_outputs.request_outputs) == 0
-
-                # 3) Abort any reqs that finished due to stop strings.
-                await self.engine_core.abort_requests_async(
-                    processed_outputs.reqs_to_abort)
-=======
                 # Split outputs into chunks of at most
                 # VLLM_V1_OUTPUT_PROC_CHUNK_SIZE, so that we don't block the
                 # event loop for too long.
@@ -282,21 +261,14 @@
                     # 3) Abort any reqs that finished due to stop strings.
                     await self.engine_core.abort_requests_async(
                         processed_outputs.reqs_to_abort)
->>>>>>> 8d7aa9de
 
                 # 4) Logging.
                 # TODO(rob): make into a coroutine and launch it in
                 # background thread once we add Prometheus.
-<<<<<<< HEAD
-                self._log_stats(
-                    scheduler_stats=outputs.scheduler_stats,
-                    iteration_stats=processed_outputs.iteration_stats,
-=======
                 assert iteration_stats is not None
                 self._log_stats(
                     scheduler_stats=outputs.scheduler_stats,
                     iteration_stats=iteration_stats,
->>>>>>> 8d7aa9de
                 )
 
         except Exception as e:
@@ -312,7 +284,6 @@
 
         if self.log_requests:
             logger.info("Aborted request %s.", request_id)
-<<<<<<< HEAD
 
     def _log_stats(
         self,
@@ -322,17 +293,6 @@
         if not self.log_stats:
             return
 
-=======
-
-    def _log_stats(
-        self,
-        scheduler_stats: SchedulerStats,
-        iteration_stats: IterationStats,
-    ):
-        if not self.log_stats:
-            return
-
->>>>>>> 8d7aa9de
         for logger in self.stat_loggers:
             logger.log(scheduler_stats=scheduler_stats)
 

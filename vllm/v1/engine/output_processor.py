--- conflicted
+++ resolved
@@ -7,7 +7,8 @@
 from vllm.outputs import RequestOutput
 from vllm.sampling_params import RequestOutputKind
 from vllm.transformers_utils.tokenizer_group import BaseTokenizerGroup
-from vllm.v1.engine import EngineCoreOutput, EngineCoreRequest
+from vllm.v1.engine import (EngineCoreOutput, EngineCoreRequest,
+                            RequestFinishedReason)
 from vllm.v1.engine.output_processor_utils import RequestState
 from vllm.v1.metrics.stats import IterationStats
 
@@ -108,7 +109,6 @@
                                                req_state.prompt_len,
                                                req_state.stats)
 
-<<<<<<< HEAD
             new_token_ids = engine_core_output.new_token_ids
             finish_reason = engine_core_output.finish_reason
 
@@ -129,6 +129,8 @@
             # 2) Detokenize the token ids into text and check for stop
             #    strings.
             stop_reason = req_state.detokenizer.update(new_token_ids)
+            if stop_reason:
+                finish_reason = RequestFinishedReason.STOP
 
             # 3) Compute sample and prompt logprobs for request,
             #    if required.
@@ -137,17 +139,6 @@
             # 4) Create and handle RequestOutput objects.
             if request_output := self._make_request_output(
                     req_state, new_token_ids, finish_reason, stop_reason):
-=======
-            # 2) Detokenize the token ids into text.
-            detokenizer_output = req_state.detokenizer.update_from_output(
-                engine_core_output)
-
-            # 3) Create and handle RequestOutput objects.
-            if detokenizer_output is not None:
-                request_output = self._make_request_output(
-                    req_state, detokenizer_output)
-
->>>>>>> 75e94309
                 if req_state.queue is not None:
                     # AsyncLLM: put into queue for handling by generate().
                     req_state.queue.put_nowait(request_output)
@@ -157,18 +148,16 @@
 
                 # Free completed requests.
                 if request_output.finished:
-                    assert detokenizer_output.finish_reason is not None
-
                     self.request_states.pop(req_id)
                     if not engine_core_output.finished:
                         # If req not finished in EngineCore, but Detokenizer
                         # detected stop string, abort needed in EngineCore.
                         reqs_to_abort.append(req_id)
 
-                    # Track per-request stats
+                    # Track per-request stats.
+                    assert finish_reason is not None
                     iteration_stats.update_from_finished_request(
-                        detokenizer_output.finish_reason, request_output,
-                        req_state.stats)
+                        finish_reason, request_output, req_state.stats)
 
         return OutputProcessorOutput(
             request_outputs=request_outputs,
@@ -179,15 +168,12 @@
     @staticmethod
     def _make_request_output(
         request_state: RequestState,
-<<<<<<< HEAD
         new_token_ids: List[int],
-        finish_reason: Optional[str],
+        finish_reason: Optional[RequestFinishedReason],
         stop_reason: Optional[str],
     ) -> Optional[RequestOutput]:
 
-        if stop_reason:
-            finish_reason = "stop"
-        finished = bool(finish_reason)
+        finished = finish_reason is not None
         output_kind = request_state.output_kind
         # In follow up, we will switch to invariant where EngineCore
         # does not stream partial prefills.
@@ -209,10 +195,6 @@
         else:
             prompt_logprobs = logprobs_processor.prompt_logprobs
 
-=======
-        detokenizer_output: DetokenizerOutput,
-    ) -> RequestOutput:
->>>>>>> 75e94309
         request_output = RequestOutput.new(
             request_id=request_state.request_id,
             prompt=request_state.prompt,
@@ -226,13 +208,7 @@
         )
         if finished:
             completion_output = request_output.outputs[0]
-<<<<<<< HEAD
-            completion_output.finish_reason = finish_reason
+            completion_output.finish_reason = str(finish_reason)
             completion_output.stop_reason = stop_reason
-=======
-            completion_output.finish_reason = str(
-                detokenizer_output.finish_reason)
-            completion_output.stop_reason = detokenizer_output.stop_reason
->>>>>>> 75e94309
 
         return request_output
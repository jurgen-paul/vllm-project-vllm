from typing import Dict, List, Mapping, Optional, Type, Union

from vllm.config import VllmConfig
from vllm.engine.arg_utils import EngineArgs
from vllm.engine.metrics_types import StatLoggerBase
<<<<<<< HEAD
from vllm.inputs import (INPUT_REGISTRY, DecoderOnlyInputs,
                         EncoderDecoderInputs, InputRegistry, PromptType)
from vllm.inputs.preprocess import InputPreprocessor
from vllm.logger import init_logger
from vllm.lora.request import LoRARequest
from vllm.multimodal import MULTIMODAL_REGISTRY, MultiModalRegistry
from vllm.outputs import CompletionOutput, RequestOutput
=======
from vllm.envs import VLLM_ENABLE_V1_MULTIPROCESSING
from vllm.inputs import INPUT_REGISTRY, InputRegistry, PromptType
from vllm.logger import init_logger
from vllm.lora.request import LoRARequest
from vllm.outputs import RequestOutput
>>>>>>> eea55cca
from vllm.pooling_params import PoolingParams
from vllm.prompt_adapter.request import PromptAdapterRequest
from vllm.sampling_params import SamplingParams
from vllm.transformers_utils.tokenizer_group import init_tokenizer_from_configs
from vllm.usage.usage_lib import UsageContext
from vllm.v1.engine.core_client import EngineCoreClient
from vllm.v1.engine.detokenizer import Detokenizer
from vllm.v1.engine.processor import Processor
from vllm.v1.executor.gpu_executor import GPUExecutor

logger = init_logger(__name__)


class LLMEngine:
    """Legacy LLMEngine for backwards compatibility."""

    def __init__(
        self,
        vllm_config: VllmConfig,
        executor_class: Type[GPUExecutor],
        log_stats: bool,
        usage_context: UsageContext = UsageContext.ENGINE_CONTEXT,
        stat_loggers: Optional[Dict[str, StatLoggerBase]] = None,
        input_registry: InputRegistry = INPUT_REGISTRY,
        mm_registry: MultiModalRegistry = MULTIMODAL_REGISTRY,
        use_cached_outputs: bool = False,
        multiprocess_mode: bool = False,
    ) -> None:

        # TODO: Can we avoid this?
        self.model_config = vllm_config.model_config

        # Tokenizer (+ ensure liveness if running in another process).
        self.tokenizer = init_tokenizer_from_configs(
            model_config=vllm_config.model_config,
            scheduler_config=vllm_config.scheduler_config,
            parallel_config=vllm_config.parallel_config,
            enable_lora=bool(vllm_config.lora_config))
        self.tokenizer.ping()

        # Processor (convert Inputs --> EngineCoreRequests)
        self.processor = Processor(vllm_config.model_config,
                                   vllm_config.lora_config, self.tokenizer,
                                   input_registry)

        # Detokenizer (converts EngineCoreOutputs --> RequestOutput)
        self.detokenizer = Detokenizer(vllm_config.model_config.tokenizer)

        # EngineCore (gets EngineCoreRequests and gives EngineCoreOutputs)
        self.engine_core = EngineCoreClient.make_client(
            vllm_config,
            executor_class,
            usage_context,
            multiprocess_mode=multiprocess_mode,
            asyncio_mode=False,
        )
<<<<<<< HEAD
        prompt_adapter_config = self.prompt_adapter_config = vllm_config.prompt_adapter_config  # noqa
        observability_config = self.observability_config = vllm_config.observability_config or ObservabilityConfig(  # noqa
        )

        # Override the configs for V1.
        # FIXME
        if usage_context == UsageContext.LLM_CLASS:
            scheduler_config.max_num_seqs = 1024
            scheduler_config.max_num_batched_tokens = 8192
        elif usage_context == UsageContext.OPENAI_API_SERVER:
            scheduler_config.max_num_seqs = 1024
            scheduler_config.max_num_batched_tokens = 2048

        # TODO (ywang96): Enable APC by default when VLM supports it.
        if not model_config.is_multimodal_model:
            cache_config.enable_prefix_caching = True

        logger.info(
            "Initializing an LLM engine (v%s) with config: "
            "model=%r, speculative_config=%r, tokenizer=%r, "
            "skip_tokenizer_init=%s, tokenizer_mode=%s, revision=%s, "
            "override_neuron_config=%s, "
            "rope_scaling=%r, rope_theta=%r, tokenizer_revision=%s, "
            "trust_remote_code=%s, dtype=%s, max_seq_len=%d, "
            "download_dir=%r, load_format=%s, tensor_parallel_size=%d, "
            "pipeline_parallel_size=%d, "
            "disable_custom_all_reduce=%s, quantization=%s, "
            "enforce_eager=%s, kv_cache_dtype=%s, "
            "quantization_param_path=%s, device_config=%s, "
            "decoding_config=%r, observability_config=%r, "
            "seed=%d, served_model_name=%s, "
            "num_scheduler_steps=%d, enable_prefix_caching=%s, "
            "use_async_output_proc=%s, mm_processor_kwargs=%s)",
            VLLM_VERSION,
            model_config.model,
            speculative_config,
            model_config.tokenizer,
            model_config.skip_tokenizer_init,
            model_config.tokenizer_mode,
            model_config.revision,
            model_config.override_neuron_config,
            model_config.rope_scaling,
            model_config.rope_theta,
            model_config.tokenizer_revision,
            model_config.trust_remote_code,
            model_config.dtype,
            model_config.max_model_len,
            load_config.download_dir,
            load_config.load_format,
            parallel_config.tensor_parallel_size,
            parallel_config.pipeline_parallel_size,
            parallel_config.disable_custom_all_reduce,
            model_config.quantization,
            model_config.enforce_eager,
            cache_config.cache_dtype,
            model_config.quantization_param_path,
            device_config.device,
            decoding_config,
            observability_config,
            model_config.seed,
            model_config.served_model_name,
            scheduler_config.num_scheduler_steps,
            cache_config.enable_prefix_caching,
            model_config.use_async_output_proc,
            model_config.mm_processor_kwargs,
        )

        self.log_stats = log_stats

        assert not self.model_config.skip_tokenizer_init
        self.tokenizer = self._init_tokenizer()
        if self.tokenizer:
            # Ping the tokenizer to ensure liveness if it runs in a
            # different process.
            self.tokenizer.ping()
        self.detokenizer = Detokenizer(self.model_config.tokenizer)

        self.generation_config_fields = _load_generation_config_dict(
            model_config)
        self.input_preprocessor = InputPreprocessor(
            model_config,
            self.tokenizer,
            mm_registry,
        )
        self.input_registry = input_registry
        self.input_processor = input_registry.create_input_processor(
            model_config)

        # Request id -> Request
        self.requests: Dict[str, Request] = {}
        # NOTE(woosuk): Now that the detokenizer works asynchronously, we need
        # to keep track of how many steps each request has been lagged behind
        # in terms of detokenization.
        # Request id -> how many detokenizer steps the request should wait for.
        self.num_lagged_steps: Dict[str, int] = {}
        # OPTIMIZATION: Cache the request output and update it incrementally.
        # This is used to avoid creating a new RequestOutput object every step.
        # Request id -> RequestOutput
        self.request_outputs: Dict[str, RequestOutput] = {}

        self.model_executor = executor_class(vllm_config=vllm_config)
        assert self.model_config.task != "embedding"
        self._initialize_kv_caches()

        # Create the scheduler.
        # NOTE: the cache_config here have been updated with the numbers of
        # GPU and CPU blocks, which are profiled in the distributed executor.
        self.scheduler = Scheduler(scheduler_config, cache_config, lora_config)

    def __del__(self):
        # Small hack- implicit clean up of resources on garbage collect
        # TODO: this should probably be explicitly invoked when we're done with
        # the engine
        self.terminate_detokenizer()

    def _initialize_kv_caches(self) -> None:
        num_gpu_blocks, _ = self.model_executor.determine_num_available_blocks(
        )

        if self.cache_config.num_gpu_blocks_override is not None:
            num_gpu_blocks_override = self.cache_config.num_gpu_blocks_override
            logger.info(
                "Overriding num_gpu_blocks=%d with "
                "num_gpu_blocks_override=%d", num_gpu_blocks,
                num_gpu_blocks_override)
            num_gpu_blocks = num_gpu_blocks_override

        self.cache_config.num_gpu_blocks = num_gpu_blocks
        self.cache_config.num_cpu_blocks = 0
        self.model_executor.initialize_cache(num_gpu_blocks)
=======
>>>>>>> eea55cca

    @classmethod
    def from_engine_args(
        cls,
        engine_args: EngineArgs,
        usage_context: UsageContext = UsageContext.ENGINE_CONTEXT,
        stat_loggers: Optional[Dict[str, StatLoggerBase]] = None,
        enable_multiprocessing: bool = False,
    ) -> "LLMEngine":
        """Creates an LLM engine from the engine arguments."""

        # Create the engine configs.
<<<<<<< HEAD
        engine_config = engine_args.create_engine_config()
        executor_class = cls._get_executor_cls(engine_config)
        # Create the LLM engine.
        engine = cls(
            vllm_config=engine_config,
            executor_class=executor_class,
            log_stats=not engine_args.disable_log_stats,
            usage_context=usage_context,
            stat_loggers=stat_loggers,
        )
        return engine

    def _init_tokenizer(self) -> BaseTokenizerGroup:
        return init_tokenizer_from_configs(
            model_config=self.model_config,
            scheduler_config=self.scheduler_config,
            parallel_config=self.parallel_config,
            enable_lora=bool(self.lora_config))

    def _verify_args(self) -> None:
        self.model_config.verify_with_parallel_config(self.parallel_config)
        self.cache_config.verify_with_parallel_config(self.parallel_config)
        if self.lora_config:
            self.lora_config.verify_with_model_config(self.model_config)
            self.lora_config.verify_with_scheduler_config(
                self.scheduler_config)
        if self.prompt_adapter_config:
            self.prompt_adapter_config.verify_with_model_config(
                self.model_config)

    def _add_processed_request(
        self,
        request_id: str,
        processed_inputs: Union[DecoderOnlyInputs, EncoderDecoderInputs],
        params: Union[SamplingParams, PoolingParams],
        arrival_time: float,
        lora_request: Optional[LoRARequest],
        prompt_adapter_request: Optional[PromptAdapterRequest],
        trace_headers: Optional[Mapping[str, str]] = None,
    ) -> None:
        assert prompt_adapter_request is None
        assert trace_headers is None
        self._validate_model_inputs(processed_inputs)
        eos_token_id = self.input_preprocessor.get_eos_token_id(lora_request)

        # TODO(woosuk): Support embedding mode.
        assert isinstance(params, SamplingParams)
        sampling_params = params.clone()
        sampling_params.update_from_generation_config(
            self.generation_config_fields, eos_token_id)

        # TODO(woosuk): Check max_logprobs
        # TODO(woosuk): Support encoder-decoder models.
        req = Request(request_id, processed_inputs, params, eos_token_id,
                      arrival_time)
        self.requests[request_id] = req
        self.num_lagged_steps[request_id] = 0
        self.scheduler.add_request(req)
=======
        vllm_config = engine_args.create_engine_config()
        executor_class = cls._get_executor_cls(vllm_config)

        if VLLM_ENABLE_V1_MULTIPROCESSING:
            logger.debug("Enabling multiprocessing for LLMEngine.")
            enable_multiprocessing = True

        # Create the LLMEngine.
        return cls(vllm_config=vllm_config,
                   executor_class=executor_class,
                   log_stats=not engine_args.disable_log_stats,
                   usage_context=usage_context,
                   stat_loggers=stat_loggers,
                   multiprocess_mode=enable_multiprocessing)

    @classmethod
    def _get_executor_cls(cls, vllm_config: VllmConfig):
        return GPUExecutor
>>>>>>> eea55cca

    def stop_remote_worker_execution_loop(self) -> None:
        raise NotImplementedError("TP not implemented yet.")

    def get_num_unfinished_requests(self) -> int:
        return self.detokenizer.get_num_unfinished_requests()

    def has_unfinished_requests(self) -> bool:
        return self.detokenizer.has_unfinished_requests()

    @classmethod
    def validate_outputs(cls, outputs, output_type):
        return outputs

    def abort_request(self, request_ids: List[str]) -> None:
        """Remove request_ids from EngineCore and Detokenizer."""

        self.engine_core.abort_requests(request_ids)
        self.detokenizer.abort_requests(request_ids)

    def add_request(
        self,
        request_id: str,
        prompt: PromptType,
        params: Union[SamplingParams, PoolingParams],
        arrival_time: Optional[float] = None,
        lora_request: Optional[LoRARequest] = None,
        trace_headers: Optional[Mapping[str, str]] = None,
        prompt_adapter_request: Optional[PromptAdapterRequest] = None,
        priority: int = 0,
    ) -> None:

        # 1) Process raw inputs into the request.
        detokenizer_req, engine_core_req = self.processor.process_inputs(
            request_id, prompt, params, arrival_time, lora_request,
            trace_headers, prompt_adapter_request, priority)

        # 2) Add the request to Detokenizer.
        self.detokenizer.add_request(detokenizer_req)

        # 3) Add the request to EngineCore.
        self.engine_core.add_request(engine_core_req)

    def step(self) -> List[RequestOutput]:
<<<<<<< HEAD
        # NOTE(woosuk): This method may return an empty list when the
        # detokenizer is still processing the outputs. This should not be
        # considered as the end of the generation process.
        # FIXME(woosuk): Currently, the step method is inefficient because it
        # creates RequestOutput objects for all running requests, while they
        # may not be needed unless the output is streamed to the client.
        if self.scheduler.has_unfinished_requests():
            scheduler_output = self.scheduler.schedule()
            output = self.model_executor.execute_model(scheduler_output)
            sampled = self.scheduler.update_from_output(
                scheduler_output, output)
            self.send_to_detokenizer(sampled)
        req_outputs = self.recv_from_detokenizer()
        return req_outputs

    def send_to_detokenizer(self, sampled: List[Tuple[Request, int]]) -> None:
        inputs = DetokenizerInputs(
            req_ids=[],
            prompt_token_ids=[],
            new_token_ids=[],
            skip_special_tokens=[],
            spaces_between_special_tokens=[],
            free_req_ids=[],  # TODO(woosuk): Implement freeing.
        )
        for req, num_tokens in sampled:
            inputs.req_ids.append(req.request_id)
            if req.num_output_tokens == num_tokens:
                # The request is first detokenized.
                inputs.prompt_token_ids.append(req.prompt_token_ids)
            else:
                # The prompt token ids are already cached in the detokenizer.
                inputs.prompt_token_ids.append([])
            inputs.new_token_ids.append(req.output_token_ids[-num_tokens:])
            inputs.skip_special_tokens.append(
                req.sampling_params.skip_special_tokens)
            inputs.spaces_between_special_tokens.append(
                req.sampling_params.spaces_between_special_tokens)

            # Update the number of lagged steps.
            self.num_lagged_steps[req.request_id] += 1
        self.detokenizer.send(inputs)

    def recv_from_detokenizer(self) -> List[RequestOutput]:
        detokenizer_output = self.detokenizer.recv()
        if detokenizer_output is None:
            return []

        req_outputs: List[RequestOutput] = []
        num_reqs = len(detokenizer_output.req_ids)
        for i in range(num_reqs):
            req_id = detokenizer_output.req_ids[i]
            if req_id not in self.requests:
                # The request has been aborted while the detokenizer was
                # processing the outputs.
                continue

            req = self.requests[req_id]
            req.output_text += detokenizer_output.detokenized_texts[i]

            self.num_lagged_steps[req_id] -= 1
            finished = (self.num_lagged_steps[req_id] == 0
                        and req.is_finished())
            req_output = self._make_request_output(
                req, detokenizer_output.num_output_token_ids[i],
                detokenizer_output.detokenized_texts[i], finished)
            req_outputs.append(req_output)

            if finished:
                self._free_request(req_id)
        return req_outputs

    def terminate_detokenizer(self) -> None:
        self.detokenizer.terminate()

    def _make_request_output(
        self,
        request: Request,
        num_output_tokens: int,
        new_output_text: str,
        finished: bool,
    ) -> RequestOutput:
        req_output = self.request_outputs.get(request.request_id)
        if req_output is None:
            # TODO: Support `n` > 1.
            completion_output = CompletionOutput(
                index=0,
                text="",
                token_ids=[],
                cumulative_logprob=None,
                logprobs=None,  # TODO
                finish_reason=None,
                stop_reason=None,
                lora_request=None,
            )
            req_output = RequestOutput(
                request_id=request.request_id,
                prompt=request.prompt,
                prompt_token_ids=request.prompt_token_ids,
                prompt_logprobs=None,  # TODO
                outputs=[completion_output],
                finished=False,
                metrics=None,
                lora_request=None,
                encoder_prompt=None,
                encoder_prompt_token_ids=None,
            )
            self.request_outputs[request.request_id] = req_output

        completion_output = req_output.outputs[0]
        if request.sampling_params.output_kind == RequestOutputKind.CUMULATIVE:
            completion_output.text += new_output_text
            completion_output.token_ids = (
                request.output_token_ids[:num_output_tokens])
        elif request.sampling_params.output_kind == RequestOutputKind.DELTA:
            completion_output.text = new_output_text
            num_prev_tokens = len(completion_output.token_ids)
            completion_output.token_ids = request.output_token_ids[
                num_prev_tokens:num_output_tokens]
        elif (request.sampling_params.output_kind ==
              RequestOutputKind.FINAL_ONLY):
            if finished:
                completion_output.text = request.output_text
                completion_output.token_ids = request.output_token_ids
            else:
                completion_output.text = ""
                completion_output.token_ids = []

        if finished:
            completion_output.finish_reason = request.get_finished_reason()
            completion_output.stop_reason = request.stop_reason
            req_output.finished = finished
        return req_output

    def _free_request(self, request_id: str) -> None:
        self.requests.pop(request_id, None)
        self.num_lagged_steps.pop(request_id, None)
        self.request_outputs.pop(request_id, None)

    def check_health(self) -> None:
        if self.tokenizer:
            self.tokenizer.check_health()
        self.model_executor.check_health()

    def _validate_model_inputs(self, inputs: Union[DecoderOnlyInputs,
                                                   EncoderDecoderInputs]):
        prompt_ids = inputs.get("prompt_token_ids")
        if prompt_ids is None or len(prompt_ids) == 0:
            raise ValueError("Prompt cannot be empty")

        if self.model_config.is_multimodal_model:
            max_prompt_len = self.model_config.max_model_len

            if len(prompt_ids) > max_prompt_len:
                raise ValueError(
                    f"The prompt (total length {len(prompt_ids)}) is too long "
                    f"to fit into the model (context length {max_prompt_len}). "
                    "Make sure that `max_model_len` is no smaller than the "
                    "number of text tokens plus multimodal tokens. For image "
                    "inputs, the number of image tokens depends on the number "
                    "of images, and possibly their aspect ratios as well.")

    @classmethod
    def validate_outputs(cls, outputs, output_type):
        return outputs
=======
>>>>>>> eea55cca

        # 1) Get EngineCoreOutput from the EngineCore.
        engine_core_outputs = self.engine_core.get_output()

        # 2) Detokenizer the EngineCoreOutput.
        request_outputs, requests_to_abort = self.detokenizer.step(
            engine_core_outputs)

        # 3) Abort requests that finished due to stopping criteria.
        if requests_to_abort:
            self.abort_request(requests_to_abort)

        return request_outputs

    # TODO(rob): Can we get rid of these?

    def get_model_config(self):
        pass

    def is_encoder_decoder_model(self):
        pass

    def start_profile(self):
        pass

    def stop_profile(self):
        pass

    def get_tokenizer_group(self, group_type):
        pass<|MERGE_RESOLUTION|>--- conflicted
+++ resolved
@@ -3,21 +3,12 @@
 from vllm.config import VllmConfig
 from vllm.engine.arg_utils import EngineArgs
 from vllm.engine.metrics_types import StatLoggerBase
-<<<<<<< HEAD
-from vllm.inputs import (INPUT_REGISTRY, DecoderOnlyInputs,
-                         EncoderDecoderInputs, InputRegistry, PromptType)
-from vllm.inputs.preprocess import InputPreprocessor
-from vllm.logger import init_logger
-from vllm.lora.request import LoRARequest
-from vllm.multimodal import MULTIMODAL_REGISTRY, MultiModalRegistry
-from vllm.outputs import CompletionOutput, RequestOutput
-=======
 from vllm.envs import VLLM_ENABLE_V1_MULTIPROCESSING
 from vllm.inputs import INPUT_REGISTRY, InputRegistry, PromptType
 from vllm.logger import init_logger
 from vllm.lora.request import LoRARequest
+from vllm.multimodal import MULTIMODAL_REGISTRY, MultiModalRegistry
 from vllm.outputs import RequestOutput
->>>>>>> eea55cca
 from vllm.pooling_params import PoolingParams
 from vllm.prompt_adapter.request import PromptAdapterRequest
 from vllm.sampling_params import SamplingParams
@@ -61,7 +52,7 @@
         # Processor (convert Inputs --> EngineCoreRequests)
         self.processor = Processor(vllm_config.model_config,
                                    vllm_config.lora_config, self.tokenizer,
-                                   input_registry)
+                                   input_registry, mm_registry)
 
         # Detokenizer (converts EngineCoreOutputs --> RequestOutput)
         self.detokenizer = Detokenizer(vllm_config.model_config.tokenizer)
@@ -74,139 +65,6 @@
             multiprocess_mode=multiprocess_mode,
             asyncio_mode=False,
         )
-<<<<<<< HEAD
-        prompt_adapter_config = self.prompt_adapter_config = vllm_config.prompt_adapter_config  # noqa
-        observability_config = self.observability_config = vllm_config.observability_config or ObservabilityConfig(  # noqa
-        )
-
-        # Override the configs for V1.
-        # FIXME
-        if usage_context == UsageContext.LLM_CLASS:
-            scheduler_config.max_num_seqs = 1024
-            scheduler_config.max_num_batched_tokens = 8192
-        elif usage_context == UsageContext.OPENAI_API_SERVER:
-            scheduler_config.max_num_seqs = 1024
-            scheduler_config.max_num_batched_tokens = 2048
-
-        # TODO (ywang96): Enable APC by default when VLM supports it.
-        if not model_config.is_multimodal_model:
-            cache_config.enable_prefix_caching = True
-
-        logger.info(
-            "Initializing an LLM engine (v%s) with config: "
-            "model=%r, speculative_config=%r, tokenizer=%r, "
-            "skip_tokenizer_init=%s, tokenizer_mode=%s, revision=%s, "
-            "override_neuron_config=%s, "
-            "rope_scaling=%r, rope_theta=%r, tokenizer_revision=%s, "
-            "trust_remote_code=%s, dtype=%s, max_seq_len=%d, "
-            "download_dir=%r, load_format=%s, tensor_parallel_size=%d, "
-            "pipeline_parallel_size=%d, "
-            "disable_custom_all_reduce=%s, quantization=%s, "
-            "enforce_eager=%s, kv_cache_dtype=%s, "
-            "quantization_param_path=%s, device_config=%s, "
-            "decoding_config=%r, observability_config=%r, "
-            "seed=%d, served_model_name=%s, "
-            "num_scheduler_steps=%d, enable_prefix_caching=%s, "
-            "use_async_output_proc=%s, mm_processor_kwargs=%s)",
-            VLLM_VERSION,
-            model_config.model,
-            speculative_config,
-            model_config.tokenizer,
-            model_config.skip_tokenizer_init,
-            model_config.tokenizer_mode,
-            model_config.revision,
-            model_config.override_neuron_config,
-            model_config.rope_scaling,
-            model_config.rope_theta,
-            model_config.tokenizer_revision,
-            model_config.trust_remote_code,
-            model_config.dtype,
-            model_config.max_model_len,
-            load_config.download_dir,
-            load_config.load_format,
-            parallel_config.tensor_parallel_size,
-            parallel_config.pipeline_parallel_size,
-            parallel_config.disable_custom_all_reduce,
-            model_config.quantization,
-            model_config.enforce_eager,
-            cache_config.cache_dtype,
-            model_config.quantization_param_path,
-            device_config.device,
-            decoding_config,
-            observability_config,
-            model_config.seed,
-            model_config.served_model_name,
-            scheduler_config.num_scheduler_steps,
-            cache_config.enable_prefix_caching,
-            model_config.use_async_output_proc,
-            model_config.mm_processor_kwargs,
-        )
-
-        self.log_stats = log_stats
-
-        assert not self.model_config.skip_tokenizer_init
-        self.tokenizer = self._init_tokenizer()
-        if self.tokenizer:
-            # Ping the tokenizer to ensure liveness if it runs in a
-            # different process.
-            self.tokenizer.ping()
-        self.detokenizer = Detokenizer(self.model_config.tokenizer)
-
-        self.generation_config_fields = _load_generation_config_dict(
-            model_config)
-        self.input_preprocessor = InputPreprocessor(
-            model_config,
-            self.tokenizer,
-            mm_registry,
-        )
-        self.input_registry = input_registry
-        self.input_processor = input_registry.create_input_processor(
-            model_config)
-
-        # Request id -> Request
-        self.requests: Dict[str, Request] = {}
-        # NOTE(woosuk): Now that the detokenizer works asynchronously, we need
-        # to keep track of how many steps each request has been lagged behind
-        # in terms of detokenization.
-        # Request id -> how many detokenizer steps the request should wait for.
-        self.num_lagged_steps: Dict[str, int] = {}
-        # OPTIMIZATION: Cache the request output and update it incrementally.
-        # This is used to avoid creating a new RequestOutput object every step.
-        # Request id -> RequestOutput
-        self.request_outputs: Dict[str, RequestOutput] = {}
-
-        self.model_executor = executor_class(vllm_config=vllm_config)
-        assert self.model_config.task != "embedding"
-        self._initialize_kv_caches()
-
-        # Create the scheduler.
-        # NOTE: the cache_config here have been updated with the numbers of
-        # GPU and CPU blocks, which are profiled in the distributed executor.
-        self.scheduler = Scheduler(scheduler_config, cache_config, lora_config)
-
-    def __del__(self):
-        # Small hack- implicit clean up of resources on garbage collect
-        # TODO: this should probably be explicitly invoked when we're done with
-        # the engine
-        self.terminate_detokenizer()
-
-    def _initialize_kv_caches(self) -> None:
-        num_gpu_blocks, _ = self.model_executor.determine_num_available_blocks(
-        )
-
-        if self.cache_config.num_gpu_blocks_override is not None:
-            num_gpu_blocks_override = self.cache_config.num_gpu_blocks_override
-            logger.info(
-                "Overriding num_gpu_blocks=%d with "
-                "num_gpu_blocks_override=%d", num_gpu_blocks,
-                num_gpu_blocks_override)
-            num_gpu_blocks = num_gpu_blocks_override
-
-        self.cache_config.num_gpu_blocks = num_gpu_blocks
-        self.cache_config.num_cpu_blocks = 0
-        self.model_executor.initialize_cache(num_gpu_blocks)
-=======
->>>>>>> eea55cca
 
     @classmethod
     def from_engine_args(
@@ -219,66 +77,6 @@
         """Creates an LLM engine from the engine arguments."""
 
         # Create the engine configs.
-<<<<<<< HEAD
-        engine_config = engine_args.create_engine_config()
-        executor_class = cls._get_executor_cls(engine_config)
-        # Create the LLM engine.
-        engine = cls(
-            vllm_config=engine_config,
-            executor_class=executor_class,
-            log_stats=not engine_args.disable_log_stats,
-            usage_context=usage_context,
-            stat_loggers=stat_loggers,
-        )
-        return engine
-
-    def _init_tokenizer(self) -> BaseTokenizerGroup:
-        return init_tokenizer_from_configs(
-            model_config=self.model_config,
-            scheduler_config=self.scheduler_config,
-            parallel_config=self.parallel_config,
-            enable_lora=bool(self.lora_config))
-
-    def _verify_args(self) -> None:
-        self.model_config.verify_with_parallel_config(self.parallel_config)
-        self.cache_config.verify_with_parallel_config(self.parallel_config)
-        if self.lora_config:
-            self.lora_config.verify_with_model_config(self.model_config)
-            self.lora_config.verify_with_scheduler_config(
-                self.scheduler_config)
-        if self.prompt_adapter_config:
-            self.prompt_adapter_config.verify_with_model_config(
-                self.model_config)
-
-    def _add_processed_request(
-        self,
-        request_id: str,
-        processed_inputs: Union[DecoderOnlyInputs, EncoderDecoderInputs],
-        params: Union[SamplingParams, PoolingParams],
-        arrival_time: float,
-        lora_request: Optional[LoRARequest],
-        prompt_adapter_request: Optional[PromptAdapterRequest],
-        trace_headers: Optional[Mapping[str, str]] = None,
-    ) -> None:
-        assert prompt_adapter_request is None
-        assert trace_headers is None
-        self._validate_model_inputs(processed_inputs)
-        eos_token_id = self.input_preprocessor.get_eos_token_id(lora_request)
-
-        # TODO(woosuk): Support embedding mode.
-        assert isinstance(params, SamplingParams)
-        sampling_params = params.clone()
-        sampling_params.update_from_generation_config(
-            self.generation_config_fields, eos_token_id)
-
-        # TODO(woosuk): Check max_logprobs
-        # TODO(woosuk): Support encoder-decoder models.
-        req = Request(request_id, processed_inputs, params, eos_token_id,
-                      arrival_time)
-        self.requests[request_id] = req
-        self.num_lagged_steps[request_id] = 0
-        self.scheduler.add_request(req)
-=======
         vllm_config = engine_args.create_engine_config()
         executor_class = cls._get_executor_cls(vllm_config)
 
@@ -297,7 +95,6 @@
     @classmethod
     def _get_executor_cls(cls, vllm_config: VllmConfig):
         return GPUExecutor
->>>>>>> eea55cca
 
     def stop_remote_worker_execution_loop(self) -> None:
         raise NotImplementedError("TP not implemented yet.")
@@ -342,173 +139,6 @@
         self.engine_core.add_request(engine_core_req)
 
     def step(self) -> List[RequestOutput]:
-<<<<<<< HEAD
-        # NOTE(woosuk): This method may return an empty list when the
-        # detokenizer is still processing the outputs. This should not be
-        # considered as the end of the generation process.
-        # FIXME(woosuk): Currently, the step method is inefficient because it
-        # creates RequestOutput objects for all running requests, while they
-        # may not be needed unless the output is streamed to the client.
-        if self.scheduler.has_unfinished_requests():
-            scheduler_output = self.scheduler.schedule()
-            output = self.model_executor.execute_model(scheduler_output)
-            sampled = self.scheduler.update_from_output(
-                scheduler_output, output)
-            self.send_to_detokenizer(sampled)
-        req_outputs = self.recv_from_detokenizer()
-        return req_outputs
-
-    def send_to_detokenizer(self, sampled: List[Tuple[Request, int]]) -> None:
-        inputs = DetokenizerInputs(
-            req_ids=[],
-            prompt_token_ids=[],
-            new_token_ids=[],
-            skip_special_tokens=[],
-            spaces_between_special_tokens=[],
-            free_req_ids=[],  # TODO(woosuk): Implement freeing.
-        )
-        for req, num_tokens in sampled:
-            inputs.req_ids.append(req.request_id)
-            if req.num_output_tokens == num_tokens:
-                # The request is first detokenized.
-                inputs.prompt_token_ids.append(req.prompt_token_ids)
-            else:
-                # The prompt token ids are already cached in the detokenizer.
-                inputs.prompt_token_ids.append([])
-            inputs.new_token_ids.append(req.output_token_ids[-num_tokens:])
-            inputs.skip_special_tokens.append(
-                req.sampling_params.skip_special_tokens)
-            inputs.spaces_between_special_tokens.append(
-                req.sampling_params.spaces_between_special_tokens)
-
-            # Update the number of lagged steps.
-            self.num_lagged_steps[req.request_id] += 1
-        self.detokenizer.send(inputs)
-
-    def recv_from_detokenizer(self) -> List[RequestOutput]:
-        detokenizer_output = self.detokenizer.recv()
-        if detokenizer_output is None:
-            return []
-
-        req_outputs: List[RequestOutput] = []
-        num_reqs = len(detokenizer_output.req_ids)
-        for i in range(num_reqs):
-            req_id = detokenizer_output.req_ids[i]
-            if req_id not in self.requests:
-                # The request has been aborted while the detokenizer was
-                # processing the outputs.
-                continue
-
-            req = self.requests[req_id]
-            req.output_text += detokenizer_output.detokenized_texts[i]
-
-            self.num_lagged_steps[req_id] -= 1
-            finished = (self.num_lagged_steps[req_id] == 0
-                        and req.is_finished())
-            req_output = self._make_request_output(
-                req, detokenizer_output.num_output_token_ids[i],
-                detokenizer_output.detokenized_texts[i], finished)
-            req_outputs.append(req_output)
-
-            if finished:
-                self._free_request(req_id)
-        return req_outputs
-
-    def terminate_detokenizer(self) -> None:
-        self.detokenizer.terminate()
-
-    def _make_request_output(
-        self,
-        request: Request,
-        num_output_tokens: int,
-        new_output_text: str,
-        finished: bool,
-    ) -> RequestOutput:
-        req_output = self.request_outputs.get(request.request_id)
-        if req_output is None:
-            # TODO: Support `n` > 1.
-            completion_output = CompletionOutput(
-                index=0,
-                text="",
-                token_ids=[],
-                cumulative_logprob=None,
-                logprobs=None,  # TODO
-                finish_reason=None,
-                stop_reason=None,
-                lora_request=None,
-            )
-            req_output = RequestOutput(
-                request_id=request.request_id,
-                prompt=request.prompt,
-                prompt_token_ids=request.prompt_token_ids,
-                prompt_logprobs=None,  # TODO
-                outputs=[completion_output],
-                finished=False,
-                metrics=None,
-                lora_request=None,
-                encoder_prompt=None,
-                encoder_prompt_token_ids=None,
-            )
-            self.request_outputs[request.request_id] = req_output
-
-        completion_output = req_output.outputs[0]
-        if request.sampling_params.output_kind == RequestOutputKind.CUMULATIVE:
-            completion_output.text += new_output_text
-            completion_output.token_ids = (
-                request.output_token_ids[:num_output_tokens])
-        elif request.sampling_params.output_kind == RequestOutputKind.DELTA:
-            completion_output.text = new_output_text
-            num_prev_tokens = len(completion_output.token_ids)
-            completion_output.token_ids = request.output_token_ids[
-                num_prev_tokens:num_output_tokens]
-        elif (request.sampling_params.output_kind ==
-              RequestOutputKind.FINAL_ONLY):
-            if finished:
-                completion_output.text = request.output_text
-                completion_output.token_ids = request.output_token_ids
-            else:
-                completion_output.text = ""
-                completion_output.token_ids = []
-
-        if finished:
-            completion_output.finish_reason = request.get_finished_reason()
-            completion_output.stop_reason = request.stop_reason
-            req_output.finished = finished
-        return req_output
-
-    def _free_request(self, request_id: str) -> None:
-        self.requests.pop(request_id, None)
-        self.num_lagged_steps.pop(request_id, None)
-        self.request_outputs.pop(request_id, None)
-
-    def check_health(self) -> None:
-        if self.tokenizer:
-            self.tokenizer.check_health()
-        self.model_executor.check_health()
-
-    def _validate_model_inputs(self, inputs: Union[DecoderOnlyInputs,
-                                                   EncoderDecoderInputs]):
-        prompt_ids = inputs.get("prompt_token_ids")
-        if prompt_ids is None or len(prompt_ids) == 0:
-            raise ValueError("Prompt cannot be empty")
-
-        if self.model_config.is_multimodal_model:
-            max_prompt_len = self.model_config.max_model_len
-
-            if len(prompt_ids) > max_prompt_len:
-                raise ValueError(
-                    f"The prompt (total length {len(prompt_ids)}) is too long "
-                    f"to fit into the model (context length {max_prompt_len}). "
-                    "Make sure that `max_model_len` is no smaller than the "
-                    "number of text tokens plus multimodal tokens. For image "
-                    "inputs, the number of image tokens depends on the number "
-                    "of images, and possibly their aspect ratios as well.")
-
-    @classmethod
-    def validate_outputs(cls, outputs, output_type):
-        return outputs
-=======
->>>>>>> eea55cca
 
         # 1) Get EngineCoreOutput from the EngineCore.
         engine_core_outputs = self.engine_core.get_output()

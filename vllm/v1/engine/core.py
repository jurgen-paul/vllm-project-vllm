--- conflicted
+++ resolved
@@ -24,11 +24,8 @@
                             EngineCoreRequestType)
 from vllm.v1.engine.mm_input_cache import MMInputCacheServer
 from vllm.v1.executor.abstract import Executor
-<<<<<<< HEAD
 from vllm.v1.guided_decoding import GuidedDecodingManager
-=======
 from vllm.v1.outputs import ModelRunnerOutput
->>>>>>> a02c86b4
 from vllm.v1.request import Request, RequestStatus
 from vllm.v1.serial_utils import MsgpackDecoder, MsgpackEncoder
 from vllm.version import __version__ as VLLM_VERSION
@@ -77,10 +74,9 @@
         self.mm_input_cache_server = MMInputCacheServer(
             vllm_config.model_config)
 
-<<<<<<< HEAD
         self.guided_decoding_manager = GuidedDecodingManager(
             vllm_config=vllm_config)
-=======
+
         # Setup batch queue for pipeline parallelism.
         # Batch queue for scheduled batches. This enables us to asynchronously
         # schedule and execute batches, and is required by pipeline parallelism
@@ -92,7 +88,6 @@
             logger.info("Batch queue is enabled with size %d",
                         self.batch_queue_size)
             self.batch_queue = queue.Queue(self.batch_queue_size)
->>>>>>> a02c86b4
 
     def _initialize_kv_caches(self,
                               vllm_config: VllmConfig) -> Tuple[int, int]:
@@ -224,7 +219,6 @@
     def reset_prefix_cache(self):
         self.scheduler.reset_prefix_cache()
 
-<<<<<<< HEAD
     def calculate_grammar_bitmasks(self):
         for req in self.guided_decoding_manager.requests:
 
@@ -236,10 +230,9 @@
                 req.allocate_grammar_bitmask(
                     1, self.guided_decoding_manager.vocab_size)
                 continue
-=======
+
     def add_lora(self, lora_request: LoRARequest) -> None:
         self.model_executor.add_lora(lora_request)
->>>>>>> a02c86b4
 
 
 class EngineCoreProc(EngineCore):

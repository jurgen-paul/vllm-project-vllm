--- conflicted
+++ resolved
@@ -222,16 +222,6 @@
                 scheduler_stats=self.scheduler.make_stats(),
             )
         scheduler_output = self.scheduler.schedule()
-<<<<<<< HEAD
-
-        # This case may occur when the only unfinished requests are
-        # structured output requests where the grammar has not finished
-        # compiling yet, so there's nothing to run.
-        if scheduler_output.total_num_scheduled_tokens == 0:
-            return EngineCoreOutputs(
-                outputs=[],
-                scheduler_stats=self.scheduler.make_stats(),
-            )
         try:
             output = self.model_executor.execute_model(scheduler_output)
         except BaseException as err:
@@ -245,9 +235,7 @@
                 dump_engine_exception(err, self.vllm_config)
             # Re-raise exception
             raise err
-=======
-        output = self.model_executor.execute_model(scheduler_output)
->>>>>>> 3f04a7fb
+
         engine_core_outputs = self.scheduler.update_from_output(
             scheduler_output, output)  # type: ignore
 

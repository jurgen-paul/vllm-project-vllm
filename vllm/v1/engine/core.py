import pickle
import queue
import signal
import threading
import time
from multiprocessing.connection import Connection
from typing import List, Tuple, Type

import psutil
import zmq
import zmq.asyncio
from msgspec import msgpack

from vllm.config import VllmConfig
from vllm.logger import init_logger
from vllm.transformers_utils.config import (
    maybe_register_config_serialize_by_value)
from vllm.utils import get_exception_traceback, zmq_socket_ctx
from vllm.v1.core.kv_cache_utils import get_kv_cache_config
from vllm.v1.core.scheduler import Scheduler
from vllm.v1.engine import (EngineCoreOutputs, EngineCoreProfile,
                            EngineCoreRequest, EngineCoreRequestType,
                            EngineCoreRequestUnion)
from vllm.v1.engine.mm_input_mapper import MMInputMapperServer
from vllm.v1.executor.abstract import Executor
from vllm.v1.request import Request, RequestStatus
from vllm.v1.serial_utils import PickleEncoder
from vllm.version import __version__ as VLLM_VERSION

logger = init_logger(__name__)

POLLING_TIMEOUT_S = 2.5


class EngineCore:
    """Inner loop of vLLM's Engine."""

    def __init__(
        self,
        vllm_config: VllmConfig,
        executor_class: Type[Executor],
    ):
        assert vllm_config.model_config.runner_type != "pooling"

        logger.info("Initializing an LLM engine (v%s) with config: %s",
                    VLLM_VERSION, vllm_config)

        # Setup Model.
        self.model_executor = executor_class(vllm_config)

        # Setup KV Caches and update CacheConfig after profiling.
        num_gpu_blocks, num_cpu_blocks = self._initialize_kv_caches(
            vllm_config)
        vllm_config.cache_config.num_gpu_blocks = num_gpu_blocks
        vllm_config.cache_config.num_cpu_blocks = num_cpu_blocks

        # Setup scheduler.
<<<<<<< HEAD
        self.scheduler = Scheduler(vllm_config.scheduler_config,
                                   vllm_config.cache_config,
                                   vllm_config.lora_config,
                                   vllm_config.speculative_config)

        self._last_logging_time = time.time()
=======
        self.scheduler = Scheduler(
            scheduler_config=vllm_config.scheduler_config,
            model_config=vllm_config.model_config,
            cache_config=vllm_config.cache_config,
            lora_config=vllm_config.lora_config,
        )
>>>>>>> 51ef828f

        self.mm_input_mapper_server = MMInputMapperServer(
            vllm_config.model_config)

    def _initialize_kv_caches(self,
                              vllm_config: VllmConfig) -> Tuple[int, int]:
        start = time.time()

        # Get all kv cache needed by the model
        kv_cache_spec = self.model_executor.get_kv_cache_spec()

        # Profiles the peak memory usage of the model to determine how much
        # memory can be allocated for kv cache.
        availble_gpu_memory = self.model_executor.determine_available_memory()

        # Get the kv cache tensor size
        kv_cache_config = get_kv_cache_config(vllm_config, kv_cache_spec,
                                              availble_gpu_memory)
        num_gpu_blocks = kv_cache_config.num_blocks
        num_cpu_blocks = 0

        # Initialize kv cache and warmup the execution
        self.model_executor.initialize(kv_cache_config)

        elapsed = time.time() - start
        logger.info(("init engine (profile, create kv cache, "
                     "warmup model) took %.2f seconds"), elapsed)
        return num_gpu_blocks, num_cpu_blocks

    def add_request(self, request: EngineCoreRequest):
        """Add request to the scheduler."""

        if request.mm_hashes is not None:
            # Here, if hash exists for an image, then it will be fetched
            # from the cache, else it will be added to the cache.
            # Note that the cache here is mirrored with the client side of the
            # MM mapper, so anything that has a hash must have a HIT cache
            # entry here as well.
            assert request.mm_inputs is not None
            request.mm_inputs = self.mm_input_mapper_server.process_inputs(
                request.mm_inputs, request.mm_hashes)

        req = Request.from_engine_core_request(request)

        self.scheduler.add_request(req)

    def abort_requests(self, request_ids: List[str]):
        """Abort requests from the scheduler."""

        # TODO: The scheduler doesn't really need to know the
        # specific finish reason, TBD whether we propagate that
        # (i.e. client-aborted vs stop criteria met).
        self.scheduler.finish_requests(request_ids,
                                       RequestStatus.FINISHED_ABORTED)

    def step(self) -> EngineCoreOutputs:
        """Schedule, execute, and make output."""

        if not self.scheduler.has_unfinished_requests():
            return EngineCoreOutputs(
                outputs=[], scheduler_stats=self.scheduler.make_stats())


        if self.scheduler.speculative_config and self.scheduler.speculative_config.num_speculative_tokens > 0:
            # Append tokens to requests directly
            # to mimic ngram proposal. 
            # Only change requests in the running queue.
            # We don't do spec decode in the prefill phase for now.
            # We don't handle spec decode kv cache for now.
            for req in self.scheduler.running:
                req.append_spec_token_ids([1] * self.scheduler.speculative_config.num_speculative_tokens)
            
        scheduler_output = self.scheduler.schedule()
        output = self.model_executor.execute_model(scheduler_output)
        engine_core_outputs = self.scheduler.update_from_output(
            scheduler_output, output)
        return engine_core_outputs

    def shutdown(self):
        self.model_executor.shutdown()

    def profile(self, is_start: bool = True):
        self.model_executor.profile(is_start)


class EngineCoreProc(EngineCore):
    """ZMQ-wrapper for running EngineCore in background process."""

    def __init__(
        self,
        input_path: str,
        output_path: str,
        ready_pipe: Connection,
        vllm_config: VllmConfig,
        executor_class: Type[Executor],
        log_stats: bool = False,
    ):
        super().__init__(vllm_config, executor_class)

        self.log_stats = log_stats

        # Background Threads and Queues for IO. These enable us to
        # overlap ZMQ socket IO with GPU since they release the GIL,
        # and to overlap some serialization/deserialization with the
        # model forward pass.
        # Threads handle Socket <-> Queues and core_busy_loop uses Queue.
        self.input_queue: queue.Queue[EngineCoreRequestUnion] = queue.Queue()
        self.output_queue: queue.Queue[EngineCoreOutputs] = queue.Queue()
        threading.Thread(target=self.process_input_socket,
                         args=(input_path, ),
                         daemon=True).start()
        threading.Thread(target=self.process_output_socket,
                         args=(output_path, ),
                         daemon=True).start()

        # Send Readiness signal to EngineClient.
        ready_pipe.send({"status": "READY"})

    @staticmethod
    def run_engine_core(*args, **kwargs):
        """Launch EngineCore busy loop in background process."""

        # Signal handler used for graceful termination.
        # SystemExit exception is only raised once to allow this and worker
        # processes to terminate without error
        shutdown_requested = False

        # Ensure we can serialize transformer config after spawning
        maybe_register_config_serialize_by_value()

        def signal_handler(signum, frame):
            nonlocal shutdown_requested
            if not shutdown_requested:
                shutdown_requested = True
                raise SystemExit()

        # Either SIGTERM or SIGINT will terminate the engine_core
        signal.signal(signal.SIGTERM, signal_handler)
        signal.signal(signal.SIGINT, signal_handler)

        parent_process = psutil.Process().parent()
        engine_core = None
        try:
            engine_core = EngineCoreProc(*args, **kwargs)
            engine_core.run_busy_loop()

        except SystemExit:
            logger.debug("EngineCore interrupted.")

        except Exception:
            traceback = get_exception_traceback()
            logger.error("EngineCore hit an exception: %s", traceback)
            parent_process.send_signal(signal.SIGUSR1)

        finally:
            if engine_core is not None:
                engine_core.shutdown()

    def run_busy_loop(self):
        """Core busy loop of the EngineCore."""

        # Loop until process is sent a SIGINT or SIGTERM
        while True:
            # 1) Poll the input queue until there is work to do.
            if not self.scheduler.has_unfinished_requests():
                while True:
                    try:
                        req = self.input_queue.get(timeout=POLLING_TIMEOUT_S)
                        self._handle_client_request(req)
                        break
                    except queue.Empty:
                        logger.debug("EngineCore busy loop waiting.")
                        # Break out the loop so we can log_stats in step().
                        if self.log_stats:
                            break
                    except BaseException:
                        raise

            # 2) Handle any new client requests (Abort or Add).
            while not self.input_queue.empty():
                req = self.input_queue.get_nowait()
                self._handle_client_request(req)

            # 3) Step the engine core.
            outputs = self.step()

            # 5) Put EngineCoreOutputs into the output queue.
            self.output_queue.put_nowait(outputs)

    def _handle_client_request(self, request: EngineCoreRequestUnion) -> None:
        """Handle EngineCoreRequest or EngineCoreABORT from Client."""

        if isinstance(request, EngineCoreRequest):
            self.add_request(request)
        elif isinstance(request, EngineCoreProfile):
            self.model_executor.profile(request.is_start)
        else:
            # TODO: make an EngineCoreAbort wrapper
            assert isinstance(request, list)
            self.abort_requests(request)

    def process_input_socket(self, input_path: str):
        """Input socket IO thread."""

        # Msgpack serialization decoding.
        decoder_add_req = PickleEncoder()
        decoder_abort_req = PickleEncoder()

        with zmq_socket_ctx(input_path, zmq.constants.PULL) as socket:
            while True:
                # (RequestType, RequestData)
                type_frame, data_frame = socket.recv_multipart(copy=False)
                request_type = type_frame.buffer
                request_data = data_frame.buffer

                # Deserialize the request data.
                if request_type == EngineCoreRequestType.ADD.value:
                    request = decoder_add_req.decode(request_data)
                elif request_type == EngineCoreRequestType.ABORT.value:
                    request = decoder_abort_req.decode(request_data)
                elif request_type == EngineCoreRequestType.PROFILE.value:
                    request = pickle.loads(request_data)
                else:
                    raise ValueError(f"Unknown RequestType: {request_type}")

                # Push to input queue for core busy loop.
                self.input_queue.put_nowait(request)

    def process_output_socket(self, output_path: str):
        """Output socket IO thread."""

        # Msgpack serialization encoding.
        encoder = msgpack.Encoder()
        # Reuse send buffer.
        buffer = bytearray()

        with zmq_socket_ctx(output_path, zmq.constants.PUSH) as socket:
            while True:
                outputs = self.output_queue.get()
                encoder.encode_into(outputs, buffer)
                socket.send_multipart((buffer, ), copy=False)<|MERGE_RESOLUTION|>--- conflicted
+++ resolved
@@ -55,21 +55,13 @@
         vllm_config.cache_config.num_cpu_blocks = num_cpu_blocks
 
         # Setup scheduler.
-<<<<<<< HEAD
-        self.scheduler = Scheduler(vllm_config.scheduler_config,
-                                   vllm_config.cache_config,
-                                   vllm_config.lora_config,
-                                   vllm_config.speculative_config)
+        self.scheduler = Scheduler(scheduler_config=vllm_config.scheduler_config,
+                                   model_config=vllm_config.model_config,
+                                   cache_config=vllm_config.cache_config,
+                                   lora_config=vllm_config.lora_config,
+                                   speculative_config=vllm_config.speculative_config)
 
         self._last_logging_time = time.time()
-=======
-        self.scheduler = Scheduler(
-            scheduler_config=vllm_config.scheduler_config,
-            model_config=vllm_config.model_config,
-            cache_config=vllm_config.cache_config,
-            lora_config=vllm_config.lora_config,
-        )
->>>>>>> 51ef828f
 
         self.mm_input_mapper_server = MMInputMapperServer(
             vllm_config.model_config)

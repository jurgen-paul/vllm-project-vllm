# SPDX-License-Identifier: Apache-2.0

import queue
import signal
import threading
import time
from concurrent.futures import Future
from inspect import isclass, signature
from multiprocessing.connection import Connection
from typing import Any, Optional

import msgspec
import psutil
import zmq
import zmq.asyncio

from vllm.config import VllmConfig
from vllm.logger import init_logger
from vllm.lora.request import LoRARequest
from vllm.transformers_utils.config import (
    maybe_register_config_serialize_by_value)
<<<<<<< HEAD
from vllm.utils import get_exception_traceback, zmq_socket_ctx
from vllm.v1.core.kv_cache_utils import (get_kv_cache_config,
                                         make_kv_cache_configs_consistent)
from vllm.v1.core.scheduler import Scheduler, SchedulerOutput
=======
from vllm.utils import (get_exception_traceback, resolve_obj_by_qualname,
                        zmq_socket_ctx)
from vllm.v1.core.kv_cache_utils import (get_kv_cache_config,
                                         unify_kv_cache_configs)
from vllm.v1.core.sched.output import SchedulerOutput
from vllm.v1.core.sched.scheduler import Scheduler as V1Scheduler
>>>>>>> abb64f0a
from vllm.v1.engine import (EngineCoreOutputs, EngineCoreRequest,
                            EngineCoreRequestType, UtilityOutput)
from vllm.v1.engine.mm_input_cache import MMInputCacheServer
from vllm.v1.executor.abstract import Executor
from vllm.v1.kv_cache_interface import KVCacheConfig
from vllm.v1.outputs import ModelRunnerOutput
from vllm.v1.request import Request, RequestStatus
from vllm.v1.serial_utils import MsgpackDecoder, MsgpackEncoder
from vllm.v1.structured_output import StructuredOutputManager
from vllm.version import __version__ as VLLM_VERSION

logger = init_logger(__name__)

POLLING_TIMEOUT_S = 2.5


class EngineCore:
    """Inner loop of vLLM's Engine."""

    def __init__(
        self,
        vllm_config: VllmConfig,
        executor_class: type[Executor],
        log_stats: bool,
    ):
        assert vllm_config.model_config.runner_type != "pooling"

        logger.info("Initializing a V1 LLM engine (v%s) with config: %s",
                    VLLM_VERSION, vllm_config)

        self.log_stats = log_stats

        # Setup Model.
        self.model_executor = executor_class(vllm_config)

        # Setup KV Caches and update CacheConfig after profiling.
        num_gpu_blocks, num_cpu_blocks, kv_cache_config = \
            self._initialize_kv_caches(vllm_config)

        vllm_config.cache_config.num_gpu_blocks = num_gpu_blocks
        vllm_config.cache_config.num_cpu_blocks = num_cpu_blocks

        self.structured_output_manager = StructuredOutputManager(vllm_config)

        # Setup scheduler.
        if isinstance(vllm_config.scheduler_config.scheduler_cls, str):
            Scheduler = resolve_obj_by_qualname(
                vllm_config.scheduler_config.scheduler_cls)
        else:
            Scheduler = vllm_config.scheduler_config.scheduler_cls

        # This warning can be removed once the V1 Scheduler interface is
        # finalized and we can maintain support for scheduler classes that
        # implement it
        if Scheduler is not V1Scheduler:
            logger.warning(
                "Using configured V1 scheduler class %s. "
                "This scheduler interface is not public and "
                "compatibility may not be maintained.",
                vllm_config.scheduler_config.scheduler_cls)

        self.scheduler = Scheduler(
            scheduler_config=vllm_config.scheduler_config,
            model_config=vllm_config.model_config,
            cache_config=vllm_config.cache_config,
            lora_config=vllm_config.lora_config,
            speculative_config=vllm_config.speculative_config,
            kv_cache_config=kv_cache_config,
            log_stats=self.log_stats,
            structured_output_manager=self.structured_output_manager,
        )

        # Setup MM Input Mapper.
        self.mm_input_cache_server = MMInputCacheServer(
            vllm_config.model_config)

        # Setup batch queue for pipeline parallelism.
        # Batch queue for scheduled batches. This enables us to asynchronously
        # schedule and execute batches, and is required by pipeline parallelism
        # to eliminate pipeline bubbles.
        self.batch_queue_size = self.model_executor.max_concurrent_batches
        self.batch_queue: Optional[queue.Queue[tuple[Future[ModelRunnerOutput],
                                                     SchedulerOutput]]] = None
        if self.batch_queue_size > 1:
            logger.info("Batch queue is enabled with size %d",
                        self.batch_queue_size)
            self.batch_queue = queue.Queue(self.batch_queue_size)

<<<<<<< HEAD
    def _initialize_kv_caches(
            self, vllm_config: VllmConfig) -> Tuple[int, int, KVCacheConfig]:
=======
    def _initialize_kv_caches(self,
                              vllm_config: VllmConfig) -> tuple[int, int]:
>>>>>>> abb64f0a
        start = time.time()

        # Get all kv cache needed by the model
        kv_cache_specs = self.model_executor.get_kv_cache_specs()

        # Profiles the peak memory usage of the model to determine how much
        # memory can be allocated for kv cache.
        available_gpu_memory = self.model_executor.determine_available_memory()

        assert len(kv_cache_specs) == len(available_gpu_memory)
        # Get the kv cache tensor size
        kv_cache_configs = [
            get_kv_cache_config(vllm_config, kv_cache_spec_one_worker,
                                available_gpu_memory_one_worker)
            for kv_cache_spec_one_worker, available_gpu_memory_one_worker in
            zip(kv_cache_specs, available_gpu_memory)
        ]

        # Since we use a shared centralized controller, we need the
        # `kv_cache_config` to be consistent across all workers to make sure
        # all the memory operators can be applied to all workers.
<<<<<<< HEAD
        make_kv_cache_configs_consistent(kv_cache_configs)
=======
        unify_kv_cache_configs(kv_cache_configs)

        # All workers have the same kv_cache_config except layer names, so use
        # an arbitrary one to get the number of blocks.
        assert all([
            cfg.num_blocks == kv_cache_configs[0].num_blocks
            for cfg in kv_cache_configs
        ])
        num_gpu_blocks = kv_cache_configs[0].num_blocks
        num_cpu_blocks = 0
>>>>>>> abb64f0a

        # Initialize kv cache and warmup the execution
        self.model_executor.initialize_from_config(kv_cache_configs)

        # All workers have the same kv_cache_config except layer names, so we
        # can use an arbitrary one to initialize the scheduler.
        scheduler_kv_cache_config = kv_cache_configs[0]
        num_gpu_blocks = scheduler_kv_cache_config.num_blocks
        num_cpu_blocks = 0
        assert isinstance(num_gpu_blocks, int) and num_gpu_blocks > 0

        elapsed = time.time() - start
        logger.info(("init engine (profile, create kv cache, "
                     "warmup model) took %.2f seconds"), elapsed)
        return num_gpu_blocks, num_cpu_blocks, scheduler_kv_cache_config

    def add_request(self, request: EngineCoreRequest):
        """Add request to the scheduler."""

        if request.mm_hashes is not None:
            # Here, if hash exists for a multimodal input, then it will be
            # fetched from the cache, else it will be added to the cache.
            # Note that the cache here is mirrored with the client cache, so
            # anything that has a hash must have a HIT cache entry here
            # as well.
            assert request.mm_inputs is not None
            request.mm_inputs = self.mm_input_cache_server.get_and_update(
                request.mm_inputs, request.mm_hashes)

        req = Request.from_engine_core_request(request)
        if req.use_structured_output:
            # Start grammar compilation asynchronously
            self.structured_output_manager.grammar_init(req)

        self.scheduler.add_request(req)

    def abort_requests(self, request_ids: list[str]):
        """Abort requests from the scheduler."""

        # TODO: The scheduler doesn't really need to know the
        # specific finish reason, TBD whether we propagate that
        # (i.e. client-aborted vs stop criteria met).
        self.scheduler.finish_requests(request_ids,
                                       RequestStatus.FINISHED_ABORTED)

    def step(self) -> EngineCoreOutputs:
        """Schedule, execute, and make output."""

        # Check for any requests remaining in the scheduler - unfinished,
        # or finished and not yet removed from the batch.
        if not self.scheduler.has_requests():
            return EngineCoreOutputs(
                outputs=[],
                scheduler_stats=self.scheduler.make_stats(),
            )
        scheduler_output = self.scheduler.schedule()
        output = self.model_executor.execute_model(scheduler_output)
        engine_core_outputs = self.scheduler.update_from_output(
            scheduler_output, output)  # type: ignore

        return engine_core_outputs

    def step_with_batch_queue(self) -> Optional[EngineCoreOutputs]:
        """Schedule and execute batches with the batch queue.
        Note that if nothing to output in this step, None is returned.

        The execution flow is as follows:
        1. Try to schedule a new batch if there are unscheduled requests
        and the job queue is not full. If a new batch is scheduled, directly
        return an empty engine core output. In other words, we won't check
        and return model outputs before the batch queue is full.
        2. If there is no new scheduled batch, meaning that the batch queue
        is full or no other requests can be scheduled, we block until the first
        batch in the job queue is finished.
        3. Update the scheduler from the output.
        """
        assert self.batch_queue is not None

        engine_core_outputs = None
        scheduler_output = None
        # If there are unscheduled requests and the job queue
        # is not full, schedule a new batch. Note that this is not blocking.
        if (self.scheduler.get_num_unscheduled_requests() > 0
                and not self.batch_queue.full()):
            scheduler_output = self.scheduler.schedule()
            if scheduler_output.total_num_scheduled_tokens > 0:
                future = self.model_executor.execute_model(scheduler_output)
                self.batch_queue.put_nowait(
                    (future, scheduler_output))  # type: ignore

        scheduled_batch = (scheduler_output is not None
                           and scheduler_output.total_num_scheduled_tokens > 0)

        # If no more requests can be scheduled and the job queue is not empty,
        # block until the first batch in the job queue is finished.
        if not scheduled_batch and not self.batch_queue.empty():
            future, scheduler_output = self.batch_queue.get_nowait()
            # Blocking until the first result is available.
            model_output = future.result()
            self.batch_queue.task_done()
            engine_core_outputs = self.scheduler.update_from_output(
                scheduler_output, model_output)

        return engine_core_outputs

    def shutdown(self):
        self.model_executor.shutdown()

    def profile(self, is_start: bool = True):
        self.model_executor.profile(is_start)

    def reset_prefix_cache(self):
        self.scheduler.reset_prefix_cache()

    def sleep(self, level: int = 1):
        self.model_executor.sleep(level)

    def wake_up(self):
        self.model_executor.wake_up()

    def is_sleeping(self) -> bool:
        return self.model_executor.is_sleeping

    def execute_dummy_batch(self):
        self.model_executor.collective_rpc("execute_dummy_batch")

    def add_lora(self, lora_request: LoRARequest) -> bool:
        return self.model_executor.add_lora(lora_request)

    def remove_lora(self, lora_id: int) -> bool:
        return self.model_executor.remove_lora(lora_id)

    def list_loras(self) -> set[int]:
        return self.model_executor.list_loras()

    def pin_lora(self, lora_id: int) -> bool:
        return self.model_executor.pin_lora(lora_id)


class EngineCoreProc(EngineCore):
    """ZMQ-wrapper for running EngineCore in background process."""

    def __init__(
        self,
        input_path: str,
        output_path: str,
        ready_pipe: Connection,
        vllm_config: VllmConfig,
        executor_class: type[Executor],
        log_stats: bool,
    ):
        super().__init__(vllm_config, executor_class, log_stats)

        # Background Threads and Queues for IO. These enable us to
        # overlap ZMQ socket IO with GPU since they release the GIL,
        # and to overlap some serialization/deserialization with the
        # model forward pass.
        # Threads handle Socket <-> Queues and core_busy_loop uses Queue.
        self.input_queue: queue.Queue[tuple[EngineCoreRequestType,
                                            Any]] = queue.Queue()
        self.output_queue: queue.Queue[EngineCoreOutputs] = queue.Queue()
        threading.Thread(target=self.process_input_socket,
                         args=(input_path, ),
                         daemon=True).start()
        threading.Thread(target=self.process_output_socket,
                         args=(output_path, ),
                         daemon=True).start()

        # Send Readiness signal to EngineClient.
        ready_pipe.send({"status": "READY"})

    @staticmethod
    def run_engine_core(*args, **kwargs):
        """Launch EngineCore busy loop in background process."""

        # Signal handler used for graceful termination.
        # SystemExit exception is only raised once to allow this and worker
        # processes to terminate without error
        shutdown_requested = False

        # Ensure we can serialize transformer config after spawning
        maybe_register_config_serialize_by_value()

        def signal_handler(signum, frame):
            nonlocal shutdown_requested
            if not shutdown_requested:
                shutdown_requested = True
                raise SystemExit()

        # Either SIGTERM or SIGINT will terminate the engine_core
        signal.signal(signal.SIGTERM, signal_handler)
        signal.signal(signal.SIGINT, signal_handler)

        parent_process = psutil.Process().parent()
        engine_core = None
        try:
            engine_core = EngineCoreProc(*args, **kwargs)
            engine_core.run_busy_loop()

        except SystemExit:
            logger.debug("EngineCore interrupted.")

        except Exception:
            traceback = get_exception_traceback()
            logger.error("EngineCore hit an exception: %s", traceback)
            parent_process.send_signal(signal.SIGUSR1)

        finally:
            if engine_core is not None:
                engine_core.shutdown()

    def run_busy_loop(self):
        """Core busy loop of the EngineCore."""

        step_fn = (self.step
                   if self.batch_queue is None else self.step_with_batch_queue)

        # Loop until process is sent a SIGINT or SIGTERM
        while True:
            # 1) Poll the input queue until there is work to do.
            while not self.scheduler.has_requests():
                logger.debug("EngineCore busy loop waiting.")
                req = self.input_queue.get()
                self._handle_client_request(*req)

            # 2) Handle any new client requests.
            while not self.input_queue.empty():
                req = self.input_queue.get_nowait()
                self._handle_client_request(*req)

            # 3) Step the engine core.
            outputs = step_fn()

            # 4) Put EngineCoreOutputs into the output queue.
            if outputs is not None:
                self.output_queue.put_nowait(outputs)

    def _handle_client_request(self, request_type: EngineCoreRequestType,
                               request: Any) -> None:
        """Dispatch request from client."""

        if request_type == EngineCoreRequestType.ADD:
            self.add_request(request)
        elif request_type == EngineCoreRequestType.ABORT:
            self.abort_requests(request)
        elif request_type == EngineCoreRequestType.UTILITY:
            call_id, method_name, args = request
            output = UtilityOutput(call_id)
            try:
                method = getattr(self, method_name)
                output.result = method(
                    *self._convert_msgspec_args(method, args))
            except BaseException as e:
                logger.exception("Invocation of %s method failed", method_name)
                output.failure_message = (f"Call to {method_name} method"
                                          f" failed: {str(e)}")
            self.output_queue.put_nowait(
                EngineCoreOutputs(utility_output=output))

    @staticmethod
    def _convert_msgspec_args(method, args):
        """If a provided arg type doesn't match corresponding target method
         arg type, try converting to msgspec object."""
        if not args:
            return args
        arg_types = signature(method).parameters.values()
        assert len(args) <= len(arg_types)
        return tuple(
            msgspec.convert(v, type=p.annotation) if isclass(p.annotation)
            and issubclass(p.annotation, msgspec.Struct)
            and not isinstance(v, p.annotation) else v
            for v, p in zip(args, arg_types))

    def process_input_socket(self, input_path: str):
        """Input socket IO thread."""

        # Msgpack serialization decoding.
        add_request_decoder = MsgpackDecoder(EngineCoreRequest)
        generic_decoder = MsgpackDecoder()

        with zmq_socket_ctx(input_path, zmq.constants.PULL) as socket:
            while True:
                # (RequestType, RequestData)
                type_frame, data_frame = socket.recv_multipart(copy=False)
                request_type = EngineCoreRequestType(bytes(type_frame.buffer))

                # Deserialize the request data.
                decoder = add_request_decoder if (
                    request_type
                    == EngineCoreRequestType.ADD) else generic_decoder
                request = decoder.decode(data_frame.buffer)

                # Push to input queue for core busy loop.
                self.input_queue.put_nowait((request_type, request))

    def process_output_socket(self, output_path: str):
        """Output socket IO thread."""

        # Msgpack serialization encoding.
        encoder = MsgpackEncoder()
        # Reuse send buffer.
        buffer = bytearray()

        with zmq_socket_ctx(output_path, zmq.constants.PUSH) as socket:
            while True:
                outputs = self.output_queue.get()
                encoder.encode_into(outputs, buffer)
                socket.send_multipart((buffer, ), copy=False)<|MERGE_RESOLUTION|>--- conflicted
+++ resolved
@@ -19,19 +19,12 @@
 from vllm.lora.request import LoRARequest
 from vllm.transformers_utils.config import (
     maybe_register_config_serialize_by_value)
-<<<<<<< HEAD
-from vllm.utils import get_exception_traceback, zmq_socket_ctx
-from vllm.v1.core.kv_cache_utils import (get_kv_cache_config,
-                                         make_kv_cache_configs_consistent)
-from vllm.v1.core.scheduler import Scheduler, SchedulerOutput
-=======
 from vllm.utils import (get_exception_traceback, resolve_obj_by_qualname,
                         zmq_socket_ctx)
 from vllm.v1.core.kv_cache_utils import (get_kv_cache_config,
                                          unify_kv_cache_configs)
 from vllm.v1.core.sched.output import SchedulerOutput
 from vllm.v1.core.sched.scheduler import Scheduler as V1Scheduler
->>>>>>> abb64f0a
 from vllm.v1.engine import (EngineCoreOutputs, EngineCoreRequest,
                             EngineCoreRequestType, UtilityOutput)
 from vllm.v1.engine.mm_input_cache import MMInputCacheServer
@@ -120,13 +113,8 @@
                         self.batch_queue_size)
             self.batch_queue = queue.Queue(self.batch_queue_size)
 
-<<<<<<< HEAD
     def _initialize_kv_caches(
-            self, vllm_config: VllmConfig) -> Tuple[int, int, KVCacheConfig]:
-=======
-    def _initialize_kv_caches(self,
-                              vllm_config: VllmConfig) -> tuple[int, int]:
->>>>>>> abb64f0a
+            self, vllm_config: VllmConfig) -> tuple[int, int, KVCacheConfig]:
         start = time.time()
 
         # Get all kv cache needed by the model
@@ -148,9 +136,6 @@
         # Since we use a shared centralized controller, we need the
         # `kv_cache_config` to be consistent across all workers to make sure
         # all the memory operators can be applied to all workers.
-<<<<<<< HEAD
-        make_kv_cache_configs_consistent(kv_cache_configs)
-=======
         unify_kv_cache_configs(kv_cache_configs)
 
         # All workers have the same kv_cache_config except layer names, so use
@@ -161,7 +146,6 @@
         ])
         num_gpu_blocks = kv_cache_configs[0].num_blocks
         num_cpu_blocks = 0
->>>>>>> abb64f0a
 
         # Initialize kv cache and warmup the execution
         self.model_executor.initialize_from_config(kv_cache_configs)

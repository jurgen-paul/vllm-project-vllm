# SPDX-License-Identifier: Apache-2.0

import queue
import signal
import threading
import time
from concurrent.futures import Future
from multiprocessing.connection import Connection
from typing import Any, List, Optional, Tuple, Type

import psutil
import zmq
import zmq.asyncio

from vllm.config import VllmConfig
from vllm.logger import init_logger
from vllm.lora.request import LoRARequest
from vllm.transformers_utils.config import (
    maybe_register_config_serialize_by_value)
from vllm.utils import get_exception_traceback, zmq_socket_ctx
from vllm.v1.core.kv_cache_utils import get_kv_cache_configs
from vllm.v1.core.scheduler import Scheduler, SchedulerOutput
from vllm.v1.engine import (EngineCoreOutputs, EngineCoreRequest,
                            EngineCoreRequestType)
from vllm.v1.engine.mm_input_cache import MMInputCacheServer
from vllm.v1.executor.abstract import Executor
from vllm.v1.outputs import ModelRunnerOutput
from vllm.v1.request import Request, RequestStatus
from vllm.v1.serial_utils import MsgpackDecoder, MsgpackEncoder
from vllm.v1.spec_decode.ngram_proposer import NgramProposer
from vllm.version import __version__ as VLLM_VERSION

logger = init_logger(__name__)

POLLING_TIMEOUT_S = 2.5


class EngineCore:
    """Inner loop of vLLM's Engine."""

    def __init__(
        self,
        vllm_config: VllmConfig,
        executor_class: Type[Executor],
        log_stats: bool,
    ):
        assert vllm_config.model_config.runner_type != "pooling"

        logger.info("Initializing a V1 LLM engine (v%s) with config: %s",
                    VLLM_VERSION, vllm_config)

        self.log_stats = log_stats

        # Setup Model.
        self.model_executor = executor_class(vllm_config)

        # Setup KV Caches and update CacheConfig after profiling.
        num_gpu_blocks, num_cpu_blocks = self._initialize_kv_caches(
            vllm_config)
        vllm_config.cache_config.num_gpu_blocks = num_gpu_blocks
        vllm_config.cache_config.num_cpu_blocks = num_cpu_blocks

        # Setup scheduler.
        self.scheduler = Scheduler(
            scheduler_config=vllm_config.scheduler_config,
            model_config=vllm_config.model_config,
            cache_config=vllm_config.cache_config,
            lora_config=vllm_config.lora_config,
            speculative_config=vllm_config.speculative_config,
            log_stats=self.log_stats,
        )

        # Setup MM Input Mapper.
        self.mm_input_cache_server = MMInputCacheServer(
            vllm_config.model_config)

<<<<<<< HEAD
        # TODO: find a better way to check if we are using ngram.
        self.use_spec_decode = False
        if self.scheduler.speculative_config:
            assert self.scheduler.speculative_config.ngram_prompt_lookup_min \
                    , "Only ngram spec decode is supported in V1."
            self.proposer = NgramProposer()
            self.use_spec_decode = True
=======
        # Setup batch queue for pipeline parallelism.
        # Batch queue for scheduled batches. This enables us to asynchronously
        # schedule and execute batches, and is required by pipeline parallelism
        # to eliminate pipeline bubbles.
        self.batch_queue_size = self.model_executor.max_concurrent_batches
        self.batch_queue: Optional[queue.Queue[Tuple[Future[ModelRunnerOutput],
                                                     SchedulerOutput]]] = None
        if self.batch_queue_size > 1:
            logger.info("Batch queue is enabled with size %d",
                        self.batch_queue_size)
            self.batch_queue = queue.Queue(self.batch_queue_size)
>>>>>>> 367cb8ce

    def _initialize_kv_caches(self,
                              vllm_config: VllmConfig) -> Tuple[int, int]:
        start = time.time()

        # Get all kv cache needed by the model
        kv_cache_specs = self.model_executor.get_kv_cache_specs()

        # Profiles the peak memory usage of the model to determine how much
        # memory can be allocated for kv cache.
        available_gpu_memory = self.model_executor.determine_available_memory()

        # Get the kv cache tensor size
        kv_cache_configs = get_kv_cache_configs(vllm_config, kv_cache_specs,
                                                available_gpu_memory)
        num_gpu_blocks_set = set(config.num_blocks
                                 for config in kv_cache_configs)
        assert len(num_gpu_blocks_set) == 1, (
            f"num_gpu_blocks need to be the same across workers, "
            f"but they are different: {num_gpu_blocks_set}")
        num_gpu_blocks = num_gpu_blocks_set.pop()
        num_cpu_blocks = 0

        # Initialize kv cache and warmup the execution
        self.model_executor.initialize(kv_cache_configs)

        elapsed = time.time() - start
        logger.info(("init engine (profile, create kv cache, "
                     "warmup model) took %.2f seconds"), elapsed)
        return num_gpu_blocks, num_cpu_blocks

    def add_request(self, request: EngineCoreRequest):
        """Add request to the scheduler."""

        if request.mm_hashes is not None:
            # Here, if hash exists for a multimodal input, then it will be
            # fetched from the cache, else it will be added to the cache.
            # Note that the cache here is mirrored with the client cache, so
            # anything that has a hash must have a HIT cache entry here
            # as well.
            assert request.mm_inputs is not None
            request.mm_inputs = self.mm_input_cache_server.get_and_update(
                request.mm_inputs, request.mm_hashes)

        req = Request.from_engine_core_request(request)

        self.scheduler.add_request(req)

    def abort_requests(self, request_ids: List[str]):
        """Abort requests from the scheduler."""

        # TODO: The scheduler doesn't really need to know the
        # specific finish reason, TBD whether we propagate that
        # (i.e. client-aborted vs stop criteria met).
        self.scheduler.finish_requests(request_ids,
                                       RequestStatus.FINISHED_ABORTED)

    def step(self) -> EngineCoreOutputs:
        """Schedule, execute, and make output."""

        if not self.scheduler.has_unfinished_requests():
            return EngineCoreOutputs(
                outputs=[], scheduler_stats=self.scheduler.make_stats())

        if self.use_spec_decode:
            self.propose_tokens()

        scheduler_output = self.scheduler.schedule()
        output = self.model_executor.execute_model(scheduler_output)
        engine_core_outputs = self.scheduler.update_from_output(
            scheduler_output, output)  # type: ignore
        return engine_core_outputs

    def step_with_batch_queue(self) -> Optional[EngineCoreOutputs]:
        """Schedule and execute batches with the batch queue.
        Note that if nothing to output in this step, None is returned.

        The execution flow is as follows:
        1. Try to schedule a new batch if there are unscheduled requests
        and the job queue is not full. If a new batch is scheduled, directly
        return an empty engine core output. In other words, we won't check
        and return model outputs before the batch queue is full.
        2. If there is no new scheduled batch, meaning that the batch queue
        is full or no other requests can be scheduled, we block until the first
        batch in the job queue is finished.
        3. Update the scheduler from the output.
        """
        assert self.batch_queue is not None

        engine_core_outputs = None
        scheduler_output = None
        # If there are unscheduled requests and the job queue
        # is not full, schedule a new batch. Note that this is not blocking.
        if (self.scheduler.get_num_unscheduled_requests() > 0
                and not self.batch_queue.full()):
            scheduler_output = self.scheduler.schedule()
            if scheduler_output.total_num_scheduled_tokens > 0:
                future = self.model_executor.execute_model(scheduler_output)
                self.batch_queue.put_nowait(
                    (future, scheduler_output))  # type: ignore

        # If all requests are scheduled or the job queue is full,
        # block until the first batch in the job queue is finished.
        if (scheduler_output is None
                or scheduler_output.total_num_scheduled_tokens == 0):
            try:
                future, scheduler_output = self.batch_queue.get(
                    timeout=POLLING_TIMEOUT_S)
                # Blocking until the first result is available.
                model_output = future.result()
                self.batch_queue.task_done()
                engine_core_outputs = self.scheduler.update_from_output(
                    scheduler_output, model_output)
            except queue.Empty:
                # If the queue is empty (timeout at .get), return
                # an empty EngineCoreOutputs for logging.
                engine_core_outputs = EngineCoreOutputs(
                    outputs=[], scheduler_stats=self.scheduler.make_stats())

        return engine_core_outputs

    def shutdown(self):
        self.model_executor.shutdown()

    def profile(self, is_start: bool = True):
        self.model_executor.profile(is_start)

    def propose_tokens(self):
        assert self.scheduler.speculative_config is not None
        for req in self.scheduler.running:
            # Ignore requests that are doing chunked prefill.
            if req.num_computed_tokens < req.num_tokens - 1:
                continue
            # Ignore requests that already have spec tokens.
            if req.spec_token_ids:
                continue
            spec_tokens = self.proposer.propose(
                req.all_token_ids,
                self.scheduler.speculative_config.ngram_prompt_lookup_min,
                self.scheduler.speculative_config.num_speculative_tokens,
            )
            if spec_tokens:
                req.append_spec_token_ids(spec_tokens)

    def reset_prefix_cache(self):
        self.scheduler.reset_prefix_cache()

    def add_lora(self, lora_request: LoRARequest) -> None:
        self.model_executor.add_lora(lora_request)


class EngineCoreProc(EngineCore):
    """ZMQ-wrapper for running EngineCore in background process."""

    def __init__(
        self,
        input_path: str,
        output_path: str,
        ready_pipe: Connection,
        vllm_config: VllmConfig,
        executor_class: Type[Executor],
        log_stats: bool,
    ):
        super().__init__(vllm_config, executor_class, log_stats)

        # Background Threads and Queues for IO. These enable us to
        # overlap ZMQ socket IO with GPU since they release the GIL,
        # and to overlap some serialization/deserialization with the
        # model forward pass.
        # Threads handle Socket <-> Queues and core_busy_loop uses Queue.
        self.input_queue: queue.Queue[Tuple[EngineCoreRequestType,
                                            Any]] = queue.Queue()
        self.output_queue: queue.Queue[EngineCoreOutputs] = queue.Queue()
        threading.Thread(target=self.process_input_socket,
                         args=(input_path, ),
                         daemon=True).start()
        threading.Thread(target=self.process_output_socket,
                         args=(output_path, ),
                         daemon=True).start()

        # Send Readiness signal to EngineClient.
        ready_pipe.send({"status": "READY"})

    @staticmethod
    def run_engine_core(*args, **kwargs):
        """Launch EngineCore busy loop in background process."""

        # Signal handler used for graceful termination.
        # SystemExit exception is only raised once to allow this and worker
        # processes to terminate without error
        shutdown_requested = False

        # Ensure we can serialize transformer config after spawning
        maybe_register_config_serialize_by_value()

        def signal_handler(signum, frame):
            nonlocal shutdown_requested
            if not shutdown_requested:
                shutdown_requested = True
                raise SystemExit()

        # Either SIGTERM or SIGINT will terminate the engine_core
        signal.signal(signal.SIGTERM, signal_handler)
        signal.signal(signal.SIGINT, signal_handler)

        parent_process = psutil.Process().parent()
        engine_core = None
        try:
            engine_core = EngineCoreProc(*args, **kwargs)
            engine_core.run_busy_loop()

        except SystemExit:
            logger.debug("EngineCore interrupted.")

        except Exception:
            traceback = get_exception_traceback()
            logger.error("EngineCore hit an exception: %s", traceback)
            parent_process.send_signal(signal.SIGUSR1)

        finally:
            if engine_core is not None:
                engine_core.shutdown()

    def run_busy_loop(self):
        """Core busy loop of the EngineCore."""

        step_fn = (self.step
                   if self.batch_queue is None else self.step_with_batch_queue)

        # Loop until process is sent a SIGINT or SIGTERM
        while True:
            # 1) Poll the input queue until there is work to do.
            if not self.scheduler.has_unfinished_requests():
                while True:
                    try:
                        req = self.input_queue.get(timeout=POLLING_TIMEOUT_S)
                        self._handle_client_request(*req)
                        break
                    except queue.Empty:
                        logger.debug("EngineCore busy loop waiting.")
                        # Break out the loop so we can log_stats in step().
                        if self.log_stats:
                            break
                    except BaseException:
                        raise

            # 2) Handle any new client requests.
            while not self.input_queue.empty():
                req = self.input_queue.get_nowait()
                self._handle_client_request(*req)

            # 3) Step the engine core.
            outputs = step_fn()

            # 4) Put EngineCoreOutputs into the output queue.
            if outputs is not None:
                self.output_queue.put_nowait(outputs)

    def _handle_client_request(self, request_type: EngineCoreRequestType,
                               request: Any) -> None:
        """Dispatch request from client."""

        if request_type == EngineCoreRequestType.ADD:
            self.add_request(request)
        elif request_type == EngineCoreRequestType.ABORT:
            self.abort_requests(request)
        elif request_type == EngineCoreRequestType.RESET_PREFIX_CACHE:
            self.reset_prefix_cache()
        elif request_type == EngineCoreRequestType.PROFILE:
            self.model_executor.profile(request)
        elif request_type == EngineCoreRequestType.ADD_LORA:
            self.model_executor.add_lora(request)

    def process_input_socket(self, input_path: str):
        """Input socket IO thread."""

        # Msgpack serialization decoding.
        add_request_decoder = MsgpackDecoder(EngineCoreRequest)
        add_lora_decoder = MsgpackDecoder(LoRARequest)
        generic_decoder = MsgpackDecoder()

        with zmq_socket_ctx(input_path, zmq.constants.PULL) as socket:
            while True:
                # (RequestType, RequestData)
                type_frame, data_frame = socket.recv_multipart(copy=False)
                request_type = EngineCoreRequestType(bytes(type_frame.buffer))

                # Deserialize the request data.
                decoder = None
                if request_type == EngineCoreRequestType.ADD:
                    decoder = add_request_decoder
                elif request_type == EngineCoreRequestType.ADD_LORA:
                    decoder = add_lora_decoder
                else:
                    decoder = generic_decoder

                request = decoder.decode(data_frame.buffer)

                # Push to input queue for core busy loop.
                self.input_queue.put_nowait((request_type, request))

    def process_output_socket(self, output_path: str):
        """Output socket IO thread."""

        # Msgpack serialization encoding.
        encoder = MsgpackEncoder()
        # Reuse send buffer.
        buffer = bytearray()

        with zmq_socket_ctx(output_path, zmq.constants.PUSH) as socket:
            while True:
                outputs = self.output_queue.get()
                encoder.encode_into(outputs, buffer)
                socket.send_multipart((buffer, ), copy=False)<|MERGE_RESOLUTION|>--- conflicted
+++ resolved
@@ -74,15 +74,6 @@
         self.mm_input_cache_server = MMInputCacheServer(
             vllm_config.model_config)
 
-<<<<<<< HEAD
-        # TODO: find a better way to check if we are using ngram.
-        self.use_spec_decode = False
-        if self.scheduler.speculative_config:
-            assert self.scheduler.speculative_config.ngram_prompt_lookup_min \
-                    , "Only ngram spec decode is supported in V1."
-            self.proposer = NgramProposer()
-            self.use_spec_decode = True
-=======
         # Setup batch queue for pipeline parallelism.
         # Batch queue for scheduled batches. This enables us to asynchronously
         # schedule and execute batches, and is required by pipeline parallelism
@@ -94,7 +85,15 @@
             logger.info("Batch queue is enabled with size %d",
                         self.batch_queue_size)
             self.batch_queue = queue.Queue(self.batch_queue_size)
->>>>>>> 367cb8ce
+
+        # Setup speculative decode.
+        # TODO: find a better way to check if we are using ngram.
+        self.use_spec_decode = False
+        if self.scheduler.speculative_config:
+            assert self.scheduler.speculative_config.ngram_prompt_lookup_min \
+                    , "Only ngram spec decode is supported in V1."
+            self.proposer = NgramProposer()
+            self.use_spec_decode = True
 
     def _initialize_kv_caches(self,
                               vllm_config: VllmConfig) -> Tuple[int, int]:

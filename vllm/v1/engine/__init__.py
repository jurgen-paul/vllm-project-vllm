# SPDX-License-Identifier: Apache-2.0

import enum
from dataclasses import dataclass
from typing import TYPE_CHECKING, List, Optional, Union

import msgspec

from vllm.v1.metrics.stats import SchedulerStats
from vllm.v1.outputs import LogprobsLists, LogprobsTensors

if TYPE_CHECKING:
    from vllm.lora.request import LoRARequest
    from vllm.multimodal import MultiModalKwargs
    from vllm.multimodal.inputs import PlaceholderRange
    from vllm.sampling_params import SamplingParams


class RequestFinishedReason(enum.IntEnum):
    """
    Reason a request finished - stop, length, or abort.

    stop - a stop string was emitted
    length - max_tokens was consumed, or max_model_len was reached
    abort - aborted for another reason

    """
    STOP = 0
    LENGTH = 1
    ABORT = 2

    def __str__(self):
        return self.name.lower()


@dataclass
class EngineCoreRequest:

    # NOTE: prompt and prompt_token_ids should be DecoderOnlyInput,
    # but this object is currently not playing well with msgspec
    # due to circular imports and typing we have in data.py

    request_id: str
    # NOTE(ywang96): original text prompt is needed when a request is added to
    # Detokenizer, but set to None when it is added to EngineCoreClient.
    prompt: Optional[str]
    prompt_token_ids: List[int]
    mm_inputs: Optional[List[Optional["MultiModalKwargs"]]]
    mm_hashes: Optional[List[str]]
    mm_placeholders: Optional[List["PlaceholderRange"]]
    sampling_params: "SamplingParams"
    eos_token_id: Optional[int]
    arrival_time: float
    lora_request: Optional["LoRARequest"]


class EngineCoreOutput(
        msgspec.Struct,
        array_like=True,  # type: ignore[call-arg]
        omit_defaults=True,  # type: ignore[call-arg]
        gc=False):  # type: ignore[call-arg]

    request_id: str
    new_token_ids: List[int]
<<<<<<< HEAD

    new_logprobs: Optional[LogprobsLists] = None
    new_prompt_logprobs_tensors: Optional[LogprobsTensors] = None

    finish_reason: Optional[str] = None
=======
    finished: bool
    finish_reason: Optional[RequestFinishedReason] = None
>>>>>>> 75e94309
    stop_reason: Union[int, str, None] = None

    @property
    def finished(self) -> bool:
        return bool(self.finish_reason)


class EngineCoreOutputs(
        msgspec.Struct,
        array_like=True,  # type: ignore[call-arg]
        omit_defaults=True,  # type: ignore[call-arg]
        gc=False):  # type: ignore[call-arg]

    #NOTE(Nick): We could consider ways to make this more compact,
    # e.g. columnwise layout

    # [num_reqs]
    outputs: List[EngineCoreOutput]
    scheduler_stats: SchedulerStats


@dataclass
class EngineCoreProfile:
    is_start: bool


@dataclass
class EngineCoreResetPrefixCache:
    pass


class EngineCoreRequestType(enum.Enum):
    """
    Request types defined as hex byte strings, so it can be sent over sockets
    without separate encoding step.
    """
    ADD = b'\x00'
    ABORT = b'\x01'
    PROFILE = b'\x02'
    RESET_PREFIX_CACHE = b'\x03'


EngineCoreRequestUnion = Union[EngineCoreRequest, EngineCoreProfile,
                               EngineCoreResetPrefixCache, List[str]]<|MERGE_RESOLUTION|>--- conflicted
+++ resolved
@@ -62,21 +62,16 @@
 
     request_id: str
     new_token_ids: List[int]
-<<<<<<< HEAD
 
     new_logprobs: Optional[LogprobsLists] = None
     new_prompt_logprobs_tensors: Optional[LogprobsTensors] = None
 
-    finish_reason: Optional[str] = None
-=======
-    finished: bool
     finish_reason: Optional[RequestFinishedReason] = None
->>>>>>> 75e94309
     stop_reason: Union[int, str, None] = None
 
     @property
     def finished(self) -> bool:
-        return bool(self.finish_reason)
+        return self.finish_reason is not None
 
 
 class EngineCoreOutputs(

--- conflicted
+++ resolved
@@ -1,12 +1,8 @@
 # SPDX-License-Identifier: Apache-2.0
 
 import enum
-<<<<<<< HEAD
+import time
 from typing import Any, List, Optional, Union
-=======
-import time
-from typing import List, Optional, Union
->>>>>>> 4c0d93f4
 
 import msgspec
 
@@ -132,20 +128,15 @@
     # e.g. columnwise layout
 
     # [num_reqs]
-<<<<<<< HEAD
     outputs: List[EngineCoreOutput] = []
     scheduler_stats: Optional[SchedulerStats] = None
+    timestamp: float = 0.0
 
     utility_output: Optional[UtilityOutput] = None
-=======
-    outputs: List[EngineCoreOutput]
-    scheduler_stats: Optional[SchedulerStats]
-    timestamp: float = 0.0
 
     def __post_init__(self):
         if self.timestamp == 0.0:
             self.timestamp = time.monotonic()
->>>>>>> 4c0d93f4
 
 
 class EngineCoreRequestType(enum.Enum):

--- conflicted
+++ resolved
@@ -158,10 +158,6 @@
             documentation="Total number of tokens evicted from KV cache.",
             labelnames=labelnames).labels(*labelvalues)
 
-<<<<<<< HEAD
-
-=======
->>>>>>> 36308df1
         self.counter_request_success: dict[FinishReason,
                                            prometheus_client.Counter] = {}
         counter_request_success_base = prometheus_client.Counter(

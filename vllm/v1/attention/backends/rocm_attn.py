--- conflicted
+++ resolved
@@ -8,14 +8,10 @@
                                               AttentionMetadata, AttentionType)
 from vllm.attention.ops.paged_attn import PagedAttention
 from vllm.logger import init_logger
-<<<<<<< HEAD
-from vllm.v1.attention.backends.flash_attn import FlashAttentionMetadata, FlashAttentionMetadataBuilder
+from vllm.v1.attention.backends.flash_attn import (
+    FlashAttentionMetadata, FlashAttentionMetadataBuilder)
 
 from ibm_triton_lib.kernels import chunked_prefill_paged_decode
-=======
-from vllm.v1.attention.backends.flash_attn import (
-    FlashAttentionMetadata, FlashAttentionMetadataBuilder)
->>>>>>> 872db2be
 
 logger = init_logger(__name__)
 

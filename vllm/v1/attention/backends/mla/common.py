# SPDX-License-Identifier: Apache-2.0
"""
This file implements common components for MLA implementations.

First we define:

Sq      as Q sequence length
Skv     as KV sequence length

MLA has two possible ways of computing, a data-movement friendly approach and a
compute friendly approach, we generally want to use the compute friendly
approach for "prefill" (i.e. the ratio Sq / Skv is "small", is near 1)
and the data-movement friendly approach for "decode" (i.e. the ratio
Sq / Skv is "large").

NOTE what we deem small and large is currently determined by if its labelled
prefill or decode by the scheduler, but this is something we should probably
tune.

Main reference: DeepseekV2 paper, and FlashInfer Implementation
(https://arxiv.org/abs/2405.04434 and https://github.com/flashinfer-ai/flashinfer/pull/551).

Deepseek's MLA attention works the following way:
* Use a single latent vector to represent the per-token entry of the KV cache. 
* For decode (i.e. the memory friendly approach) the attention "simulates" a
multi-head attention, while the compute is similar to multi-query attention.

Below is example of both paths assuming batchsize = 1

## More Extent Definitions:

C           Context length, `Skv - Sq`
H           hidden size
N           number of attention heads
Lq          latent dimension for Q              1536 in DSV3
Lkv         latent dimension for K/V            512 in DSV3
P           nope dimension, no rope.            128 in DSV3
R           rope dimension, goes through rope.  64 in DSV3
V           V head dim.                         128 in DSV3

## Vector/Matrix Definitions

h_t         hidden states (input to attention)  shape [Sq, H]
q_c         latent/compressed Q                 shape [Sq, Lq]
q_nope      uncompressed Q (no-rope)            shape [Sq, N, P]
q_pe        uncompressed Q (rope)               shape [Sq, N, R]
kv_c        latent/compressed KV                shape [Skv, Lkv]
k_pe        decoupled k position embeddings     shape [Skv, R]
new_kv_c    new kv_c from current iter          shape [Sq, Lkv]
new_k_pe    new k_pe from current iter          shape [Sq, R]
cache_kv_c  cached k_c from previous iters      shape [C, Lkv]
cache_k_pe  cached k_pe from previous iters     shape [C, R]
W_DQ        project h_t to q_c                  shape [H, Lq]
W_UQ        project q_c to q_nope               shape [Lq, N * P]
W_QR        project q_c to q_pe                 shape [Lq, N * R]
W_DKV       project h_t to kv_c                 shape [H, Lkv]
W_UK        project kv_c to k_nope              shape [Lkv, N, P]
W_KR        project h_t to k_pe                 shape [H, R]
W_UV        project kv_c to v                   shape [Lkv, N, V]
W_O         project v to h_t                    shape [N * V, H]


## Compute Friendly Approach (i.e. "_forward_prefill"):

q_c      = h_t @ W_DQ
q_nope   = (q_c @ W_UQ).view(Sq, N, P)
q_pe     = RoPE(q_c @ W_QR).view(Sq, N, R)
new_kv_c = h_t @ W_DKV
new_k_pe = RoPE(h_t @ W_KR)
kv_c     = torch.cat([new_kv_c, cache_kv_c], dim=0)
k_pe     = torch.cat([new_k_pe, cache_k_pe], dim=0)
k_nope   = (kv_c @ W_UK.view(Lkv, N * P)).view(Skv, N, P)
v        = (kv_c @ W_UV.view(Lkv, N * V)).view(Skv, N, V)

// MHA with QK headdim = P + R
//           V headdim = V
//      spda_o shape [Sq, N, V]
spda_o = scaled_dot_product_attention(
    torch.cat([q_nope, q_pe], dim=-1),
    torch.cat([k_nope, k_pe.unsqueeze(1).expand(-1, N, -1)], dim=-1),
    v
) 
return spda_o @ W_O

NOTE: in the actual code,
    `kv_b_proj` is [W_UK; W_UV] concatnated per head
    `q_b_proj` is [W_UQ; W_QR] concatnated per head
    `out_proj` is W_O


## Data-Movement Friendly Approach (i.e. "_forward_decode"):

Runtime
q_c      = h_t @ W_DQ
q_nope   = (q_c @ W_UQ).view(-1, N, P)
ql_nope  = einsum("snh,lnh->snl", q, W_UK)
q_pe     = RoPE(q_c @ W_QR).view(Sq, N, R)
new_kv_c = h_t @ W_DKV
new_k_pe = RoPE(h_t @ W_KR)
kv_c     = torch.cat([new_kv_c, cache_kv_c], dim=0)
k_pe     = torch.cat([new_k_pe, cache_k_pe], dim=0)

// MQA with QK headdim = Lkv + R
//           V headdim = Lkv
//      spda_o shape [Sq, N, Lkv]
// NOTE: this is less compute-friendly since Lkv > P
//       but is more data-movement friendly since its MQA vs MHA
spda_o = scaled_dot_product_attention(
    torch.cat([ql_nope, q_pe], dim=-1),
    torch.cat([kv_c, k_pe], dim=-1),
    kv_c
)

o = einsum("snl,lnv->snv", spda_o.reshape(-1, N, Lkv), W_UV)
return o.view(-1, N * V) @ self.num_heads @ W_O


## Chunked Prefill

For chunked prefill we want to use the compute friendly algorithm. We are 
assuming sufficiently large Sq / Skv ratio, in the future may want to switch to 
the data-movement friendly approach if the chunk (i.e. `Sq`) is small.

However, the compute-friendly approach can potentially run out of memory if Skv
is large due to: `k_nope = (kv_c @ W_UK).view(Skv, N, P)`

To mitigate this, we chunk the computation of attention with respect to the 
current context (i.e. `cache_kv_c` and `cache_k_pe`) so that we can used a 
fixed workspace size.

The chunked prefill approach is as follows:

MCC        Max chunk of context to process per iter, computed dynamically, 
           used to bound the memory usage

q_c        = h_t @ W_DQ
q_nope     = (q_c @ W_UQ).view(Sq, N, P)
q_pe       = RoPE(q_c @ W_QR).view(Sq, N, R)
new_kv_c   = h_t @ W_DKV
new_k_pe   = RoPE(h_t @ W_KR)
new_k_nope = (new_kv_c @ W_UK.view(Lkv, N * P)).view(Sq, N, P)
new_v      = (new_kv_c @ W_UV.view(Lkv, N * V)).view(Sq, N, V)

// MHA between queries and new KV
//     with QK headdim = P + R
//           V headdim = V
//    curr_o   shape [Sq, N, V]
//    curr_lse shape [N, Sq], this is just order FA returns
curr_o, curr_lse = scaled_dot_product_attention(
    torch.cat([q_nope, q_pe], dim=-1),
    torch.cat([new_k_nope, new_k_pe.unsqueeze(1).expand(-1, N, -1)], dim=-1),
    new_v,
    casual=True,
    return_softmax_lse=True
) 

// Compute attention with the already existing context
for chunk_idx in range(cdiv(C, MCC)):
    chunk_start  = chunk_idx * MCC
    chunk_end    = min(chunk_start + MCC, C)
    Sc           = chunk_end - chunk_start
    cache_kv_c_chunk   = cache_kv_c[chunk_start:chunk_end]
    cache_k_pe_chunk   = cache_k_pe[chunk_start:chunk_end]
    cache_k_nope_chunk = (cache_kv_c_chunk @ W_UK).view(-1, N, P)
    cache_v_chunk      = (cache_kv_c_chunk @ W_UV).view(-1, N, V)

    chunk_o, chunk_lse = scaled_dot_product_attention(
        torch.cat([q_nope, q_pe], dim=-1),
        torch.cat([cache_k_nope_chunk,
                   cache_k_pe_chunk.unsqueeze(1).expand(-1, N, -1)],
                   dim=-1),
        cache_v_chunk,
        casual=False,
        return_softmax_lse=True
    )

    curr_o, curr_lse = merge_attn_states(
        suffix_output=curr_o,
        suffix_lse=curr_lse,
        prefix_output=chunk_o,
        prefix_lse=chunk_lse,
    )

return curr_o @ W_O
"""

import functools
from abc import abstractmethod
from dataclasses import dataclass
from typing import TYPE_CHECKING, Any, Generic, Optional, TypeVar

import torch

from vllm import _custom_ops as ops
from vllm.attention.backends.abstract import (AttentionBackend, AttentionLayer,
                                              AttentionMetadata,
                                              MLAAttentionImpl)
from vllm.attention.backends.utils import get_flash_attn_version
from vllm.attention.ops.triton_merge_attn_states import merge_attn_states
from vllm.logger import init_logger
from vllm.model_executor.layers.linear import (ColumnParallelLinear,
                                               LinearBase, RowParallelLinear,
                                               UnquantizedLinearMethod)
<<<<<<< HEAD
from vllm.model_executor.layers.quantization.compressed_tensors.compressed_tensors import (  # noqa: E501
    CompressedTensorsLinearMethod)
from vllm.model_executor.layers.quantization.compressed_tensors.schemes import (
    CompressedTensorsW8A8Fp8)
from vllm.model_executor.layers.quantization.fp8 import Fp8LinearMethod
from vllm.model_executor.layers.quantization.utils.fp8_utils import (
    apply_fp8_linear_generic, current_platform_fp8_dtype, is_fp8)
from vllm.model_executor.layers.quantization.utils.quant_utils import (
    scaled_quantize)
from vllm.model_executor.layers.rotary_embedding import (
    DeepseekScalingRotaryEmbedding, RotaryEmbedding)
=======
from vllm.model_executor.layers.rotary_embedding import RotaryEmbedding
>>>>>>> d8e82bc0
from vllm.platforms import current_platform
from vllm.utils import cdiv, round_down

try:
    from vllm.vllm_flash_attn import flash_attn_varlen_func
    is_vllm_fa = True
except ImportError:
    # For rocm use upstream flash attention
    from flash_attn import flash_attn_varlen_func
    is_vllm_fa = False
from vllm.attention.ops.triton_flash_attention import triton_attention

if TYPE_CHECKING:
    from vllm.v1.core.scheduler_output import SchedulerOutput
    from vllm.v1.worker.gpu_input_batch import InputBatch
    from vllm.v1.worker.gpu_model_runner import GPUModelRunner

is_hip = current_platform.is_rocm()

logger = init_logger(__name__)


class MLACommonBackend(AttentionBackend):

    accept_output_buffer: bool = True

    @staticmethod
    def get_name() -> str:
        return "TRITON_MLA_VLLM_V1"

    @staticmethod
    def get_metadata_cls() -> type["AttentionMetadata"]:
        return MLACommonMetadata

    @staticmethod
    def get_builder_cls() -> type["MLACommonMetadataBuilder"]:
        return MLACommonMetadataBuilder

    @staticmethod
    def get_kv_cache_shape(
        num_blocks: int,
        block_size: int,
        num_kv_heads: int,  # assumed to be 1 for MLA
        head_size: int,
    ) -> tuple[int, ...]:
        return (num_blocks, block_size, head_size)

    @staticmethod
    def get_supported_head_sizes() -> list[int]:
        return [576]

    @staticmethod
    def use_cascade_attention(*args, **kwargs) -> bool:
        return False


@dataclass
class MLACommonPrefillMetadata:
    """ Prefill Specific Metadata """

    @dataclass
    class ChunkedContextMetadata:
        # New for MLA (compared to FlashAttention)
        # For handling chunked prefill
        cu_seq_lens: torch.Tensor
        starts: torch.Tensor
        seq_tot: list[int]
        max_seq_lens: list[int]
        workspace: torch.Tensor

    # Input positions for rotrary embeddings since for MLA the rotary
    # position embeddings are applied inside the attention backend
    input_positions: torch.Tensor
    block_table: torch.Tensor
    query_start_loc: torch.Tensor
    max_query_len: int
    chunked_context: Optional[ChunkedContextMetadata] = None


@dataclass
class MLACommonDecodeMetadata:
    # Input positions for rotrary embeddings since for MLA the rotary
    # position embeddings are applied inside the attention backend
    input_positions: torch.Tensor
    block_table: torch.Tensor
    seq_lens: torch.Tensor


D = TypeVar("D", bound=MLACommonDecodeMetadata)


@dataclass
class MLACommonMetadata(Generic[D]):
    """Metadata for MLACommon.

    NOTE: Please read the comment at the top of the file before trying to
    understand this class
    """
    # NOTE(sang): Definition of context_len, query_len, and seq_len.
    # |---------- N-1 iteration --------|
    # |---------------- N iteration ---------------------|
    # |- tokenA -|......................|-- newTokens ---|
    # |---------- context_len ----------|
    # |-------------------- seq_len ---------------------|
    #                                   |-- query_len ---|

    num_actual_tokens: int  # Number of tokens excluding padding.
    query_start_loc: torch.Tensor
    slot_mapping: torch.Tensor

    # New for MLA (compared to FlashAttention)
    # For handling prefill decode split
    num_decodes: int
    num_decode_tokens: int
    num_prefills: int

    # For logging.
    num_input_tokens: int = 0  # Number of tokens including padding.

    # The dimension of the attention heads
    head_dim: Optional[int] = None

    decode: Optional[D] = None
    prefill: Optional[MLACommonPrefillMetadata] = None

    def __post_init__(self):
        supported_head_sizes = MLACommonBackend.get_supported_head_sizes()
        if self.head_dim is not None and self.head_dim \
                not in supported_head_sizes:
            raise ValueError(
                f"Only {supported_head_sizes} are supported for head_dim,",
                f"received {self.head_dim}.")


M = TypeVar("M", bound=MLACommonMetadata)


class MLACommonMetadataBuilder(Generic[M]):
    """
    NOTE: Please read the comment at the top of the file before trying to
    understand this class
    """

    def __init__(self,
                 runner: "GPUModelRunner",
                 metadata_cls: Optional[type[M]] = None):
        self.metadata_cls = metadata_cls \
            if metadata_cls is not None else MLACommonMetadata
        self.runner = runner
        scheduler_config = runner.scheduler_config
        model_config = runner.model_config
        cache_config = runner.cache_config
        self.chunked_prefill_enabled = scheduler_config.chunked_prefill_enabled

        if self.chunked_prefill_enabled:
            self.chunked_prefill_workspace_size = min(
                # Max sure there is enough for 8 full length request or at least
                # 4 pages of cache per request
                max(
                    8 * model_config.max_model_len, 4 *
                    scheduler_config.max_num_seqs * cache_config.block_size),
                # For long-context models try not to over-allocate limiting
                # kv-cache space, limiting it to 64k tokens,
                # which would result in the workspace being:
                #   2*(576)*(64*1024) = 144mb
                # (assuming 576 MLA head dim, and fp16)
                # which would result in up-projected context being
                #   2*(192*128)*(64*1024) = 3gb
                # (assuming 192 QK head dim, 128 heads, and fp16)
                128 * 1024)
            assert self.chunked_prefill_workspace_size >= \
                scheduler_config.max_num_seqs * cache_config.block_size
            self.chunked_prefill_workspace = torch.empty(
                (self.chunked_prefill_workspace_size,
                 model_config.get_head_size()),
                dtype=model_config.dtype,
                device=runner.device,
            )
            self.page_size = self.runner.block_size

    def reorder_batch(self, input_batch: "InputBatch",
                      scheduler_output: "SchedulerOutput") -> bool:
        # We now want to reorder the batch so that the "decode" requests are and
        # the front and the "prefill" requests are at the using the least amount
        # swaps possible. (NOTE for now we loosely use "decode" to mean requests
        # where attention is likely memory-bound and "prefill" to mean requests
        # where attention is likely compute-bound, TODO(lucas): figure out a
        # better naming here)
        decodes = []
        prefills = []
        num_decode_tokens = 0
        num_prefill_tokens = 0

        for i, req_id in enumerate(input_batch.req_ids):
            num_tokens = scheduler_output.num_scheduled_tokens[req_id]
            # for now treat 1 scheduled token as "decode" even if its not,
            # we should update this to something like < 8 in the future but
            # currently the TritonMLA._forward_decode only supports
            # num_tokens = 1
            if num_tokens == 1:
                decodes.append(i)
                num_decode_tokens += num_tokens
            else:
                prefills.append(i)
                num_prefill_tokens += num_tokens

        # We hope that this is fairly minimal since decodes
        # should be around for a number of iterations so hopefully they are
        # relatively stationary (and new request are generally appended to the
        # persistent batch so already should be at the back)
        # To achieve this we loop over the decodes in descending order and
        # the prefills in ascending order. We swap decodes from the  "back"
        # i.e. past where the last decode should be in the reodorered with
        # prefills from the front of the batch.
        # `decodes` and `prefills` are already in ascending order just based on
        # the above loop
        num_decodes = len(decodes)
        num_prefills = len(prefills)
        first_prefill = 0
        modified_batch = False

        for i in range(1, min(num_decodes, num_prefills) + 1):
            # If the decode is at the "back" of the batch, i, we can swap it
            # with the prefill closest to the front of the batch
            if decodes[num_decodes - i] >= num_decodes:
                input_batch.swap_states(prefills[first_prefill],
                                        decodes[num_decodes - i])
                first_prefill += 1
                modified_batch = True
            else:
                break

        # Save for next `build` call
        # TODO(lucas): this is a bit of a hack, we should probably have a
        # better way of doing this
        self._num_decodes = num_decodes
        self._num_prefills = num_prefills
        self._num_decode_tokens = num_decode_tokens
        self._num_prefill_tokens = num_prefill_tokens

        return modified_batch

    def _build_decode(self, input_positions: torch.Tensor,
                      block_table: torch.Tensor, seq_lens: torch.Tensor):
        return MLACommonDecodeMetadata(
            input_positions=input_positions,
            block_table=block_table,
            seq_lens=seq_lens,
        )

    def build(self, num_reqs: int, num_actual_tokens: int, max_query_len: int,
              common_prefix_len: int) -> M:
        assert self._num_decodes + self._num_prefills == num_reqs

        # Note(simon): be careful about the CPU <> GPU memory movement in this
        # function. We should avoid GPU -> CPU sync as much as possible because
        # it blocks on all previous kernels.
        device = self.runner.device
        block_table = (
            self.runner.input_batch.block_table.get_device_tensor()[:num_reqs])
        query_start_loc = self.runner.query_start_loc_cpu[:num_reqs + 1].to(
            device, non_blocking=True)
        slot_mapping = self.runner.slot_mapping_cpu[:num_actual_tokens].to(
            device, non_blocking=True).long()
        input_positions = self.runner.positions_cpu[:num_actual_tokens].to(
            device, non_blocking=True).long()

        seq_lens_cpu = self.runner.seq_lens_cpu[:num_reqs]
        seq_lens = seq_lens_cpu.to(device, non_blocking=True)
        max_query_len = seq_lens_cpu.max().item()

        prefill_metadata = None
        if self._num_prefills > 0:
            reqs_start = self._num_decodes  # prefill_start
            tokens_start = self._num_decode_tokens

            context_lens_cpu = self.runner.input_batch.\
                num_computed_tokens_cpu_tensor[reqs_start:num_reqs]
            max_context_len_cpu = context_lens_cpu.max().item()
            num_prefills_with_context_cpu = (context_lens_cpu > 0).sum().item()

            chunked_context_metadata = None
            if self.chunked_prefill_enabled and self._num_prefills > 0 \
                and max_context_len_cpu > 0:
                # NOTE: it is recommend you read the `Chunked Prefill` section
                # in the comment at the top of the file before trying to
                # understand the following code

                # currently we allocate an equal amount of workspace for each
                # prefill in the batch, we could probably use a more advanced
                # algorithm here and allocate more workspace to prefills with
                # longer context lengths
                max_context_chunk = (self.chunked_prefill_workspace_size //
                                     num_prefills_with_context_cpu)

                # align max_context_chunk to page_size by rounding down,
                # currently the `gather_cache` kernel cannot handle
                # `context_chunk_starts` that are not aligned to page_size
                max_context_chunk = round_down(max_context_chunk,
                                               self.page_size)

                assert max_context_chunk > 0
                num_chunks = cdiv(max_context_len_cpu, max_context_chunk)

                # if `max_context_chunk = 256`, `num_chunks = 3`, and
                #   `num_prefills_with_context = 4`, create a tensor that looks
                # like
                #  [[0, 0, 0, 0], [256, 256, 256, 256], [512, 512, 512, 512]]
                # Note(simon): this is done in CPU because of downstream's
                # of `to_list`.
                chunk_starts = \
                    torch.arange(num_chunks, dtype=torch.int32) \
                    .unsqueeze(1).expand(-1, self._num_prefills) \
                    * max_context_chunk
                chunk_ends = torch.min(context_lens_cpu.unsqueeze(0),
                                       chunk_starts + max_context_chunk)
                chunk_seq_lens = (chunk_ends - chunk_starts).clamp(min=0)

                cu_seq_lens_cpu = torch.zeros(num_chunks,
                                              self._num_prefills + 1,
                                              dtype=torch.int32,
                                              pin_memory=True)
                torch.cumsum(chunk_seq_lens,
                             dim=1,
                             out=cu_seq_lens_cpu[:, 1:],
                             dtype=torch.int32)

                chunked_context_metadata = \
                    MLACommonPrefillMetadata.ChunkedContextMetadata(
                    cu_seq_lens=cu_seq_lens_cpu.to(device, non_blocking=True),
                    starts=chunk_starts.to(device, non_blocking=True),
                    seq_tot=chunk_seq_lens.sum(dim=1).tolist(),
                    max_seq_lens=chunk_seq_lens.max(dim=1).values.tolist(),
                    workspace=self.chunked_prefill_workspace,
                )

                assert max(chunked_context_metadata.max_seq_lens) <= \
                    self.chunked_prefill_workspace_size

            prefill_metadata = MLACommonPrefillMetadata(
                input_positions=input_positions[tokens_start:],
                block_table=block_table[reqs_start:, ...],
                query_start_loc=query_start_loc[reqs_start:] -
                query_start_loc[reqs_start],
                max_query_len=max_query_len,
                chunked_context=chunked_context_metadata,
            )

        decode_metadata = None
        if self._num_decodes > 0:
            decode_metadata = self._build_decode(
                input_positions=input_positions[:self._num_decode_tokens],
                block_table=block_table[:self._num_decodes, ...],
                seq_lens=seq_lens[:self._num_decodes],
            )

        return self.metadata_cls(
            num_actual_tokens=num_actual_tokens,
            query_start_loc=query_start_loc,
            slot_mapping=slot_mapping,
            head_dim=self.runner.model_config.get_head_size(),
            # MLACommonMetadata Chunk prefill specific
            num_decodes=self._num_decodes,
            num_decode_tokens=self._num_decode_tokens,
            num_prefills=self._num_prefills,
            prefill=prefill_metadata,
            decode=decode_metadata,
        )


class MLACommonImpl(MLAAttentionImpl[M], Generic[M]):
    """
    NOTE: Please read the comment at the top of the file before trying to
    understand this class
    """

    def __init__(
        self,
        num_heads: int,
        head_size: int,
        scale: float,
        num_kv_heads: int,
        alibi_slopes: Optional[list[float]],
        sliding_window: Optional[int],
        kv_cache_dtype: str,
        blocksparse_params: Optional[dict[str, Any]],
        logits_soft_cap: Optional[float],
        attn_type: str,
        # MLA Specific Arguments
        q_lora_rank: Optional[int],
        kv_lora_rank: int,
        qk_nope_head_dim: int,
        qk_rope_head_dim: int,
        qk_head_dim: int,
        v_head_dim: int,
        rotary_emb: RotaryEmbedding,
        # q_proj should be q_b_proj if q_lora_rank is not None, but from an
        # attention backend perspective we rely on the layer to pass in the
        # correct matrix
        q_proj: ColumnParallelLinear,
        kv_b_proj: ColumnParallelLinear,
        o_proj: RowParallelLinear,
    ) -> None:
        self.num_heads = num_heads
        self.head_size = head_size
        self.scale = float(scale)
        self.num_kv_heads = num_kv_heads
        self.kv_cache_dtype = kv_cache_dtype

        self.q_lora_rank = q_lora_rank
        self.kv_lora_rank = kv_lora_rank
        self.qk_nope_head_dim = qk_nope_head_dim
        self.qk_rope_head_dim = qk_rope_head_dim
        self.qk_head_dim = qk_head_dim
        self.v_head_dim = v_head_dim

        # Hack for V1 for now to avoid torch library overhead (since we are
        # already inside an attention custom op), pull out the forward
        # method from the rotary embedding and call it directly
        # TODO(lucas): we should probably find a cleaner way to do this
        self.rotary_emb = rotary_emb.forward_native
        if current_platform.is_cuda():
            self.rotary_emb = rotary_emb.forward_cuda

        self.q_proj = q_proj
        self.kv_b_proj = kv_b_proj
        self.o_proj = o_proj
        self.vllm_flash_attn_version = get_flash_attn_version()

        self.triton_fa_func = triton_attention
        # Handle the differences between the flash_attn_varlen from flash_attn
        # and the one from vllm_flash_attn. The former is used on RoCM and the
        # latter has an additional parameter to control FA2 vs FA3
        self.flash_attn_varlen_func = flash_attn_varlen_func
        self.vllm_flash_attn_version = get_flash_attn_version()
        if self.vllm_flash_attn_version is not None:
            self.flash_attn_varlen_func = \
                functools.partial(flash_attn_varlen_func,
                                  fa_version=self.vllm_flash_attn_version)

        # For MLA the v head dim is smaller than qk head dim so we pad out
        # v with 0s to match the qk head dim for attention backends that do
        # not support different headdims
        # We don't need to pad V if we are on a hopper system with FA3
        self._pad_v = self.vllm_flash_attn_version is None or not (
            self.vllm_flash_attn_version == 3
            and current_platform.get_device_capability()[0] == 9)

    def _flash_attn_varlen_diff_headdims(self,
                                         q,
                                         k,
                                         v,
                                         return_softmax_lse=False,
                                         softmax_scale=None,
                                         **kwargs):
        maybe_padded_v = v
        if self._pad_v:
            maybe_padded_v = torch.nn.functional.pad(
                v, [0, q.shape[-1] - v.shape[-1]], value=0)

        if is_hip and envs.VLLM_USE_TRITON_FLASH_ATTN:
            attn_out = self.triton_fa_func(
                q,
                k,
                maybe_padded_v,
                sm_scale=softmax_scale,
                **kwargs,
            )
        elif is_vllm_fa:
            attn_out = self.flash_attn_varlen_func(
                q=q,
                k=k,
                v=maybe_padded_v,
                return_softmax_lse=return_softmax_lse,
                softmax_scale=softmax_scale,
                **kwargs,
            )
        else:
            # Use return_attn_probs instead of return_softmax_lse for RoCM
            attn_out = self.flash_attn_varlen_func(
                q=q,
                k=k,
                v=maybe_padded_v,
                return_attn_probs=return_softmax_lse,
                softmax_scale=softmax_scale,
                **kwargs,
            )

        # Unpack the output if there is multiple results,
        # triton always returns (output, softmax_lse),
        # vllm_flash_attn returns (output, softmax_lse) when
        #  `return_softmax_lse = True`
        # flash_attn (RoCM) returns (output, softmax_lse, ...) when
        #  `return_attn_probs = True`
        rest = None
        if isinstance(attn_out, tuple):
            attn_out, *rest = attn_out

        # unpad if necessary
        if self._pad_v:
            attn_out = attn_out[..., :v.shape[-1]]

        # Remain consistent with old `flash_attn_varlen_func` where there
        # is only one output tensor if `return_softmax_lse` is False.
        if return_softmax_lse:
            assert rest is not None
            return attn_out, rest[0]
        return attn_out

    def _v_up_proj_and_o_proj(self, x):
        # Convert from (B, N, L) to (N, B, L)
        x = x.view(-1, self.num_heads, self.kv_lora_rank).transpose(0, 1)
        # Multiply (N, B, L) x (N, L, V) -> (N, B, V)
        x = torch.bmm(x, self.W_UV)
        # Convert from (N, B, V) to (B, N * V)
        x = x.transpose(0, 1).reshape(-1, self.num_heads * self.v_head_dim)
        return self.o_proj(x)[0]

    # Return `ql_nope`, `q_pe`
    def _q_proj_and_k_up_proj(self, x):
        q_nope, q_pe = self.q_proj(x)[0]\
            .view(-1, self.num_heads, self.qk_head_dim)\
            .split([self.qk_nope_head_dim, self.qk_rope_head_dim], dim=-1)

        # Convert from (B, N, P) to (N, B, P)
        q_nope = q_nope.transpose(0, 1)
        # Multiply (N, B, P) x (N, P, L) -> (N, B, L)
        ql_nope = torch.bmm(q_nope, self.W_UK_T)
        # Convert from (N, B, L) to (B, N, L)
        return ql_nope.transpose(0, 1), q_pe

    def process_weights_after_loading(self, act_dtype: torch.dtype):

        def get_layer_weight(layer):
            WEIGHT_NAMES = ("weight", "qweight", "weight_packed")
            for attr in WEIGHT_NAMES:
                if hasattr(layer, attr):
                    return getattr(layer, attr)
            raise AttributeError(
                f"Layer '{layer}' has no recognized weight attribute:"
                f" {WEIGHT_NAMES}.")

        def get_and_maybe_dequant_weights(layer: LinearBase):
            if not isinstance(layer.quant_method, UnquantizedLinearMethod):
                # NOTE: This should only be used offline, since it's O(N^3)
                eye = torch.eye(layer.input_size_per_partition,
                                dtype=act_dtype,
                                device=get_layer_weight(layer).device)
                dequant_weights = layer.quant_method.apply(layer,
                                                           eye,
                                                           bias=None)
                del eye
                # standardize to (output, input)
                return dequant_weights.T
            return layer.weight

        # we currently do not have quantized bmm's which are needed for
        # `W_UV` and `W_UK_T`, we we just store fp16/bf16 copies and perform
        # the bmm's in 16-bit, the extra memory overhead of this is fairly low
        kv_b_proj_weight = get_and_maybe_dequant_weights(self.kv_b_proj).T
        assert kv_b_proj_weight.shape == (
            self.kv_lora_rank,
            self.num_heads * (self.qk_nope_head_dim + self.v_head_dim)), (
                f"{kv_b_proj_weight.shape=}, "
                f"{self.kv_lora_rank=}, "
                f"{self.num_heads=}, "
                f"{self.qk_nope_head_dim=}, "
                f"{self.v_head_dim=}")
        kv_b_proj_weight = kv_b_proj_weight.view(
            self.kv_lora_rank,
            self.num_heads,
            self.qk_nope_head_dim + self.v_head_dim,
        )

        W_UK, W_UV = kv_b_proj_weight.split(
            [self.qk_nope_head_dim, self.v_head_dim], dim=-1)

        # Convert from (L, N, V) to (N, L, V)
        self.W_UV = W_UV.transpose(0, 1)
        # Convert from (L, N, P) to (N, P, L)
        self.W_UK_T = W_UK.permute(1, 2, 0)

    def _compute_prefill_context(
        self,
        q: torch.Tensor,
        kv_c_and_k_pe_cache: torch.Tensor,
        attn_metadata: MLACommonMetadata,
    ):
        assert attn_metadata.prefill is not None
        prefill_metadata = attn_metadata.prefill
        assert prefill_metadata.chunked_context is not None

        output = None
        iters = len(prefill_metadata.chunked_context.seq_tot)
        workspace = prefill_metadata.chunked_context.workspace

        for i in range(iters):
            toks = prefill_metadata.chunked_context.seq_tot[i]

            ops.gather_cache(
                src_cache=kv_c_and_k_pe_cache,
                dst=workspace,
                block_table=prefill_metadata.block_table,
                cu_seq_lens=prefill_metadata.chunked_context.cu_seq_lens[i],
                batch_size=attn_metadata.num_prefills,
                seq_starts=prefill_metadata.chunked_context.starts[i],
            )

            kv_c_normed = workspace[:toks]\
                [..., :self.kv_lora_rank]
            k_pe = workspace[:toks]\
                [..., self.kv_lora_rank:].unsqueeze(1)

            kv_nope = self.kv_b_proj(kv_c_normed)[0].view( \
                -1, self.num_heads, self.qk_nope_head_dim + self.v_head_dim)
            k_nope, v = kv_nope\
                .split([self.qk_nope_head_dim, self.v_head_dim], dim=-1)

            k = torch.cat((k_nope, k_pe.expand((*k_nope.shape[:-1], -1))),
                          dim=-1)

            attn_output, attn_softmax_lse = \
                self._flash_attn_varlen_diff_headdims(
                    q=q,
                    k=k,
                    v=v,
                    cu_seqlens_q=prefill_metadata.query_start_loc,
                    cu_seqlens_k=prefill_metadata.chunked_context.cu_seq_lens[i],
                    max_seqlen_q=prefill_metadata.max_query_len,
                    max_seqlen_k=prefill_metadata.chunked_context.max_seq_lens[i],
                    softmax_scale=self.scale,
                    causal=False,  # Context is unmasked
                    return_softmax_lse=True,
                )

            if output is None:
                output = attn_output
                output_lse = attn_softmax_lse
            else:
                output_tmp = torch.empty_like(output)
                output_lse_tmp = torch.empty_like(output_lse)
                merge_attn_states(
                    output=output_tmp,
                    output_lse=output_lse_tmp,
                    prefix_output=output,
                    prefix_lse=output_lse,
                    suffix_output=attn_output,
                    suffix_lse=attn_softmax_lse,
                )
                output = output_tmp
                output_lse = output_lse_tmp

        return output, output_lse

    def _forward_prefill(
        self,
        q: torch.Tensor,
        kv_c_normed: torch.Tensor,
        k_pe: torch.Tensor,
        kv_c_and_k_pe_cache: torch.Tensor,
        attn_metadata: MLACommonMetadata,
    ) -> torch.Tensor:
        assert attn_metadata.prefill is not None

        has_context = attn_metadata.prefill.chunked_context is not None
        kv_nope = self.kv_b_proj(kv_c_normed)[0].view(\
            -1, self.num_heads, self.qk_nope_head_dim + self.v_head_dim)
        k_nope, v = kv_nope\
            .split([self.qk_nope_head_dim, self.v_head_dim], dim=-1)

        k = torch.cat((k_nope, k_pe.expand((*k_nope.shape[:-1], -1))), dim=-1)

        output = self._flash_attn_varlen_diff_headdims(
            q=q,
            k=k,
            v=v,
            cu_seqlens_q=attn_metadata.prefill.query_start_loc,
            cu_seqlens_k=attn_metadata.prefill.query_start_loc,
            max_seqlen_q=attn_metadata.prefill.max_query_len,
            max_seqlen_k=attn_metadata.prefill.max_query_len,
            softmax_scale=self.scale,
            causal=True,
            return_softmax_lse=has_context,
        )

        if has_context:
            suffix_output, suffix_lse = output
            context_output, context_lse = self._compute_prefill_context( \
                q, kv_c_and_k_pe_cache, attn_metadata)

            output = torch.empty_like(suffix_output)
            merge_attn_states(
                output=output,
                prefix_output=context_output,
                prefix_lse=context_lse,
                suffix_output=suffix_output,
                suffix_lse=suffix_lse,
            )

        return self.o_proj(output.flatten(start_dim=-2))[0]

    @abstractmethod
    def _forward_decode(
        self,
        ql_nope: torch.Tensor,
        q_pe: torch.Tensor,
        kv_c_and_k_pe_cache: torch.Tensor,
        attn_metadata: M,
    ) -> torch.Tensor:
        raise NotImplementedError

    def forward(
        self,
        layer: AttentionLayer,
        hidden_states_or_q_c: torch.Tensor,  # query in unified attn
        k_c_normed: torch.Tensor,  # key in unified attn
        k_pe: torch.Tensor,  # value in unified attn
        kv_cache: torch.Tensor,
        attn_metadata: M,
        output: Optional[torch.Tensor] = None,
    ) -> torch.Tensor:

        assert output is not None, "Output tensor must be provided."

        if attn_metadata is None:
            # Profiling run.
            return output

        num_actual_toks = attn_metadata.num_actual_tokens

        # Inputs and outputs may be padded for CUDA graphs
        output_padded = output
        output = output[:num_actual_toks, ...]
        hidden_states_or_q_c = hidden_states_or_q_c[:num_actual_toks, ...]
        k_c_normed = k_c_normed[:num_actual_toks, ...]
        k_pe = k_pe[:num_actual_toks, ...]

        # Restore head dim (for rotary embedding)
        k_pe = k_pe.unsqueeze(1)

        assert attn_metadata.num_decodes is not None and \
            attn_metadata.num_prefills is not None and \
            attn_metadata.num_decode_tokens is not None

        has_decode = attn_metadata.num_decodes > 0
        has_prefill = attn_metadata.num_prefills > 0
        num_decode_tokens = attn_metadata.num_decode_tokens

        decode_hs_or_q_c = hidden_states_or_q_c[:num_decode_tokens]
        decode_k_pe = k_pe[:num_decode_tokens]

        prefill_hs_or_q_c = hidden_states_or_q_c[num_decode_tokens:]
        prefill_k_pe = k_pe[num_decode_tokens:]
        prefill_k_c_normed = k_c_normed[num_decode_tokens:]

        if has_decode:
            assert attn_metadata.decode is not None
            decode_ql_nope, decode_q_pe = \
                self._q_proj_and_k_up_proj(decode_hs_or_q_c)
            decode_q_pe[...], decode_k_pe[...] = self.rotary_emb(
                attn_metadata.decode.input_positions, decode_q_pe.contiguous(),
                decode_k_pe)

        if has_prefill:
            assert attn_metadata.prefill is not None
            prefill_q = self.q_proj(prefill_hs_or_q_c)[0]\
                .view(-1, self.num_heads, self.qk_head_dim)
            prefill_q_pe = prefill_q[..., self.qk_nope_head_dim:]

            prefill_q_pe[...], prefill_k_pe[...] = self.rotary_emb(
                attn_metadata.prefill.input_positions,
                prefill_q_pe.contiguous(), prefill_k_pe)

        # write the latent and rope to kv cache
        if kv_cache.numel() > 0:
            ops.concat_and_cache_mla(
                k_c_normed,
                k_pe.squeeze(1),
                kv_cache,
                attn_metadata.slot_mapping.flatten(),
                kv_cache_dtype=self.kv_cache_dtype,
                scale=layer._k_scale,
            )

        if has_prefill:
            output[num_decode_tokens:] = self._forward_prefill(
                prefill_q, prefill_k_c_normed, prefill_k_pe, kv_cache,
                attn_metadata)

        if has_decode:
            output[:num_decode_tokens] = self._forward_decode(
                decode_ql_nope, decode_q_pe, kv_cache, attn_metadata)

        return output_padded<|MERGE_RESOLUTION|>--- conflicted
+++ resolved
@@ -192,30 +192,17 @@
 import torch
 
 from vllm import _custom_ops as ops
+from vllm import envs
 from vllm.attention.backends.abstract import (AttentionBackend, AttentionLayer,
                                               AttentionMetadata,
                                               MLAAttentionImpl)
-from vllm.attention.backends.utils import get_flash_attn_version
 from vllm.attention.ops.triton_merge_attn_states import merge_attn_states
+from vllm.fa_utils import get_flash_attn_version
 from vllm.logger import init_logger
 from vllm.model_executor.layers.linear import (ColumnParallelLinear,
                                                LinearBase, RowParallelLinear,
                                                UnquantizedLinearMethod)
-<<<<<<< HEAD
-from vllm.model_executor.layers.quantization.compressed_tensors.compressed_tensors import (  # noqa: E501
-    CompressedTensorsLinearMethod)
-from vllm.model_executor.layers.quantization.compressed_tensors.schemes import (
-    CompressedTensorsW8A8Fp8)
-from vllm.model_executor.layers.quantization.fp8 import Fp8LinearMethod
-from vllm.model_executor.layers.quantization.utils.fp8_utils import (
-    apply_fp8_linear_generic, current_platform_fp8_dtype, is_fp8)
-from vllm.model_executor.layers.quantization.utils.quant_utils import (
-    scaled_quantize)
-from vllm.model_executor.layers.rotary_embedding import (
-    DeepseekScalingRotaryEmbedding, RotaryEmbedding)
-=======
 from vllm.model_executor.layers.rotary_embedding import RotaryEmbedding
->>>>>>> d8e82bc0
 from vllm.platforms import current_platform
 from vllm.utils import cdiv, round_down
 
@@ -285,6 +272,7 @@
         seq_tot: list[int]
         max_seq_lens: list[int]
         workspace: torch.Tensor
+        scheduler_metadatas: Optional[list[torch.Tensor]] = None
 
     # Input positions for rotrary embeddings since for MLA the rotary
     # position embeddings are applied inside the attention backend
@@ -293,6 +281,7 @@
     query_start_loc: torch.Tensor
     max_query_len: int
     chunked_context: Optional[ChunkedContextMetadata] = None
+    scheduler_metadata: Optional[torch.Tensor] = None
 
 
 @dataclass
@@ -487,6 +476,8 @@
         seq_lens = seq_lens_cpu.to(device, non_blocking=True)
         max_query_len = seq_lens_cpu.max().item()
 
+        # aot_schedule = get_flash_attn_version() == 3
+
         prefill_metadata = None
         if self._num_prefills > 0:
             reqs_start = self._num_decodes  # prefill_start
@@ -496,6 +487,9 @@
                 num_computed_tokens_cpu_tensor[reqs_start:num_reqs]
             max_context_len_cpu = context_lens_cpu.max().item()
             num_prefills_with_context_cpu = (context_lens_cpu > 0).sum().item()
+
+            # scheduler_metadata = None
+            # if aot_schedule:
 
             chunked_context_metadata = None
             if self.chunked_prefill_enabled and self._num_prefills > 0 \

# SPDX-License-Identifier: Apache-2.0
"""
This file implements common components for MLA implementations.

First we define:

Sq      as Q sequence length
Skv     as KV sequence length

MLA has two possible ways of computing, a data-movement friendly approach and a
compute friendly approach, we generally want to use the compute friendly
approach for "prefill" (i.e. the ratio Sq / Skv is "small", is near 1)
and the data-movement friendly approach for "decode" (i.e. the ratio
Sq / Skv is "large").

NOTE what we deem small and large is currently determined by if its labelled
prefill or decode by the scheduler, but this is something we should probably
tune.

Main reference: DeepseekV2 paper, and FlashInfer Implementation
(https://arxiv.org/abs/2405.04434 and https://github.com/flashinfer-ai/flashinfer/pull/551).

Deepseek's MLA attention works the following way:
* Use a single latent vector to represent the per-token entry of the KV cache. 
* For decode (i.e. the memory friendly approach) the attention "simulates" a
multi-head attention, while the compute is similar to multi-query attention.

Below is example of both paths assuming batchsize = 1

## More Extent Definitions:

C           Context length, `Skv - Sq`
H           hidden size
N           number of attention heads
Lq          latent dimension for Q              1536 in DSV3
Lkv         latent dimension for K/V            512 in DSV3
P           nope dimension, no rope.            128 in DSV3
R           rope dimension, goes through rope.  64 in DSV3
V           V head dim.                         128 in DSV3

## Vector/Matrix Definitions

h_t         hidden states (input to attention)  shape [Sq, H]
q_c         latent/compressed Q                 shape [Sq, Lq]
q_nope      uncompressed Q (no-rope)            shape [Sq, N, P]
q_pe        uncompressed Q (rope)               shape [Sq, N, R]
kv_c        latent/compressed KV                shape [Skv, Lkv]
k_pe        decoupled k position embeddings     shape [Skv, R]
new_kv_c    new kv_c from current iter          shape [Sq, Lkv]
new_k_pe    new k_pe from current iter          shape [Sq, R]
cache_kv_c  cached k_c from previous iters      shape [C, Lkv]
cache_k_pe  cached k_pe from previous iters     shape [C, R]
W_DQ        project h_t to q_c                  shape [H, Lq]
W_UQ        project q_c to q_nope               shape [Lq, N * P]
W_QR        project q_c to q_pe                 shape [Lq, N * R]
W_DKV       project h_t to kv_c                 shape [H, Lkv]
W_UK        project kv_c to k_nope              shape [Lkv, N, P]
W_KR        project h_t to k_pe                 shape [H, R]
W_UV        project kv_c to v                   shape [Lkv, N, V]
W_O         project v to h_t                    shape [N * V, H]


## Compute Friendly Approach (i.e. "_forward_prefill"):

q_c      = h_t @ W_DQ
q_nope   = (q_c @ W_UQ).view(Sq, N, P)
q_pe     = RoPE(q_c @ W_QR).view(Sq, N, R)
new_kv_c = h_t @ W_DKV
new_k_pe = RoPE(h_t @ W_KR)
kv_c     = torch.cat([new_kv_c, cache_kv_c], dim=0)
k_pe     = torch.cat([new_k_pe, cache_k_pe], dim=0)
k_nope   = (kv_c @ W_UK.view(Lkv, N * P)).view(Skv, N, P)
v        = (kv_c @ W_UV.view(Lkv, N * V)).view(Skv, N, V)

// MHA with QK headdim = P + R
//           V headdim = V
//      spda_o shape [Sq, N, V]
spda_o = scaled_dot_product_attention(
    torch.cat([q_nope, q_pe], dim=-1),
    torch.cat([k_nope, k_pe.unsqueeze(1).expand(-1, N, -1)], dim=-1),
    v
) 
return spda_o @ W_O

NOTE: in the actual code,
    `kv_b_proj` is [W_UK; W_UV] concatnated per head
    `q_b_proj` is [W_UQ; W_QR] concatnated per head
    `out_proj` is W_O


## Data-Movement Friendly Approach (i.e. "_forward_decode"):

Runtime
q_c      = h_t @ W_DQ
q_nope   = (q_c @ W_UQ).view(-1, N, P)
ql_nope  = einsum("snh,lnh->snl", q, W_UK)
q_pe     = RoPE(q_c @ W_QR).view(Sq, N, R)
new_kv_c = h_t @ W_DKV
new_k_pe = RoPE(h_t @ W_KR)
kv_c     = torch.cat([new_kv_c, cache_kv_c], dim=0)
k_pe     = torch.cat([new_k_pe, cache_k_pe], dim=0)

// MQA with QK headdim = Lkv + R
//           V headdim = Lkv
//      spda_o shape [Sq, N, Lkv]
// NOTE: this is less compute-friendly since Lkv > P
//       but is more data-movement friendly since its MQA vs MHA
spda_o = scaled_dot_product_attention(
    torch.cat([ql_nope, q_pe], dim=-1),
    torch.cat([kv_c, k_pe], dim=-1),
    kv_c
)

o = einsum("snl,lnv->snv", spda_o.reshape(-1, N, Lkv), W_UV)
return o.view(-1, N * V) @ self.num_heads @ W_O


## Chunked Prefill

For chunked prefill we want to use the compute friendly algorithm. We are 
assuming sufficiently large Sq / Skv ratio, in the future may want to switch to 
the data-movement friendly approach if the chunk (i.e. `Sq`) is small.

However, the compute-friendly approach can potentially run out of memory if Skv
is large due to: `k_nope = (kv_c @ W_UK).view(Skv, N, P)`

To mitigate this, we chunk the computation of attention with respect to the 
current context (i.e. `cache_kv_c` and `cache_k_pe`) so that we can used a 
fixed workspace size.

The chunked prefill approach is as follows:

MCC        Max chunk of context to process per iter, computed dynamically, 
           used to bound the memory usage

q_c        = h_t @ W_DQ
q_nope     = (q_c @ W_UQ).view(Sq, N, P)
q_pe       = RoPE(q_c @ W_QR).view(Sq, N, R)
new_kv_c   = h_t @ W_DKV
new_k_pe   = RoPE(h_t @ W_KR)
new_k_nope = (new_kv_c @ W_UK.view(Lkv, N * P)).view(Sq, N, P)
new_v      = (new_kv_c @ W_UV.view(Lkv, N * V)).view(Sq, N, V)

// MHA between queries and new KV
//     with QK headdim = P + R
//           V headdim = V
//    curr_o   shape [Sq, N, V]
//    curr_lse shape [N, Sq], this is just order FA returns
curr_o, curr_lse = scaled_dot_product_attention(
    torch.cat([q_nope, q_pe], dim=-1),
    torch.cat([new_k_nope, new_k_pe.unsqueeze(1).expand(-1, N, -1)], dim=-1),
    new_v,
    casual=True,
    return_softmax_lse=True
) 

// Compute attention with the already existing context
for chunk_idx in range(cdiv(C, MCC)):
    chunk_start  = chunk_idx * MCC
    chunk_end    = min(chunk_start + MCC, C)
    Sc           = chunk_end - chunk_start
    cache_kv_c_chunk   = cache_kv_c[chunk_start:chunk_end]
    cache_k_pe_chunk   = cache_k_pe[chunk_start:chunk_end]
    cache_k_nope_chunk = (cache_kv_c_chunk @ W_UK).view(-1, N, P)
    cache_v_chunk      = (cache_kv_c_chunk @ W_UV).view(-1, N, V)

    chunk_o, chunk_lse = scaled_dot_product_attention(
        torch.cat([q_nope, q_pe], dim=-1),
        torch.cat([cache_k_nope_chunk,
                   cache_k_pe_chunk.unsqueeze(1).expand(-1, N, -1)],
                   dim=-1),
        cache_v_chunk,
        casual=False,
        return_softmax_lse=True
    )

    curr_o, curr_lse = merge_attn_states(
        suffix_output=curr_o,
        suffix_lse=curr_lse,
        prefix_output=chunk_o,
        prefix_lse=chunk_lse,
    )

return curr_o @ W_O
"""

import functools
from abc import abstractmethod
from dataclasses import dataclass
from typing import TYPE_CHECKING, Any, Generic, Optional, TypeVar

import torch

from vllm import _custom_ops as ops
from vllm import envs
from vllm.attention.backends.abstract import (AttentionBackend, AttentionLayer,
                                              AttentionMetadata,
                                              MLAAttentionImpl)
<<<<<<< HEAD
from vllm.attention.backends.utils import get_mla_dims
=======
>>>>>>> d20e2611
from vllm.attention.ops.triton_merge_attn_states import merge_attn_states
from vllm.fa_utils import get_flash_attn_version
from vllm.logger import init_logger
from vllm.model_executor.layers.linear import (ColumnParallelLinear,
                                               LinearBase, RowParallelLinear,
                                               UnquantizedLinearMethod)
from vllm.model_executor.layers.rotary_embedding import RotaryEmbedding
from vllm.platforms import current_platform
from vllm.utils import cdiv, round_down
from vllm.vllm_flash_attn.fa_utils import get_flash_attn_version

try:
    from vllm.vllm_flash_attn import (flash_attn_varlen_func,
                                      get_scheduler_metadata)
    is_vllm_fa = True
except ImportError:
    # For rocm use upstream flash attention
    from flash_attn import flash_attn_varlen_func
    is_vllm_fa = False
from vllm.attention.ops.triton_flash_attention import triton_attention

if TYPE_CHECKING:
    from vllm.v1.core.sched.output import SchedulerOutput
    from vllm.v1.worker.gpu_input_batch import InputBatch
    from vllm.v1.worker.gpu_model_runner import GPUModelRunner

is_hip = current_platform.is_rocm()

logger = init_logger(__name__)


class MLACommonBackend(AttentionBackend):

    accept_output_buffer: bool = True

    @staticmethod
    def get_name() -> str:
        return "TRITON_MLA_VLLM_V1"

    @staticmethod
    def get_metadata_cls() -> type["AttentionMetadata"]:
        return MLACommonMetadata

    @staticmethod
    def get_builder_cls() -> type["MLACommonMetadataBuilder"]:
        return MLACommonMetadataBuilder

    @staticmethod
    def get_kv_cache_shape(
        num_blocks: int,
        block_size: int,
        num_kv_heads: int,  # assumed to be 1 for MLA
        head_size: int,
    ) -> tuple[int, ...]:
        return (num_blocks, block_size, head_size)

    @staticmethod
    def get_supported_head_sizes() -> list[int]:
        return [576]

    @staticmethod
    def use_cascade_attention(*args, **kwargs) -> bool:
        return False


@dataclass
class MLACommonPrefillMetadata:
    """ Prefill Specific Metadata """

    @dataclass
    class ChunkedContextMetadata:
        # New for MLA (compared to FlashAttention)
        # For handling chunked prefill
        cu_seq_lens: torch.Tensor
        starts: torch.Tensor
        seq_tot: list[int]
        max_seq_lens: list[int]
        workspace: torch.Tensor
        scheduler_metadatas: Optional[list[torch.Tensor]] = None

    # Input positions for rotrary embeddings since for MLA the rotary
    # position embeddings are applied inside the attention backend
    input_positions: torch.Tensor
    block_table: torch.Tensor
    query_start_loc: torch.Tensor
    max_query_len: int
    chunked_context: Optional[ChunkedContextMetadata] = None
    scheduler_metadata: Optional[torch.Tensor] = None


@dataclass
class MLACommonDecodeMetadata:
    # Input positions for rotrary embeddings since for MLA the rotary
    # position embeddings are applied inside the attention backend
    input_positions: torch.Tensor
    block_table: torch.Tensor
    seq_lens: torch.Tensor


D = TypeVar("D", bound=MLACommonDecodeMetadata)


@dataclass
class MLACommonMetadata(Generic[D]):
    """Metadata for MLACommon.

    NOTE: Please read the comment at the top of the file before trying to
    understand this class
    """
    # NOTE(sang): Definition of context_len, query_len, and seq_len.
    # |---------- N-1 iteration --------|
    # |---------------- N iteration ---------------------|
    # |- tokenA -|......................|-- newTokens ---|
    # |---------- context_len ----------|
    # |-------------------- seq_len ---------------------|
    #                                   |-- query_len ---|

    num_actual_tokens: int  # Number of tokens excluding padding.
    query_start_loc: torch.Tensor
    slot_mapping: torch.Tensor

    # New for MLA (compared to FlashAttention)
    # For handling prefill decode split
    num_decodes: int
    num_decode_tokens: int
    num_prefills: int

    # For logging.
    num_input_tokens: int = 0  # Number of tokens including padding.

    # The dimension of the attention heads
    head_dim: Optional[int] = None

    decode: Optional[D] = None
    prefill: Optional[MLACommonPrefillMetadata] = None

    def __post_init__(self):
        supported_head_sizes = MLACommonBackend.get_supported_head_sizes()
        if self.head_dim is not None and self.head_dim \
                not in supported_head_sizes:
            raise ValueError(
                f"Only {supported_head_sizes} are supported for head_dim,",
                f"received {self.head_dim}.")


M = TypeVar("M", bound=MLACommonMetadata)


class MLACommonMetadataBuilder(Generic[M]):
    """
    NOTE: Please read the comment at the top of the file before trying to
    understand this class
    """

    def __init__(self,
                 runner: "GPUModelRunner",
                 metadata_cls: Optional[type[M]] = None):
        self.metadata_cls = metadata_cls \
            if metadata_cls is not None else MLACommonMetadata
        self.runner = runner
        scheduler_config = runner.scheduler_config
        model_config = runner.model_config
        cache_config = runner.cache_config
        self.chunked_prefill_enabled = scheduler_config.chunked_prefill_enabled
        self.num_heads = model_config.get_num_attention_heads(
            runner.parallel_config)
        self.mla_dims = get_mla_dims(model_config)

        if self.chunked_prefill_enabled:
            self.chunked_prefill_workspace_size = min(
                # Max sure there is enough for 8 full length request or at least
                # 4 pages of cache per request
                max(
                    8 * model_config.max_model_len, 4 *
                    scheduler_config.max_num_seqs * cache_config.block_size),
                # For long-context models try not to over-allocate limiting
                # kv-cache space, limiting it to 64k tokens,
                # which would result in the workspace being:
                #   2*(576)*(64*1024) = 144mb
                # (assuming 576 MLA head dim, and fp16)
                # which would result in up-projected context being
                #   2*(192*128)*(64*1024) = 3gb
                # (assuming 192 QK head dim, 128 heads, and fp16)
                128 * 1024)
            assert self.chunked_prefill_workspace_size >= \
                scheduler_config.max_num_seqs * cache_config.block_size
            self.chunked_prefill_workspace = torch.empty(
                (self.chunked_prefill_workspace_size,
                 model_config.get_head_size()),
                dtype=model_config.dtype,
                device=runner.device,
            )
            self.page_size = self.runner.block_size

    def reorder_batch(self, input_batch: "InputBatch",
                      scheduler_output: "SchedulerOutput") -> bool:
        # We now want to reorder the batch so that the "decode" requests are and
        # the front and the "prefill" requests are at the using the least amount
        # swaps possible. (NOTE for now we loosely use "decode" to mean requests
        # where attention is likely memory-bound and "prefill" to mean requests
        # where attention is likely compute-bound, TODO(lucas): figure out a
        # better naming here)
        decodes = []
        prefills = []
        num_decode_tokens = 0
        num_prefill_tokens = 0

        for i, req_id in enumerate(input_batch.req_ids):
            num_tokens = scheduler_output.num_scheduled_tokens[req_id]
            # for now treat 1 scheduled token as "decode" even if its not,
            # we should update this to something like < 8 in the future but
            # currently the TritonMLA._forward_decode only supports
            # num_tokens = 1
            if num_tokens == 1:
                decodes.append(i)
                num_decode_tokens += num_tokens
            else:
                prefills.append(i)
                num_prefill_tokens += num_tokens

        # We hope that this is fairly minimal since decodes
        # should be around for a number of iterations so hopefully they are
        # relatively stationary (and new request are generally appended to the
        # persistent batch so already should be at the back)
        # To achieve this we loop over the decodes in descending order and
        # the prefills in ascending order. We swap decodes from the  "back"
        # i.e. past where the last decode should be in the reodorered with
        # prefills from the front of the batch.
        # `decodes` and `prefills` are already in ascending order just based on
        # the above loop
        num_decodes = len(decodes)
        num_prefills = len(prefills)
        first_prefill = 0
        modified_batch = False

        for i in range(1, min(num_decodes, num_prefills) + 1):
            # If the decode is at the "back" of the batch, i, we can swap it
            # with the prefill closest to the front of the batch
            if decodes[num_decodes - i] >= num_decodes:
                input_batch.swap_states(prefills[first_prefill],
                                        decodes[num_decodes - i])
                first_prefill += 1
                modified_batch = True
            else:
                break

        # Save for next `build` call
        # TODO(lucas): this is a bit of a hack, we should probably have a
        # better way of doing this
        self._num_decodes = num_decodes
        self._num_prefills = num_prefills
        self._num_decode_tokens = num_decode_tokens
        self._num_prefill_tokens = num_prefill_tokens

        return modified_batch

    def _build_decode(self, input_positions: torch.Tensor,
                      block_table: torch.Tensor, seq_lens: torch.Tensor):
        return MLACommonDecodeMetadata(
            input_positions=input_positions,
            block_table=block_table,
            seq_lens=seq_lens,
        )

    def build(self, num_reqs: int, num_actual_tokens: int, max_query_len: int,
              common_prefix_len: int) -> M:
        assert self._num_decodes + self._num_prefills == num_reqs

        # Note(simon): be careful about the CPU <> GPU memory movement in this
        # function. We should avoid GPU -> CPU sync as much as possible because
        # it blocks on all previous kernels.
        device = self.runner.device
        block_table = (
            self.runner.input_batch.block_table.get_device_tensor()[:num_reqs])
        query_start_loc = self.runner.query_start_loc_cpu[:num_reqs + 1].to(
            device, non_blocking=True)
        slot_mapping = self.runner.slot_mapping_cpu[:num_actual_tokens].to(
            device, non_blocking=True).long()
        input_positions = self.runner.positions_cpu[:num_actual_tokens].to(
            device, non_blocking=True).long()

        seq_lens_cpu = self.runner.seq_lens_cpu[:num_reqs]
        seq_lens = seq_lens_cpu.to(device, non_blocking=True)
        max_seq_len = seq_lens_cpu.max().item()

        aot_schedule = (get_flash_attn_version() == 3)

        prefill_metadata = None
        if self._num_prefills > 0:
            reqs_start = self._num_decodes  # prefill_start
            tokens_start = self._num_decode_tokens

            context_lens_cpu = self.runner.input_batch.\
                num_computed_tokens_cpu_tensor[reqs_start:num_reqs]
            max_context_len_cpu = context_lens_cpu.max().item()
            num_prefills_with_context_cpu = (context_lens_cpu > 0).sum().item()
            prefill_query_start_loc = query_start_loc[
                reqs_start:] - query_start_loc[reqs_start]

            scheduler_metadata = None
            if aot_schedule:
                scheduler_metadata = get_scheduler_metadata(
                    batch_size=self._num_prefills,
                    max_seqlen_q=max_query_len,
                    max_seqlen_k=max_seq_len,
                    cache_seqlens=seq_lens,
                    num_heads_q=self.num_heads,
                    num_heads_kv=self.num_heads,
                    headdim=self.mla_dims.qk_nope_head_dim +
                    self.mla_dims.qk_rope_head_dim,
                    headdim_v=self.mla_dims.v_head_dim,
                    page_size=self.page_size,
                    cu_seqlens_q=prefill_query_start_loc,
                    causal=True,
                )

            chunked_context_metadata = None
            if self.chunked_prefill_enabled and self._num_prefills > 0 \
                and max_context_len_cpu > 0:
                # NOTE: it is recommend you read the `Chunked Prefill` section
                # in the comment at the top of the file before trying to
                # understand the following code

                # currently we allocate an equal amount of workspace for each
                # prefill in the batch, we could probably use a more advanced
                # algorithm here and allocate more workspace to prefills with
                # longer context lengths
                max_context_chunk = (self.chunked_prefill_workspace_size //
                                     num_prefills_with_context_cpu)

                # align max_context_chunk to page_size by rounding down,
                # currently the `gather_cache` kernel cannot handle
                # `context_chunk_starts` that are not aligned to page_size
                max_context_chunk = round_down(max_context_chunk,
                                               self.page_size)

                assert max_context_chunk > 0
                num_chunks = cdiv(max_context_len_cpu, max_context_chunk)

                # if `max_context_chunk = 256`, `num_chunks = 3`, and
                #   `num_prefills_with_context = 4`, create a tensor that looks
                # like
                #  [[0, 0, 0, 0], [256, 256, 256, 256], [512, 512, 512, 512]]
                # Note(simon): this is done in CPU because of downstream's
                # of `to_list`.
                chunk_starts = \
                    torch.arange(num_chunks, dtype=torch.int32) \
                    .unsqueeze(1).expand(-1, self._num_prefills) \
                    * max_context_chunk
                chunk_ends = torch.min(context_lens_cpu.unsqueeze(0),
                                       chunk_starts + max_context_chunk)
                chunk_seq_lens = (chunk_ends - chunk_starts).clamp(min=0)
                max_chunk_seq_lens = chunk_seq_lens.max(dim=1)

                cu_seq_lens_cpu = torch.zeros(num_chunks,
                                              self._num_prefills + 1,
                                              dtype=torch.int32,
                                              pin_memory=True)
                torch.cumsum(chunk_seq_lens,
                             dim=1,
                             out=cu_seq_lens_cpu[:, 1:],
                             dtype=torch.int32)

                scheduler_metadatas = None
                if aot_schedule:
                    scheduler_metadatas = []
                    for i in range(num_chunks):
                        scheduler_metadatas.append(
                            get_scheduler_metadata(
                                batch_size=self._num_prefills,
                                max_seqlen_q=max_query_len,
                                max_seqlen_k=max_chunk_seq_lens[i],
                                cache_seqlens=chunk_seq_lens[i],
                                num_heads_q=self.num_heads,
                                num_heads_kv=self.num_heads,
                                headdim=self.mla_dims.qk_nope_head_dim +
                                self.mla_dims.qk_rope_head_dim,
                                headdim_v=self.mla_dims.v_head_dim,
                                page_size=self.page_size,
                                cu_seqlens_q=prefill_query_start_loc,
                                causal=False,
                            ))

                chunked_context_metadata = \
                    MLACommonPrefillMetadata.ChunkedContextMetadata(
                    cu_seq_lens=cu_seq_lens_cpu.to(device, non_blocking=True),
                    starts=chunk_starts.to(device, non_blocking=True),
                    seq_tot=chunk_seq_lens.sum(dim=1).tolist(),
                    max_seq_lens=chunk_seq_lens.max(dim=1).values.tolist(),
                    workspace=self.chunked_prefill_workspace,
                    scheduler_metadatas=scheduler_metadatas,
                )

                assert max(chunked_context_metadata.max_seq_lens) <= \
                    self.chunked_prefill_workspace_size

            prefill_metadata = MLACommonPrefillMetadata(
                input_positions=input_positions[tokens_start:],
                block_table=block_table[reqs_start:, ...],
                query_start_loc=prefill_query_start_loc,
                max_query_len=max_query_len,
                chunked_context=chunked_context_metadata,
                scheduler_metadata=scheduler_metadata,
            )

        decode_metadata = None
        if self._num_decodes > 0:
            decode_metadata = self._build_decode(
                input_positions=input_positions[:self._num_decode_tokens],
                block_table=block_table[:self._num_decodes, ...],
                seq_lens=seq_lens[:self._num_decodes],
            )

        return self.metadata_cls(
            num_actual_tokens=num_actual_tokens,
            query_start_loc=query_start_loc,
            slot_mapping=slot_mapping,
            head_dim=self.runner.model_config.get_head_size(),
            # MLACommonMetadata Chunk prefill specific
            num_decodes=self._num_decodes,
            num_decode_tokens=self._num_decode_tokens,
            num_prefills=self._num_prefills,
            prefill=prefill_metadata,
            decode=decode_metadata,
        )


class MLACommonImpl(MLAAttentionImpl[M], Generic[M]):
    """
    NOTE: Please read the comment at the top of the file before trying to
    understand this class
    """

    def __init__(
        self,
        num_heads: int,
        head_size: int,
        scale: float,
        num_kv_heads: int,
        alibi_slopes: Optional[list[float]],
        sliding_window: Optional[int],
        kv_cache_dtype: str,
        blocksparse_params: Optional[dict[str, Any]],
        logits_soft_cap: Optional[float],
        attn_type: str,
        # MLA Specific Arguments
        q_lora_rank: Optional[int],
        kv_lora_rank: int,
        qk_nope_head_dim: int,
        qk_rope_head_dim: int,
        qk_head_dim: int,
        v_head_dim: int,
        rotary_emb: RotaryEmbedding,
        # q_proj should be q_b_proj if q_lora_rank is not None, but from an
        # attention backend perspective we rely on the layer to pass in the
        # correct matrix
        q_proj: ColumnParallelLinear,
        kv_b_proj: ColumnParallelLinear,
        o_proj: RowParallelLinear,
    ) -> None:
        self.num_heads = num_heads
        self.head_size = head_size
        self.scale = float(scale)
        self.num_kv_heads = num_kv_heads
        self.kv_cache_dtype = kv_cache_dtype

        self.q_lora_rank = q_lora_rank
        self.kv_lora_rank = kv_lora_rank
        self.qk_nope_head_dim = qk_nope_head_dim
        self.qk_rope_head_dim = qk_rope_head_dim
        self.qk_head_dim = qk_head_dim
        self.v_head_dim = v_head_dim

        # Hack for V1 for now to avoid torch library overhead (since we are
        # already inside an attention custom op), pull out the forward
        # method from the rotary embedding and call it directly
        # TODO(lucas): we should probably find a cleaner way to do this
        self.rotary_emb = rotary_emb.forward_native
        if current_platform.is_cuda():
            self.rotary_emb = rotary_emb.forward_cuda

        self.q_proj = q_proj
        self.kv_b_proj = kv_b_proj
        self.o_proj = o_proj
        self.vllm_flash_attn_version = get_flash_attn_version()

        self.triton_fa_func = triton_attention
        # Handle the differences between the flash_attn_varlen from flash_attn
        # and the one from vllm_flash_attn. The former is used on RoCM and the
        # latter has an additional parameter to control FA2 vs FA3
        self.flash_attn_varlen_func = flash_attn_varlen_func
        self.vllm_flash_attn_version = get_flash_attn_version()
        if self.vllm_flash_attn_version is not None:
            self.flash_attn_varlen_func = \
                functools.partial(flash_attn_varlen_func,
                                  fa_version=self.vllm_flash_attn_version)

        # For MLA the v head dim is smaller than qk head dim so we pad out
        # v with 0s to match the qk head dim for attention backends that do
        # not support different headdims
        # We don't need to pad V if we are on a hopper system with FA3
        self._pad_v = self.vllm_flash_attn_version is None or not (
            self.vllm_flash_attn_version == 3
            and current_platform.get_device_capability()[0] == 9)

    def _flash_attn_varlen_diff_headdims(self,
                                         q,
                                         k,
                                         v,
                                         return_softmax_lse=False,
                                         softmax_scale=None,
                                         **kwargs):
        maybe_padded_v = v
        if self._pad_v:
            maybe_padded_v = torch.nn.functional.pad(
                v, [0, q.shape[-1] - v.shape[-1]], value=0)

        if is_hip and envs.VLLM_USE_TRITON_FLASH_ATTN:
            attn_out = self.triton_fa_func(
                q,
                k,
                maybe_padded_v,
                sm_scale=softmax_scale,
                **kwargs,
            )
        elif is_vllm_fa:
            attn_out = self.flash_attn_varlen_func(
                q=q,
                k=k,
                v=maybe_padded_v,
                return_softmax_lse=return_softmax_lse,
                softmax_scale=softmax_scale,
                **kwargs,
            )
        else:
            # Use return_attn_probs instead of return_softmax_lse for RoCM
            attn_out = self.flash_attn_varlen_func(
                q=q,
                k=k,
                v=maybe_padded_v,
                return_attn_probs=return_softmax_lse,
                softmax_scale=softmax_scale,
                **kwargs,
            )

        # Unpack the output if there is multiple results,
        # triton always returns (output, softmax_lse),
        # vllm_flash_attn returns (output, softmax_lse) when
        #  `return_softmax_lse = True`
        # flash_attn (RoCM) returns (output, softmax_lse, ...) when
        #  `return_attn_probs = True`
        rest = None
        if isinstance(attn_out, tuple):
            attn_out, *rest = attn_out

        # unpad if necessary
        if self._pad_v:
            attn_out = attn_out[..., :v.shape[-1]]

        # Remain consistent with old `flash_attn_varlen_func` where there
        # is only one output tensor if `return_softmax_lse` is False.
        if return_softmax_lse:
            assert rest is not None
            return attn_out, rest[0]
        return attn_out

    def _v_up_proj_and_o_proj(self, x):
        # Convert from (B, N, L) to (N, B, L)
        x = x.view(-1, self.num_heads, self.kv_lora_rank).transpose(0, 1)
        # Multiply (N, B, L) x (N, L, V) -> (N, B, V)
        x = torch.bmm(x, self.W_UV)
        # Convert from (N, B, V) to (B, N * V)
        x = x.transpose(0, 1).reshape(-1, self.num_heads * self.v_head_dim)
        return self.o_proj(x)[0]

    # Return `ql_nope`, `q_pe`
    def _q_proj_and_k_up_proj(self, x):
        q_nope, q_pe = self.q_proj(x)[0]\
            .view(-1, self.num_heads, self.qk_head_dim)\
            .split([self.qk_nope_head_dim, self.qk_rope_head_dim], dim=-1)

        # Convert from (B, N, P) to (N, B, P)
        q_nope = q_nope.transpose(0, 1)
        # Multiply (N, B, P) x (N, P, L) -> (N, B, L)
        ql_nope = torch.bmm(q_nope, self.W_UK_T)
        # Convert from (N, B, L) to (B, N, L)
        return ql_nope.transpose(0, 1), q_pe

    def process_weights_after_loading(self, act_dtype: torch.dtype):

        def get_layer_weight(layer):
            WEIGHT_NAMES = ("weight", "qweight", "weight_packed")
            for attr in WEIGHT_NAMES:
                if hasattr(layer, attr):
                    return getattr(layer, attr)
            raise AttributeError(
                f"Layer '{layer}' has no recognized weight attribute:"
                f" {WEIGHT_NAMES}.")

        def get_and_maybe_dequant_weights(layer: LinearBase):
            if not isinstance(layer.quant_method, UnquantizedLinearMethod):
                # NOTE: This should only be used offline, since it's O(N^3)
                eye = torch.eye(layer.input_size_per_partition,
                                dtype=act_dtype,
                                device=get_layer_weight(layer).device)
                dequant_weights = layer.quant_method.apply(layer,
                                                           eye,
                                                           bias=None)
                del eye
                # standardize to (output, input)
                return dequant_weights.T
            return layer.weight

        # we currently do not have quantized bmm's which are needed for
        # `W_UV` and `W_UK_T`, we we just store fp16/bf16 copies and perform
        # the bmm's in 16-bit, the extra memory overhead of this is fairly low
        kv_b_proj_weight = get_and_maybe_dequant_weights(self.kv_b_proj).T
        assert kv_b_proj_weight.shape == (
            self.kv_lora_rank,
            self.num_heads * (self.qk_nope_head_dim + self.v_head_dim)), (
                f"{kv_b_proj_weight.shape=}, "
                f"{self.kv_lora_rank=}, "
                f"{self.num_heads=}, "
                f"{self.qk_nope_head_dim=}, "
                f"{self.v_head_dim=}")
        kv_b_proj_weight = kv_b_proj_weight.view(
            self.kv_lora_rank,
            self.num_heads,
            self.qk_nope_head_dim + self.v_head_dim,
        )

        W_UK, W_UV = kv_b_proj_weight.split(
            [self.qk_nope_head_dim, self.v_head_dim], dim=-1)

        # Convert from (L, N, V) to (N, L, V)
        self.W_UV = W_UV.transpose(0, 1)
        # Convert from (L, N, P) to (N, P, L)
        self.W_UK_T = W_UK.permute(1, 2, 0)

    def _compute_prefill_context(
        self,
        q: torch.Tensor,
        kv_c_and_k_pe_cache: torch.Tensor,
        attn_metadata: MLACommonMetadata,
    ):
        assert attn_metadata.prefill is not None
        prefill_metadata = attn_metadata.prefill
        assert prefill_metadata.chunked_context is not None

        output = None
        iters = len(prefill_metadata.chunked_context.seq_tot)
        workspace = prefill_metadata.chunked_context.workspace

        for i in range(iters):
            toks = prefill_metadata.chunked_context.seq_tot[i]

            ops.gather_cache(
                src_cache=kv_c_and_k_pe_cache,
                dst=workspace,
                block_table=prefill_metadata.block_table,
                cu_seq_lens=prefill_metadata.chunked_context.cu_seq_lens[i],
                batch_size=attn_metadata.num_prefills,
                seq_starts=prefill_metadata.chunked_context.starts[i],
            )

            kv_c_normed = workspace[:toks]\
                [..., :self.kv_lora_rank]
            k_pe = workspace[:toks]\
                [..., self.kv_lora_rank:].unsqueeze(1)

            kv_nope = self.kv_b_proj(kv_c_normed)[0].view( \
                -1, self.num_heads, self.qk_nope_head_dim + self.v_head_dim)
            k_nope, v = kv_nope\
                .split([self.qk_nope_head_dim, self.v_head_dim], dim=-1)

            k = torch.cat((k_nope, k_pe.expand((*k_nope.shape[:-1], -1))),
                          dim=-1)

            attn_output, attn_softmax_lse = \
                self._flash_attn_varlen_diff_headdims(
                    q=q,
                    k=k,
                    v=v,
                    cu_seqlens_q=prefill_metadata.query_start_loc,
                    cu_seqlens_k=prefill_metadata.chunked_context.cu_seq_lens[i],
                    max_seqlen_q=prefill_metadata.max_query_len,
                    max_seqlen_k=prefill_metadata.chunked_context.max_seq_lens[i],
                    softmax_scale=self.scale,
                    causal=False,  # Context is unmasked
                    return_softmax_lse=True,
                )

            if output is None:
                output = attn_output
                output_lse = attn_softmax_lse
            else:
                output_tmp = torch.empty_like(output)
                output_lse_tmp = torch.empty_like(output_lse)
                merge_attn_states(
                    output=output_tmp,
                    output_lse=output_lse_tmp,
                    prefix_output=output,
                    prefix_lse=output_lse,
                    suffix_output=attn_output,
                    suffix_lse=attn_softmax_lse,
                )
                output = output_tmp
                output_lse = output_lse_tmp

        return output, output_lse

    def _forward_prefill(
        self,
        q: torch.Tensor,
        kv_c_normed: torch.Tensor,
        k_pe: torch.Tensor,
        kv_c_and_k_pe_cache: torch.Tensor,
        attn_metadata: MLACommonMetadata,
    ) -> torch.Tensor:
        assert attn_metadata.prefill is not None

        has_context = attn_metadata.prefill.chunked_context is not None
        kv_nope = self.kv_b_proj(kv_c_normed)[0].view(\
            -1, self.num_heads, self.qk_nope_head_dim + self.v_head_dim)
        k_nope, v = kv_nope\
            .split([self.qk_nope_head_dim, self.v_head_dim], dim=-1)

        k = torch.cat((k_nope, k_pe.expand((*k_nope.shape[:-1], -1))), dim=-1)

        output = self._flash_attn_varlen_diff_headdims(
            q=q,
            k=k,
            v=v,
            cu_seqlens_q=attn_metadata.prefill.query_start_loc,
            cu_seqlens_k=attn_metadata.prefill.query_start_loc,
            max_seqlen_q=attn_metadata.prefill.max_query_len,
            max_seqlen_k=attn_metadata.prefill.max_query_len,
            softmax_scale=self.scale,
            causal=True,
            return_softmax_lse=has_context,
        )

        if has_context:
            suffix_output, suffix_lse = output
            context_output, context_lse = self._compute_prefill_context( \
                q, kv_c_and_k_pe_cache, attn_metadata)

            output = torch.empty_like(suffix_output)
            merge_attn_states(
                output=output,
                prefix_output=context_output,
                prefix_lse=context_lse,
                suffix_output=suffix_output,
                suffix_lse=suffix_lse,
            )

        return self.o_proj(output.flatten(start_dim=-2))[0]

    @abstractmethod
    def _forward_decode(
        self,
        ql_nope: torch.Tensor,
        q_pe: torch.Tensor,
        kv_c_and_k_pe_cache: torch.Tensor,
        attn_metadata: M,
    ) -> torch.Tensor:
        raise NotImplementedError

    def forward(
        self,
        layer: AttentionLayer,
        hidden_states_or_q_c: torch.Tensor,  # query in unified attn
        k_c_normed: torch.Tensor,  # key in unified attn
        k_pe: torch.Tensor,  # value in unified attn
        kv_cache: torch.Tensor,
        attn_metadata: M,
        output: Optional[torch.Tensor] = None,
    ) -> torch.Tensor:

        assert output is not None, "Output tensor must be provided."

        if attn_metadata is None:
            # Profiling run.
            return output

        num_actual_toks = attn_metadata.num_actual_tokens

        # Inputs and outputs may be padded for CUDA graphs
        output_padded = output
        output = output[:num_actual_toks, ...]
        hidden_states_or_q_c = hidden_states_or_q_c[:num_actual_toks, ...]
        k_c_normed = k_c_normed[:num_actual_toks, ...]
        k_pe = k_pe[:num_actual_toks, ...]

        # Restore head dim (for rotary embedding)
        k_pe = k_pe.unsqueeze(1)

        assert attn_metadata.num_decodes is not None and \
            attn_metadata.num_prefills is not None and \
            attn_metadata.num_decode_tokens is not None

        has_decode = attn_metadata.num_decodes > 0
        has_prefill = attn_metadata.num_prefills > 0
        num_decode_tokens = attn_metadata.num_decode_tokens

        decode_hs_or_q_c = hidden_states_or_q_c[:num_decode_tokens]
        decode_k_pe = k_pe[:num_decode_tokens]

        prefill_hs_or_q_c = hidden_states_or_q_c[num_decode_tokens:]
        prefill_k_pe = k_pe[num_decode_tokens:]
        prefill_k_c_normed = k_c_normed[num_decode_tokens:]

        if has_decode:
            assert attn_metadata.decode is not None
            decode_ql_nope, decode_q_pe = \
                self._q_proj_and_k_up_proj(decode_hs_or_q_c)
            decode_q_pe[...], decode_k_pe[...] = self.rotary_emb(
                attn_metadata.decode.input_positions, decode_q_pe.contiguous(),
                decode_k_pe)

        if has_prefill:
            assert attn_metadata.prefill is not None
            prefill_q = self.q_proj(prefill_hs_or_q_c)[0]\
                .view(-1, self.num_heads, self.qk_head_dim)
            prefill_q_pe = prefill_q[..., self.qk_nope_head_dim:]

            prefill_q_pe[...], prefill_k_pe[...] = self.rotary_emb(
                attn_metadata.prefill.input_positions,
                prefill_q_pe.contiguous(), prefill_k_pe)

        # write the latent and rope to kv cache
        if kv_cache.numel() > 0:
            ops.concat_and_cache_mla(
                k_c_normed,
                k_pe.squeeze(1),
                kv_cache,
                attn_metadata.slot_mapping.flatten(),
                kv_cache_dtype=self.kv_cache_dtype,
                scale=layer._k_scale,
            )

        if has_prefill:
            output[num_decode_tokens:] = self._forward_prefill(
                prefill_q, prefill_k_c_normed, prefill_k_pe, kv_cache,
                attn_metadata)

        if has_decode:
            output[:num_decode_tokens] = self._forward_decode(
                decode_ql_nope, decode_q_pe, kv_cache, attn_metadata)

        return output_padded<|MERGE_RESOLUTION|>--- conflicted
+++ resolved
@@ -196,12 +196,8 @@
 from vllm.attention.backends.abstract import (AttentionBackend, AttentionLayer,
                                               AttentionMetadata,
                                               MLAAttentionImpl)
-<<<<<<< HEAD
 from vllm.attention.backends.utils import get_mla_dims
-=======
->>>>>>> d20e2611
 from vllm.attention.ops.triton_merge_attn_states import merge_attn_states
-from vllm.fa_utils import get_flash_attn_version
 from vllm.logger import init_logger
 from vllm.model_executor.layers.linear import (ColumnParallelLinear,
                                                LinearBase, RowParallelLinear,

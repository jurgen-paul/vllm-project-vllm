--- conflicted
+++ resolved
@@ -950,40 +950,19 @@
             k = torch.cat((k_nope, k_pe.expand((*k_nope.shape[:-1], -1))),
                           dim=-1)
 
-<<<<<<< HEAD
             attn_output, attn_softmax_lse = \
                 self._flash_attn_varlen_diff_headdims(
                     q=q,
                     k=k,
                     v=v,
-                    cu_seqlens_q=attn_metadata.query_start_loc,
-                    cu_seqlens_k=attn_metadata.context_chunk_cu_seq_lens[i],
-                    max_seqlen_q=attn_metadata.max_query_len,
-                    max_seqlen_k=attn_metadata.context_chunk_max_seq_lens[i],
+                    cu_seqlens_q=prefill_metadata.query_start_loc,
+                    cu_seqlens_k=prefill_metadata.chunked_context.cu_seq_lens[i],
+                    max_seqlen_q=prefill_metadata.max_query_len,
+                    max_seqlen_k=prefill_metadata.chunked_context.max_seq_lens[i],
                     softmax_scale=self.scale,
                     causal=False,  # Context is unmasked
                     return_softmax_lse=True,
                 )
-=======
-            # For MLA the v head dim is smaller than qk head dim so we pad
-            # out v with 0s to match the qk head dim
-            v_padded = torch.nn.functional.pad(v,
-                                               [0, q.shape[-1] - v.shape[-1]],
-                                               value=0)
-
-            attn_output, attn_softmax_lse = self.flash_attn_varlen_func(
-                q=q,
-                k=k,
-                v=v_padded,
-                cu_seqlens_q=prefill_metadata.query_start_loc,
-                cu_seqlens_k=prefill_metadata.chunked_context.cu_seq_lens[i],
-                max_seqlen_q=prefill_metadata.max_query_len,
-                max_seqlen_k=prefill_metadata.chunked_context.max_seq_lens[i],
-                softmax_scale=self.scale,
-                causal=False,  # Context is unmasked
-                return_softmax_lse=True,
-            )
->>>>>>> be123584
 
             if output is None:
                 output = attn_output
@@ -1022,15 +1001,10 @@
 
         k = torch.cat((k_nope, k_pe.expand((*k_nope.shape[:-1], -1))), dim=-1)
 
-        # For MLA the v head dim is smaller than qk head dim so we pad out
-        # v with 0s to match the qk head dim
-        v_padded = torch.nn.functional.pad(v, [0, q.shape[-1] - v.shape[-1]],
-                                           value=0)
-
-        output = self.flash_attn_varlen_func(
+        output = self._flash_attn_varlen_diff_headdims(
             q=q,
             k=k,
-            v=v_padded,
+            v=v,
             cu_seqlens_q=attn_metadata.prefill.query_start_loc,
             cu_seqlens_k=attn_metadata.prefill.query_start_loc,
             max_seqlen_q=attn_metadata.prefill.max_query_len,

--- conflicted
+++ resolved
@@ -99,15 +99,11 @@
             sampling_metadata.no_top_p,
             sampling_metadata.top_p,
         )
-<<<<<<< HEAD
-        if greedy_sampled is None:
-=======
 
         if not sampling_metadata.no_min_p:
             logits = self.apply_min_p(logits, sampling_metadata.min_p)
 
-        if sampling_metadata.all_random:
->>>>>>> a12934d3
+        if greedy_sampled is None:
             return random_sampled
 
         sampled = torch.where(

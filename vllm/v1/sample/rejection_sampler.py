--- conflicted
+++ resolved
@@ -8,12 +8,8 @@
 
 from vllm.logger import init_logger
 from vllm.v1.sample.metadata import SamplingMetadata
-<<<<<<< HEAD
 from vllm.v1.sample.ops.utils import compiled_softmax
 from vllm.v1.spec_decode.metadata import SpecDecodeMetadata
-=======
-from vllm.v1.spec_decode.utils import random_sample
->>>>>>> 8d6cf895
 
 logger = init_logger(__name__)
 
@@ -47,7 +43,6 @@
         output tokens = accepted tokens + recovered tokens + bonus tokens
     """
 
-<<<<<<< HEAD
     def forward(
         self,
         metadata: SpecDecodeMetadata,
@@ -190,235 +185,6 @@
     logits: torch.Tensor,  # [num_tokens, vocab_size]
     cu_num_draft_tokens: torch.Tensor,  # [batch_size]
     sampling_metadata: SamplingMetadata,
-=======
-    def __init__(self):
-        super().__init__()
-
-    def forward(
-        self,
-        draft_token_ids: list[list[int]],
-        draft_probs: Optional[torch.Tensor],
-        bonus_token_ids_tensor: torch.Tensor,  # [batch_size, 1]
-        target_probs: torch.Tensor,  # [num_total_tokens, vocab_size]
-        sampling_metadata: SamplingMetadata,
-    ) -> torch.Tensor:
-        '''
-        Args:
-            draft_token_ids (List[List[int]]):
-                A 2D list of token IDs for each request in the batch. 
-                Each request might have different number of draft tokens. 
-                It may also contain empty lists for requests that have 
-                no draft tokens.
-            draft_probs (Optional[torch.Tensor]):
-                Probability distribution for the draft tokens. Shape is
-                [batch_size, max_spec_len, vocab_size]. Can be None if 
-                probabilities are not provided, which is the case for
-                ngram spec decode.
-            bonus_token_ids_tensor (torch.Tensor):
-                A tensor containing bonus tokens. Shape is [batch_size, 1]. 
-                Bonus tokens are added to the end of the sequence if all 
-                proposed tokens are accepted. We generate the bonus tokens 
-                outside of the rejection sampler with the default sampling 
-                strategy. It allows for more flexibility in the sampling 
-                process such as top_p, top_k sampling.
-            target_probs (torch.Tensor):
-                Target model probability distribution.
-                Shape is [num_total_tokens, vocab_size]. num_total_tokens 
-                is the total number of tokens from all requests. Here, 
-                probabilities from different requests are flattened into
-                a single tensor because this is the shape of the output 
-                logits.
-            sampling_metadata (SamplingMetadata):
-                Additional metadata needed for sampling, such as temperature,
-                top-k/top-p parameters, or other relevant information.
-        Returns:
-            output_token_ids (torch.Tensor):
-                A tensor containing the final output token IDs.
-        '''
-
-        # NOTE: The following input preparationg can be moved
-        # to the model runner with a persistent manner for better
-        # performance.
-        # Convert draft token IDs to a tensor, split by sample_lens, then pad.
-        draft_token_ids = [
-            torch.tensor(x, dtype=int, device='cpu') for x in draft_token_ids
-        ]
-        draft_token_ids_tensor = pad_sequence(draft_token_ids,
-                                              batch_first=True,
-                                              padding_value=INVALID_TOKEN_ID)
-
-        # NOTE: CPU <-> GPU synchronization happens here.
-        draft_token_ids_tensor = draft_token_ids_tensor.to(target_probs.device)
-
-        # Create one-hot tensor for draft token ids.
-        # This is used for ngram where we don't have draft_probs.
-        if draft_probs is None and not sampling_metadata.all_greedy:
-            vocab_size = target_probs.size(-1)
-            draft_probs = _create_greedy_token_probs(draft_token_ids_tensor,
-                                                     vocab_size,
-                                                     target_probs.device)
-        sample_lens = [len(x) + 1 for x in draft_token_ids]
-        target_probs = _convert_2d_probs(target_probs, sample_lens)
-
-        return self.forward_native(draft_token_ids_tensor, draft_probs,
-                                   bonus_token_ids_tensor, target_probs,
-                                   sampling_metadata)
-
-    # TODO: The following method can be optimized for better performance.
-    def forward_native(
-        self,
-        draft_token_ids_tensor: torch.Tensor,
-        # [batch_size, max_spec_len, vocab_size]
-        draft_probs: Optional[torch.Tensor],
-        bonus_token_ids_tensor: torch.Tensor,
-        # [batch_size, max_spec_len + 1, vocab_size]
-        target_probs: torch.Tensor,
-        sampling_metadata: SamplingMetadata,
-    ) -> torch.Tensor:
-        # Add 1 to include the 'bonus' token.
-        if sampling_metadata.all_greedy:
-            # Produce a mask that remains 1 (True) until the first
-            # mismatch (cumprod turns 0 after a mismatch).
-            target_token_ids_tensor = target_probs.argmax(dim=-1)
-            accept_mask = (target_token_ids_tensor[:, :-1] ==
-                           draft_token_ids_tensor).cumprod(dim=1)
-
-            # Identify valid positions (non-padding).
-            valid_mask = target_token_ids_tensor != INVALID_TOKEN_ID
-            # Generate mask with bonus token.
-            generate_mask = torch.cat([
-                accept_mask,
-                torch.zeros(accept_mask.size(0), 1, device=accept_mask.device)
-            ],
-                                      dim=1).to(torch.bool) & valid_mask
-            zeros_mask = (generate_mask == 0)
-            first_zero_idx = zeros_mask.float().argmax(dim=1)
-            # Figure out which rows actually contain at least one zero.
-            rows_with_zero = zeros_mask.any(dim=1)
-            # Use indexing to set the first zero in each of those rows to 1.
-            generate_mask[rows_with_zero, first_zero_idx[rows_with_zero]] = 1
-
-            output_token_ids = target_token_ids_tensor
-            output_token_ids[~generate_mask] = INVALID_TOKEN_ID
-        else:
-            # Reference: https://arxiv.org/pdf/2211.17192
-            # 1. Extract the probabilities of the draft tokens.
-            # [batch_size, max_spec_len]
-            batch_size = draft_token_ids_tensor.size(0)
-            max_spec_len = draft_token_ids_tensor.size(1)
-            invalid_idx = draft_token_ids_tensor == INVALID_TOKEN_ID
-            draft_token_ids_tensor[invalid_idx] = 0
-            assert draft_probs is not None
-            draft_token_probs = draft_probs.gather(
-                dim=-1, index=draft_token_ids_tensor.unsqueeze(-1)).squeeze(-1)
-            target_token_probs = target_probs.gather(
-                dim=-1, index=draft_token_ids_tensor.unsqueeze(-1)).squeeze(-1)
-            # Force the probabilities of invalid tokens to inf
-            # so that they are not accepted.
-            draft_token_probs[invalid_idx] = float('inf')
-
-            # 2. Generate uniform samples.
-            # [batch_size, max_spec_len + 1]
-            uniform_samples = _create_uniform_samples(
-                sampling_metadata.generators, batch_size, max_spec_len,
-                target_probs.device)
-
-            # 3. Accept or reject the samples.
-            # [batch_size, max_spec_len]
-            # If the draft token probabilities are 0, set them to the smallest
-            # positive normal value representable by float32.
-            safe_draft_probs = torch.where(draft_token_probs > 0,
-                                           draft_token_probs,
-                                           torch.finfo(torch.float32).tiny)
-            accepted = uniform_samples <= target_token_probs / safe_draft_probs
-            accept_mask = accepted.cumprod(dim=1)
-            # Set the token ids to the draft token ids if accepted, otherwise
-            # set them to INVALID_TOKEN_ID.
-            accepted_token_ids = (draft_token_ids_tensor * accept_mask +
-                                  INVALID_TOKEN_ID * (1 - accept_mask))
-
-            # 4. Adjust the distribution for the recovered tokens.
-            # Clamp the bonus probabilities to the smallest positive normal
-            # value representable by float32.
-            bonus_prob = torch.clamp(target_probs[:, :-1, :] - draft_probs,
-                                     min=torch.finfo(torch.float32).tiny)
-            normalized_bonus_prob = bonus_prob / bonus_prob.sum(dim=-1,
-                                                                keepdim=True)
-
-            # 5. Sample recovered token ids.
-            recovered_token_ids = random_sample(
-                normalized_bonus_prob,
-                sampling_metadata.generators).reshape(batch_size, max_spec_len)
-
-            # 6. Get the final output token ids.
-            # output_token_ids = accepted_token_ids +
-            #                    recovered_token_ids +
-            #                    bonus_token_id
-            recovered_bonus_token_ids = torch.cat(
-                [recovered_token_ids, bonus_token_ids_tensor], dim=1)
-            # Generate mask with bonus tokens.
-            generate_mask = torch.cat([
-                accept_mask,
-                torch.zeros(batch_size, 1, device=accept_mask.device)
-            ],
-                                      dim=1).to(torch.bool)
-            zeros_mask = (generate_mask == 0)
-            first_zero_idx = zeros_mask.float().argmax(dim=1)
-            output_token_ids = torch.cat([
-                accepted_token_ids,
-                torch.full((batch_size, 1),
-                           fill_value=INVALID_TOKEN_ID,
-                           device=accept_mask.device)
-            ],
-                                         dim=1)
-            output_token_ids[torch.arange(batch_size),
-                             first_zero_idx] = recovered_bonus_token_ids[
-                                 torch.arange(batch_size), first_zero_idx]
-
-        return output_token_ids
-
-    def compute_probs(self, logits: torch.Tensor,
-                      sampling_metadata: SamplingMetadata,
-                      sample_lens: list[int]) -> torch.Tensor:
-        """
-        Compute probability distribution from logits based on sampling metadata.
-    
-        This function applies temperature scaling to the logits and converts 
-        them to probabilities using softmax. Note that division by 
-        temperature is not performed inplace to preserve the original logits 
-        tensor, which will be used by the original sampler to get bonus tokens.
-        
-        Args:
-            logits: Input logits tensor to be converted to probabilities
-            sampling_metadata: Metadata containing sampling parameters such 
-                    as temperature and whether greedy sampling is used
-            sample_lens: List of sample lengths used for repeating 
-                    temperature values
-            
-        Returns:
-            torch.Tensor: Probability distribution (softmax of scaled logits) 
-                    if non-greedy sampling is used, otherwise returns the 
-                    original logits
-        """
-        if sampling_metadata.all_greedy:
-            return logits
-        assert sampling_metadata.temperature is not None
-        # We should optimize the following code as
-        # it will cause CPU -> GPU synchronization.
-        temperature = torch.repeat_interleave(
-            sampling_metadata.temperature,
-            torch.tensor(sample_lens,
-                         device=sampling_metadata.temperature.device))
-        temperature = temperature.unsqueeze(dim=1)
-        logits = logits / temperature
-        return logits.softmax(dim=-1, dtype=torch.float32)
-
-
-def _create_greedy_token_probs(
-    token_ids: torch.Tensor,
-    vocab_size: int,
-    out_device: torch.device,
->>>>>>> 8d6cf895
 ) -> torch.Tensor:
     if sampling_metadata.all_greedy:
         return logits
@@ -690,7 +456,6 @@
         # NOTE(woosuk): We don't need `prob = prob / tl.sum(prob)` here because
         # `tl.argmax` will select the maximum value.
 
-<<<<<<< HEAD
     q = tl.load(q_ptr + req_idx * vocab_size + vocab_offset,
                 mask=vocab_offset < vocab_size,
                 other=float("-inf"))
@@ -699,70 +464,4 @@
     if IS_NGRAM:
         tl.store(
             target_probs_ptr + (start_idx + pos) * vocab_size + draft_token_id,
-            orig_prob)
-=======
-    return token_probs
-
-
-def _convert_2d_probs(
-        probs: torch.Tensor,  # [num_total_tokens, vocab_size]
-        sample_lens: list[int]) -> torch.Tensor:
-    """
-        Converts a 2D tensor of probabilities to a 3D tensor with padding.
-        [num_total_tokens, vocab_size] -> 
-            [batch_size, max_spec_len + 1, vocab_size]
-    """
-    cumulative_lens = torch.cumsum(torch.tensor(sample_lens,
-                                                device=probs.device),
-                                   dim=0)
-    split_indices = cumulative_lens[:-1].tolist()  # Exclude last index
-
-    # Split into chunks without loops
-    chunks = torch.tensor_split(probs, split_indices, dim=0)
-
-    # Pad all sequences to maximum length
-    padded_probs = pad_sequence(chunks, batch_first=True, padding_value=0.0)
-    return padded_probs
-
-
-def _create_uniform_samples(seeded_seqs: dict[int, torch.Generator],
-                            batch_size: int, k: int,
-                            device: torch.device) -> torch.Tensor:
-    """
-        Generates a batch of uniform random samples, with optional seeding 
-        for specific sequences.
-
-        This method creates a tensor of shape `(batch_size, k)` filled 
-        with uniform random values in the range [0, 1). If `seeded_seqs` 
-        is provided, the sequences corresponding to specific indices 
-        will be generated using the provided `torch.Generator` for 
-        reproducibility. The other sequences will be generated without 
-        a seed.
-
-        Args:
-            seeded_seqs : Optional[Dict[int, torch.Generator]]
-                A dictionary mapping indices in the batch to 
-                `torch.Generator` objects.
-            batch_size : int
-                The number of sequences to generate.
-            k : int
-                The number of random samples per sequence.
-            device : torch.device
-                The device on which to allocate the tensor.
-
-        Returns:
-            uniform_rand : torch.Tensor
-                A tensor of shape `(batch_size, k)` containing uniform 
-                random values in the range [0, 1).
-        """
-
-    uniform_rand = torch.rand(batch_size,
-                              k,
-                              dtype=torch.float32,
-                              device=device)
-    # Apply seeded generators only where needed
-    if seeded_seqs:
-        for idx, generator in seeded_seqs.items():
-            uniform_rand[idx].uniform_(0, 1, generator=generator)
-    return uniform_rand
->>>>>>> 8d6cf895
+            orig_prob)
# SPDX-License-Identifier: Apache-2.0
import enum
import time
from dataclasses import dataclass
from typing import TYPE_CHECKING, Dict, List, Optional, Tuple, cast
from unittest.mock import patch

import numpy as np
import torch
import torch.distributed
import torch.nn as nn
# TPU XLA related
import torch_xla.core.xla_model as xm
import torch_xla.runtime as xr

from vllm.attention.backends.abstract import AttentionType
from vllm.attention.layer import Attention
from vllm.config import VllmConfig
from vllm.forward_context import get_forward_context, set_forward_context
from vllm.logger import init_logger
from vllm.model_executor.model_loader import get_model
from vllm.sampling_params import SamplingType
from vllm.utils import LayerBlockType, cdiv, is_pin_memory_available
from vllm.v1.attention.backends.pallas import (PallasAttentionBackend,
                                               PallasMetadata,
                                               NUM_QUERIES_PER_BLOCK,
                                               NUM_KV_PAGES_PER_BLOCK)
from vllm.v1.kv_cache_interface import (FullAttentionSpec, KVCacheConfig,
                                        KVCacheSpec)
from vllm.v1.outputs import LogprobsTensors, ModelRunnerOutput
from vllm.v1.utils import bind_kv_cache
from vllm.v1.worker.gpu_input_batch import CachedRequestState, InputBatch

if TYPE_CHECKING:
    from vllm.v1.core.scheduler import SchedulerOutput

logger = init_logger(__name__)

# Here we utilize the behavior that out-of-bound index is ignored.
# FIXME(woosuk): Find a more reliable way to prevent possible bugs.
_PAD_SLOT_ID = 1_000_000_000
# FIXME(woosuk): Temporarily disabled top-p sampling since it's too slow.
_ENABLE_TOP_P = False
# FIXME(woosuk): A temporary hack to support `n > 1`.
# This can significantly affect the performance if too large.
_MAX_NUM_SAMPLES = 128
INVALID_TOKEN_ID = -1


class TPUModelRunner():

    def __init__(
        self,
        vllm_config: VllmConfig,
        device: torch.device,
    ):
        self.vllm_config = vllm_config
        self.model_config = vllm_config.model_config
        self.cache_config = vllm_config.cache_config
        self.lora_config = vllm_config.lora_config
        self.load_config = vllm_config.load_config
        self.parallel_config = vllm_config.parallel_config
        self.scheduler_config = vllm_config.scheduler_config
        self.speculative_config = vllm_config.speculative_config
        self.prompt_adapter_config = vllm_config.prompt_adapter_config
        self.observability_config = vllm_config.observability_config
        self.device_config = vllm_config.device_config

        model_config = self.model_config
        cache_config = self.cache_config
        scheduler_config = self.scheduler_config
        parallel_config = self.parallel_config
        self.device = device
        self.pin_memory = is_pin_memory_available()
        self.dtype = self.model_config.dtype

        self.is_multimodal_model = model_config.is_multimodal_model
        self.sliding_window = model_config.get_sliding_window()
        self.block_size = cache_config.block_size
        self.max_model_len = model_config.max_model_len
        self.max_num_blocks_per_req = cdiv(self.max_model_len, self.block_size)
        self.max_num_tokens = scheduler_config.max_num_batched_tokens # 8192
        self.max_num_reqs = scheduler_config.max_num_seqs # 16

        # Model-related.
        self.num_attn_layers = model_config.get_num_layers_by_block_type(
            parallel_config, LayerBlockType.attention)
        self.num_query_heads = model_config.get_num_attention_heads(
            parallel_config)
        self.num_kv_heads = model_config.get_num_kv_heads(parallel_config)
        self.head_size = model_config.get_head_size()
        self.hidden_size = model_config.get_hidden_size()

        # Persistent batch.
        self.input_batch = InputBatch(
            max_num_reqs=self.max_num_reqs,
            max_model_len=self.max_model_len,
            max_num_blocks_per_req=self.max_num_blocks_per_req,
            device=self.device,
            pin_memory=self.pin_memory,
            vocab_size=self.model_config.get_vocab_size(),
        )

        # Request states.
        self.requests: Dict[str, CachedRequestState] = {}

        # req_id -> (input_id -> encoder_output)
        self.encoder_cache: Dict[str, Dict[int, torch.Tensor]] = {}

        # KV caches for forward pass
        self.kv_caches: List[Tuple[torch.Tensor, torch.Tensor]] = []

        # Cached torch/numpy tensor
        # The pytorch tensor and numpy array share the same buffer.
        # Sometimes the numpy op is faster so we create both.
        self.input_ids_cpu = torch.zeros(self.max_num_tokens,
                                     dtype=torch.int32,
                                     device="cpu")
        self.input_ids_np = self.input_ids_cpu.numpy()

        self.positions_cpu = torch.zeros(self.max_num_tokens,
                                         dtype=torch.int32,
                                         device="cpu")
        self.positions_np = self.positions_cpu.numpy()

        self.slot_mapping_cpu = torch.zeros(self.max_num_tokens,
                                            dtype=torch.int64,
                                            device="cpu")
        self.slot_mapping_np = self.slot_mapping_cpu.numpy()

        # self.input_batch.block_table has a shape of [max_num_reqs, max_num_blocks_per_req].
        # Because we want the block_table.shape[0] to be num_tokens nad block_table[1] to be multiple of NUM_KV_PAGES_PER_BLOCK, so we create a separate one.
        padded_max_num_blocks_per_req = _get_padded_number(self.max_num_blocks_per_req, NUM_KV_PAGES_PER_BLOCK)
        self.block_table_cpu = torch.zeros((self.max_num_tokens, padded_max_num_blocks_per_req),
                                           dtype=self.input_batch.block_table.get_cpu_tensor().dtype,
                                           device="cpu")

        self.query_start_loc_cpu = torch.zeros(self.max_num_tokens + 1,
                                               dtype=torch.int32,
                                               device="cpu",
                                               pin_memory=self.pin_memory)
        self.query_start_loc_np = self.query_start_loc_cpu.numpy()

        self.seq_lens_cpu = torch.zeros(self.max_num_tokens,
                                        dtype=torch.int32,
                                        device="cpu",
                                        pin_memory=self.pin_memory)
        self.seq_lens_np = self.seq_lens_cpu.numpy()

        # Range tensor with values [0 .. self.max_num_tokens - 1].
        # Used to initialize positions / context_lens / seq_lens
        self.arange_np = np.arange(self.max_num_tokens, dtype=np.int32)

    def _update_states(self, scheduler_output: "SchedulerOutput") -> bool:
        """Update the cached states and the persistent batch with the scheduler
        output.

        The updated states are used by the `_prepare_inputs` function to create
        the input GPU tensors for the model.

        Returns:
            True if there is a new/resumed/paused/finished request in the batch.
            If False, we can skip copying SamplingMetadata to the GPU.
        """
        # Remove finished requests from the cached states.
        for req_id in scheduler_output.finished_req_ids:
            self.requests.pop(req_id, None)

        # Remove the finished requests from the persistent batch.
        # NOTE(woosuk): There could be an edge case where finished_req_ids and
        # scheduled_req_ids overlap. This happens when a request is aborted and
        # then resubmitted with the same ID. In this case, we treat them as two
        # distinct requests - clearing the cached states for the first request
        # and handling the second as a new request.
        removed_req_indices: List[int] = []
        for req_id in scheduler_output.finished_req_ids:
            req_index = self.input_batch.remove_request(req_id)
            if req_index is not None:
                removed_req_indices.append(req_index)

        # Remove the unscheduled requests from the persistent batch.
        # NOTE(woosuk): The unscheduled requests are either preempted requests
        # or running requests that are not scheduled in this step. We remove
        # them from the persistent batch but keep their cached states since
        # they will be scheduled again sometime in the future.
        scheduled_req_ids = scheduler_output.num_scheduled_tokens.keys()
        cached_req_ids = self.input_batch.req_id_to_index.keys()
        unscheduled_req_ids = cached_req_ids - scheduled_req_ids
        # NOTE(woosuk): The persistent batch optimization assumes that
        # consecutive batches contain mostly the same requests. If batches
        # have low request overlap (e.g., alternating between two distinct
        # sets of requests), this optimization becomes very inefficient.
        for req_id in unscheduled_req_ids:
            req_index = self.input_batch.remove_request(req_id)
            assert req_index is not None
            removed_req_indices.append(req_index)

        req_ids_to_add: List[str] = []
        # Add new requests to the cached states.
        for new_req_data in scheduler_output.scheduled_new_reqs:
            req_id = new_req_data.req_id
            sampling_params = new_req_data.sampling_params
            if sampling_params.sampling_type == SamplingType.RANDOM_SEED:
                generator = torch.Generator(device=self.device)
                generator.manual_seed(sampling_params.seed)
            else:
                generator = None

            self.requests[req_id] = CachedRequestState(
                req_id=req_id,
                prompt_token_ids=new_req_data.prompt_token_ids,
                prompt=new_req_data.prompt,
                mm_inputs=new_req_data.mm_inputs,
                mm_positions=new_req_data.mm_positions,
                sampling_params=sampling_params,
                generator=generator,
                block_ids=new_req_data.block_ids,
                num_computed_tokens=new_req_data.num_computed_tokens,
                output_token_ids=[],
                lora_request=new_req_data.lora_request,
            )

            req_ids_to_add.append(req_id)

        # Update the states of the running/resumed requests.
        for req_data in scheduler_output.scheduled_cached_reqs:
            req_id = req_data.req_id
            req_state = self.requests[req_id]

            # Update the cached states.
            req_state.num_computed_tokens = req_data.num_computed_tokens
            if not req_data.resumed_from_preemption:
                # Append the new blocks to the existing block IDs.
                req_state.block_ids.extend(req_data.new_block_ids)
            else:
                # The request is resumed from preemption.
                # Replace the existing block IDs with the new ones.
                req_state.block_ids = req_data.new_block_ids

            req_index = self.input_batch.req_id_to_index.get(req_id)
            if req_index is None:
                # The request is not in the persistent batch.
                # The request was either preempted and resumed later, or was not
                # scheduled in the previous step and needs to be added again.
                req_ids_to_add.append(req_id)
                continue

            # Update the persistent batch.
            self.input_batch.num_computed_tokens_cpu[req_index] = (
                req_data.num_computed_tokens)
            start_index = len(req_state.block_ids) - len(
                req_data.new_block_ids)
            self.input_batch.block_table.append_row(req_index, start_index,
                                                    req_data.new_block_ids)

        # Add the new or resumed requests to the persistent batch.
        # The smaller empty indices are filled first.
        removed_req_indices = sorted(removed_req_indices, reverse=True)
        for req_id in req_ids_to_add:
            req_state = self.requests[req_id]
            if removed_req_indices:
                # Fill the empty index.
                req_index = removed_req_indices.pop()
            else:
                # Append to the end.
                req_index = None
            self.input_batch.add_request(req_state, req_index)

        # Condense the batched states if there are empty indices.
        if removed_req_indices:
            self.input_batch.condense(removed_req_indices)
        return len(unscheduled_req_ids) > 0 or len(req_ids_to_add) > 0

    def get_model(self) -> nn.Module:
        assert self.model is not None
        return self.model

    def get_kv_cache_spec(self) -> KVCacheSpec:
        """
        Generates the KVCacheSpec by parsing the kv cache format from each 
        Attention module in the static forward context.
        Returns:
            KVCacheSpec: A dictionary mapping layer names to their KV cache 
            format. Layers that do not need KV cache are not included.
        """

        forward_ctx = self.vllm_config.compilation_config.static_forward_context
        block_size = self.vllm_config.cache_config.block_size
        kv_cache_spec: KVCacheSpec = {}
        for layer_name, attn_module in forward_ctx.items():
            # TODO: Support other attention modules, e.g., sliding window,
            # cross-attention, MLA.
            assert isinstance(attn_module, Attention)
            if attn_module.attn_type == AttentionType.DECODER:
                kv_cache_spec[layer_name] = FullAttentionSpec(
                    block_size=block_size,
                    num_kv_heads=attn_module.num_kv_heads,
                    head_size=attn_module.head_size,
                    dtype=attn_module.dtype,
                )
            elif attn_module.attn_type in (AttentionType.ENCODER,
                                           AttentionType.ENCODER_ONLY):
                # encoder-only attention does not need KV cache.
                continue
            elif attn_module.attn_type == AttentionType.ENCODER_DECODER:
                raise NotImplementedError
            else:
                raise ValueError(
                    f"Unknown attention type: {attn_module.attn_type}")

        return kv_cache_spec

    def _prepare_inputs(self, scheduler_output: "SchedulerOutput"):
        total_num_scheduled_tokens = scheduler_output.total_num_scheduled_tokens
        assert total_num_scheduled_tokens > 0
        num_reqs = self.input_batch.num_reqs
        assert num_reqs > 0

        # Get the number of scheduled tokens for each request.
        num_scheduled_tokens_per_req = []
        max_num_scheduled_tokens_all_reqs = 0
        for req_id in self.input_batch.req_ids[:num_reqs]:
            assert req_id is not None
            num_tokens = scheduler_output.num_scheduled_tokens[req_id]
            num_scheduled_tokens_per_req.append(num_tokens)
            max_num_scheduled_tokens_all_reqs = max(max_num_scheduled_tokens_all_reqs,
                                           num_tokens)
        num_scheduled_tokens_per_req = np.array(num_scheduled_tokens_per_req, dtype=np.int32)
        assert max_num_scheduled_tokens_all_reqs > 0

        # Get request indices.
        # E.g., [2, 5, 3] -> [0, 0, 1, 1, 1, 1, 1, 2, 2, 2]
        # For each scheduled token, what are the corresponding req index.
        req_indices = np.repeat(self.arange_np[:num_reqs],
                                num_scheduled_tokens_per_req)

        # Get batched arange.
        # E.g., [2, 5, 3] -> [0, 1, 0, 1, 2, 3, 4, 0, 1, 2]
        # For each scheduled token, what is its position in the corresponding req.
        arange = np.concatenate(
            [self.arange_np[:n] for n in num_scheduled_tokens_per_req])
        
        # Get positions.
        positions_np = self.positions_np[:total_num_scheduled_tokens]
        np.add(self.input_batch.num_computed_tokens_cpu[req_indices],
               arange,
               out=positions_np)
        
        # Get token indices.
        # E.g., [0, 1, 0, 1, 2, 3, 4, 0, 1, 2]
        # -> [0, 1, M, M + 1, M + 2, M + 3, M + 4, 2 * M, 2 * M + 1, 2 * M + 2]
        # where M is the max_model_len.
        token_indices = (positions_np +
                         req_indices * self.input_batch.token_ids_cpu.shape[1])

        # NOTE(woosuk): We use torch.index_select instead of np.take here
        # because torch.index_select is much faster than np.take for large
        # tensors.
        torch.index_select(self.input_batch.token_ids_cpu_tensor.flatten(),
                           0,
                           torch.from_numpy(token_indices),
                           out=self.input_ids_cpu[:total_num_scheduled_tokens])
        
        # Calculate the slot mapping.
        # E.g., [0, 1, 0, 1, 2, 3, 4, 0, 1, 2]
        # -> [0, 0, K, K, K + 1, K + 1, K + 2, 2 * K, 2 * K, 2 * K + 1]
        # where K is the max_num_blocks_per_req and the block size is 2.
        # NOTE(woosuk): We can't simply use `token_indices // block_size` here
        # because M (max_model_len) is not necessarily divisible by block_size.
        # req_indices: # E.g., [2, 5, 3] -> [0, 0, 1, 1, 1, 1, 1, 2, 2, 2]
        block_table_indices = (req_indices * self.max_num_blocks_per_req +
                               positions_np // self.block_size)
        # NOTE(woosuk): We use torch.index_select instead of np.take here
        # because torch.index_select is much faster than np.take for large
        # tensors.
        block_table_cpu = self.input_batch.block_table.get_cpu_tensor()
        block_numbers = block_table_cpu.flatten()[block_table_indices].numpy()
        block_offsets = positions_np % self.block_size
        np.add(block_numbers * self.block_size,
               block_offsets,
               out=self.slot_mapping_np[:total_num_scheduled_tokens])
        
        # Prepare the attention metadata.
        self.query_start_loc_np[0] = 0
        np.cumsum(num_scheduled_tokens_per_req,
                  out=self.query_start_loc_np[1:num_reqs + 1])
        
        self.seq_lens_np[:num_reqs] = (
            self.input_batch.num_computed_tokens_cpu[:num_reqs] +
            num_scheduled_tokens_per_req)

        # Do the padding and copy the tensors to the TPU.
        padded_total_num_scheduled_tokens = _get_padded_number(total_num_scheduled_tokens, NUM_QUERIES_PER_BLOCK)
        self.input_ids = self.input_ids_cpu[:padded_total_num_scheduled_tokens].to(self.device)
        self.position_ids = self.positions_cpu[:padded_total_num_scheduled_tokens].to(self.device)
        self.slot_mapping_cpu[total_num_scheduled_tokens:] = _PAD_SLOT_ID
        slot_mapping = self.slot_mapping_cpu[:padded_total_num_scheduled_tokens].to(self.device)
        padded_block_table = self.block_table_cpu[:padded_total_num_scheduled_tokens]
        padded_block_table[:num_reqs, :self.max_num_blocks_per_req] = self.input_batch.block_table.get_cpu_tensor()[:num_reqs]
        padded_block_table = padded_block_table.to(self.device)
        query_start_loc = self.query_start_loc_cpu[:padded_total_num_scheduled_tokens+1].to(self.device)
        seq_lens = self.seq_lens_cpu[:padded_total_num_scheduled_tokens].to(self.device)

        attn_metadata = PallasMetadata(
            slot_mapping=slot_mapping,
            block_tables=padded_block_table,
            context_lens=seq_lens,
            query_start_loc=query_start_loc,
            num_seqs=num_reqs,
        )
        # NOTE(woosuk): Due to chunked prefills, there can be at most 1 partial
        # request in the batch. While we should not sample any token from this
        # partial request, we do so for simplicity. We will ignore the sampled
        # token from the partial request.
        # TODO: Support prompt logprobs.
        logits_indices = query_start_loc[1:] - 1
        return attn_metadata, logits_indices


    @torch.no_grad()
    def execute_model(
        self,
        scheduler_output: "SchedulerOutput",
    ) -> ModelRunnerOutput:
        # Update cached state
        self._update_states(scheduler_output)

<<<<<<< HEAD
        # Prepare inputs
        attn_metadata, logits_indices = self._prepare_inputs(scheduler_output)
        total_num_scheduled_tokens = scheduler_output.total_num_scheduled_tokens

        # Run the decoder
        with set_forward_context(attn_metadata, self.vllm_config): 
            hidden_states = self.model(
                token_ids=self.input_ids,
                position_ids=self.position_ids,
                kv_caches=self.kv_caches,
                attn_metadata=attn_metadata,
            )
        hidden_states = hidden_states[:total_num_scheduled_tokens]
        num_reqs = self.input_batch.num_reqs
        logits_indices = logits_indices[:num_reqs]
        hidden_states = hidden_states[logits_indices]
        logits = self.model.compute_logits(hidden_states, None)
        selected_token_ids = torch.argmax(logits, dim=-1, keepdim=True)
=======
        # If necessary, swap decodes/prompts to have all decodes on the start
        ensure_decodes_first(self.input_batch)

        # Prepare prompts/decodes info
        pd_info = self._get_prompts_and_decodes(scheduler_output)

        # Init
        num_prompts = len(pd_info.prompt_req_ids)
        num_decodes = len(pd_info.decode_req_ids)
        decode_data = None
        sampled_token_ids = [0] * self.input_batch.num_reqs

        # Run each prompt individually
        is_first = True
        for i in range(num_prompts):
            req_id = pd_info.prompt_req_ids[i]
            req_index = num_decodes + i
            assert req_index == self.input_batch.req_id_to_index[
                req_id]  # TODO: Remove
            req_state = self.requests[req_id]
            num_scheduled_tokens = pd_info.prompt_scheduled_tokens[i]
            prompt_len = num_scheduled_tokens
            seq_len = req_state.num_computed_tokens + num_scheduled_tokens

            # Prepare first prompt
            if is_first:
                prompt_data = self._prepare_prompt(req_index,
                                                   num_scheduled_tokens)
                is_first = False

            # Run forward pass
            with set_forward_context(prompt_data.attn_metadata,
                                     self.vllm_config):
                assert self.model is not None
                selected_token_ids = self.model(prompt_data.input_tokens,
                                                prompt_data.input_positions,
                                                self.kv_caches)

            # In parallel to TPU execution, prepare the next iteration
            if i < num_prompts - 1:
                # There is next prompt => prepare it
                prompt_data = self._prepare_prompt(
                    req_index + 1, pd_info.prompt_scheduled_tokens[i + 1])
            elif i == num_prompts - 1 and num_decodes > 0:
                # There is next decode => prepare it
                decode_data = self._prepare_decode(pd_info.decode_req_ids)

            # Update cached state (if prompt is fully done)
            if seq_len >= len(req_state.prompt_token_ids):
                # Transfer sampled tokens from TPU to CPU
                selected_token_ids_cpu = selected_token_ids.cpu()

                # Get output token
                token_id = selected_token_ids_cpu[prompt_len - 1].item()
                sampled_token_ids[req_index] = token_id

                # Add output token to the request
                self.input_batch.token_ids_cpu[req_index, seq_len] = token_id
                self.input_batch.num_tokens[req_index] += 1
                req_state.output_token_ids.append(token_id)

        # Run decodes (a single batch)
        if num_decodes > 0:

            # Prepare decode (if was not yet prepared)
            if decode_data is None:
                decode_data = self._prepare_decode(pd_info.decode_req_ids)

            # Run forward pass
            with set_forward_context(decode_data.attn_metadata,
                                     self.vllm_config):
                assert self.model is not None
                selected_token_ids = self.model(decode_data.input_tokens,
                                                decode_data.input_positions,
                                                self.kv_caches)

            # Transfer sampled tokens from TPU to CPU
            decode_token_ids_cpu = selected_token_ids.cpu()
            # Convert to list
            decode_token_ids_list = decode_token_ids_cpu.tolist()

            # Update cached state for each decode request
            for i in range(num_decodes):
                req_id = pd_info.decode_req_ids[i]
                req_index = i
                assert req_index == self.input_batch.req_id_to_index[
                    req_id]  # TODO: Remove
                req_state = self.requests[req_id]
                seq_len = req_state.num_computed_tokens + 1

                token_id = decode_token_ids_list[i]
                sampled_token_ids[req_index] = token_id

                self.input_batch.token_ids_cpu[req_index, seq_len] = token_id
                self.input_batch.num_tokens[req_index] += 1
                req_state.output_token_ids.append(token_id)
>>>>>>> 58d1b2aa

        # Then, let's update the cache state.
        request_seq_lens: List[Tuple[int, CachedRequestState, int]] = []
        for i, req_id in zip(range(num_reqs), self.input_batch.req_ids):
            assert req_id is not None
            req_state = self.requests[req_id]
            seq_len = (req_state.num_computed_tokens +
                       scheduler_output.num_scheduled_tokens[req_id])
            if seq_len >= req_state.num_tokens:
                request_seq_lens.append((i, req_state, seq_len))
            else:
                # Ignore the sampled token from the partial request.
                # Rewind the generator state as if the token was not sampled.
                generator = self.input_batch.generators.get(i)
                if generator is not None:
                    # This relies on cuda-specific torch-internal impl details
                    generator.set_offset(generator.get_offset() - 4)
        
        # num_reqs entries should be non-None
        assert all(
            req_id is not None for req_id in
            self.input_batch.req_ids[:num_reqs]), "req_ids contains None"
        req_ids = cast(List[str], self.input_batch.req_ids[:num_reqs])

        prompt_logprobs_dict: Dict[str, LogprobsTensors] = {}
        for req_id in self.input_batch.req_ids[:num_reqs]:
            prompt_logprobs_dict[req_id] = None

        max_gen_len = selected_token_ids.shape[-1]
        if max_gen_len == 1:
            valid_sampled_token_ids = selected_token_ids.tolist()
            for i, req_state, seq_len in request_seq_lens:
                token_id = valid_sampled_token_ids[i][0]
                self.input_batch.token_ids_cpu[i, seq_len] = token_id
                req_state.output_token_ids.append(token_id)
                self.input_batch.num_tokens[i] += 1
        else:
            valid_mask = selected_token_ids != INVALID_TOKEN_ID
            gen_lens = valid_mask.sum(dim=1).tolist()
            valid_sampled_token_ids = [
                seq.tolist()
                for seq in selected_token_ids[valid_mask].split(gen_lens)
            ]
            self.input_batch.num_tokens[:num_reqs] += gen_lens
            for i, req_state, seq_len in request_seq_lens:
                target_slice = slice(seq_len - gen_lens[i] + 1, seq_len + 1)
                self.input_batch.token_ids_cpu[
                    i, target_slice] = valid_sampled_token_ids[i]
                req_state.output_token_ids.extend(valid_sampled_token_ids[i])

        model_runner_output = ModelRunnerOutput(
            req_ids=req_ids,
            req_id_to_index=self.input_batch.req_id_to_index,
            sampled_token_ids=valid_sampled_token_ids,
            spec_token_ids=None,
            logprobs=None,
            prompt_logprobs_dict=prompt_logprobs_dict,
        )
        return model_runner_output

    def load_model(self) -> None:
        self.device = self.device_config.device

        # NOTE(woosuk): While the executor assigns the TP ranks to the worker
        # process, the ranks can be different from the ranks internally assigned
        # by the xm runtime. Therefore, there is a mismatch in the rank
        # assignment between the gloo (cpu) runtime and the xm (tpu) runtime.
        # This is not a problem in linear layers because all-reduce is
        # rank-agnostic. However, it matters for all-gather as the ranks
        # determine the order of concatenating the output tensors.
        # As a workaround, we use the xm's rank assignment only when loading
        # the embedding weights.
        xm_tp_rank = xr.global_ordinal()
        with patch(
                "vllm.model_executor.layers.vocab_parallel_embedding."
                "get_tensor_model_parallel_rank",
                return_value=xm_tp_rank):
            model = get_model(vllm_config=self.vllm_config)
        model = model.eval()
        xm.mark_step()
        xm.wait_device_ops()
        model = ModelWrapperV1(model)
        # self.model = model
        self.model = torch.compile(model,
                                   backend="openxla",
                                   fullgraph=True,
                                   dynamic=False)

    # @torch.inference_mode()
    def dummy_run(
        self,
        kv_caches,
        num_tokens: int,
        seq_len: Optional[int] = None,
    ) -> None:
        input_ids = torch.zeros(num_tokens,
                                dtype=torch.int32,
                                device=self.device)
        position_ids = torch.zeros(num_tokens,
                                   dtype=torch.int32,
                                   device=self.device)
        slot_mapping = torch.zeros(num_tokens,
                                   dtype=torch.int64,
                                   device=self.device)
        block_tables = torch.zeros(
            (num_tokens, self.block_table_cpu.shape[1]),
            dtype=torch.int32,
            device=self.device)
        query_lens = [1] * num_tokens
        query_start_loc = torch.cumsum(torch.tensor([0] + query_lens, dtype=torch.int32), dim=0, dtype=torch.int32).to(self.device)
        context_lens = torch.ones((num_tokens, ),
                                  dtype=torch.int32,
                                  device=self.device)
        attn_metadata = PallasMetadata(
            slot_mapping=slot_mapping,
            block_tables=block_tables,
            context_lens=context_lens,
            query_start_loc=query_start_loc,
            num_seqs=num_tokens,
        )

        torch._dynamo.mark_dynamic(input_ids, 0)
        torch._dynamo.mark_dynamic(position_ids, 0)
        torch._dynamo.mark_dynamic(attn_metadata.slot_mapping, 0)
        torch._dynamo.mark_dynamic(attn_metadata.block_tables, 0)
        torch._dynamo.mark_dynamic(attn_metadata.query_start_loc, 0)
        torch._dynamo.mark_dynamic(attn_metadata.context_lens, 0)

        with set_forward_context(attn_metadata, self.vllm_config, 0):
            assert self.model is not None
<<<<<<< HEAD
            self.model(input_ids, position_ids, attn_metadata, kv_caches)
=======
            self.model(token_ids, position_ids, kv_caches)
>>>>>>> 58d1b2aa

    def capture_model(self) -> None:
        """Compile the model."""

        logger.info("Compiling the model with different input shapes.")

        start = time.perf_counter()
        num_tokens = 16
        # The num_tokens_list below is how GPU precompiles.
        while True:
            self.dummy_run(self.kv_caches, num_tokens)
            logger.info("  -- num_tokens: %d", num_tokens)
            xm.mark_step()
            xm.wait_device_ops()
            if num_tokens >= self.scheduler_config.max_num_batched_tokens:
                break
            num_tokens *= 2
        end = time.perf_counter()
        logger.info("Compilation finished in in %.2f [secs].",
                    end - start)

        # GPU way of warming up.
        # start = time.perf_counter()
        # num_tokens_list = [512,504,496,488,480,472,464,456,448,440,432,424,416,408,400,392,384,376,368,360,352,344,336,328,320,312,304,296,288,280,272,264,256,248,240,232,224,216,208,200,192,184,176,168,160,152,144,136,128,120,112,104,96,88,80,72,64,56,48,40,32,24,16,8,4,2,1]
        # # The num_tokens_list below is how GPU precompiles.
        # for num_tokens in num_tokens_list:
        #     self.dummy_run(self.kv_caches, num_tokens)
        #     logger.info("  -- num_tokens: %d", num_tokens)
        #     xm.mark_step()
        #     xm.wait_device_ops()
        #     if num_tokens >= self.scheduler_config.max_num_batched_tokens:
        #         break
        # end = time.perf_counter()
        # logger.info("Compilation finished in in %.2f [secs].", end - start)

    def initialize_kv_cache(self, kv_cache_config: KVCacheConfig) -> None:
        """
        Initialize KV cache based on `kv_cache_config`.
        Args:
            kv_cache_config: Configuration for the KV cache, including the KV 
            cache size of each layer
        """
        if len(kv_cache_config.groups) > 1:
            raise NotImplementedError(
                "Hybrid models with more than one KV cache type are not "
                "supported yet.")

        kv_caches: Dict[str, torch.Tensor] = {}

        for layer_name, layer_spec in kv_cache_config.kv_cache_spec.items():
            tensor_config = kv_cache_config.tensors[layer_name]
            assert tensor_config.size % layer_spec.page_size_bytes == 0
            num_blocks = tensor_config.size // layer_spec.page_size_bytes
            if isinstance(layer_spec, FullAttentionSpec):
                kv_cache_shape = PallasAttentionBackend.get_kv_cache_shape(
                    num_blocks, layer_spec.block_size, layer_spec.num_kv_heads,
                    layer_spec.head_size)
                dtype = layer_spec.dtype

                tpu_k_cache = torch.zeros(kv_cache_shape,
                                          dtype=dtype,
                                          device=self.device)
                tpu_v_cache = torch.zeros_like(tpu_k_cache)

                kv_caches[layer_name] = (tpu_k_cache, tpu_v_cache)
            else:
                raise NotImplementedError

        bind_kv_cache(
            kv_caches,
            self.vllm_config.compilation_config.static_forward_context,
            self.kv_caches)


class ModelWrapperV1(nn.Module):

    def __init__(self, model: nn.Module):
        super().__init__()
        self.model = model

    def forward(
        self,
        token_ids: torch.Tensor,
        position_ids: torch.Tensor,
        kv_caches: List[Tuple[torch.Tensor, torch.Tensor]],
    ) -> torch.Tensor:
        """Executes the forward pass of the model and samples the next token.

        Args:
            token_ids: The input token IDs of shape [batch_size, seq_len].
            position_ids: The input position IDs of shape [batch_size, seq_len].
            input_lens: The actual input lengths of shape [batch_size].
            t: The sampling temperature of shape [batch_size].
            p: The top-p probability of shape [batch_size].
            num_samples: Number of samples to draw from each logits vector.
            kv_caches: The key and value caches. They can be None during the
                memory profiling at initialization.
        """
        # Skip this in memory profiling at initialization.
        if kv_caches[0][0].numel() > 0:
            attn_metadata = get_forward_context().attn_metadata
            # index_copy_(slot_mapping) only works when the inserted dimension
            # is 0. However, the KV cache in the Pallas backend has the shape
            # [num_kv_heads, num_blocks, block_size, head_size]. To make it
            # work, we need to flatten the first three dimensions and modify
            # the slot_mapping accordingly.
            # kv_caches: List[Tuple[torch.Tensor, torch.Tensor]]
            num_kv_heads, num_blocks, block_size, _ = kv_caches[0][0].shape
            slot_mapping = attn_metadata.slot_mapping
            slot_mapping = slot_mapping.flatten()
            head_indicies = torch.arange(0,
                                         num_kv_heads,
                                         device=slot_mapping.device,
                                         dtype=slot_mapping.dtype)
            head_indicies *= block_size * num_blocks
            slot_mapping = slot_mapping.repeat_interleave(num_kv_heads).view(
                -1, num_kv_heads)
            slot_mapping = slot_mapping + head_indicies.view(1, -1)
            slot_mapping = slot_mapping.flatten()
            attn_metadata.slot_mapping = slot_mapping

        assert self.model is not None
<<<<<<< HEAD
        hidden_states = self.model(
            token_ids,
            position_ids,
            kv_caches,
            attn_metadata,
        )
        
        return hidden_states
=======
        hidden_states = self.model(token_ids, position_ids)
>>>>>>> 58d1b2aa

    def compute_logits(
        self,
        hidden_states: torch.Tensor,
        sampling_metadata,
    ) -> Optional[torch.Tensor]:
        logits = self.model.compute_logits(hidden_states, sampling_metadata)
        return logits


def _get_padded_number(n: int, multiple: int) -> int:
    return ((n + multiple - 1) // multiple) * multiple<|MERGE_RESOLUTION|>--- conflicted
+++ resolved
@@ -425,7 +425,6 @@
         # Update cached state
         self._update_states(scheduler_output)
 
-<<<<<<< HEAD
         # Prepare inputs
         attn_metadata, logits_indices = self._prepare_inputs(scheduler_output)
         total_num_scheduled_tokens = scheduler_output.total_num_scheduled_tokens
@@ -444,104 +443,6 @@
         hidden_states = hidden_states[logits_indices]
         logits = self.model.compute_logits(hidden_states, None)
         selected_token_ids = torch.argmax(logits, dim=-1, keepdim=True)
-=======
-        # If necessary, swap decodes/prompts to have all decodes on the start
-        ensure_decodes_first(self.input_batch)
-
-        # Prepare prompts/decodes info
-        pd_info = self._get_prompts_and_decodes(scheduler_output)
-
-        # Init
-        num_prompts = len(pd_info.prompt_req_ids)
-        num_decodes = len(pd_info.decode_req_ids)
-        decode_data = None
-        sampled_token_ids = [0] * self.input_batch.num_reqs
-
-        # Run each prompt individually
-        is_first = True
-        for i in range(num_prompts):
-            req_id = pd_info.prompt_req_ids[i]
-            req_index = num_decodes + i
-            assert req_index == self.input_batch.req_id_to_index[
-                req_id]  # TODO: Remove
-            req_state = self.requests[req_id]
-            num_scheduled_tokens = pd_info.prompt_scheduled_tokens[i]
-            prompt_len = num_scheduled_tokens
-            seq_len = req_state.num_computed_tokens + num_scheduled_tokens
-
-            # Prepare first prompt
-            if is_first:
-                prompt_data = self._prepare_prompt(req_index,
-                                                   num_scheduled_tokens)
-                is_first = False
-
-            # Run forward pass
-            with set_forward_context(prompt_data.attn_metadata,
-                                     self.vllm_config):
-                assert self.model is not None
-                selected_token_ids = self.model(prompt_data.input_tokens,
-                                                prompt_data.input_positions,
-                                                self.kv_caches)
-
-            # In parallel to TPU execution, prepare the next iteration
-            if i < num_prompts - 1:
-                # There is next prompt => prepare it
-                prompt_data = self._prepare_prompt(
-                    req_index + 1, pd_info.prompt_scheduled_tokens[i + 1])
-            elif i == num_prompts - 1 and num_decodes > 0:
-                # There is next decode => prepare it
-                decode_data = self._prepare_decode(pd_info.decode_req_ids)
-
-            # Update cached state (if prompt is fully done)
-            if seq_len >= len(req_state.prompt_token_ids):
-                # Transfer sampled tokens from TPU to CPU
-                selected_token_ids_cpu = selected_token_ids.cpu()
-
-                # Get output token
-                token_id = selected_token_ids_cpu[prompt_len - 1].item()
-                sampled_token_ids[req_index] = token_id
-
-                # Add output token to the request
-                self.input_batch.token_ids_cpu[req_index, seq_len] = token_id
-                self.input_batch.num_tokens[req_index] += 1
-                req_state.output_token_ids.append(token_id)
-
-        # Run decodes (a single batch)
-        if num_decodes > 0:
-
-            # Prepare decode (if was not yet prepared)
-            if decode_data is None:
-                decode_data = self._prepare_decode(pd_info.decode_req_ids)
-
-            # Run forward pass
-            with set_forward_context(decode_data.attn_metadata,
-                                     self.vllm_config):
-                assert self.model is not None
-                selected_token_ids = self.model(decode_data.input_tokens,
-                                                decode_data.input_positions,
-                                                self.kv_caches)
-
-            # Transfer sampled tokens from TPU to CPU
-            decode_token_ids_cpu = selected_token_ids.cpu()
-            # Convert to list
-            decode_token_ids_list = decode_token_ids_cpu.tolist()
-
-            # Update cached state for each decode request
-            for i in range(num_decodes):
-                req_id = pd_info.decode_req_ids[i]
-                req_index = i
-                assert req_index == self.input_batch.req_id_to_index[
-                    req_id]  # TODO: Remove
-                req_state = self.requests[req_id]
-                seq_len = req_state.num_computed_tokens + 1
-
-                token_id = decode_token_ids_list[i]
-                sampled_token_ids[req_index] = token_id
-
-                self.input_batch.token_ids_cpu[req_index, seq_len] = token_id
-                self.input_batch.num_tokens[req_index] += 1
-                req_state.output_token_ids.append(token_id)
->>>>>>> 58d1b2aa
 
         # Then, let's update the cache state.
         request_seq_lens: List[Tuple[int, CachedRequestState, int]] = []
@@ -672,11 +573,7 @@
 
         with set_forward_context(attn_metadata, self.vllm_config, 0):
             assert self.model is not None
-<<<<<<< HEAD
             self.model(input_ids, position_ids, attn_metadata, kv_caches)
-=======
-            self.model(token_ids, position_ids, kv_caches)
->>>>>>> 58d1b2aa
 
     def capture_model(self) -> None:
         """Compile the model."""
@@ -799,7 +696,6 @@
             attn_metadata.slot_mapping = slot_mapping
 
         assert self.model is not None
-<<<<<<< HEAD
         hidden_states = self.model(
             token_ids,
             position_ids,
@@ -808,9 +704,6 @@
         )
         
         return hidden_states
-=======
-        hidden_states = self.model(token_ids, position_ids)
->>>>>>> 58d1b2aa
 
     def compute_logits(
         self,

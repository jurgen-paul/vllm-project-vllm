--- conflicted
+++ resolved
@@ -816,12 +816,12 @@
             sampling_metadata=sampling_metadata,
         )
 
-<<<<<<< HEAD
         sampled_token_ids = sampler_output.sampled_token_ids
         spec_tokens = scheduler_output.scheduled_spec_decode_tokens
         # TODO(woosuk): The following loop can be slow since it iterates over
         # the requests one by one. Optimize.
         num_reqs = self.input_batch.num_reqs
+        request_seq_lens: List[Tuple[int, CachedRequestState, int]] = []
         for i, req_id in enumerate(self.input_batch.req_ids):
             if i == num_reqs:
                 break
@@ -832,32 +832,10 @@
             if seq_len >= req_state.num_tokens:
                 # We don't rewind the generator state for requests now
                 # because spec decode only supports greedy decoding for now.
-                token_ids = sampled_token_ids[i]
-                spec_token_ids = spec_tokens.get(req_id, [])
-                for j, token_id in enumerate(token_ids):
-                    self.input_batch.token_ids_cpu[i, seq_len -
-                                                   len(spec_token_ids) +
-                                                   j] = token_id
-                self.input_batch.num_tokens[i] += len(token_ids)
-                req_state.output_token_ids.extend(token_ids)
-=======
-        # TODO(woosuk): The following loop can be slow since it iterates over
-        # the requests one by one. Optimize.
-        num_reqs = self.input_batch.num_reqs
-        request_seq_lens: List[Tuple[int, CachedRequestState, int]] = []
-        for i, req_id in enumerate(self.input_batch.req_ids[:num_reqs]):
-            assert req_id is not None
-            req_state = self.requests[req_id]
-            seq_len = (req_state.num_computed_tokens +
-                       scheduler_output.num_scheduled_tokens[req_id])
-            assert seq_len <= req_state.num_tokens
-            if seq_len == req_state.num_tokens:
-                # Append the sampled token to the output token ids.
-                self.input_batch.num_tokens[i] += 1
-                # OPTIMIZATION: Priming the state updates for later updates.
-                req_state.output_token_ids.append(0)
+                token_len = sampled_token_ids[i].shape[-1]
+                self.input_batch.num_tokens[i] += token_len
+                req_state.output_token_ids.extend([0] * token_len)
                 request_seq_lens.append((i, req_state, seq_len))
->>>>>>> cabaf4ef
             else:
                 # Ignore the sampled token from the partial request.
                 # Rewind the generator state as if the token was not sampled.
@@ -874,12 +852,17 @@
 
         # NOTE: GPU -> CPU Sync happens here.
         # Move as many CPU operations as possible before this sync point.
-        sampled_token_ids = sampler_output.sampled_token_ids.tolist()
         # Update with the actual token ids
         for i, req_state, seq_len in request_seq_lens:
-            token_id = sampled_token_ids[i]
-            self.input_batch.token_ids_cpu[i, seq_len] = token_id
-            req_state.output_token_ids[-1] = token_id
+            token_ids = sampler_output.sampled_token_ids[i].tolist()
+            spec_token_ids = spec_tokens.get(req_id or "", [])
+            for j, token_id in enumerate(token_ids):
+                self.input_batch.token_ids_cpu[i,
+                                               seq_len - len(spec_token_ids) +
+                                               j] = token_id
+
+                req_state.output_token_ids[-1 - len(spec_token_ids) +
+                                           j] = token_id
 
         if sampler_output.logprob_token_ids is None:
             logprob_token_ids = None

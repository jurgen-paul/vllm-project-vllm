--- conflicted
+++ resolved
@@ -1064,7 +1064,6 @@
                 sampling_metadata=sampling_metadata,
             )
         else:
-<<<<<<< HEAD
             # TODO(woosuk): Optimize the memory usage.
             bonus_logits = logits[spec_decode_metadata.bonus_logits_indices]
             sampler_output = self.model.sample(
@@ -1082,27 +1081,6 @@
                 bonus_token_ids,
                 sampling_metadata,
             )
-=======
-            draft_token_ids = [
-                scheduler_output.scheduled_spec_decode_tokens.get(req_id, [])
-                for req_id in self.input_batch.req_ids
-            ]
-            sample_lens = [len(tokens) + 1 for tokens in draft_token_ids]
-            recover_logits_idx = np.cumsum(sample_lens) - 1
-            target_probs = self.rejection_sampler.compute_probs(
-                logits, sampling_metadata, sample_lens)
-            sampler_output = self.model.sample(
-                logits=logits[recover_logits_idx, :],
-                sampling_metadata=sampling_metadata,
-            )
-            bonus_token_ids = sampler_output.sampled_token_ids
-            output_token_ids = self.rejection_sampler(
-                draft_token_ids,
-                None,  # draft_probs
-                bonus_token_ids,
-                target_probs,
-                sampling_metadata)
->>>>>>> 8d6cf895
             sampler_output.sampled_token_ids = output_token_ids
 
         # TODO(woosuk): The following loop can be slow since it iterates over

# SPDX-License-Identifier: Apache-2.0

import gc
import time
from typing import TYPE_CHECKING, Dict, List, Optional, Tuple

import numpy as np
import torch
import torch.distributed
import torch.nn as nn

from vllm.attention.backends.abstract import AttentionType
from vllm.attention.layer import Attention
from vllm.config import CompilationLevel, VllmConfig
from vllm.distributed.parallel_state import get_pp_group, graph_capture
from vllm.forward_context import set_forward_context
from vllm.inputs import INPUT_REGISTRY
from vllm.logger import init_logger
from vllm.model_executor.layers.rotary_embedding import MRotaryEmbedding
from vllm.model_executor.model_loader import get_model
from vllm.multimodal import MULTIMODAL_REGISTRY, MultiModalKwargs
from vllm.multimodal.utils import group_mm_inputs_by_modality
from vllm.sampling_params import SamplingType
from vllm.sequence import IntermediateTensors
from vllm.utils import (STR_DTYPE_TO_TORCH_DTYPE, DeviceMemoryProfiler,
                        LayerBlockType, cdiv, is_pin_memory_available)
from vllm.v1.attention.backends.flash_attn import (FlashAttentionBackend,
                                                   FlashAttentionMetadata)
from vllm.v1.core.encoder_cache_manager import compute_encoder_budget
from vllm.v1.engine.mm_input_cache import MMInputCacheClient
from vllm.v1.kv_cache_interface import (FullAttentionSpec, KVCacheConfig,
                                        KVCacheSpec)
from vllm.v1.outputs import LogprobsTensors, ModelRunnerOutput
from vllm.v1.sample.metadata import SamplingMetadata
from vllm.v1.sample.rejection_sampler import INVALID_TOKEN_ID
from vllm.v1.utils import bind_kv_cache
from vllm.v1.worker.gpu_input_batch import CachedRequestState, InputBatch
from vllm.v1.worker.lora_model_runner_mixin import LoRAModelRunnerMixin

if TYPE_CHECKING:
    from vllm.v1.core.scheduler_output import SchedulerOutput

logger = init_logger(__name__)


class GPUModelRunner(LoRAModelRunnerMixin):

    def __init__(
        self,
        vllm_config: VllmConfig,
        device: torch.device,
    ):
        self.vllm_config = vllm_config
        self.model_config = vllm_config.model_config
        self.cache_config = vllm_config.cache_config
        self.lora_config = vllm_config.lora_config
        self.load_config = vllm_config.load_config
        self.parallel_config = vllm_config.parallel_config
        self.scheduler_config = vllm_config.scheduler_config
        self.speculative_config = vllm_config.speculative_config
        self.prompt_adapter_config = vllm_config.prompt_adapter_config
        self.observability_config = vllm_config.observability_config

        model_config = self.model_config
        cache_config = self.cache_config
        scheduler_config = self.scheduler_config
        parallel_config = self.parallel_config
        self.device = device
        self.pin_memory = is_pin_memory_available()
        self.dtype = self.model_config.dtype
        if cache_config.cache_dtype == "auto":
            self.kv_cache_dtype = self.dtype
        else:
            self.kv_cache_dtype = STR_DTYPE_TO_TORCH_DTYPE[
                cache_config.cache_dtype]

        self.is_multimodal_model = model_config.is_multimodal_model
        self.sliding_window = model_config.get_sliding_window()
        self.block_size = cache_config.block_size
        self.max_model_len = model_config.max_model_len
        self.max_num_blocks_per_req = cdiv(self.max_model_len, self.block_size)
        self.max_num_tokens = scheduler_config.max_num_batched_tokens
        self.max_num_reqs = scheduler_config.max_num_seqs

        # Model-related.
        self.num_attn_layers = model_config.get_num_layers_by_block_type(
            parallel_config, LayerBlockType.attention)
        self.num_query_heads = model_config.get_num_attention_heads(
            parallel_config)
        self.num_kv_heads = model_config.get_num_kv_heads(parallel_config)
        self.head_size = model_config.get_head_size()
        self.hidden_size = model_config.get_hidden_size()

        # Multi-modal data support
        self.input_registry = INPUT_REGISTRY
        self.mm_registry = MULTIMODAL_REGISTRY
        self.uses_mrope = model_config.uses_mrope

        # NOTE: Initialized client is only used for processing dummy
        # multimodal data into multimodal kwargs for GPU memory profiling.
        # Only applicable to multimodal models with legacy input mapper.
        self.mm_input_mapper_profiling = MMInputCacheClient(self.model_config)
        self.mm_input_mapper_profiling.use_cache = False

        encoder_compute_budget, encoder_cache_size = compute_encoder_budget(
            model_config=model_config,
            scheduler_config=scheduler_config,
        )
        self.max_num_encoder_input_tokens = encoder_compute_budget
        self.encoder_cache_size = encoder_cache_size

        # Lazy initialization
        # self.model: nn.Module  # Set after load_model
        self.kv_caches: List[torch.Tensor] = []
        # req_id -> (input_id -> encoder_output)
        self.encoder_cache: Dict[str, Dict[int, torch.Tensor]] = {}

        # Request states.
        self.requests: Dict[str, CachedRequestState] = {}
        # Persistent batch.
        self.input_batch = InputBatch(
            max_num_reqs=self.max_num_reqs,
            max_model_len=self.max_model_len,
            max_num_blocks_per_req=self.max_num_blocks_per_req,
            device=self.device,
            pin_memory=self.pin_memory,
            vocab_size=model_config.get_vocab_size(),
        )

        self.use_cuda_graph = (self.vllm_config.compilation_config.level
                               == CompilationLevel.PIECEWISE
                               and not self.model_config.enforce_eager)
        # TODO(woosuk): Provide an option to tune the max cudagraph batch size.
        # The convention is different.
        # self.cudagraph_batch_sizes sorts in ascending order.
        # The batch sizes in the config are in descending order.
        self.cudagraph_batch_sizes = list(
            reversed(
                self.vllm_config.compilation_config.cudagraph_capture_sizes))

        # Cache the device properties.
        self.device_properties = torch.cuda.get_device_properties(self.device)
        self.num_sms = self.device_properties.multi_processor_count

        # Persistent buffers for CUDA graphs.
        self.input_ids = torch.zeros(self.max_num_tokens,
                                     dtype=torch.int32,
                                     device=self.device)
        self.positions = torch.zeros(self.max_num_tokens,
                                     dtype=torch.int64,
                                     device=self.device)

        # Only relevant for models using M-RoPE (e.g, Qwen2-VL)
        if self.uses_mrope:
            # NOTE: `mrope_positions` is implemented with one additional dummy
            # position on purpose to make it non-contiguous so that it can work
            # with torch compile.
            # See detailed explanation in https://github.com/vllm-project/vllm/pull/12128#discussion_r1926431923

            # NOTE: When M-RoPE is enabled, position ids are 3D regardless of
            # the modality of inputs. For text-only inputs, each dimension has
            # identical position IDs, making M-RoPE functionally equivalent to
            # 1D-RoPE.
            # See page 5 of https://arxiv.org/abs/2409.12191
            self.mrope_positions = torch.zeros((3, self.max_num_tokens + 1),
                                               dtype=torch.int64,
                                               device=self.device)
            self.mrope_positions_cpu = torch.zeros(
                (3, self.max_num_tokens + 1),
                dtype=torch.int64,
                device="cpu",
                pin_memory=self.pin_memory)

        self.inputs_embeds = torch.zeros(
            (self.max_num_tokens, self.hidden_size),
            dtype=self.dtype,
            device=self.device)

        # OPTIMIZATION: Cache the tensors rather than creating them every step.
        self.arange_np = np.arange(max(self.max_num_reqs + 1,
                                       self.max_model_len,
                                       self.max_num_tokens),
                                   dtype=np.int32)
        self.arange_cpu = torch.from_numpy(self.arange_np)
        # NOTE(woosuk): These tensors are "stateless", i.e., they are literally
        # a faster version of creating a new tensor every time. Thus, we should
        # not make any assumptions about the values in these tensors.
        self.input_ids_cpu = torch.zeros(self.max_num_tokens,
                                         dtype=torch.int32,
                                         device="cpu",
                                         pin_memory=self.pin_memory)
        self.input_ids_np = self.input_ids_cpu.numpy()
        self.positions_cpu = torch.zeros(self.max_num_tokens,
                                         dtype=torch.int64,
                                         device="cpu",
                                         pin_memory=self.pin_memory)
        self.positions_np = self.positions_cpu.numpy()
        self.slot_mapping_cpu = torch.zeros(self.max_num_tokens,
                                            dtype=torch.int32,
                                            device="cpu",
                                            pin_memory=self.pin_memory)
        self.slot_mapping_np = self.slot_mapping_cpu.numpy()
        self.query_start_loc_cpu = torch.zeros(self.max_num_reqs + 1,
                                               dtype=torch.int32,
                                               device="cpu",
                                               pin_memory=self.pin_memory)
        self.query_start_loc_np = self.query_start_loc_cpu.numpy()
        self.seq_lens_cpu = torch.zeros(self.max_num_reqs,
                                        dtype=torch.int32,
                                        device="cpu",
                                        pin_memory=self.pin_memory)
        self.seq_lens_np = self.seq_lens_cpu.numpy()

    def _update_states(self, scheduler_output: "SchedulerOutput") -> bool:
        """Update the cached states and the persistent batch with the scheduler
        output.

        The updated states are used by the `_prepare_inputs` function to create
        the input GPU tensors for the model.

        Returns:
            True if there is a new/resumed/paused/finished request in the batch.
            If False, we can skip copying SamplingMetadata to the GPU.
        """
        # Remove finished requests from the cached states.
        for req_id in scheduler_output.finished_req_ids:
            self.requests.pop(req_id, None)
            self.encoder_cache.pop(req_id, None)
        # Remove the finished requests from the persistent batch.
        # NOTE(woosuk): There could be an edge case where finished_req_ids and
        # scheduled_req_ids overlap. This happens when a request is aborted and
        # then resubmitted with the same ID. In this case, we treat them as two
        # distinct requests - clearing the cached states for the first request
        # and handling the second as a new request.
        removed_req_indices: List[int] = []
        for req_id in scheduler_output.finished_req_ids:
            req_index = self.input_batch.remove_request(req_id)
            if req_index is not None:
                removed_req_indices.append(req_index)

        # Free the cached encoder outputs.
        for req_id, input_id in scheduler_output.free_encoder_input_ids:
            encoder_outputs = self.encoder_cache.get(req_id)
            if encoder_outputs is not None:
                encoder_outputs.pop(input_id, None)
                if not encoder_outputs:
                    self.encoder_cache.pop(req_id, None)

        # Remove the unscheduled requests from the persistent batch.
        # NOTE(woosuk): The unscheduled requests are either preempted requests
        # or running requests that are not scheduled in this step. We remove
        # them from the persistent batch but keep their cached states since
        # they will be scheduled again sometime in the future.
        scheduled_req_ids = scheduler_output.num_scheduled_tokens.keys()
        cached_req_ids = self.input_batch.req_id_to_index.keys()
        unscheduled_req_ids = cached_req_ids - scheduled_req_ids
        # NOTE(woosuk): The persistent batch optimization assumes that
        # consecutive batches contain mostly the same requests. If batches
        # have low request overlap (e.g., alternating between two distinct
        # sets of requests), this optimization becomes very inefficient.
        for req_id in unscheduled_req_ids:
            req_index = self.input_batch.remove_request(req_id)
            assert req_index is not None
            removed_req_indices.append(req_index)

        req_ids_to_add: List[str] = []
        # Add new requests to the cached states.
        for new_req_data in scheduler_output.scheduled_new_reqs:
            req_id = new_req_data.req_id
            sampling_params = new_req_data.sampling_params
            if sampling_params.sampling_type == SamplingType.RANDOM_SEED:
                generator = torch.Generator(device=self.device)
                generator.manual_seed(sampling_params.seed)
            else:
                generator = None

            self.requests[req_id] = CachedRequestState(
                req_id=req_id,
                prompt_token_ids=new_req_data.prompt_token_ids,
                prompt=new_req_data.prompt,
                mm_inputs=new_req_data.mm_inputs,
                mm_positions=new_req_data.mm_positions,
                sampling_params=sampling_params,
                generator=generator,
                block_ids=new_req_data.block_ids,
                num_computed_tokens=new_req_data.num_computed_tokens,
                output_token_ids=[],
                lora_request=new_req_data.lora_request,
            )

            # Only relevant for models using M-RoPE (e.g, Qwen2-VL)
            if self.uses_mrope:
                image_grid_thw = []
                video_grid_thw = []
                second_per_grid_ts = []
                for mm_input in self.requests[req_id].mm_inputs:
                    if mm_input.get("image_grid_thw") is not None:
                        image_grid_thw.extend(
                            mm_input["image_grid_thw"].tolist())
                    if mm_input.get("video_grid_thw") is not None:
                        video_grid_thw.extend(
                            mm_input["video_grid_thw"].tolist())
                    if mm_input.get("second_per_grid_ts") is not None:
                        second_per_grid_ts.extend(
                            mm_input["second_per_grid_ts"])

                hf_config = self.model_config.hf_config

                self.requests[req_id].mrope_positions, \
                    self.requests[req_id].mrope_position_delta = \
                    MRotaryEmbedding.get_input_positions_tensor(
                        self.requests[req_id].prompt_token_ids,
                        hf_config=hf_config,
                        image_grid_thw=image_grid_thw,
                        video_grid_thw=video_grid_thw,
                        second_per_grid_ts=second_per_grid_ts,
                    )

            req_ids_to_add.append(req_id)

        # Update the states of the running/resumed requests.
        for req_data in scheduler_output.scheduled_cached_reqs:
            req_id = req_data.req_id
            req_state = self.requests[req_id]

            # Update the cached states.
            num_computed_tokens = req_data.num_computed_tokens
            req_state.num_computed_tokens = num_computed_tokens
            # Add the sampled token(s) from the previous step (if any).
            num_new_tokens = (num_computed_tokens +
                              len(req_data.input_token_ids) -
                              req_state.num_tokens)
            new_token_ids = (req_data.input_token_ids[-num_new_tokens:]
                             if num_new_tokens > 0 else [])
            if new_token_ids:
                req_state.output_token_ids.extend(new_token_ids)
            # Update the block IDs.
            if not req_data.resumed_from_preemption:
                # Append the new blocks to the existing block IDs.
                req_state.block_ids.extend(req_data.new_block_ids)
            else:
                # The request is resumed from preemption.
                # Replace the existing block IDs with the new ones.
                req_state.block_ids = req_data.new_block_ids

            req_index = self.input_batch.req_id_to_index.get(req_id)
            if req_index is None:
                # The request is not in the persistent batch.
                # The request was either preempted and resumed later, or was not
                # scheduled in the previous step and needs to be added again.
                req_ids_to_add.append(req_id)
                continue

            # Update the persistent batch.
            self.input_batch.num_computed_tokens_cpu[req_index] = (
                num_computed_tokens)
            start_index = len(req_state.block_ids) - len(
                req_data.new_block_ids)
            self.input_batch.block_table.append_row(req_index, start_index,
                                                    req_data.new_block_ids)
            if new_token_ids:
                start_token_index = num_computed_tokens
                end_token_index = num_computed_tokens + num_new_tokens
                self.input_batch.token_ids_cpu[
                    req_index,
                    start_token_index:end_token_index] = new_token_ids
                self.input_batch.num_tokens[req_index] += num_new_tokens

        # Check if the batch has changed. If not, we can skip copying the
        # sampling metadata from CPU to GPU.
        batch_changed = len(removed_req_indices) > 0 or len(req_ids_to_add) > 0

        # Add the new or resumed requests to the persistent batch.
        # The smaller empty indices are filled first.
        removed_req_indices = sorted(removed_req_indices, reverse=True)
        for req_id in req_ids_to_add:
            req_state = self.requests[req_id]
            if removed_req_indices:
                # Fill the empty index.
                req_index = removed_req_indices.pop()
            else:
                # Append to the end.
                req_index = None
            self.input_batch.add_request(req_state, req_index)

        # Condense the batched states if there are empty indices.
        if removed_req_indices:
            self.input_batch.condense(removed_req_indices)

        return batch_changed

    def _prepare_inputs(
        self, scheduler_output: "SchedulerOutput"
    ) -> Tuple[FlashAttentionMetadata, torch.Tensor]:
        total_num_scheduled_tokens = scheduler_output.total_num_scheduled_tokens
        assert total_num_scheduled_tokens > 0
        num_reqs = self.input_batch.num_reqs
        assert num_reqs > 0

        # OPTIMIZATION: Start copying the block table first.
        # This way, we can overlap the copy with the following CPU operations.
        self.input_batch.block_table.commit(num_reqs)

        # Get the number of scheduled tokens for each request.
        # TODO: The Python loop can be slow. Optimize.
        num_scheduled_tokens_list: List[int] = []
        max_num_scheduled_tokens = 0
        all_spec_token_ids: List[int] = []
        num_spec_tokens_list: List[int] = []
        for i, req_id in zip(range(num_reqs), self.input_batch.req_ids):
            assert req_id is not None
            num_tokens = scheduler_output.num_scheduled_tokens[req_id]
            num_scheduled_tokens_list.append(num_tokens)
            max_num_scheduled_tokens = max(max_num_scheduled_tokens,
                                           num_tokens)
            spec_token_ids = scheduler_output.scheduled_spec_decode_tokens.get(
                req_id, [])
            all_spec_token_ids.extend(spec_token_ids)
            num_spec_tokens_list.append(len(spec_token_ids))

        num_scheduled_tokens: np.ndarray = np.array(num_scheduled_tokens_list,
                                                    dtype=np.int32)
        assert max_num_scheduled_tokens > 0

        # Get request indices.
        # E.g., [2, 5, 3] -> [0, 0, 1, 1, 1, 1, 1, 2, 2, 2]
        req_indices = np.repeat(self.arange_np[:num_reqs],
                                num_scheduled_tokens)

        # Get batched arange.
        # E.g., [2, 5, 3] -> [0, 1, 0, 1, 2, 3, 4, 0, 1, 2]
        # Equivalent to but faster than:
        # np.concatenate([np.arange(n) for n in num_scheduled_tokens])
        # Step 1. [2, 5, 3] -> [2, 7, 10]
        cu_num_tokens = np.cumsum(num_scheduled_tokens)
        # Step 2. [2, 7, 10] -> [0, 0, 2, 2, 2, 2, 2, 7, 7, 7]
        cumsums_offsets = np.repeat(cu_num_tokens - num_scheduled_tokens,
                                    num_scheduled_tokens)
        # Step 3. [0, 1, 0, 1, 2, 3, 4, 0, 1, 2]
        arange = self.arange_np[:total_num_scheduled_tokens] - cumsums_offsets

        # Get positions.
        positions_np = self.positions_np[:total_num_scheduled_tokens]
        np.add(self.input_batch.num_computed_tokens_cpu[req_indices],
               arange,
               out=positions_np)

        # Calculate M-RoPE positions.
        # Only relevant for models using M-RoPE (e.g, Qwen2-VL)
        if self.uses_mrope:
            self._calc_mrope_positions(scheduler_output)

        # Get token indices.
        # E.g., [0, 1, 0, 1, 2, 3, 4, 0, 1, 2]
        # -> [0, 1, M, M + 1, M + 2, M + 3, M + 4, 2 * M, 2 * M + 1, 2 * M + 2]
        # where M is the max_model_len.
        token_indices = (positions_np +
                         req_indices * self.input_batch.token_ids_cpu.shape[1])

        use_spec_decode = len(all_spec_token_ids) > 0
        if use_spec_decode:

            # 1. Write spec_token_ids to input batch.
            # Step 1. Get req indices that perform spec decode and repeat
            #         the req indices by the number of spec tokens. Note
            #         for requests that don't perform spec decode, the
            #         number of spec tokens is 0 and the req index is
            #         repeated 0 times.
            # E.g., num_spec_tokens_list:            [3, 0, 2, 0, 1]
            #       spec_req_indices:                [0, 0, 0, 2, 2, 4]
            spec_req_indices = np.repeat(self.arange_np[:num_reqs],
                                         num_spec_tokens_list)
            # spec_offsets: offsets within each spec token list.
            # E.g., [1, 2, 3, 1, 2, 1], TODO: avoid the for loop here
            spec_offsets = np.concatenate(
                [self.arange_np[1:val + 1] for val in num_spec_tokens_list])
            # spec_seq_offsets: offsets within each sequence.
            # E.g., num_computed_tokens_cpu:   [1, 4, 3, 6, 2]
            #       after repeating:           [1, 1, 1, 3, 3, 2]
            #       spec_seq_offsets:  [1, 1, 1, 3, 3, 2] + [1, 2, 3, 1, 2, 1]
            #                                = [2, 3, 4, 4, 5, 3]
            spec_seq_offsets = np.repeat(
                self.input_batch.num_computed_tokens_cpu[:num_reqs],
                num_spec_tokens_list) + spec_offsets
            # cumsums_spec_offsets: [0, 0, 0, 2M, 2M, 4M] + [2, 3, 4, 4, 5, 3]
            cumsums_spec_offsets = (
                spec_seq_offsets +
                spec_req_indices * self.input_batch.token_ids_cpu.shape[1])
            cumsums_spec_offsets = torch.from_numpy(cumsums_spec_offsets).to(
                torch.int64)
            all_spec_token_ids = torch.tensor(all_spec_token_ids,
                                              device="cpu",
                                              dtype=self.input_ids_cpu.dtype)

            # Step 2. Write spec token ids to input_ids_cpu.
            self.input_batch.token_ids_cpu_tensor.flatten().scatter_(
                0, cumsums_spec_offsets, all_spec_token_ids)

            # 2. Get spec decode logits indices.
            # E.g.,   num_scheduled_tokens: [4, 100, 3,   100, 2]
            #         cu_num_tokens:        [4, 104, 107, 207, 209]
            #         num_spec_tokens_list: [3, 0,   2,   0,   1]
            #         num_sampled_tokens:   [4, 1,   3,   1,   2]
            #         spec_decode_logits_indices:
            #                 [0, 1, 2, 3, 103, 104, 105, 106, 206, 207, 208]
            num_spec_tokens_np = np.array(num_spec_tokens_list, dtype=np.int32)
            num_sampled_tokens = num_spec_tokens_np + 1
            # logits_start_loc: [0, 103, 104, 206, 207]
            logits_start_loc = cu_num_tokens - num_sampled_tokens
            # [0, 103, 104, 206, 207] ->
            #               [0, 0, 0, 0, 103, 104, 104, 104, 206, 207, 207]
            logits_start_loc = np.repeat(logits_start_loc, num_sampled_tokens)
            # The following three lines:
            # [4, 1,   3,   1,   2] -> [0, 1, 2, 3, 0, 0, 1, 2, 0, 0, 1]
            # Step 1. [4, 1, 3, 1, 2] -> [4, 5, 8, 9, 11]
            cu_num_sampled_tokens = np.cumsum(num_sampled_tokens)
            # Step 2. [4, 5, 8, 9, 11] -> [0, 4, 5, 8, 9]
            #         -> [0, 0, 0, 0, 4, 5, 5, 5, 8, 9, 9]
            cumsums_sampled_offsets = np.repeat(
                cu_num_sampled_tokens - num_sampled_tokens, num_sampled_tokens)
            # Step 3.  [0, 1, 2, 3, 4, 5, 6, 7, 8, 9, 10]
            #       -  [0, 0, 0, 0, 4, 5, 5, 5, 8, 9, 9]
            #      -> [0, 1, 2, 3, 0, 0, 1, 2, 0, 0, 1]
            total_num_sampled_tokens = num_sampled_tokens.sum()
            sampled_arange = (self.arange_np[:total_num_sampled_tokens] -
                              cumsums_sampled_offsets)

            # [0, 0, 0, 0, 103, 104, 104, 104, 206, 207, 207] ->
            # [0, 1, 2, 3, 103, 104, 105, 106, 206, 207, 208]
            spec_decode_logits_indices = logits_start_loc + sampled_arange

        # NOTE(woosuk): We use torch.index_select instead of np.take here
        # because torch.index_select is much faster than np.take for large
        # tensors.
        torch.index_select(self.input_batch.token_ids_cpu_tensor.flatten(),
                           0,
                           torch.from_numpy(token_indices),
                           out=self.input_ids_cpu[:total_num_scheduled_tokens])

        # Calculate the slot mapping.
        # E.g., [0, 1, 0, 1, 2, 3, 4, 0, 1, 2]
        # -> [0, 0, K, K, K + 1, K + 1, K + 2, 2 * K, 2 * K, 2 * K + 1]
        # where K is the max_num_blocks_per_req and the block size is 2.
        # NOTE(woosuk): We can't simply use `token_indices // block_size` here
        # because M (max_model_len) is not necessarily divisible by block_size.
        block_table_indices = (req_indices * self.max_num_blocks_per_req +
                               positions_np // self.block_size)
        # NOTE(woosuk): We use torch.index_select instead of np.take here
        # because torch.index_select is much faster than np.take for large
        # tensors.
        block_table_cpu = self.input_batch.block_table.get_cpu_tensor()
        block_numbers = block_table_cpu.flatten()[block_table_indices].numpy()
        block_offsets = positions_np % self.block_size
        np.add(block_numbers * self.block_size,
               block_offsets,
               out=self.slot_mapping_np[:total_num_scheduled_tokens])

        # Prepare the attention metadata.
        self.query_start_loc_np[0] = 0
        self.query_start_loc_np[1:num_reqs + 1] = cu_num_tokens

        self.seq_lens_np[:num_reqs] = (
            self.input_batch.num_computed_tokens_cpu[:num_reqs] +
            num_scheduled_tokens)
        max_seq_len = self.seq_lens_np[:num_reqs].max()

        # Copy the tensors to the GPU.
        self.input_ids[:total_num_scheduled_tokens].copy_(
            self.input_ids_cpu[:total_num_scheduled_tokens], non_blocking=True)
        if self.uses_mrope:
            # Only relevant for models using M-RoPE (e.g, Qwen2-VL)
            self.mrope_positions[:, :total_num_scheduled_tokens].copy_(
                self.mrope_positions_cpu[:, :total_num_scheduled_tokens],
                non_blocking=True)
        else:
            # Common case (1D positions)
            self.positions[:total_num_scheduled_tokens].copy_(
                self.positions_cpu[:total_num_scheduled_tokens],
                non_blocking=True)
        query_start_loc = self.query_start_loc_cpu[:num_reqs + 1].to(
            self.device, non_blocking=True)
        seq_lens = self.seq_lens_cpu[:num_reqs].to(self.device,
                                                   non_blocking=True)
        slot_mapping = self.slot_mapping_cpu[:total_num_scheduled_tokens].to(
            self.device, non_blocking=True).long()

        # Prepare for cascade attention if needed.
        common_prefix_len = self._compute_cascade_attn_prefix_len(
            num_scheduled_tokens,
            scheduler_output.num_common_prefix_blocks,
        )
        use_cascade = common_prefix_len > 0
        if use_cascade:
            # TODO: Optimize.
            cu_prefix_query_lens = torch.tensor(
                [0, total_num_scheduled_tokens],
                dtype=torch.int32,
                device=self.device)
            prefix_kv_lens = torch.tensor([common_prefix_len],
                                          dtype=torch.int32,
                                          device=self.device)
            suffix_kv_lens = (self.seq_lens_np[:num_reqs] - common_prefix_len)
            suffix_kv_lens = torch.from_numpy(suffix_kv_lens).to(self.device)
        else:
            cu_prefix_query_lens = None
            prefix_kv_lens = None
            suffix_kv_lens = None

        attn_metadata = FlashAttentionMetadata(
            num_actual_tokens=total_num_scheduled_tokens,
            max_query_len=max_num_scheduled_tokens,
            query_start_loc=query_start_loc,
            max_seq_len=max_seq_len,
            seq_lens=seq_lens,
            block_table=(
                self.input_batch.block_table.get_device_tensor()[:num_reqs]),
            slot_mapping=slot_mapping,
            use_cascade=use_cascade,
            common_prefix_len=common_prefix_len,
            cu_prefix_query_lens=cu_prefix_query_lens,
            prefix_kv_lens=prefix_kv_lens,
            suffix_kv_lens=suffix_kv_lens,
        )

        if use_spec_decode:
            logits_indices = torch.from_numpy(spec_decode_logits_indices).to(
                self.device, non_blocking=True)
        else:
            # NOTE(woosuk): Due to chunked prefills, the batch may contain
            # partial requests. While we should not sample any token
            # from these partial requests, we do so for simplicity.
            # We will ignore the sampled tokens from the partial requests.
            # TODO: Support prompt logprobs.
            logits_indices = query_start_loc[1:] - 1

        # Hot-Swap lora model
        if self.lora_config:
            self.set_active_loras(self.input_batch, num_scheduled_tokens)

        return attn_metadata, logits_indices

    def _compute_cascade_attn_prefix_len(
        self,
        num_scheduled_tokens: np.ndarray,
        num_common_prefix_blocks: int,
    ) -> int:
        """Compute the length of the common prefix for cascade attention.

        NOTE(woosuk): The common prefix length returned by this function
        represents the length used specifically for cascade attention, not the
        actual number of tokens shared between requests. When cascade attention
        is disabled (use_cascade=False), this function returns 0 even if
        requests share common tokens. Additionally, the common prefix length is
        truncated to a multiple of the block size and may be further truncated
        due to implementation details explained below.

        Args:
            num_scheduled_tokens: Number of tokens scheduled per request.
            num_common_prefix_blocks: Number of shared KV cache blocks.

        Returns:
            int: Length of common prefix in tokens.
        """
        common_prefix_len = num_common_prefix_blocks * self.block_size
        if common_prefix_len == 0:
            # Common case.
            return 0

        # NOTE(woosuk): Cascade attention uses two attention kernels: one
        # for the common prefix and the other for the rest. For the first
        # kernel, we concatenate all the query tokens (possibly from
        # different requests) and treat them as if they are from the same
        # request. Then, we use bi-directional attention to process the
        # common prefix in the KV cache. Importantly, this means that the
        # first kernel does not do any masking.

        # Consider the following example:
        # Request 1's input query: [D, E, X]
        # Request 1's kv cache: [A, B, C, D, E, X]
        # Request 1's num_computed_tokens: 3 (i.e., [A, B, C])
        # Request 2's input query: [E, Y]
        # Request 2's kv cache: [A, B, C, D, E, Y]
        # Request 2's num_computed_tokens: 4 (i.e., [A, B, C, D])

        # If we use [A, B, C, D, E] as the common prefix, then the
        # first kernel will compute the bi-directional attention between
        # input query [D, E, X, E, Y] and common prefix [A, B, C, D, E].
        # However, this is wrong because D in Request 1 should not attend to
        # E in the common prefix (i.e., we need masking).
        # To avoid this, [A, B, C, D] should be the common prefix.
        # That is, the common prefix should be capped by the minimum
        # num_computed_tokens among the requests, and plus one to include
        # the first token of the query.

        # In practice, we use [A, B, C] as the common prefix, instead of
        # [A, B, C, D] (i.e., the common prefix is capped by the minimum
        # num_computed_tokens, without plus one).
        # This is because of an implementation detail: We want to always
        # use two kernels for cascade attention. Let's imagine:
        # Request 3's input query: [D]
        # Request 3's kv cache: [A, B, C, D]
        # Request 3's num_computed_tokens: 4 (i.e., [A, B, C, D])
        # If we use [A, B, C, D] as the common prefix for Request 1-3,
        # then Request 3 will be processed only by the first kernel,
        # and the second kernel will get an empty input. While this is not
        # a fundamental problem, our current implementation does not support
        # this case.
        num_reqs = len(num_scheduled_tokens)
        common_prefix_len = min(
            common_prefix_len,
            self.input_batch.num_computed_tokens_cpu[:num_reqs].min())
        # common_prefix_len should be a multiple of the block size.
        common_prefix_len = (common_prefix_len // self.block_size *
                             self.block_size)
        use_cascade = FlashAttentionBackend.use_cascade_attention(
            common_prefix_len=common_prefix_len,
            query_lens=num_scheduled_tokens,
            num_query_heads=self.num_query_heads,
            num_kv_heads=self.num_kv_heads,
            use_alibi=False,  # FIXME
            use_sliding_window=self.sliding_window is not None,
            num_sms=self.num_sms,
        )
        return common_prefix_len if use_cascade else 0

    def _calc_mrope_positions(self, scheduler_output: "SchedulerOutput"):
        mrope_pos_ptr = 0
        num_reqs = self.input_batch.num_reqs
        for index, req_id in enumerate(self.input_batch.req_ids[:num_reqs]):
            assert req_id is not None

            req = self.requests[req_id]
            assert req.mrope_positions is not None

            num_computed_tokens = \
                self.input_batch.num_computed_tokens_cpu[index]
            num_scheduled_tokens = \
                scheduler_output.num_scheduled_tokens[req_id]
            num_prompt_tokens = len(req.prompt_token_ids)

            if num_computed_tokens + num_scheduled_tokens > num_prompt_tokens:
                prompt_part_len = max(0,
                                      num_prompt_tokens - num_computed_tokens)
                completion_part_len = max(
                    0, num_scheduled_tokens - prompt_part_len)
            else:
                prompt_part_len = num_scheduled_tokens
                completion_part_len = 0

            assert num_scheduled_tokens == prompt_part_len + completion_part_len

            if prompt_part_len > 0:
                # prompt's mrope_positions are pre-computed
                dst_start = mrope_pos_ptr
                dst_end = mrope_pos_ptr + prompt_part_len
                src_start = num_computed_tokens
                src_end = num_computed_tokens + prompt_part_len

                self.mrope_positions_cpu[:, dst_start:dst_end] = \
                    req.mrope_positions[:,src_start:src_end]

                mrope_pos_ptr += prompt_part_len

            if completion_part_len > 0:
                # compute completion's mrope_positions on-the-fly
                dst_start = mrope_pos_ptr
                dst_end = mrope_pos_ptr + completion_part_len

                self.mrope_positions_cpu[:, dst_start:dst_end] = \
                    MRotaryEmbedding.get_next_input_positions_tensor(
                        req.mrope_position_delta,
                        context_len=num_computed_tokens +
                        prompt_part_len,
                        seq_len=num_computed_tokens +
                        prompt_part_len +
                        completion_part_len,
                    )

                mrope_pos_ptr += completion_part_len

    def _prepare_sampling(
        self,
        batch_changed: bool,
        req_to_spec_token_ids: Dict[str, List[int]],
    ) -> SamplingMetadata:
        # Create the sampling metadata.
        req_id_output_token_ids: Dict[str, List[int]] = \
            {req_id: req.output_token_ids \
                for req_id, req in self.requests.items()}

        sampling_metadata = self.input_batch.make_sampling_metadata(
            req_id_output_token_ids, req_to_spec_token_ids, not batch_changed)
        return sampling_metadata

    def _execute_encoder(self, scheduler_output: "SchedulerOutput"):
        scheduled_encoder_inputs = scheduler_output.scheduled_encoder_inputs
        if not scheduled_encoder_inputs:
            return

        # Batch the multi-modal inputs.
        mm_inputs: List[MultiModalKwargs] = []
        req_input_ids: List[Tuple[str, int]] = []
        for req_id, encoder_input_ids in scheduled_encoder_inputs.items():
            req_state = self.requests[req_id]
            for input_id in encoder_input_ids:
                mm_inputs.append(req_state.mm_inputs[input_id])
                req_input_ids.append((req_id, input_id))

        # Batch mm inputs as much as we can: if a request in the batch has
        # multiple modalities or a different modality than the previous one,
        # we process it separately to preserve item order.
        # FIXME(ywang96): This is a hacky way to deal with multiple modalities
        # in the same batch while still being able to benefit from batching
        # multimodal inputs. The proper solution should be reordering the
        # encoder outputs.
        grouped_mm_inputs_list = group_mm_inputs_by_modality(mm_inputs)

        encoder_outputs = []
        for grouped_mm_inputs in grouped_mm_inputs_list:
            batched_mm_inputs = MultiModalKwargs.batch(grouped_mm_inputs)
            batched_mm_inputs = MultiModalKwargs.as_kwargs(batched_mm_inputs,
                                                           device=self.device)

            # Run the encoder.
            # `curr_group_outputs` is either of the following:
            # 1. A tensor of shape (num_items, feature_size, hidden_size)
            # in case feature_size is fixed across all multimodal items.
            # 2. A list or tuple (length: num_items) of tensors, each of shape
            # (feature_size, hidden_size) in case the feature size is dynamic
            # depending on the input multimodal items.
            curr_group_outputs = self.model.get_multimodal_embeddings(
                **batched_mm_inputs)

            for output in curr_group_outputs:
                encoder_outputs.append(output)

        # Cache the encoder outputs.
        for (req_id, input_id), output in zip(req_input_ids, encoder_outputs):
            if req_id not in self.encoder_cache:
                self.encoder_cache[req_id] = {}
            self.encoder_cache[req_id][input_id] = output

    def _gather_encoder_outputs(
        self,
        scheduler_output: "SchedulerOutput",
    ) -> List[torch.Tensor]:
        encoder_outputs: List[torch.Tensor] = []
        num_reqs = self.input_batch.num_reqs
        for req_id in self.input_batch.req_ids[:num_reqs]:
            assert req_id is not None
            num_scheduled_tokens = scheduler_output.num_scheduled_tokens[
                req_id]
            req_state = self.requests[req_id]
            num_computed_tokens = req_state.num_computed_tokens
            mm_positions = req_state.mm_positions
            for i, pos_info in enumerate(mm_positions):
                start_pos = pos_info["offset"]
                num_encoder_tokens = pos_info["length"]

                # The encoder output is needed if the two ranges overlap:
                # [num_computed_tokens,
                #  num_computed_tokens + num_scheduled_tokens) and
                # [start_pos, start_pos + num_encoder_tokens)
                if start_pos >= num_computed_tokens + num_scheduled_tokens:
                    # The encoder output is not needed in this step.
                    break
                if start_pos + num_encoder_tokens <= num_computed_tokens:
                    # The encoder output is already processed and stored
                    # in the decoder's KV cache.
                    continue

                start_idx = max(num_computed_tokens - start_pos, 0)
                end_idx = min(
                    num_computed_tokens - start_pos + num_scheduled_tokens,
                    num_encoder_tokens)
                assert start_idx < end_idx
                assert req_id in self.encoder_cache
                assert i in self.encoder_cache[req_id]
                encoder_output = self.encoder_cache[req_id][i]
                encoder_outputs.append(encoder_output[start_idx:end_idx])
        return encoder_outputs

    def get_model(self) -> nn.Module:
        return self.model

    @torch.inference_mode()
    def execute_model(
        self,
        scheduler_output: "SchedulerOutput",
        intermediate_tensors: Optional[IntermediateTensors] = None,
    ) -> ModelRunnerOutput:
        batch_changed = self._update_states(scheduler_output)

        if self.is_multimodal_model:
            # Run the multimodal encoder if any.
            self._execute_encoder(scheduler_output)
            encoder_outputs = self._gather_encoder_outputs(scheduler_output)
        else:
            encoder_outputs = []

        # Prepare the decoder inputs.
        attn_metadata, logits_indices = self._prepare_inputs(scheduler_output)
        num_scheduled_tokens = scheduler_output.total_num_scheduled_tokens
        if (self.use_cuda_graph
                and num_scheduled_tokens <= self.cudagraph_batch_sizes[-1]):
            # Use piecewise CUDA graphs.
            # Add padding to the batch size.
            num_input_tokens = self.vllm_config.pad_for_cudagraph(
                num_scheduled_tokens)
        else:
            # Eager mode.
            num_input_tokens = num_scheduled_tokens
        attn_metadata.num_input_tokens = num_input_tokens

        if self.is_multimodal_model:
            # NOTE(woosuk): To unify token ids and soft tokens (vision
            # embeddings), we always use embeddings (rather than token ids)
            # as input to the multimodal model, even when the input is text.
            input_ids = self.input_ids[:num_scheduled_tokens]
            if encoder_outputs:
                inputs_embeds = self.model.get_input_embeddings(
                    input_ids, encoder_outputs)
            else:
                inputs_embeds = self.model.get_input_embeddings(input_ids)
            # TODO(woosuk): Avoid the copy. Optimize.
            self.inputs_embeds[:num_scheduled_tokens].copy_(inputs_embeds)
            inputs_embeds = self.inputs_embeds[:num_input_tokens]
            input_ids = None
        else:
            # For text-only models, we use token ids as input.
            # While it is possible to use embeddings as input just like the
            # multimodal models, it is not desirable for performance since
            # then the embedding layer is not included in the CUDA graph.
            input_ids = self.input_ids[:num_input_tokens]
            inputs_embeds = None
        if self.uses_mrope:
            positions = self.mrope_positions[:, :num_input_tokens]
        else:
            positions = self.positions[:num_input_tokens]

        # Run the decoder.
        # Use persistent buffers for CUDA graphs.
        with set_forward_context(attn_metadata, self.vllm_config):
            hidden_states = self.model(
                input_ids=input_ids,
                positions=positions,
                kv_caches=self.kv_caches,
                attn_metadata=None,
                intermediate_tensors=intermediate_tensors,
                inputs_embeds=inputs_embeds,
            )
        if not get_pp_group().is_last_rank:
            return hidden_states
        hidden_states = hidden_states[:num_scheduled_tokens]
        sample_hidden_states = hidden_states[logits_indices]
        logits = self.model.compute_logits(sample_hidden_states, None)

        # Sample the next token and get logprobs if needed.
        sampling_metadata = self._prepare_sampling(
            batch_changed, scheduler_output.scheduled_spec_decode_tokens)
        sampler_output = self.model.sample(
            logits=logits,
            sampling_metadata=sampling_metadata,
        )

        # TODO(woosuk): The following loop can be slow since it iterates over
        # the requests one by one. Optimize.
        num_reqs = self.input_batch.num_reqs
<<<<<<< HEAD
        req_ids: List[str] = []
=======
        request_seq_lens: List[Tuple[int, CachedRequestState, int]] = []
>>>>>>> d3d547e0
        for i, req_id in zip(range(num_reqs), self.input_batch.req_ids):
            assert req_id is not None
            req_ids.append(req_id)
            req_state = self.requests[req_id]
            seq_len = (req_state.num_computed_tokens +
                       scheduler_output.num_scheduled_tokens[req_id])
<<<<<<< HEAD
            if seq_len < req_state.num_tokens:
                # Ignore the sampled token.
=======
            if seq_len >= req_state.num_tokens:
                request_seq_lens.append((i, req_state, seq_len))
            else:
                # Ignore the sampled token from the partial request.
>>>>>>> d3d547e0
                # Rewind the generator state as if the token was not sampled.
                generator = self.input_batch.generators.get(i)
                if generator is not None:
                    # This relies on cuda-specific torch-internal impl details
                    generator.set_offset(generator.get_offset() - 4)

        # NOTE: GPU -> CPU Sync happens here.
        # Move as many CPU operations as possible before this sync point.
        logprobs_tensors = sampler_output.logprobs_tensors
        logprobs_lists = logprobs_tensors.tolists() \
            if logprobs_tensors is not None else None

        # Compute prompt logprobs if needed.
        prompt_logprobs_dict = self._get_prompt_logprobs_dict(
            hidden_states,
            scheduler_output,
        )

<<<<<<< HEAD
=======
        # Update batch with the valid generated tokens.
        sampled_token_ids = sampler_output.sampled_token_ids
        max_gen_len = sampled_token_ids.shape[-1]
        if max_gen_len == 1:
            valid_sampled_token_ids = sampled_token_ids.tolist()
            for i, req_state, seq_len in request_seq_lens:
                token_id = valid_sampled_token_ids[i][0]
                self.input_batch.token_ids_cpu[i, seq_len] = token_id
                req_state.output_token_ids.append(token_id)
                self.input_batch.num_tokens[i] += 1
        else:
            valid_mask = sampled_token_ids != INVALID_TOKEN_ID
            gen_lens = valid_mask.sum(dim=1).tolist()
            valid_sampled_token_ids = [
                seq.tolist()
                for seq in sampled_token_ids[valid_mask].split(gen_lens)
            ]
            self.input_batch.num_tokens[:num_reqs] += gen_lens
            for i, req_state, seq_len in request_seq_lens:
                target_slice = slice(seq_len - gen_lens[i] + 1, seq_len + 1)
                self.input_batch.token_ids_cpu[
                    i, target_slice] = valid_sampled_token_ids[i]
                req_state.output_token_ids.extend(valid_sampled_token_ids[i])

>>>>>>> d3d547e0
        model_runner_output = ModelRunnerOutput(
            req_ids=req_ids,
            req_id_to_index=self.input_batch.req_id_to_index,
            sampled_token_ids=valid_sampled_token_ids,
            logprobs=logprobs_lists,
            prompt_logprobs_dict=prompt_logprobs_dict,
        )
        return model_runner_output

    def load_model(self) -> None:
        logger.info("Starting to load model %s...", self.model_config.model)
        with DeviceMemoryProfiler() as m:  # noqa: SIM117
            self.model = get_model(vllm_config=self.vllm_config)
            if self.lora_config:
                self.model = self.load_lora_model(self.model,
                                                  self.model_config,
                                                  self.scheduler_config,
                                                  self.lora_config,
                                                  self.device)

        self.model_memory_usage = m.consumed_memory
        logger.info("Loading model weights took %.4f GB",
                    self.model_memory_usage / float(2**30))

    def _get_prompt_logprobs_dict(
        self,
        hidden_states: torch.Tensor,
        scheduler_output: "SchedulerOutput",
    ) -> Dict[str, LogprobsTensors]:
        num_prompt_logprobs_dict = self.input_batch.num_prompt_logprobs
        if not num_prompt_logprobs_dict:
            return {}

        prompt_logprobs_dict: Dict[str, LogprobsTensors] = {}

        # Since prompt logprobs are a rare feature, prioritize simple,
        # maintainable loop over optimal performance.
        completed_prefill_reqs = []
        for req_id, num_prompt_logprobs in num_prompt_logprobs_dict.items():

            num_tokens = scheduler_output.num_scheduled_tokens[req_id]

            # Get metadata for this request.
            request = self.requests[req_id]
            num_prompt_tokens = len(request.prompt_token_ids)
            prompt_token_ids = torch.tensor(request.prompt_token_ids).to(
                self.device, non_blocking=True)

            # Determine number of logits to retrieve.
            start_tok = request.num_computed_tokens + 1
            num_remaining_tokens = num_prompt_tokens - start_tok
            if num_tokens < num_remaining_tokens:
                # This is a chunk, more tokens remain.
                num_logits = num_tokens
            else:
                # This is the last chunk of prompt tokens to return.
                num_logits = num_remaining_tokens
                completed_prefill_reqs.append(req_id)

            # Get the logits corresponding to this req's prompt tokens.
            # If this is a partial request (i.e. chunked prefill),
            # then there is prompt logprob generated for each index.
            req_idx = self.input_batch.req_id_to_index[req_id]
            offset = self.query_start_loc_np[req_idx].item()
            prompt_hidden_states = hidden_states[offset:offset + num_logits]
            logits = self.model.compute_logits(prompt_hidden_states, None)

            # Get the "target" tokens for each index. For prompt at index i,
            # the token at prompt index i+1 is the "sampled" token we want
            # to gather the logprob for.
            tgt_token_ids = prompt_token_ids[start_tok:start_tok + num_logits]

            # Compute prompt logprobs.
            logprobs = self.model.sampler.compute_logprobs(logits)
            token_ids, logprobs, ranks = self.model.sampler.gather_logprobs(
                logprobs, num_prompt_logprobs, tgt_token_ids)

            # Transfer GPU->CPU async.
            prompt_logprobs_dict[req_id] = LogprobsTensors(
                token_ids.to("cpu", non_blocking=True),
                logprobs.to("cpu", non_blocking=True),
                ranks.to("cpu", non_blocking=True),
            )

        # Remove requests that have completed prefill from the batch
        # num_prompt_logprobs_dict.
        for req_id in completed_prefill_reqs:
            del num_prompt_logprobs_dict[req_id]

        # Must synchronize the non-blocking GPU->CPU transfers.
        torch.cuda.synchronize()

        return prompt_logprobs_dict

    @torch.inference_mode()
    def _dummy_run(
        self,
        num_tokens: int,
        kv_caches: Optional[List[torch.Tensor]] = None,
    ) -> torch.Tensor:
        model = self.model
        if kv_caches is None:
            kv_caches = self.kv_caches
        if self.is_multimodal_model:
            input_ids = None
            inputs_embeds = self.inputs_embeds[:num_tokens]
        else:
            input_ids = self.input_ids[:num_tokens]
            inputs_embeds = None
        if self.uses_mrope:
            positions = self.mrope_positions[:, :num_tokens]
        else:
            positions = self.positions[:num_tokens]
        intermediate_tensors = None
        if not get_pp_group().is_first_rank:
            intermediate_tensors = self.model.make_empty_intermediate_tensors(
                batch_size=num_tokens,
                dtype=self.model_config.dtype,
                device=self.device)
        with set_forward_context(None, self.vllm_config):
            hidden_states = model(
                input_ids=input_ids,
                positions=positions,
                kv_caches=kv_caches,
                attn_metadata=None,
                intermediate_tensors=intermediate_tensors,
                inputs_embeds=inputs_embeds,
            )
        return hidden_states

    def profile_run(self) -> None:
        # use an empty tensor instead of `None`` to force Dynamo to pass
        # it by reference, rather by specializing on the value `None`.
        # the `dtype` argument does not matter, and we use `float32` as
        # a placeholder (it has wide hardware support).
        # it is important to create tensors inside the loop, rather than
        # multiplying the list, to avoid Dynamo from treating them as
        # tensor aliasing.
        dummy_kv_caches = [
            torch.tensor([], dtype=torch.float32, device=self.device)
            for _ in range(self.num_attn_layers)
        ]

        # Profile with multimodal encoder & encoder cache.
        # TODO: handle encoder-decoder models once we support them.
        if (self.is_multimodal_model and self.max_num_encoder_input_tokens > 0
                and self.encoder_cache_size > 0):

            # NOTE: Currently model is profiled with a single non-text
            # modality with the max possible input tokens even when
            # it supports multiple.
            max_tokens_by_modality_dict = MULTIMODAL_REGISTRY.get_max_tokens_per_item_by_nonzero_modality(  # noqa: E501
                self.model_config)
            dummy_data_modality, max_tokens_per_mm_item = max(
                max_tokens_by_modality_dict.items(), key=lambda item: item[1])

            # Check how many items of this modality can be supported by
            # the encoder budget.
            encoder_budget = min(self.max_num_encoder_input_tokens,
                                 self.encoder_cache_size)

            max_num_mm_items_encoder_budget = cdiv(encoder_budget,
                                                   max_tokens_per_mm_item)

            # Check how many items of this modality can be supported by
            # the decoder budget.
            max_mm_items_per_req = self.mm_registry.get_mm_limits_per_prompt(
                self.model_config)[dummy_data_modality]

            # NOTE: We do not consider max_num_batched_tokens on purpose
            # because the multimodal embeddings can be generated in advance
            # and chunked prefilled.
            max_num_mm_items_decoder_budget = self.max_num_reqs * \
                max_mm_items_per_req

            max_num_mm_items = min(max_num_mm_items_encoder_budget,
                                   max_num_mm_items_decoder_budget)

            logger.info(
                "Encoder cache will be initialized with a budget of %s tokens,"
                " and profiled with %s %s items of the maximum feature size.",
                encoder_budget, max_num_mm_items, dummy_data_modality)

            # Create dummy batch of multimodal inputs.
            dummy_request_data = self.input_registry.dummy_data_for_profiling(
                model_config=self.model_config,
                seq_len=self.max_num_tokens,
                mm_registry=self.mm_registry,
            )
            dummy_mm_data = dummy_request_data.multi_modal_data

            # Dummy data definition in V0 may contain multiple multimodal items
            # (e.g, multiple images) for a single request, therefore here we
            # always replicate first item by max_num_mm_items times since in V1
            # they are scheduled to be processed separately.

            # Case when models have a merged processor, their dummy data is
            # already batched `MultiModalKwargs`, therefore we take the first
            # `MultiModalKwargsItem` from the desired modality to profile on.
            if isinstance(dummy_mm_data, MultiModalKwargs):
                dummy_mm_item = dummy_mm_data.get_item(
                    modality=dummy_data_modality, item_index=0)
                dummy_mm_kwargs = MultiModalKwargs.from_items([dummy_mm_item])

            # Case when models have dummy data explicitly defined as
            # `MultiModalDataDict`, so they need to be processed through input
            # mapper.
            # TODO (ywang96): deprecate this path once merged processor is
            # supported on all models.
            else:
                mm_kwargs_list = self.mm_input_mapper_profiling.process_inputs(
                    mm_data=dummy_mm_data,
                    mm_hashes=None,
                    mm_processor_kwargs=None,
                    precomputed_mm_inputs=None)
                dummy_mm_kwargs = mm_kwargs_list[0]

            batched_dummy_mm_inputs = MultiModalKwargs.batch(
                [dummy_mm_kwargs] * max_num_mm_items)
            batched_dummy_mm_inputs = MultiModalKwargs.as_kwargs(
                batched_dummy_mm_inputs, device=self.device)

            # Run multimodal encoder.
            dummy_encoder_outputs = self.model.get_multimodal_embeddings(
                **batched_dummy_mm_inputs)
            assert len(dummy_encoder_outputs) == max_num_mm_items, (
                "Expected dimension 0 of encoder outputs to match the number "
                f"of multimodal data items: {max_num_mm_items}, got "
                f"{len(dummy_encoder_outputs)=} instead. This is most likely "
                "due to the 'get_multimodal_embeddings' method of the model "
                "not implemented correctly.")

            # Cache the dummy encoder outputs.
            self.encoder_cache["tmp"] = dict(enumerate(dummy_encoder_outputs))

        # For profile, have maximum num_reqs and that collectively have
        # maximum num_tokens.
        num_reqs = self.scheduler_config.max_num_seqs
        num_tokens = self.max_num_tokens
        min_tokens_per_req: int = num_tokens // num_reqs

        num_scheduled_tokens_list: List[int] = [min_tokens_per_req] * num_reqs
        num_scheduled_tokens_list[-1] += num_tokens % num_reqs
        assert sum(num_scheduled_tokens_list) == num_tokens
        assert len(num_scheduled_tokens_list) == num_reqs

        num_scheduled_tokens: np.ndarray = np.array(num_scheduled_tokens_list,
                                                    dtype=np.int32)
        logit_indices = np.cumsum(num_scheduled_tokens) - 1

        with self.maybe_profile_with_lora(self.lora_config,
                                          num_scheduled_tokens):
            # Trigger compilation for general shape.
            hidden_states = self._dummy_run(self.max_num_tokens,
                                            dummy_kv_caches)
            if get_pp_group().is_last_rank:
                hidden_states = hidden_states[logit_indices]
                logits = self.model.compute_logits(hidden_states, None)
                # TODO(woosuk): Consider the memory usage of the sampler.
            else:
                logits = None
            torch.cuda.synchronize()
            del hidden_states, logits
            self.encoder_cache.clear()
        gc.collect()

    def capture_model(self) -> None:
        if not self.use_cuda_graph:
            logger.warning(
                "Skipping CUDA graph capture. Please add "
                "-O %s to use CUDA graphs.", CompilationLevel.PIECEWISE)
            return

        start_time = time.perf_counter()
        start_free_gpu_memory = torch.cuda.mem_get_info()[0]

        # Trigger CUDA graph capture for specific shapes.
        # Capture the large shapes first so that the smaller shapes
        # can reuse the memory pool allocated for the large shapes.
        with graph_capture(device=self.device):
            for num_tokens in reversed(self.cudagraph_batch_sizes):
                for _ in range(self.vllm_config.compilation_config.
                               cudagraph_num_of_warmups):
                    self._dummy_run(num_tokens)
                self._dummy_run(num_tokens)

        end_time = time.perf_counter()
        end_free_gpu_memory = torch.cuda.mem_get_info()[0]
        elapsed_time = end_time - start_time
        cuda_graph_size = start_free_gpu_memory - end_free_gpu_memory
        # This usually takes 5~20 seconds.
        logger.info("Graph capturing finished in %.0f secs, took %.2f GiB",
                    elapsed_time, cuda_graph_size / (1 << 30))

    def initialize_kv_cache(self, kv_cache_config: KVCacheConfig) -> None:
        """
        Initialize KV cache based on `kv_cache_config`.
        Args:
            kv_cache_config: Configuration for the KV cache, including the KV 
            cache size of each layer
        """
        if len(kv_cache_config.groups) > 1:
            raise NotImplementedError(
                "Hybrid models with more than one KV cache type are not "
                "supported yet.")

        kv_caches: Dict[str, torch.Tensor] = {}

        for layer_name, layer_spec in kv_cache_config.kv_cache_spec.items():
            tensor_config = kv_cache_config.tensors[layer_name]
            assert tensor_config.size % layer_spec.page_size_bytes == 0
            num_blocks = tensor_config.size // layer_spec.page_size_bytes
            if isinstance(layer_spec, FullAttentionSpec):
                kv_cache_shape = FlashAttentionBackend.get_kv_cache_shape(
                    num_blocks, layer_spec.block_size, layer_spec.num_kv_heads,
                    layer_spec.head_size)
                dtype = layer_spec.dtype
                kv_caches[layer_name] = torch.zeros(kv_cache_shape,
                                                    dtype=dtype,
                                                    device=self.device)
            else:
                raise NotImplementedError

        bind_kv_cache(
            kv_caches,
            self.vllm_config.compilation_config.static_forward_context,
            self.kv_caches)

    def get_kv_cache_spec(self) -> KVCacheSpec:
        """
        Generates the KVCacheSpec by parsing the kv cache format from each 
        Attention module in the static forward context.
        Returns:
            KVCacheSpec: A dictionary mapping layer names to their KV cache 
            format. Layers that do not need KV cache are not included.
        """

        forward_ctx = self.vllm_config.compilation_config.static_forward_context
        block_size = self.vllm_config.cache_config.block_size
        kv_cache_spec: KVCacheSpec = {}
        for layer_name, attn_module in forward_ctx.items():
            # TODO: Support other attention modules, e.g., sliding window,
            # cross-attention, MLA.
            assert isinstance(attn_module, Attention)
            if attn_module.attn_type == AttentionType.DECODER:
                kv_cache_spec[layer_name] = FullAttentionSpec(
                    block_size=block_size,
                    num_kv_heads=attn_module.num_kv_heads,
                    head_size=attn_module.head_size,
                    dtype=attn_module.dtype,
                )
            elif attn_module.attn_type in (AttentionType.ENCODER,
                                           AttentionType.ENCODER_ONLY):
                # encoder-only attention does not need KV cache.
                continue
            elif attn_module.attn_type == AttentionType.ENCODER_DECODER:
                raise NotImplementedError
            else:
                raise ValueError(
                    f"Unknown attention type: {attn_module.attn_type}")

        return kv_cache_spec<|MERGE_RESOLUTION|>--- conflicted
+++ resolved
@@ -32,7 +32,7 @@
                                         KVCacheSpec)
 from vllm.v1.outputs import LogprobsTensors, ModelRunnerOutput
 from vllm.v1.sample.metadata import SamplingMetadata
-from vllm.v1.sample.rejection_sampler import INVALID_TOKEN_ID
+# from vllm.v1.sample.rejection_sampler import INVALID_TOKEN_ID
 from vllm.v1.utils import bind_kv_cache
 from vllm.v1.worker.gpu_input_batch import CachedRequestState, InputBatch
 from vllm.v1.worker.lora_model_runner_mixin import LoRAModelRunnerMixin
@@ -966,26 +966,15 @@
         # TODO(woosuk): The following loop can be slow since it iterates over
         # the requests one by one. Optimize.
         num_reqs = self.input_batch.num_reqs
-<<<<<<< HEAD
         req_ids: List[str] = []
-=======
-        request_seq_lens: List[Tuple[int, CachedRequestState, int]] = []
->>>>>>> d3d547e0
         for i, req_id in zip(range(num_reqs), self.input_batch.req_ids):
             assert req_id is not None
             req_ids.append(req_id)
             req_state = self.requests[req_id]
             seq_len = (req_state.num_computed_tokens +
                        scheduler_output.num_scheduled_tokens[req_id])
-<<<<<<< HEAD
             if seq_len < req_state.num_tokens:
                 # Ignore the sampled token.
-=======
-            if seq_len >= req_state.num_tokens:
-                request_seq_lens.append((i, req_state, seq_len))
-            else:
-                # Ignore the sampled token from the partial request.
->>>>>>> d3d547e0
                 # Rewind the generator state as if the token was not sampled.
                 generator = self.input_batch.generators.get(i)
                 if generator is not None:
@@ -1004,37 +993,10 @@
             scheduler_output,
         )
 
-<<<<<<< HEAD
-=======
-        # Update batch with the valid generated tokens.
-        sampled_token_ids = sampler_output.sampled_token_ids
-        max_gen_len = sampled_token_ids.shape[-1]
-        if max_gen_len == 1:
-            valid_sampled_token_ids = sampled_token_ids.tolist()
-            for i, req_state, seq_len in request_seq_lens:
-                token_id = valid_sampled_token_ids[i][0]
-                self.input_batch.token_ids_cpu[i, seq_len] = token_id
-                req_state.output_token_ids.append(token_id)
-                self.input_batch.num_tokens[i] += 1
-        else:
-            valid_mask = sampled_token_ids != INVALID_TOKEN_ID
-            gen_lens = valid_mask.sum(dim=1).tolist()
-            valid_sampled_token_ids = [
-                seq.tolist()
-                for seq in sampled_token_ids[valid_mask].split(gen_lens)
-            ]
-            self.input_batch.num_tokens[:num_reqs] += gen_lens
-            for i, req_state, seq_len in request_seq_lens:
-                target_slice = slice(seq_len - gen_lens[i] + 1, seq_len + 1)
-                self.input_batch.token_ids_cpu[
-                    i, target_slice] = valid_sampled_token_ids[i]
-                req_state.output_token_ids.extend(valid_sampled_token_ids[i])
-
->>>>>>> d3d547e0
         model_runner_output = ModelRunnerOutput(
             req_ids=req_ids,
             req_id_to_index=self.input_batch.req_id_to_index,
-            sampled_token_ids=valid_sampled_token_ids,
+            sampled_token_ids=sampler_output.sampled_token_ids,
             logprobs=logprobs_lists,
             prompt_logprobs_dict=prompt_logprobs_dict,
         )

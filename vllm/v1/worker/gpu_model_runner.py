# SPDX-License-Identifier: Apache-2.0

import gc
import time
import weakref
from typing import TYPE_CHECKING, Optional, Union

import numpy as np
import torch
import torch.distributed
import torch.nn as nn

from vllm.attention import AttentionType, get_attn_backend
from vllm.attention.layer import Attention
from vllm.config import CompilationLevel, VllmConfig
from vllm.distributed.parallel_state import get_pp_group, graph_capture
from vllm.forward_context import set_forward_context
from vllm.inputs import INPUT_REGISTRY
from vllm.logger import init_logger
from vllm.model_executor.layers.fused_moe import FusedMoE
from vllm.model_executor.layers.rotary_embedding import MRotaryEmbedding
from vllm.model_executor.model_loader import get_model
from vllm.multimodal import MULTIMODAL_REGISTRY, MultiModalKwargs
from vllm.multimodal.utils import group_mm_inputs_by_modality
from vllm.sampling_params import SamplingType
from vllm.sequence import IntermediateTensors
from vllm.utils import (STR_DTYPE_TO_TORCH_DTYPE, DeviceMemoryProfiler,
                        LayerBlockType, LazyLoader, cdiv,
                        is_pin_memory_available)
from vllm.v1.attention.backends.flash_attn import FlashAttentionMetadata
from vllm.v1.core.encoder_cache_manager import compute_encoder_budget
from vllm.v1.kv_cache_interface import (FullAttentionSpec, KVCacheConfig,
                                        KVCacheSpec)
from vllm.v1.outputs import (EMPTY_MODEL_RUNNER_OUTPUT, LogprobsTensors,
                             ModelRunnerOutput)
from vllm.v1.sample.metadata import SamplingMetadata
from vllm.v1.sample.rejection_sampler import RejectionSampler
from vllm.v1.spec_decode.metadata import SpecDecodeMetadata
from vllm.v1.spec_decode.ngram_proposer import NgramProposer
from vllm.v1.spec_decode.utils import is_spec_decode_supported
from vllm.v1.utils import bind_kv_cache
from vllm.v1.worker.gpu_input_batch import CachedRequestState, InputBatch
from vllm.v1.worker.lora_model_runner_mixin import LoRAModelRunnerMixin

if TYPE_CHECKING:
    import xgrammar as xgr

    from vllm.v1.core.scheduler_output import SchedulerOutput
else:
    xgr = LazyLoader("xgr", globals(), "xgrammar")

logger = init_logger(__name__)


class GPUModelRunner(LoRAModelRunnerMixin):

    def __init__(
        self,
        vllm_config: VllmConfig,
        device: torch.device,
    ):
        self.vllm_config = vllm_config
        self.model_config = vllm_config.model_config
        self.cache_config = vllm_config.cache_config
        self.lora_config = vllm_config.lora_config
        self.load_config = vllm_config.load_config
        self.parallel_config = vllm_config.parallel_config
        self.scheduler_config = vllm_config.scheduler_config
        self.speculative_config = vllm_config.speculative_config
        self.prompt_adapter_config = vllm_config.prompt_adapter_config
        self.observability_config = vllm_config.observability_config

        model_config = self.model_config
        cache_config = self.cache_config
        scheduler_config = self.scheduler_config
        parallel_config = self.parallel_config
        self.device = device
        self.pin_memory = is_pin_memory_available()
        self.dtype = self.model_config.dtype
        if cache_config.cache_dtype == "auto":
            self.kv_cache_dtype = self.dtype
        else:
            self.kv_cache_dtype = STR_DTYPE_TO_TORCH_DTYPE[
                cache_config.cache_dtype]

        # NOTE(woosuk): sliding_window is None for models with interleaved
        # attention. Use interleaved_sliding_window instead.
        self.sliding_window = model_config.get_sliding_window()
        self.interleaved_sliding_window = getattr(
            model_config.hf_text_config, "interleaved_sliding_window", None)
        self.window_size = (self.sliding_window
                            or self.interleaved_sliding_window)

        self.is_multimodal_model = model_config.is_multimodal_model
        self.block_size = cache_config.block_size
        self.max_model_len = model_config.max_model_len
        self.max_num_blocks_per_req = cdiv(self.max_model_len, self.block_size)
        self.max_num_tokens = scheduler_config.max_num_batched_tokens
        self.max_num_reqs = scheduler_config.max_num_seqs

        # Model-related.
        self.num_attn_layers = model_config.get_num_layers_by_block_type(
            parallel_config, LayerBlockType.attention)
        self.num_query_heads = model_config.get_num_attention_heads(
            parallel_config)
        self.num_kv_heads = model_config.get_num_kv_heads(parallel_config)
        self.head_size = model_config.get_head_size()
        self.hidden_size = model_config.get_hidden_size()

        self.attn_backend = get_attn_backend(
            self.head_size,
            self.dtype,
            self.kv_cache_dtype,
            self.block_size,
            self.model_config.is_attention_free,
            use_mla=self.model_config.use_mla,
        )
        if self.attn_backend is None:
            error_msg = (
                f"Error with get_att_backend: {self.head_size=}, "
                f"{self.dtype=}, {self.kv_cache_dtype=}, {self.block_size=}, "
                f"{self.model_config.is_attention_free=}, "
                f"{self.model_config.use_mla=}")
            logger.error(error_msg)
            raise NotImplementedError(
                "Non-Attention backend is not supported by V1 GPUModelRunner.")

        self.attn_metadata_builder = self.attn_backend.get_builder_cls()(
            weakref.proxy(self))

        # Multi-modal data support
        self.input_registry = INPUT_REGISTRY
        self.mm_registry = MULTIMODAL_REGISTRY
        self.uses_mrope = model_config.uses_mrope

        encoder_compute_budget, encoder_cache_size = compute_encoder_budget(
            model_config=model_config,
            scheduler_config=scheduler_config,
        )
        self.max_num_encoder_input_tokens = encoder_compute_budget
        self.encoder_cache_size = encoder_cache_size

        # Lazy initialization
        # self.model: nn.Module  # Set after load_model
        self.kv_caches: list[torch.Tensor] = []
        # req_id -> (input_id -> encoder_output)
        self.encoder_cache: dict[str, dict[int, torch.Tensor]] = {}

        # Set up speculative decoding.
        self.use_spec_decode = False
        if self.speculative_config:
            self.use_spec_decode = True
<<<<<<< HEAD
            self.rejection_sampler = RejectionSampler()
            assert self.speculative_config.method == "ngram", \
=======
            # TODO: find a better way to check if we are using ngram.
            assert self.speculative_config.ngram_prompt_lookup_min, \
>>>>>>> e3f813c3
                    "Currently, only ngram spec decode is supported in V1."
            if get_pp_group().is_last_rank:
                self.drafter = NgramProposer()
                # Trigger Numba JIT compilation for N-gram proposer.
                # This usually takes less than 1 second.
                self.drafter.propose(
                    np.zeros(1024, dtype=np.int32),
                    self.speculative_config.prompt_lookup_min,
                    self.speculative_config.num_speculative_tokens,
                )
                self.rejection_sampler = RejectionSampler()

        # Request states.
        self.requests: dict[str, CachedRequestState] = {}
        # Persistent batch.
        self.input_batch = InputBatch(
            max_num_reqs=self.max_num_reqs,
            max_model_len=self.max_model_len,
            max_num_blocks_per_req=self.max_num_blocks_per_req,
            device=self.device,
            pin_memory=self.pin_memory,
            vocab_size=model_config.get_vocab_size(),
        )

        self.use_cuda_graph = (self.vllm_config.compilation_config.level
                               == CompilationLevel.PIECEWISE
                               and not self.model_config.enforce_eager)
        # TODO(woosuk): Provide an option to tune the max cudagraph batch size.
        # The convention is different.
        # self.cudagraph_batch_sizes sorts in ascending order.
        # The batch sizes in the config are in descending order.
        self.cudagraph_batch_sizes = list(
            reversed(
                self.vllm_config.compilation_config.cudagraph_capture_sizes))

        # Cache the device properties.
        self.device_properties = torch.cuda.get_device_properties(self.device)
        self.num_sms = self.device_properties.multi_processor_count

        # Persistent buffers for CUDA graphs.
        self.input_ids = torch.zeros(self.max_num_tokens,
                                     dtype=torch.int32,
                                     device=self.device)
        self.positions = torch.zeros(self.max_num_tokens,
                                     dtype=torch.int64,
                                     device=self.device)
        # None in the first PP rank. The rest are set after load_model.
        self.intermediate_tensors: Optional[IntermediateTensors] = None

        # Only relevant for models using M-RoPE (e.g, Qwen2-VL)
        if self.uses_mrope:
            # NOTE: `mrope_positions` is implemented with one additional dummy
            # position on purpose to make it non-contiguous so that it can work
            # with torch compile.
            # See detailed explanation in https://github.com/vllm-project/vllm/pull/12128#discussion_r1926431923

            # NOTE: When M-RoPE is enabled, position ids are 3D regardless of
            # the modality of inputs. For text-only inputs, each dimension has
            # identical position IDs, making M-RoPE functionally equivalent to
            # 1D-RoPE.
            # See page 5 of https://arxiv.org/abs/2409.12191
            self.mrope_positions = torch.zeros((3, self.max_num_tokens + 1),
                                               dtype=torch.int64,
                                               device=self.device)
            self.mrope_positions_cpu = torch.zeros(
                (3, self.max_num_tokens + 1),
                dtype=torch.int64,
                device="cpu",
                pin_memory=self.pin_memory)

        self.inputs_embeds = torch.zeros(
            (self.max_num_tokens, self.hidden_size),
            dtype=self.dtype,
            device=self.device)

        # OPTIMIZATION: Cache the tensors rather than creating them every step.
        self.arange_np = np.arange(max(self.max_num_reqs + 1,
                                       self.max_model_len,
                                       self.max_num_tokens),
                                   dtype=np.int32)
        # NOTE(woosuk): These tensors are "stateless", i.e., they are literally
        # a faster version of creating a new tensor every time. Thus, we should
        # not make any assumptions about the values in these tensors.
        self.input_ids_cpu = torch.zeros(self.max_num_tokens,
                                         dtype=torch.int32,
                                         device="cpu",
                                         pin_memory=self.pin_memory)
        self.input_ids_np = self.input_ids_cpu.numpy()
        self.positions_cpu = torch.zeros(self.max_num_tokens,
                                         dtype=torch.int64,
                                         device="cpu",
                                         pin_memory=self.pin_memory)
        self.positions_np = self.positions_cpu.numpy()
        self.slot_mapping_cpu = torch.zeros(self.max_num_tokens,
                                            dtype=torch.int32,
                                            device="cpu",
                                            pin_memory=self.pin_memory)
        self.slot_mapping_np = self.slot_mapping_cpu.numpy()
        self.query_start_loc_cpu = torch.zeros(self.max_num_reqs + 1,
                                               dtype=torch.int32,
                                               device="cpu",
                                               pin_memory=self.pin_memory)
        self.query_start_loc_np = self.query_start_loc_cpu.numpy()
        self.seq_lens_cpu = torch.zeros(self.max_num_reqs,
                                        dtype=torch.int32,
                                        device="cpu",
                                        pin_memory=self.pin_memory)
        self.seq_lens_np = self.seq_lens_cpu.numpy()

    def _update_states(self, scheduler_output: "SchedulerOutput") -> None:
        """Update the cached states and the persistent batch with the scheduler
        output.

        The updated states are used by the `_prepare_inputs` function to create
        the input GPU tensors for the model.

        The SamplingMetadata is updated and copied to the GPU if there is a
        new/resumed/paused/finished request in the batch.
        """
        # Remove finished requests from the cached states.
        for req_id in scheduler_output.finished_req_ids:
            self.requests.pop(req_id, None)
            self.encoder_cache.pop(req_id, None)
        # Remove the finished requests from the persistent batch.
        # NOTE(woosuk): There could be an edge case where finished_req_ids and
        # scheduled_req_ids overlap. This happens when a request is aborted and
        # then resubmitted with the same ID. In this case, we treat them as two
        # distinct requests - clearing the cached states for the first request
        # and handling the second as a new request.
        removed_req_indices: list[int] = []
        for req_id in scheduler_output.finished_req_ids:
            req_index = self.input_batch.remove_request(req_id)
            if req_index is not None:
                removed_req_indices.append(req_index)

        # Free the cached encoder outputs.
        for req_id, input_id in scheduler_output.free_encoder_input_ids:
            encoder_outputs = self.encoder_cache.get(req_id)
            if encoder_outputs is not None:
                encoder_outputs.pop(input_id, None)
                if not encoder_outputs:
                    self.encoder_cache.pop(req_id, None)

        # Remove the unscheduled requests from the persistent batch.
        # NOTE(woosuk): The unscheduled requests are either preempted requests
        # or running requests that are not scheduled in this step. We remove
        # them from the persistent batch but keep their cached states since
        # they will be scheduled again sometime in the future.
        scheduled_req_ids = scheduler_output.num_scheduled_tokens.keys()
        cached_req_ids = self.input_batch.req_id_to_index.keys()
        unscheduled_req_ids = cached_req_ids - scheduled_req_ids
        # NOTE(woosuk): The persistent batch optimization assumes that
        # consecutive batches contain mostly the same requests. If batches
        # have low request overlap (e.g., alternating between two distinct
        # sets of requests), this optimization becomes very inefficient.
        for req_id in unscheduled_req_ids:
            req_index = self.input_batch.remove_request(req_id)
            assert req_index is not None
            removed_req_indices.append(req_index)

        req_ids_to_add: list[str] = []
        # Add new requests to the cached states.
        for new_req_data in scheduler_output.scheduled_new_reqs:
            req_id = new_req_data.req_id
            sampling_params = new_req_data.sampling_params
            if sampling_params.sampling_type == SamplingType.RANDOM_SEED:
                generator = torch.Generator(device=self.device)
                generator.manual_seed(sampling_params.seed)
            else:
                generator = None

            self.requests[req_id] = CachedRequestState(
                req_id=req_id,
                prompt_token_ids=new_req_data.prompt_token_ids,
                prompt=new_req_data.prompt,
                mm_inputs=new_req_data.mm_inputs,
                mm_positions=new_req_data.mm_positions,
                sampling_params=sampling_params,
                generator=generator,
                block_ids=new_req_data.block_ids,
                num_computed_tokens=new_req_data.num_computed_tokens,
                output_token_ids=[],
                lora_request=new_req_data.lora_request,
            )

            # Only relevant for models using M-RoPE (e.g, Qwen2-VL)
            if self.uses_mrope:
                image_grid_thw = []
                video_grid_thw = []
                second_per_grid_ts = []
                for mm_input in self.requests[req_id].mm_inputs:
                    if mm_input.get("image_grid_thw") is not None:
                        image_grid_thw.extend(
                            mm_input["image_grid_thw"].tolist())
                    if mm_input.get("video_grid_thw") is not None:
                        video_grid_thw.extend(
                            mm_input["video_grid_thw"].tolist())
                    if mm_input.get("second_per_grid_ts") is not None:
                        second_per_grid_ts.extend(
                            mm_input["second_per_grid_ts"])

                hf_config = self.model_config.hf_config

                self.requests[req_id].mrope_positions, \
                    self.requests[req_id].mrope_position_delta = \
                    MRotaryEmbedding.get_input_positions_tensor(
                        self.requests[req_id].prompt_token_ids,
                        hf_config=hf_config,
                        image_grid_thw=image_grid_thw,
                        video_grid_thw=video_grid_thw,
                        second_per_grid_ts=second_per_grid_ts,
                    )

            req_ids_to_add.append(req_id)

        # Update the states of the running/resumed requests.
        for req_data in scheduler_output.scheduled_cached_reqs:
            req_id = req_data.req_id
            req_state = self.requests[req_id]

            # Update the cached states.
            num_computed_tokens = req_data.num_computed_tokens
            req_state.num_computed_tokens = num_computed_tokens
            # Add the sampled token(s) from the previous step (if any).
            # This doesn't include "unverified" tokens like spec decode tokens.
            num_new_tokens = (num_computed_tokens +
                              len(req_data.new_token_ids) -
                              req_state.num_tokens)
            if num_new_tokens == 1:
                # Avoid slicing list in most common case.
                req_state.output_token_ids.append(req_data.new_token_ids[-1])
            elif num_new_tokens > 0:
                req_state.output_token_ids.extend(
                    req_data.new_token_ids[-num_new_tokens:])
            # Update the block IDs.
            if not req_data.resumed_from_preemption:
                # Append the new blocks to the existing block IDs.
                req_state.block_ids.extend(req_data.new_block_ids)
            else:
                # The request is resumed from preemption.
                # Replace the existing block IDs with the new ones.
                req_state.block_ids = req_data.new_block_ids

            req_index = self.input_batch.req_id_to_index.get(req_id)
            if req_index is None:
                # The request is not in the persistent batch.
                # The request was either preempted and resumed later, or was not
                # scheduled in the previous step and needs to be added again.
                req_ids_to_add.append(req_id)
                continue

            # Update the persistent batch.
            self.input_batch.num_computed_tokens_cpu[req_index] = (
                num_computed_tokens)
            self.input_batch.block_table.append_row(req_data.new_block_ids,
                                                    req_index)
            # Add new_token_ids to token_ids_cpu.
            start_token_index = num_computed_tokens
            end_token_index = num_computed_tokens + len(req_data.new_token_ids)
            self.input_batch.token_ids_cpu[
                req_index,
                start_token_index:end_token_index] = req_data.new_token_ids
            self.input_batch.num_tokens_no_spec[req_index] = end_token_index
            # Add spec_token_ids to token_ids_cpu.
            spec_token_ids = scheduler_output.scheduled_spec_decode_tokens.get(
                req_id, ())
            if spec_token_ids:
                start_index = end_token_index
                end_token_index += len(spec_token_ids)
                self.input_batch.token_ids_cpu[
                    req_index, start_index:end_token_index] = spec_token_ids
            # NOTE(woosuk): `num_tokens` here may include spec decode tokens.
            self.input_batch.num_tokens[req_index] = end_token_index

        # Check if the batch has changed. If not, we can skip copying the
        # sampling metadata from CPU to GPU.
        batch_changed = len(removed_req_indices) > 0 or len(req_ids_to_add) > 0

        # Add the new or resumed requests to the persistent batch.
        # The smaller empty indices are filled first.
        removed_req_indices = sorted(removed_req_indices, reverse=True)
        for req_id in req_ids_to_add:
            req_state = self.requests[req_id]
            if removed_req_indices:
                # Fill the empty index.
                req_index = removed_req_indices.pop()
            else:
                # Append to the end.
                req_index = None
            self.input_batch.add_request(req_state, req_index)

        # Condense the batched states if there are empty indices.
        if removed_req_indices:
            self.input_batch.condense(removed_req_indices)

        if batch_changed:
            self.input_batch.refresh_sampling_metadata()

    def _prepare_inputs(
        self,
        scheduler_output: "SchedulerOutput",
    ) -> tuple[FlashAttentionMetadata, torch.Tensor,
               Optional[SpecDecodeMetadata]]:
        total_num_scheduled_tokens = scheduler_output.total_num_scheduled_tokens
        assert total_num_scheduled_tokens > 0
        num_reqs = self.input_batch.num_reqs
        assert num_reqs > 0

        # Some attention backends (namely MLA) may want to separate requests
        # based on if the attention computation will be compute-bound or
        # memory-bound. This gives them a hook to do that.
        modified_batch = self.attn_metadata_builder.reorder_batch(
            self.input_batch, scheduler_output)
        if modified_batch:
            self.input_batch.refresh_sampling_metadata()

        # OPTIMIZATION: Start copying the block table first.
        # This way, we can overlap the copy with the following CPU operations.
        self.input_batch.block_table.commit(num_reqs)

        # Get the number of scheduled tokens for each request.
        # TODO: The Python loop can be slow. Optimize.
        num_scheduled_tokens = np.empty(num_reqs, dtype=np.int32)
        max_num_scheduled_tokens = 0
        for i, req_id in enumerate(self.input_batch.req_ids):
            num_tokens = scheduler_output.num_scheduled_tokens[req_id]
            num_scheduled_tokens[i] = num_tokens
            max_num_scheduled_tokens = max(max_num_scheduled_tokens,
                                           num_tokens)

        # Get request indices.
        # E.g., [2, 5, 3] -> [0, 0, 1, 1, 1, 1, 1, 2, 2, 2]
        req_indices = np.repeat(self.arange_np[:num_reqs],
                                num_scheduled_tokens)

        # Get batched arange.
        # E.g., [2, 5, 3] -> [0, 1, 0, 1, 2, 3, 4, 0, 1, 2]
        # Equivalent to but faster than:
        # np.concatenate([np.arange(n) for n in num_scheduled_tokens])
        # Step 1. [2, 5, 3] -> [2, 7, 10]
        cu_num_tokens = np.cumsum(num_scheduled_tokens)
        # Step 2. [2, 7, 10] -> [0, 0, 2, 2, 2, 2, 2, 7, 7, 7]
        cumsums_offsets = np.repeat(cu_num_tokens - num_scheduled_tokens,
                                    num_scheduled_tokens)
        # Step 3. [0, 1, 0, 1, 2, 3, 4, 0, 1, 2]
        arange = self.arange_np[:total_num_scheduled_tokens] - cumsums_offsets

        # Get positions.
        positions_np = self.positions_np[:total_num_scheduled_tokens]
        np.add(self.input_batch.num_computed_tokens_cpu[req_indices],
               arange,
               out=positions_np)

        # Calculate M-RoPE positions.
        # Only relevant for models using M-RoPE (e.g, Qwen2-VL)
        if self.uses_mrope:
            self._calc_mrope_positions(scheduler_output)

        # Get token indices.
        # E.g., [0, 1, 0, 1, 2, 3, 4, 0, 1, 2]
        # -> [0, 1, M, M + 1, M + 2, M + 3, M + 4, 2 * M, 2 * M + 1, 2 * M + 2]
        # where M is the max_model_len.
        token_indices = (positions_np +
                         req_indices * self.input_batch.token_ids_cpu.shape[1])

        # NOTE(woosuk): We use torch.index_select instead of np.take here
        # because torch.index_select is much faster than np.take for large
        # tensors.
        torch.index_select(self.input_batch.token_ids_cpu_tensor.flatten(),
                           0,
                           torch.from_numpy(token_indices),
                           out=self.input_ids_cpu[:total_num_scheduled_tokens])

        # Calculate the slot mapping.
        # E.g., [0, 1, 0, 1, 2, 3, 4, 0, 1, 2]
        # -> [0, 0, K, K, K + 1, K + 1, K + 2, 2 * K, 2 * K, 2 * K + 1]
        # where K is the max_num_blocks_per_req and the block size is 2.
        # NOTE(woosuk): We can't simply use `token_indices // block_size` here
        # because M (max_model_len) is not necessarily divisible by block_size.
        block_table_indices = (req_indices * self.max_num_blocks_per_req +
                               positions_np // self.block_size)
        # NOTE(woosuk): We use torch.index_select instead of np.take here
        # because torch.index_select is much faster than np.take for large
        # tensors.
        block_table_cpu = self.input_batch.block_table.get_cpu_tensor()
        block_numbers = block_table_cpu.flatten()[block_table_indices].numpy()
        block_offsets = positions_np % self.block_size
        np.add(block_numbers * self.block_size,
               block_offsets,
               out=self.slot_mapping_np[:total_num_scheduled_tokens])

        # Prepare the attention metadata.
        self.query_start_loc_np[0] = 0
        self.query_start_loc_np[1:num_reqs + 1] = cu_num_tokens

        self.seq_lens_np[:num_reqs] = (
            self.input_batch.num_computed_tokens_cpu[:num_reqs] +
            num_scheduled_tokens)

        # Copy the tensors to the GPU.
        self.input_ids[:total_num_scheduled_tokens].copy_(
            self.input_ids_cpu[:total_num_scheduled_tokens], non_blocking=True)
        if self.uses_mrope:
            # Only relevant for models using M-RoPE (e.g, Qwen2-VL)
            self.mrope_positions[:, :total_num_scheduled_tokens].copy_(
                self.mrope_positions_cpu[:, :total_num_scheduled_tokens],
                non_blocking=True)
        else:
            # Common case (1D positions)
            self.positions[:total_num_scheduled_tokens].copy_(
                self.positions_cpu[:total_num_scheduled_tokens],
                non_blocking=True)

        # Prepare for cascade attention if needed.
        common_prefix_len = self._compute_cascade_attn_prefix_len(
            num_scheduled_tokens,
            scheduler_output.num_common_prefix_blocks,
        )
        attn_metadata = self.attn_metadata_builder.build(
            num_reqs=num_reqs,
            num_actual_tokens=total_num_scheduled_tokens,
            max_query_len=max_num_scheduled_tokens,
            common_prefix_len=common_prefix_len,
        )

        use_spec_decode = len(
            scheduler_output.scheduled_spec_decode_tokens) > 0
        if not use_spec_decode:
            # NOTE(woosuk): Due to chunked prefills, the batch may contain
            # partial requests. While we should not sample any token
            # from these partial requests, we do so for simplicity.
            # We will ignore the sampled tokens from the partial requests.
            # TODO: Support prompt logprobs.
            logits_indices = attn_metadata.query_start_loc[1:] - 1
            spec_decode_metadata = None
        else:
            # Get the number of draft tokens for each request.
            # Iterate over the dictionary rather than all requests since not all
            # requests have draft tokens.
            num_draft_tokens = np.zeros(num_reqs, dtype=np.int32)
            for req_id, draft_token_ids in (
                    scheduler_output.scheduled_spec_decode_tokens.items()):
                req_idx = self.input_batch.req_id_to_index[req_id]
                num_draft_tokens[req_idx] = len(draft_token_ids)

            spec_decode_metadata = self._calc_spec_decode_metadata(
                num_draft_tokens, cu_num_tokens)
            logits_indices = spec_decode_metadata.logits_indices

        # Hot-Swap lora model
        if self.lora_config:
            self.set_active_loras(self.input_batch, num_scheduled_tokens)

        return attn_metadata, logits_indices, spec_decode_metadata

    def _compute_cascade_attn_prefix_len(
        self,
        num_scheduled_tokens: np.ndarray,
        num_common_prefix_blocks: int,
    ) -> int:
        """Compute the length of the common prefix for cascade attention.

        NOTE(woosuk): The common prefix length returned by this function
        represents the length used specifically for cascade attention, not the
        actual number of tokens shared between requests. When cascade attention
        is disabled (use_cascade=False), this function returns 0 even if
        requests share common tokens. Additionally, the common prefix length is
        truncated to a multiple of the block size and may be further truncated
        due to implementation details explained below.

        Args:
            num_scheduled_tokens: Number of tokens scheduled per request.
            num_common_prefix_blocks: Number of shared KV cache blocks.

        Returns:
            int: Length of common prefix in tokens.
        """
        common_prefix_len = num_common_prefix_blocks * self.block_size
        if common_prefix_len == 0:
            # Common case.
            return 0

        # NOTE(woosuk): Cascade attention uses two attention kernels: one
        # for the common prefix and the other for the rest. For the first
        # kernel, we concatenate all the query tokens (possibly from
        # different requests) and treat them as if they are from the same
        # request. Then, we use bi-directional attention to process the
        # common prefix in the KV cache. Importantly, this means that the
        # first kernel does not do any masking.

        # Consider the following example:
        # Request 1's input query: [D, E, X]
        # Request 1's kv cache: [A, B, C, D, E, X]
        # Request 1's num_computed_tokens: 3 (i.e., [A, B, C])
        # Request 2's input query: [E, Y]
        # Request 2's kv cache: [A, B, C, D, E, Y]
        # Request 2's num_computed_tokens: 4 (i.e., [A, B, C, D])

        # If we use [A, B, C, D, E] as the common prefix, then the
        # first kernel will compute the bi-directional attention between
        # input query [D, E, X, E, Y] and common prefix [A, B, C, D, E].
        # However, this is wrong because D in Request 1 should not attend to
        # E in the common prefix (i.e., we need masking).
        # To avoid this, [A, B, C, D] should be the common prefix.
        # That is, the common prefix should be capped by the minimum
        # num_computed_tokens among the requests, and plus one to include
        # the first token of the query.

        # In practice, we use [A, B, C] as the common prefix, instead of
        # [A, B, C, D] (i.e., the common prefix is capped by the minimum
        # num_computed_tokens, without plus one).
        # This is because of an implementation detail: We want to always
        # use two kernels for cascade attention. Let's imagine:
        # Request 3's input query: [D]
        # Request 3's kv cache: [A, B, C, D]
        # Request 3's num_computed_tokens: 4 (i.e., [A, B, C, D])
        # If we use [A, B, C, D] as the common prefix for Request 1-3,
        # then Request 3 will be processed only by the first kernel,
        # and the second kernel will get an empty input. While this is not
        # a fundamental problem, our current implementation does not support
        # this case.
        num_reqs = len(num_scheduled_tokens)
        common_prefix_len = min(
            common_prefix_len,
            self.input_batch.num_computed_tokens_cpu[:num_reqs].min())
        # common_prefix_len should be a multiple of the block size.
        common_prefix_len = (common_prefix_len // self.block_size *
                             self.block_size)
        use_cascade = self.attn_backend.use_cascade_attention(
            common_prefix_len=common_prefix_len,
            query_lens=num_scheduled_tokens,
            num_query_heads=self.num_query_heads,
            num_kv_heads=self.num_kv_heads,
            use_alibi=False,  # FIXME
            use_sliding_window=self.window_size is not None,
            num_sms=self.num_sms,
        )
        return common_prefix_len if use_cascade else 0

    def _calc_mrope_positions(self, scheduler_output: "SchedulerOutput"):
        mrope_pos_ptr = 0
        for index, req_id in enumerate(self.input_batch.req_ids):
            req = self.requests[req_id]
            assert req.mrope_positions is not None

            num_computed_tokens = \
                self.input_batch.num_computed_tokens_cpu[index]
            num_scheduled_tokens = \
                scheduler_output.num_scheduled_tokens[req_id]
            num_prompt_tokens = len(req.prompt_token_ids)

            if num_computed_tokens + num_scheduled_tokens > num_prompt_tokens:
                prompt_part_len = max(0,
                                      num_prompt_tokens - num_computed_tokens)
                completion_part_len = max(
                    0, num_scheduled_tokens - prompt_part_len)
            else:
                prompt_part_len = num_scheduled_tokens
                completion_part_len = 0

            assert num_scheduled_tokens == prompt_part_len + completion_part_len

            if prompt_part_len > 0:
                # prompt's mrope_positions are pre-computed
                dst_start = mrope_pos_ptr
                dst_end = mrope_pos_ptr + prompt_part_len
                src_start = num_computed_tokens
                src_end = num_computed_tokens + prompt_part_len

                self.mrope_positions_cpu[:, dst_start:dst_end] = \
                    req.mrope_positions[:,src_start:src_end]

                mrope_pos_ptr += prompt_part_len

            if completion_part_len > 0:
                # compute completion's mrope_positions on-the-fly
                dst_start = mrope_pos_ptr
                dst_end = mrope_pos_ptr + completion_part_len

                self.mrope_positions_cpu[:, dst_start:dst_end] = \
                    MRotaryEmbedding.get_next_input_positions_tensor(
                        req.mrope_position_delta,
                        context_len=num_computed_tokens +
                        prompt_part_len,
                        seq_len=num_computed_tokens +
                        prompt_part_len +
                        completion_part_len,
                    )

                mrope_pos_ptr += completion_part_len

    def _calc_spec_decode_metadata(
        self,
        num_draft_tokens: np.ndarray,
        cu_num_scheduled_tokens: np.ndarray,
    ) -> SpecDecodeMetadata:
        # Inputs:
        # cu_num_scheduled_tokens:  [  4, 104, 107, 207, 209]
        # num_draft_tokens:         [  3,   0,   2,   0,   1]
        # Outputs:
        # cu_num_draft_tokens:      [  3,   3,   5,   5,   6]
        # logits_indices:           [  0,   1,   2,   3, 103, 104, 105, 106,
        #                            206, 207, 208]
        # target_logits_indices:    [  0,   1,   2,   5,   6,   9]
        # bonus_logits_indices:     [  3,   4,   7,   8,  10]

        # Compute the logits indices.
        # [4, 1, 3, 1, 2]
        num_sampled_tokens = num_draft_tokens + 1
        # Step 1. [4, 5, 8, 9, 11]
        cu_num_sampled_tokens = np.cumsum(num_sampled_tokens, dtype=np.int32)
        total_num_sampled_tokens = cu_num_sampled_tokens[-1]
        # Step 2. [0, 0, 0, 0, 4, 5, 5, 5, 8, 9, 9]
        cumsums_offsets = np.repeat(cu_num_sampled_tokens - num_sampled_tokens,
                                    num_sampled_tokens)
        # Step 3. [0, 1, 2, 3, 0, 0, 1, 2, 0, 0, 1]
        arange = self.arange_np[:total_num_sampled_tokens] - cumsums_offsets
        # Step 4. [0, 0, 0, 0, 103, 104, 104, 104, 206, 207, 207]
        logits_indices = np.repeat(
            cu_num_scheduled_tokens - num_sampled_tokens, num_sampled_tokens)
        # Step 5. [0, 1, 2, 3, 103, 104, 105, 106, 206, 207, 208]
        logits_indices += arange

        # Compute the bonus logits indices.
        bonus_logits_indices = cu_num_sampled_tokens - 1

        # Compute the draft logits indices.
        # [3, 3, 5, 5, 6]
        cu_num_draft_tokens = np.cumsum(num_draft_tokens, dtype=np.int32)
        total_num_draft_tokens = cu_num_draft_tokens[-1]
        # [0, 0, 0, 3, 3, 5]
        cumsums_offsets = np.repeat(cu_num_draft_tokens - num_draft_tokens,
                                    num_draft_tokens)
        # [0, 1, 2, 0, 1, 0]
        arange = self.arange_np[:total_num_draft_tokens] - cumsums_offsets
        # [0, 0, 0, 5, 5, 9]
        target_logits_indices = np.repeat(
            cu_num_sampled_tokens - num_sampled_tokens, num_draft_tokens)
        # [0, 1, 2, 5, 6, 9]
        target_logits_indices += arange

        # TODO: Optimize the CPU -> GPU copy.
        cu_num_draft_tokens = torch.from_numpy(cu_num_draft_tokens).to(
            self.device, non_blocking=True)
        logits_indices = torch.from_numpy(logits_indices).to(self.device,
                                                             non_blocking=True)
        target_logits_indices = torch.from_numpy(target_logits_indices).to(
            self.device, non_blocking=True)
        bonus_logits_indices = torch.from_numpy(bonus_logits_indices).to(
            self.device, non_blocking=True)

        # Compute the draft token ids.
        # draft_token_indices:      [  1,   2,   3, 105, 106, 208]
        draft_token_ids = self.input_ids[logits_indices]
        draft_token_ids = draft_token_ids[target_logits_indices + 1]

        metadata = SpecDecodeMetadata(
            draft_token_ids=draft_token_ids,
            num_draft_tokens=num_draft_tokens.tolist(),
            cu_num_draft_tokens=cu_num_draft_tokens,
            target_logits_indices=target_logits_indices,
            bonus_logits_indices=bonus_logits_indices,
            logits_indices=logits_indices,
        )
        return metadata

    def _execute_encoder(self, scheduler_output: "SchedulerOutput"):
        scheduled_encoder_inputs = scheduler_output.scheduled_encoder_inputs
        if not scheduled_encoder_inputs:
            return

        # Batch the multi-modal inputs.
        mm_inputs: list[MultiModalKwargs] = []
        req_input_ids: list[tuple[str, int]] = []
        for req_id, encoder_input_ids in scheduled_encoder_inputs.items():
            req_state = self.requests[req_id]
            for input_id in encoder_input_ids:
                mm_inputs.append(req_state.mm_inputs[input_id])
                req_input_ids.append((req_id, input_id))

        # Batch mm inputs as much as we can: if a request in the batch has
        # multiple modalities or a different modality than the previous one,
        # we process it separately to preserve item order.
        # FIXME(ywang96): This is a hacky way to deal with multiple modalities
        # in the same batch while still being able to benefit from batching
        # multimodal inputs. The proper solution should be reordering the
        # encoder outputs.
        grouped_mm_inputs_list = group_mm_inputs_by_modality(mm_inputs)

        encoder_outputs = []
        for grouped_mm_inputs in grouped_mm_inputs_list:
            batched_mm_inputs = MultiModalKwargs.batch(grouped_mm_inputs)
            batched_mm_inputs = MultiModalKwargs.as_kwargs(batched_mm_inputs,
                                                           device=self.device)

            # Run the encoder.
            # `curr_group_outputs` is either of the following:
            # 1. A tensor of shape (num_items, feature_size, hidden_size)
            # in case feature_size is fixed across all multimodal items.
            # 2. A list or tuple (length: num_items) of tensors, each of shape
            # (feature_size, hidden_size) in case the feature size is dynamic
            # depending on the input multimodal items.
            curr_group_outputs = self.model.get_multimodal_embeddings(
                **batched_mm_inputs)

            for output in curr_group_outputs:
                encoder_outputs.append(output)

        # Cache the encoder outputs.
        for (req_id, input_id), output in zip(req_input_ids, encoder_outputs):
            if req_id not in self.encoder_cache:
                self.encoder_cache[req_id] = {}
            self.encoder_cache[req_id][input_id] = output

    def _gather_encoder_outputs(
        self,
        scheduler_output: "SchedulerOutput",
    ) -> list[torch.Tensor]:
        encoder_outputs: list[torch.Tensor] = []
        for req_id in self.input_batch.req_ids:
            num_scheduled_tokens = scheduler_output.num_scheduled_tokens[
                req_id]
            req_state = self.requests[req_id]
            num_computed_tokens = req_state.num_computed_tokens
            mm_positions = req_state.mm_positions
            for i, pos_info in enumerate(mm_positions):
                start_pos = pos_info["offset"]
                num_encoder_tokens = pos_info["length"]

                # The encoder output is needed if the two ranges overlap:
                # [num_computed_tokens,
                #  num_computed_tokens + num_scheduled_tokens) and
                # [start_pos, start_pos + num_encoder_tokens)
                if start_pos >= num_computed_tokens + num_scheduled_tokens:
                    # The encoder output is not needed in this step.
                    break
                if start_pos + num_encoder_tokens <= num_computed_tokens:
                    # The encoder output is already processed and stored
                    # in the decoder's KV cache.
                    continue

                start_idx = max(num_computed_tokens - start_pos, 0)
                end_idx = min(
                    num_computed_tokens - start_pos + num_scheduled_tokens,
                    num_encoder_tokens)
                assert start_idx < end_idx
                assert req_id in self.encoder_cache
                assert i in self.encoder_cache[req_id]
                encoder_output = self.encoder_cache[req_id][i]
                encoder_outputs.append(encoder_output[start_idx:end_idx])
        return encoder_outputs

    def get_model(self) -> nn.Module:
        return self.model

    def apply_grammar_bitmask(
        self,
        scheduler_output: "SchedulerOutput",
        logits: torch.Tensor,
    ):
        # Serialization of np.ndarray is much more efficient than a tensor,
        # so we receive it in that format.
        grammar_bitmask = scheduler_output.grammar_bitmask
        if grammar_bitmask is None:
            return

        # We receive the structured output bitmask from the scheduler, but the
        # indices of the requests in the batch may not match the indices of
        # the bitmask since the scheduler doesn't know how the gpu runner is
        # ordering the requests in the batch. We need to sort the bitmask to
        # match the order of the requests used here.
        struct_out_req_batch_indices: dict[str, int] = {}
        indices_match = True
        for req_id in self.input_batch.req_ids:
            mask_index = scheduler_output.structured_output_request_ids.get(
                req_id)
            if mask_index is None:
                # not a structured output request
                continue
            batch_index = self.input_batch.req_id_to_index[req_id]
            if batch_index != mask_index:
                indices_match = False
            struct_out_req_batch_indices[req_id] = batch_index

        if not indices_match:
            # Sort the bitmask to match the order of the requests
            sorted_bitmask = np.zeros_like(grammar_bitmask)
            for req_id, batch_index in struct_out_req_batch_indices.items():
                orig_index = scheduler_output.structured_output_request_ids[
                    req_id]
                sorted_bitmask[batch_index] = grammar_bitmask[orig_index]
            grammar_bitmask = sorted_bitmask

        grammar_bitmask = torch.from_numpy(grammar_bitmask)

        # TODO: compatibility with spec decode
        xgr.apply_token_bitmask_inplace(
            logits,
            grammar_bitmask.to(self.device, non_blocking=True),
            indices=list(struct_out_req_batch_indices.values()),
        )

    @torch.inference_mode()
    def execute_model(
        self,
        scheduler_output: "SchedulerOutput",
        intermediate_tensors: Optional[IntermediateTensors] = None,
    ) -> Union[ModelRunnerOutput, torch.Tensor]:
        self._update_states(scheduler_output)
        if not scheduler_output.total_num_scheduled_tokens:
            # Return empty ModelRunnerOuptut if there's no work to do.
            return EMPTY_MODEL_RUNNER_OUTPUT

        if self.is_multimodal_model:
            # Run the multimodal encoder if any.
            self._execute_encoder(scheduler_output)
            encoder_outputs = self._gather_encoder_outputs(scheduler_output)
        else:
            encoder_outputs = []

        # Prepare the decoder inputs.
        attn_metadata, logits_indices, spec_decode_metadata = (
            self._prepare_inputs(scheduler_output))
        num_scheduled_tokens = scheduler_output.total_num_scheduled_tokens
        if (self.use_cuda_graph
                and num_scheduled_tokens <= self.cudagraph_batch_sizes[-1]):
            # Use piecewise CUDA graphs.
            # Add padding to the batch size.
            num_input_tokens = self.vllm_config.pad_for_cudagraph(
                num_scheduled_tokens)
        else:
            # Eager mode.
            num_input_tokens = num_scheduled_tokens
        attn_metadata.num_input_tokens = num_input_tokens

        if self.is_multimodal_model:
            # NOTE(woosuk): To unify token ids and soft tokens (vision
            # embeddings), we always use embeddings (rather than token ids)
            # as input to the multimodal model, even when the input is text.
            input_ids = self.input_ids[:num_scheduled_tokens]
            if encoder_outputs:
                inputs_embeds = self.model.get_input_embeddings(
                    input_ids, encoder_outputs)
            else:
                inputs_embeds = self.model.get_input_embeddings(input_ids)
            # TODO(woosuk): Avoid the copy. Optimize.
            self.inputs_embeds[:num_scheduled_tokens].copy_(inputs_embeds)
            inputs_embeds = self.inputs_embeds[:num_input_tokens]
            input_ids = None
        else:
            # For text-only models, we use token ids as input.
            # While it is possible to use embeddings as input just like the
            # multimodal models, it is not desirable for performance since
            # then the embedding layer is not included in the CUDA graph.
            input_ids = self.input_ids[:num_input_tokens]
            inputs_embeds = None
        if self.uses_mrope:
            positions = self.mrope_positions[:, :num_input_tokens]
        else:
            positions = self.positions[:num_input_tokens]

        if get_pp_group().is_first_rank:
            intermediate_tensors = None
        else:
            assert intermediate_tensors is not None
            assert self.intermediate_tensors is not None
            for k, v in intermediate_tensors.items():
                self.intermediate_tensors[k][:num_input_tokens].copy_(
                    v[:num_input_tokens], non_blocking=True)
            intermediate_tensors = IntermediateTensors({
                k: v[:num_input_tokens]
                for k, v in self.intermediate_tensors.items()
            })

        # Run the decoder.
        # Use persistent buffers for CUDA graphs.
        with set_forward_context(attn_metadata, self.vllm_config):
            hidden_states = self.model(
                input_ids=input_ids,
                positions=positions,
                intermediate_tensors=intermediate_tensors,
                inputs_embeds=inputs_embeds,
            )
        if not get_pp_group().is_last_rank:
            # For mid-pipeline stages, return the hidden states.
            return hidden_states

        hidden_states = hidden_states[:num_scheduled_tokens]
        sample_hidden_states = hidden_states[logits_indices]
        logits = self.model.compute_logits(sample_hidden_states, None)

        # Apply structured output bitmasks if present
        if scheduler_output.grammar_bitmask is not None:
            self.apply_grammar_bitmask(scheduler_output, logits)

        # Sample the next token and get logprobs if needed.
        sampling_metadata = self.input_batch.sampling_metadata
        if spec_decode_metadata is None:
            sampler_output = self.model.sample(
                logits=logits,
                sampling_metadata=sampling_metadata,
            )
        else:
            # TODO(woosuk): Optimize the memory usage.
            bonus_logits = logits[spec_decode_metadata.bonus_logits_indices]
            sampler_output = self.model.sample(
                logits=bonus_logits,
                sampling_metadata=sampling_metadata,
            )
            bonus_token_ids = sampler_output.sampled_token_ids

            # TODO(woosuk): Optimize the memory usage.
            target_logits = logits[spec_decode_metadata.target_logits_indices]
            output_token_ids = self.rejection_sampler(
                spec_decode_metadata,
                None,  # draft_probs
                target_logits,
                bonus_token_ids,
                sampling_metadata,
            )
            sampler_output.sampled_token_ids = output_token_ids

        # TODO(woosuk): The following loop can be slow since it iterates over
        # the requests one by one. Optimize.
        for i, generator in self.input_batch.generators.items():
            req_id = self.input_batch.req_ids[i]
            req_state = self.requests[req_id]
            seq_len = (req_state.num_computed_tokens +
                       scheduler_output.num_scheduled_tokens[req_id])
            if seq_len < req_state.num_tokens:
                # Ignore the sampled token for partial prefills.
                # Rewind the generator state as if the token was not sampled.
                # This relies on cuda-specific torch-internal impl details
                generator.set_offset(generator.get_offset() - 4)

        # NOTE: GPU -> CPU Sync happens here.
        # Move as many CPU operations as possible before this sync point.
        logprobs_tensors = sampler_output.logprobs_tensors
        logprobs_lists = logprobs_tensors.tolists() \
            if logprobs_tensors is not None else None

        # Compute prompt logprobs if needed.
        prompt_logprobs_dict = self._get_prompt_logprobs_dict(
            hidden_states,
            scheduler_output,
        )

        # Get the valid generated tokens.
        sampled_token_ids = sampler_output.sampled_token_ids
        max_gen_len = sampled_token_ids.shape[-1]
        if max_gen_len == 1:
            # No spec decode tokens.
            valid_sampled_token_ids = sampled_token_ids.tolist()
        else:
            # Includes spec decode tokens.
            valid_sampled_token_ids = self.rejection_sampler.parse_output(
                sampled_token_ids, self.input_batch.vocab_size)

        if not self.use_spec_decode:
            spec_token_ids = None
        else:
            spec_token_ids = self.generate_draft_token_ids(
                valid_sampled_token_ids, sampling_metadata)

        return ModelRunnerOutput(
            req_ids=self.input_batch.req_ids,
            req_id_to_index=self.input_batch.req_id_to_index,
            sampled_token_ids=valid_sampled_token_ids,
            spec_token_ids=spec_token_ids,
            logprobs=logprobs_lists,
            prompt_logprobs_dict=prompt_logprobs_dict,
        )

    def generate_draft_token_ids(
        self,
        sampled_token_ids: list[list[int]],
        sampling_metadata: SamplingMetadata,
    ) -> list[list[int]]:
        # TODO(woosuk): Optimize.
        draft_token_ids: list[list[int]] = []
        for i, sampled_ids in enumerate(sampled_token_ids):
            num_sampled_ids = len(sampled_ids)
            if not num_sampled_ids:
                # Skip speculative decoding.
                draft_token_ids.append([])
                continue

            # Skip requests that require top-p, top-k, etc.
            req_id = self.input_batch.req_ids[i]
            if not is_spec_decode_supported(req_id, self.input_batch):
                draft_token_ids.append([])
                continue

            # Add sampled_token_ids to token_ids_cpu.
            start_idx = self.input_batch.num_tokens_no_spec[i]
            end_idx = start_idx + num_sampled_ids
            self.input_batch.token_ids_cpu[i, start_idx:end_idx] = sampled_ids
            drafter_output = self.drafter.propose(
                self.input_batch.token_ids_cpu[i, :end_idx],
                self.speculative_config.prompt_lookup_min,
                self.speculative_config.num_speculative_tokens,
            )
            if drafter_output is None or len(drafter_output) == 0:
                draft_token_ids.append([])
            else:
                draft_token_ids.append(drafter_output.tolist())
        return draft_token_ids

    def load_model(self) -> None:
        logger.info("Starting to load model %s...", self.model_config.model)
        with DeviceMemoryProfiler() as m:  # noqa: SIM117
            time_before_load = time.perf_counter()
            self.model = get_model(vllm_config=self.vllm_config)
            if self.lora_config:
                self.model = self.load_lora_model(self.model,
                                                  self.model_config,
                                                  self.scheduler_config,
                                                  self.lora_config,
                                                  self.device)
            time_after_load = time.perf_counter()
        self.model_memory_usage = m.consumed_memory
        logger.info("Model loading took %.4f GB and %.6f seconds",
                    self.model_memory_usage / float(2**30),
                    time_after_load - time_before_load)

    def _get_prompt_logprobs_dict(
        self,
        hidden_states: torch.Tensor,
        scheduler_output: "SchedulerOutput",
    ) -> dict[str, Optional[LogprobsTensors]]:
        num_prompt_logprobs_dict = self.input_batch.num_prompt_logprobs
        if not num_prompt_logprobs_dict:
            return {}

        prompt_logprobs_dict: dict[str, Optional[LogprobsTensors]] = {}

        # Since prompt logprobs are a rare feature, prioritize simple,
        # maintainable loop over optimal performance.
        completed_prefill_reqs = []
        for req_id, num_prompt_logprobs in num_prompt_logprobs_dict.items():

            num_tokens = scheduler_output.num_scheduled_tokens[req_id]

            # Get metadata for this request.
            request = self.requests[req_id]
            num_prompt_tokens = len(request.prompt_token_ids)
            prompt_token_ids = torch.tensor(request.prompt_token_ids).to(
                self.device, non_blocking=True)

            # Determine number of logits to retrieve.
            start_tok = request.num_computed_tokens + 1
            num_remaining_tokens = num_prompt_tokens - start_tok
            if num_tokens < num_remaining_tokens:
                # This is a chunk, more tokens remain.
                num_logits = num_tokens
            else:
                # This is the last chunk of prompt tokens to return.
                num_logits = num_remaining_tokens
                completed_prefill_reqs.append(req_id)

            # Get the logits corresponding to this req's prompt tokens.
            # If this is a partial request (i.e. chunked prefill),
            # then there is prompt logprob generated for each index.
            req_idx = self.input_batch.req_id_to_index[req_id]
            offset = self.query_start_loc_np[req_idx].item()
            prompt_hidden_states = hidden_states[offset:offset + num_logits]
            logits = self.model.compute_logits(prompt_hidden_states, None)

            # Get the "target" tokens for each index. For prompt at index i,
            # the token at prompt index i+1 is the "sampled" token we want
            # to gather the logprob for.
            tgt_token_ids = prompt_token_ids[start_tok:start_tok + num_logits]

            # Compute prompt logprobs.
            logprobs = self.model.sampler.compute_logprobs(logits)
            token_ids, logprobs, ranks = self.model.sampler.gather_logprobs(
                logprobs, num_prompt_logprobs, tgt_token_ids)

            # Transfer GPU->CPU async.
            prompt_logprobs_dict[req_id] = LogprobsTensors(
                token_ids.to("cpu", non_blocking=True),
                logprobs.to("cpu", non_blocking=True),
                ranks.to("cpu", non_blocking=True),
            )

        # Remove requests that have completed prefill from the batch
        # num_prompt_logprobs_dict.
        for req_id in completed_prefill_reqs:
            del num_prompt_logprobs_dict[req_id]

        # Must synchronize the non-blocking GPU->CPU transfers.
        torch.cuda.synchronize()

        return prompt_logprobs_dict

    @torch.inference_mode()
    def _dummy_run(
        self,
        num_tokens: int,
    ) -> torch.Tensor:

        # Set num_scheduled_tokens based on num_tokens and max_num_seqs
        # for dummy run with LoRA so that the num_reqs collectively
        # has num_tokens in total.
        assert num_tokens <= self.scheduler_config.max_num_batched_tokens
        max_num_reqs = self.scheduler_config.max_num_seqs
        num_reqs = max_num_reqs if num_tokens >= max_num_reqs else num_tokens
        min_tokens_per_req = num_tokens // num_reqs
        num_scheduled_tokens_list = [min_tokens_per_req] * num_reqs
        num_scheduled_tokens_list[-1] += num_tokens % num_reqs
        assert sum(num_scheduled_tokens_list) == num_tokens
        assert len(num_scheduled_tokens_list) == num_reqs
        num_scheduled_tokens = np.array(num_scheduled_tokens_list,
                                        dtype=np.int32)

        with self.maybe_dummy_run_with_lora(self.lora_config,
                                            num_scheduled_tokens):
            model = self.model
            if self.is_multimodal_model:
                input_ids = None
                inputs_embeds = self.inputs_embeds[:num_tokens]
            else:
                input_ids = self.input_ids[:num_tokens]
                inputs_embeds = None
            if self.uses_mrope:
                positions = self.mrope_positions[:, :num_tokens]
            else:
                positions = self.positions[:num_tokens]

            if get_pp_group().is_first_rank:
                intermediate_tensors = None
            else:
                if self.intermediate_tensors is None:
                    self.intermediate_tensors = (
                        self.model.make_empty_intermediate_tensors(
                            batch_size=self.max_num_tokens,
                            dtype=self.model_config.dtype,
                            device=self.device))
                intermediate_tensors = IntermediateTensors({
                    k: v[:num_tokens]
                    for k, v in self.intermediate_tensors.items()
                })

            with set_forward_context(None,
                                     self.vllm_config,
                                     num_tokens=num_tokens):
                hidden_states = model(
                    input_ids=input_ids,
                    positions=positions,
                    intermediate_tensors=intermediate_tensors,
                    inputs_embeds=inputs_embeds,
                )

        logit_indices = np.cumsum(num_scheduled_tokens) - 1
        return hidden_states[logit_indices]

    @torch.inference_mode()
    def _dummy_sampler_run(
        self,
        hidden_states: torch.Tensor,
    ) -> torch.Tensor:

        logits = self.model.compute_logits(hidden_states, None)
        num_reqs = logits.size(0)

        dummy_tensors = lambda v: torch.full(
            (num_reqs, ), v, device=self.device)

        dummy_metadata = SamplingMetadata(
            temperature=dummy_tensors(0.5),
            all_greedy=False,
            all_random=False,
            top_p=dummy_tensors(0.9),
            top_k=dummy_tensors(logits.size(1) - 1),
            min_p=None,
            generators={},
            max_num_logprobs=None,
            no_penalties=True,
            prompt_token_ids=None,
            frequency_penalties=dummy_tensors(0.1),
            presence_penalties=dummy_tensors(0.1),
            repetition_penalties=dummy_tensors(0.1),
            output_token_ids=[[] for _ in range(num_reqs)],
            min_tokens={},
            logit_bias=[None for _ in range(num_reqs)],
            allowed_token_ids_mask=None,
            bad_words_token_ids={},
        )
        try:
            sampler_output = self.model.sample(
                logits=logits, sampling_metadata=dummy_metadata)
        except RuntimeError as e:
            if 'out of memory' in str(e):
                raise RuntimeError(
                    "CUDA out of memory occurred when warming up sampler with "
                    f"{num_reqs} dummy requests. Please try lowering "
                    "`max_num_seqs` or `gpu_memory_utilization` when "
                    "initializing the engine.") from e
            else:
                raise e
        if self.use_spec_decode:
            draft_token_ids = [[0] for _ in range(num_reqs)]
            dummy_spec_decode_metadata = SpecDecodeMetadata.make_dummy(
                draft_token_ids, self.device)

            num_tokens = sum(len(ids) for ids in draft_token_ids)
            # draft_probs = torch.randn(
            #     num_tokens, logits.shape[-1], device=self.device,
            #     dtype=logits.dtype)
            draft_probs = None
            target_logits = torch.randn(num_tokens,
                                        logits.shape[-1],
                                        device=self.device,
                                        dtype=logits.dtype)
            # NOTE(woosuk): Here, we should use int32 because the sampler uses
            # int32 for bonus_token_ids. If the dtype mismatches, re-compilation
            # will occur at runtime.
            bonus_token_ids = torch.zeros(num_reqs,
                                          device=self.device,
                                          dtype=torch.int32)
            self.rejection_sampler(
                dummy_spec_decode_metadata,
                draft_probs,
                target_logits,
                bonus_token_ids,
                dummy_metadata,
            )
        return sampler_output

    def profile_run(self) -> None:
        # Profile with multimodal encoder & encoder cache.
        # TODO: handle encoder-decoder models once we support them.
        if (self.is_multimodal_model and self.max_num_encoder_input_tokens > 0
                and self.encoder_cache_size > 0):

            # NOTE: Currently model is profiled with a single non-text
            # modality with the max possible input tokens even when
            # it supports multiple.
            max_tokens_by_modality_dict = (
                MULTIMODAL_REGISTRY.
                get_max_tokens_per_item_by_nonzero_modality(self.model_config))
            dummy_data_modality, max_tokens_per_mm_item = max(
                max_tokens_by_modality_dict.items(), key=lambda item: item[1])

            # Check how many items of this modality can be supported by
            # the encoder budget.
            encoder_budget = min(self.max_num_encoder_input_tokens,
                                 self.encoder_cache_size)

            max_num_mm_items_encoder_budget = cdiv(encoder_budget,
                                                   max_tokens_per_mm_item)

            # Check how many items of this modality can be supported by
            # the decoder budget.
            max_mm_items_per_req = self.mm_registry.get_mm_limits_per_prompt(
                self.model_config)[dummy_data_modality]

            # NOTE: We do not consider max_num_batched_tokens on purpose
            # because the multimodal embeddings can be generated in advance
            # and chunked prefilled.
            max_num_mm_items_decoder_budget = self.max_num_reqs * \
                max_mm_items_per_req

            max_num_mm_items = min(max_num_mm_items_encoder_budget,
                                   max_num_mm_items_decoder_budget)

            logger.info(
                "Encoder cache will be initialized with a budget of %s tokens,"
                " and profiled with %s %s items of the maximum feature size.",
                encoder_budget, max_num_mm_items, dummy_data_modality)

            # Create dummy batch of multimodal inputs.
            dummy_request_data = self.input_registry.dummy_data_for_profiling(
                model_config=self.model_config,
                seq_len=self.max_num_tokens,
                mm_registry=self.mm_registry,
            )
            dummy_mm_data = dummy_request_data.multi_modal_data
            if not isinstance(dummy_mm_data, MultiModalKwargs):
                # TODO: Delete this check once input mapper is fully removed.
                raise RuntimeError(
                    "Legacy input mapper is not supported in V1")

            # Dummy data definition may contain multiple multimodal items
            # (e.g, multiple images) for a single request, therefore here we
            # always replicate first item by max_num_mm_items times since in V1
            # they are scheduled to be processed separately.
            dummy_mm_item = dummy_mm_data.get_item(
                modality=dummy_data_modality, item_index=0)
            dummy_mm_kwargs = MultiModalKwargs.from_items([dummy_mm_item])

            batched_dummy_mm_inputs = MultiModalKwargs.batch(
                [dummy_mm_kwargs] * max_num_mm_items)
            batched_dummy_mm_inputs = MultiModalKwargs.as_kwargs(
                batched_dummy_mm_inputs, device=self.device)

            # Run multimodal encoder.
            dummy_encoder_outputs = self.model.get_multimodal_embeddings(
                **batched_dummy_mm_inputs)
            assert len(dummy_encoder_outputs) == max_num_mm_items, (
                "Expected dimension 0 of encoder outputs to match the number "
                f"of multimodal data items: {max_num_mm_items}, got "
                f"{len(dummy_encoder_outputs)=} instead. This is most likely "
                "due to the 'get_multimodal_embeddings' method of the model "
                "not implemented correctly.")

            # Cache the dummy encoder outputs.
            self.encoder_cache["tmp"] = dict(enumerate(dummy_encoder_outputs))

        hidden_states = self._dummy_run(self.max_num_tokens)
        if get_pp_group().is_last_rank:
            sampler_output = self._dummy_sampler_run(hidden_states)
        else:
            sampler_output = None
        torch.cuda.synchronize()
        del hidden_states, sampler_output
        self.encoder_cache.clear()
        gc.collect()

    def capture_model(self) -> None:
        if not self.use_cuda_graph:
            logger.warning(
                "Skipping CUDA graph capture. Please add "
                "-O %s to use CUDA graphs.", CompilationLevel.PIECEWISE)
            return

        start_time = time.perf_counter()
        start_free_gpu_memory = torch.cuda.mem_get_info()[0]

        # Trigger CUDA graph capture for specific shapes.
        # Capture the large shapes first so that the smaller shapes
        # can reuse the memory pool allocated for the large shapes.
        with graph_capture(device=self.device):
            for num_tokens in reversed(self.cudagraph_batch_sizes):
                for _ in range(self.vllm_config.compilation_config.
                               cudagraph_num_of_warmups):
                    self._dummy_run(num_tokens)
                self._dummy_run(num_tokens)

        end_time = time.perf_counter()
        end_free_gpu_memory = torch.cuda.mem_get_info()[0]
        elapsed_time = end_time - start_time
        cuda_graph_size = start_free_gpu_memory - end_free_gpu_memory
        # This usually takes 5~20 seconds.
        logger.info("Graph capturing finished in %.0f secs, took %.2f GiB",
                    elapsed_time, cuda_graph_size / (1 << 30))

    def initialize_kv_cache(self, kv_cache_config: KVCacheConfig) -> None:
        """
        Initialize KV cache based on `kv_cache_config`.
        Args:
            kv_cache_config: Configuration for the KV cache, including the KV
            cache size of each layer
        """
        if len(kv_cache_config.groups) > 1:
            raise NotImplementedError(
                "Hybrid models with more than one KV cache type are not "
                "supported yet.")

        kv_caches: dict[str, torch.Tensor] = {}

        for layer_name, layer_spec in kv_cache_config.kv_cache_spec.items():
            tensor_config = kv_cache_config.tensors[layer_name]
            assert tensor_config.size % layer_spec.page_size_bytes == 0
            num_blocks = tensor_config.size // layer_spec.page_size_bytes
            if isinstance(layer_spec, FullAttentionSpec):
                kv_cache_shape = self.attn_backend.get_kv_cache_shape(
                    num_blocks, layer_spec.block_size, layer_spec.num_kv_heads,
                    layer_spec.head_size)
                dtype = layer_spec.dtype
                kv_caches[layer_name] = torch.zeros(kv_cache_shape,
                                                    dtype=dtype,
                                                    device=self.device)
            else:
                raise NotImplementedError

        bind_kv_cache(
            kv_caches,
            self.vllm_config.compilation_config.static_forward_context,
            self.kv_caches)

    def get_kv_cache_spec(self) -> KVCacheSpec:
        """
        Generates the KVCacheSpec by parsing the kv cache format from each
        Attention module in the static forward context.
        Returns:
            KVCacheSpec: A dictionary mapping layer names to their KV cache
            format. Layers that do not need KV cache are not included.
        """

        forward_ctx = self.vllm_config.compilation_config.static_forward_context
        block_size = self.vllm_config.cache_config.block_size
        use_mla = self.vllm_config.model_config.use_mla
        kv_cache_spec: KVCacheSpec = {}
        for layer_name, attn_module in forward_ctx.items():
            if isinstance(attn_module, FusedMoE):
                continue

            # TODO: Support other attention modules, e.g., sliding window,
            # cross-attention
            assert isinstance(attn_module, Attention)
            if attn_module.attn_type == AttentionType.DECODER:
                kv_cache_spec[layer_name] = FullAttentionSpec(
                    block_size=block_size,
                    num_kv_heads=attn_module.num_kv_heads,
                    head_size=attn_module.head_size,
                    dtype=self.kv_cache_dtype,
                    use_mla=use_mla)
            elif attn_module.attn_type in (AttentionType.ENCODER,
                                           AttentionType.ENCODER_ONLY):
                # encoder-only attention does not need KV cache.
                continue
            elif attn_module.attn_type == AttentionType.ENCODER_DECODER:
                raise NotImplementedError
            else:
                raise ValueError(
                    f"Unknown attention type: {attn_module.attn_type}")

        return kv_cache_spec<|MERGE_RESOLUTION|>--- conflicted
+++ resolved
@@ -150,13 +150,7 @@
         self.use_spec_decode = False
         if self.speculative_config:
             self.use_spec_decode = True
-<<<<<<< HEAD
-            self.rejection_sampler = RejectionSampler()
             assert self.speculative_config.method == "ngram", \
-=======
-            # TODO: find a better way to check if we are using ngram.
-            assert self.speculative_config.ngram_prompt_lookup_min, \
->>>>>>> e3f813c3
                     "Currently, only ngram spec decode is supported in V1."
             if get_pp_group().is_last_rank:
                 self.drafter = NgramProposer()

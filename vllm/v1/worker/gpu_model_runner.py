--- conflicted
+++ resolved
@@ -392,10 +392,6 @@
             # NOTE(woosuk): `num_tokens` here may include spec decode tokens.
             self.input_batch.num_tokens[req_index] = end_token_index
 
-        # Check if the batch has changed. If not, we can skip copying the
-        # sampling metadata from CPU to GPU.
-        batch_changed = len(removed_req_indices) > 0 or len(req_ids_to_add) > 0
-
             # Fill the bitmask
             if (req_id in scheduler_output.guided_decoding_request_ids
                     and req_state.grammar is not None):
@@ -409,6 +405,10 @@
                         req_state.grammar.fill_bitmask(
                             req_state.grammar_bitmask, token_idx)
 
+        # Check if the batch has changed. If not, we can skip copying the
+        # sampling metadata from CPU to GPU.
+        batch_changed = len(removed_req_indices) > 0 or len(req_ids_to_add) > 0
+
         # Add the new or resumed requests to the persistent batch.
         # The smaller empty indices are filled first.
         removed_req_indices = sorted(removed_req_indices, reverse=True)
@@ -426,18 +426,11 @@
         if removed_req_indices:
             self.input_batch.condense(removed_req_indices)
 
-<<<<<<< HEAD
+        return batch_changed
+
     def _prepare_inputs(
         self, scheduler_output: "SchedulerOutput"
     ) -> Tuple[FlashAttentionMetadata, torch.Tensor, Optional[torch.Tensor]]:
-=======
-        return batch_changed
-
-    def _prepare_inputs(
-        self,
-        scheduler_output: "SchedulerOutput",
-    ) -> Tuple[FlashAttentionMetadata, torch.Tensor]:
->>>>>>> a02c86b4
         total_num_scheduled_tokens = scheduler_output.total_num_scheduled_tokens
         assert total_num_scheduled_tokens > 0
         num_reqs = self.input_batch.num_reqs
@@ -462,14 +455,8 @@
             num_scheduled_tokens[i] = num_tokens
             max_num_scheduled_tokens = max(max_num_scheduled_tokens,
                                            num_tokens)
-<<<<<<< HEAD
             if req_id in scheduler_output.guided_decoding_request_ids:
                 bitmask = self.requests[req_id].grammar_bitmask
-        num_scheduled_tokens: np.ndarray = np.array(num_scheduled_tokens_list,
-                                                    dtype=np.int32)
-        assert max_num_scheduled_tokens > 0
-=======
->>>>>>> a02c86b4
 
         # Get request indices.
         # E.g., [2, 5, 3] -> [0, 0, 1, 1, 1, 1, 1, 2, 2, 2]
@@ -616,7 +603,6 @@
         if self.lora_config:
             self.set_active_loras(self.input_batch, num_scheduled_tokens)
 
-<<<<<<< HEAD
         # NOTE(woosuk): Due to chunked prefills, the batch may contain partial
         # requests. While we should not sample any token from these partial
         # requests, we do so for simplicity. We will ignore the sampled
@@ -625,9 +611,6 @@
         logits_indices = query_start_loc[1:] - 1
 
         return attn_metadata, logits_indices, bitmask
-=======
-        return attn_metadata, logits_indices
->>>>>>> a02c86b4
 
     def _compute_cascade_attn_prefix_len(
         self,

# SPDX-License-Identifier: Apache-2.0

import gc
import time
import weakref
from typing import TYPE_CHECKING, Optional, Union

import numpy as np
import torch
import torch.distributed
import torch.nn as nn

from vllm.attention import AttentionType, get_attn_backend
from vllm.attention.layer import Attention
from vllm.config import CompilationLevel, VllmConfig
from vllm.distributed.parallel_state import get_pp_group, graph_capture
from vllm.forward_context import set_forward_context
from vllm.inputs import INPUT_REGISTRY
from vllm.logger import init_logger
from vllm.model_executor.layers.fused_moe import FusedMoE
from vllm.model_executor.layers.rotary_embedding import MRotaryEmbedding
from vllm.model_executor.model_loader import get_model
from vllm.multimodal import MULTIMODAL_REGISTRY, MultiModalKwargs
from vllm.multimodal.utils import group_mm_inputs_by_modality
from vllm.sampling_params import SamplingType
from vllm.sequence import IntermediateTensors
from vllm.utils import (STR_DTYPE_TO_TORCH_DTYPE, DeviceMemoryProfiler,
                        LayerBlockType, LazyLoader, cdiv,
                        is_pin_memory_available)
from vllm.v1.attention.backends.flash_attn import FlashAttentionMetadata
from vllm.v1.core.encoder_cache_manager import compute_encoder_budget
from vllm.v1.kv_cache_interface import (FullAttentionSpec, KVCacheConfig,
<<<<<<< HEAD
                                        KVCacheSpec, SlidingWindowSpec)
from vllm.v1.outputs import LogprobsTensors, ModelRunnerOutput
=======
                                        KVCacheSpec)
from vllm.v1.outputs import (EMPTY_MODEL_RUNNER_OUTPUT, LogprobsTensors,
                             ModelRunnerOutput)
>>>>>>> abb64f0a
from vllm.v1.sample.metadata import SamplingMetadata
from vllm.v1.sample.rejection_sampler import RejectionSampler
from vllm.v1.spec_decode.metadata import SpecDecodeMetadata
from vllm.v1.spec_decode.ngram_proposer import NgramProposer
from vllm.v1.spec_decode.utils import is_spec_decode_supported
from vllm.v1.utils import bind_kv_cache
from vllm.v1.worker.gpu_input_batch import CachedRequestState, InputBatch
from vllm.v1.worker.lora_model_runner_mixin import LoRAModelRunnerMixin

if TYPE_CHECKING:
    import xgrammar as xgr

    from vllm.v1.core.sched.output import SchedulerOutput
else:
    xgr = LazyLoader("xgr", globals(), "xgrammar")

logger = init_logger(__name__)


class GPUModelRunner(LoRAModelRunnerMixin):

    def __init__(
        self,
        vllm_config: VllmConfig,
        device: torch.device,
    ):
        self.vllm_config = vllm_config
        self.model_config = vllm_config.model_config
        self.cache_config = vllm_config.cache_config
        self.lora_config = vllm_config.lora_config
        self.load_config = vllm_config.load_config
        self.parallel_config = vllm_config.parallel_config
        self.scheduler_config = vllm_config.scheduler_config
        self.speculative_config = vllm_config.speculative_config
        self.prompt_adapter_config = vllm_config.prompt_adapter_config
        self.observability_config = vllm_config.observability_config

        model_config = self.model_config
        cache_config = self.cache_config
        scheduler_config = self.scheduler_config
        parallel_config = self.parallel_config
        self.device = device
        self.pin_memory = is_pin_memory_available()
        self.dtype = self.model_config.dtype
        if cache_config.cache_dtype == "auto":
            self.kv_cache_dtype = self.dtype
        else:
            self.kv_cache_dtype = STR_DTYPE_TO_TORCH_DTYPE[
                cache_config.cache_dtype]

        # NOTE(woosuk): sliding_window is None for models with interleaved
        # attention. Use interleaved_sliding_window instead.
        self.sliding_window = model_config.get_sliding_window()
        self.interleaved_sliding_window = getattr(
            model_config.hf_text_config, "interleaved_sliding_window", None)
        self.window_size = (self.sliding_window
                            or self.interleaved_sliding_window)

        self.is_multimodal_model = model_config.is_multimodal_model
        self.block_size = cache_config.block_size
        self.max_model_len = model_config.max_model_len
        self.max_num_blocks_per_req = cdiv(self.max_model_len, self.block_size)
        self.max_num_tokens = scheduler_config.max_num_batched_tokens
        self.max_num_reqs = scheduler_config.max_num_seqs

        # Model-related.
        self.num_attn_layers = model_config.get_num_layers_by_block_type(
            parallel_config, LayerBlockType.attention)
        self.num_query_heads = model_config.get_num_attention_heads(
            parallel_config)
        self.num_kv_heads = model_config.get_num_kv_heads(parallel_config)
        self.head_size = model_config.get_head_size()
        self.hidden_size = model_config.get_hidden_size()

        self.attn_backend = get_attn_backend(
            self.head_size,
            self.dtype,
            self.kv_cache_dtype,
            self.block_size,
            self.model_config.is_attention_free,
            use_mla=self.model_config.use_mla,
        )
        if self.attn_backend is None:
            error_msg = (
                f"Error with get_att_backend: {self.head_size=}, "
                f"{self.dtype=}, {self.kv_cache_dtype=}, {self.block_size=}, "
                f"{self.model_config.is_attention_free=}, "
                f"{self.model_config.use_mla=}")
            logger.error(error_msg)
            raise NotImplementedError(
                "Non-Attention backend is not supported by V1 GPUModelRunner.")

        self.attn_metadata_builder = self.attn_backend.get_builder_cls()(
            weakref.proxy(self))
        self.cascade_attn_enabled = not self.model_config.disable_cascade_attn

        # Multi-modal data support
        self.input_registry = INPUT_REGISTRY
        self.mm_registry = MULTIMODAL_REGISTRY
        self.uses_mrope = model_config.uses_mrope

        encoder_compute_budget, encoder_cache_size = compute_encoder_budget(
            model_config=model_config,
            scheduler_config=scheduler_config,
        )
        self.max_num_encoder_input_tokens = encoder_compute_budget
        self.encoder_cache_size = encoder_cache_size

        # Lazy initialization
        # self.model: nn.Module  # Set after load_model
        self.kv_caches: list[torch.Tensor] = []
        # req_id -> (input_id -> encoder_output)
        self.encoder_cache: dict[str, dict[int, torch.Tensor]] = {}

        # Set up speculative decoding.
        self.use_spec_decode = False
        if self.speculative_config:
            self.use_spec_decode = True
            # TODO: find a better way to check if we are using ngram.
            assert self.speculative_config.ngram_prompt_lookup_min, \
                    "Currently, only ngram spec decode is supported in V1."
            if get_pp_group().is_last_rank:
                self.drafter = NgramProposer()
                # Trigger Numba JIT compilation for N-gram proposer.
                # This usually takes less than 1 second.
                self.drafter.propose(
                    np.zeros(1024, dtype=np.int32),
                    self.speculative_config.ngram_prompt_lookup_min,
                    self.speculative_config.num_speculative_tokens,
                )
                self.rejection_sampler = RejectionSampler()

        # Request states.
        self.requests: dict[str, CachedRequestState] = {}
        # Persistent batch.
        self.input_batch = InputBatch(
            max_num_reqs=self.max_num_reqs,
            max_model_len=self.max_model_len,
            max_num_blocks_per_req=self.max_num_blocks_per_req,
            device=self.device,
            pin_memory=self.pin_memory,
            vocab_size=model_config.get_vocab_size(),
        )

        self.use_cuda_graph = (self.vllm_config.compilation_config.level
                               == CompilationLevel.PIECEWISE
                               and not self.model_config.enforce_eager)
        # TODO(woosuk): Provide an option to tune the max cudagraph batch size.
        # The convention is different.
        # self.cudagraph_batch_sizes sorts in ascending order.
        # The batch sizes in the config are in descending order.
        self.cudagraph_batch_sizes = list(
            reversed(
                self.vllm_config.compilation_config.cudagraph_capture_sizes))

        # Cache the device properties.
        self.device_properties = torch.cuda.get_device_properties(self.device)
        self.num_sms = self.device_properties.multi_processor_count

        # Persistent buffers for CUDA graphs.
        self.input_ids = torch.zeros(self.max_num_tokens,
                                     dtype=torch.int32,
                                     device=self.device)
        self.positions = torch.zeros(self.max_num_tokens,
                                     dtype=torch.int64,
                                     device=self.device)
        # None in the first PP rank. The rest are set after load_model.
        self.intermediate_tensors: Optional[IntermediateTensors] = None

        # Only relevant for models using M-RoPE (e.g, Qwen2-VL)
        if self.uses_mrope:
            # NOTE: `mrope_positions` is implemented with one additional dummy
            # position on purpose to make it non-contiguous so that it can work
            # with torch compile.
            # See detailed explanation in https://github.com/vllm-project/vllm/pull/12128#discussion_r1926431923

            # NOTE: When M-RoPE is enabled, position ids are 3D regardless of
            # the modality of inputs. For text-only inputs, each dimension has
            # identical position IDs, making M-RoPE functionally equivalent to
            # 1D-RoPE.
            # See page 5 of https://arxiv.org/abs/2409.12191
            self.mrope_positions = torch.zeros((3, self.max_num_tokens + 1),
                                               dtype=torch.int64,
                                               device=self.device)
            self.mrope_positions_cpu = torch.zeros(
                (3, self.max_num_tokens + 1),
                dtype=torch.int64,
                device="cpu",
                pin_memory=self.pin_memory)

        self.inputs_embeds = torch.zeros(
            (self.max_num_tokens, self.hidden_size),
            dtype=self.dtype,
            device=self.device)

        # OPTIMIZATION: Cache the tensors rather than creating them every step.
        self.arange_np = np.arange(max(self.max_num_reqs + 1,
                                       self.max_model_len,
                                       self.max_num_tokens),
                                   dtype=np.int32)
        # NOTE(woosuk): These tensors are "stateless", i.e., they are literally
        # a faster version of creating a new tensor every time. Thus, we should
        # not make any assumptions about the values in these tensors.
        self.input_ids_cpu = torch.zeros(self.max_num_tokens,
                                         dtype=torch.int32,
                                         device="cpu",
                                         pin_memory=self.pin_memory)
        self.input_ids_np = self.input_ids_cpu.numpy()
        self.positions_cpu = torch.zeros(self.max_num_tokens,
                                         dtype=torch.int64,
                                         device="cpu",
                                         pin_memory=self.pin_memory)
        self.positions_np = self.positions_cpu.numpy()
        self.slot_mapping_cpu = torch.zeros(self.max_num_tokens,
                                            dtype=torch.int32,
                                            device="cpu",
                                            pin_memory=self.pin_memory)
        self.slot_mapping_np = self.slot_mapping_cpu.numpy()
        self.query_start_loc_cpu = torch.zeros(self.max_num_reqs + 1,
                                               dtype=torch.int32,
                                               device="cpu",
                                               pin_memory=self.pin_memory)
        self.query_start_loc_np = self.query_start_loc_cpu.numpy()
        self.seq_lens_cpu = torch.zeros(self.max_num_reqs,
                                        dtype=torch.int32,
                                        device="cpu",
                                        pin_memory=self.pin_memory)
        self.seq_lens_np = self.seq_lens_cpu.numpy()

    def _update_states(self, scheduler_output: "SchedulerOutput") -> None:
        """Update the cached states and the persistent batch with the scheduler
        output.

        The updated states are used by the `_prepare_inputs` function to create
        the input GPU tensors for the model.

        The SamplingMetadata is updated and copied to the GPU if there is a
        new/resumed/paused/finished request in the batch.
        """
        # Remove finished requests from the cached states.
        for req_id in scheduler_output.finished_req_ids:
            self.requests.pop(req_id, None)
            self.encoder_cache.pop(req_id, None)
        # Remove the finished requests from the persistent batch.
        # NOTE(woosuk): There could be an edge case where finished_req_ids and
        # scheduled_req_ids overlap. This happens when a request is aborted and
        # then resubmitted with the same ID. In this case, we treat them as two
        # distinct requests - clearing the cached states for the first request
        # and handling the second as a new request.
        removed_req_indices: list[int] = []
        for req_id in scheduler_output.finished_req_ids:
            req_index = self.input_batch.remove_request(req_id)
            if req_index is not None:
                removed_req_indices.append(req_index)

        # Free the cached encoder outputs.
        for req_id, input_id in scheduler_output.free_encoder_input_ids:
            encoder_outputs = self.encoder_cache.get(req_id)
            if encoder_outputs is not None:
                encoder_outputs.pop(input_id, None)
                if not encoder_outputs:
                    self.encoder_cache.pop(req_id, None)

        # Remove the unscheduled requests from the persistent batch.
        # NOTE(woosuk): The unscheduled requests are either preempted requests
        # or running requests that are not scheduled in this step. We remove
        # them from the persistent batch but keep their cached states since
        # they will be scheduled again sometime in the future.
        scheduled_req_ids = scheduler_output.num_scheduled_tokens.keys()
        cached_req_ids = self.input_batch.req_id_to_index.keys()
        unscheduled_req_ids = cached_req_ids - scheduled_req_ids
        # NOTE(woosuk): The persistent batch optimization assumes that
        # consecutive batches contain mostly the same requests. If batches
        # have low request overlap (e.g., alternating between two distinct
        # sets of requests), this optimization becomes very inefficient.
        for req_id in unscheduled_req_ids:
            req_index = self.input_batch.remove_request(req_id)
            assert req_index is not None
            removed_req_indices.append(req_index)

        req_ids_to_add: list[str] = []
        # Add new requests to the cached states.
        for new_req_data in scheduler_output.scheduled_new_reqs:
            req_id = new_req_data.req_id
            sampling_params = new_req_data.sampling_params
            if sampling_params.sampling_type == SamplingType.RANDOM_SEED:
                generator = torch.Generator(device=self.device)
                generator.manual_seed(sampling_params.seed)
            else:
                generator = None

            self.requests[req_id] = CachedRequestState(
                req_id=req_id,
                prompt_token_ids=new_req_data.prompt_token_ids,
                prompt=new_req_data.prompt,
                mm_inputs=new_req_data.mm_inputs,
                mm_positions=new_req_data.mm_positions,
                sampling_params=sampling_params,
                generator=generator,
                block_ids=new_req_data.block_ids,
                num_computed_tokens=new_req_data.num_computed_tokens,
                output_token_ids=[],
                lora_request=new_req_data.lora_request,
            )

            # Only relevant for models using M-RoPE (e.g, Qwen2-VL)
            if self.uses_mrope:
                image_grid_thw = []
                video_grid_thw = []
                second_per_grid_ts = []
                for mm_input in self.requests[req_id].mm_inputs:
                    if mm_input.get("image_grid_thw") is not None:
                        image_grid_thw.extend(
                            mm_input["image_grid_thw"].tolist())
                    if mm_input.get("video_grid_thw") is not None:
                        video_grid_thw.extend(
                            mm_input["video_grid_thw"].tolist())
                    if mm_input.get("second_per_grid_ts") is not None:
                        second_per_grid_ts.extend(
                            mm_input["second_per_grid_ts"])

                hf_config = self.model_config.hf_config

                self.requests[req_id].mrope_positions, \
                    self.requests[req_id].mrope_position_delta = \
                    MRotaryEmbedding.get_input_positions_tensor(
                        self.requests[req_id].prompt_token_ids,
                        hf_config=hf_config,
                        image_grid_thw=image_grid_thw,
                        video_grid_thw=video_grid_thw,
                        second_per_grid_ts=second_per_grid_ts,
                    )

            req_ids_to_add.append(req_id)

        # Update the states of the running/resumed requests.
        for req_data in scheduler_output.scheduled_cached_reqs:
            req_id = req_data.req_id
            req_state = self.requests[req_id]

            # Update the cached states.
            num_computed_tokens = req_data.num_computed_tokens
            req_state.num_computed_tokens = num_computed_tokens
            # Add the sampled token(s) from the previous step (if any).
            # This doesn't include "unverified" tokens like spec decode tokens.
            num_new_tokens = (num_computed_tokens +
                              len(req_data.new_token_ids) -
                              req_state.num_tokens)
            if num_new_tokens == 1:
                # Avoid slicing list in most common case.
                req_state.output_token_ids.append(req_data.new_token_ids[-1])
            elif num_new_tokens > 0:
                req_state.output_token_ids.extend(
                    req_data.new_token_ids[-num_new_tokens:])
            # Update the block IDs.
            if not req_data.resumed_from_preemption:
                # Append the new blocks to the existing block IDs.
                req_state.block_ids.extend(req_data.new_block_ids)
            else:
                # The request is resumed from preemption.
                # Replace the existing block IDs with the new ones.
                req_state.block_ids = req_data.new_block_ids

            req_index = self.input_batch.req_id_to_index.get(req_id)
            if req_index is None:
                # The request is not in the persistent batch.
                # The request was either preempted and resumed later, or was not
                # scheduled in the previous step and needs to be added again.
                req_ids_to_add.append(req_id)
                continue

            # Update the persistent batch.
            self.input_batch.num_computed_tokens_cpu[req_index] = (
                num_computed_tokens)
            self.input_batch.block_table.append_row(req_data.new_block_ids,
                                                    req_index)
            # Add new_token_ids to token_ids_cpu.
            start_token_index = num_computed_tokens
            end_token_index = num_computed_tokens + len(req_data.new_token_ids)
            self.input_batch.token_ids_cpu[
                req_index,
                start_token_index:end_token_index] = req_data.new_token_ids
            self.input_batch.num_tokens_no_spec[req_index] = end_token_index
            # Add spec_token_ids to token_ids_cpu.
            spec_token_ids = scheduler_output.scheduled_spec_decode_tokens.get(
                req_id, ())
            if spec_token_ids:
                start_index = end_token_index
                end_token_index += len(spec_token_ids)
                self.input_batch.token_ids_cpu[
                    req_index, start_index:end_token_index] = spec_token_ids
            # NOTE(woosuk): `num_tokens` here may include spec decode tokens.
            self.input_batch.num_tokens[req_index] = end_token_index

        # Check if the batch has changed. If not, we can skip copying the
        # sampling metadata from CPU to GPU.
        batch_changed = len(removed_req_indices) > 0 or len(req_ids_to_add) > 0

        # Add the new or resumed requests to the persistent batch.
        # The smaller empty indices are filled first.
        removed_req_indices = sorted(removed_req_indices, reverse=True)
        for req_id in req_ids_to_add:
            req_state = self.requests[req_id]
            if removed_req_indices:
                # Fill the empty index.
                req_index = removed_req_indices.pop()
            else:
                # Append to the end.
                req_index = None
            self.input_batch.add_request(req_state, req_index)

        # Condense the batched states if there are empty indices.
        if removed_req_indices:
            self.input_batch.condense(removed_req_indices)

        if batch_changed:
            self.input_batch.refresh_sampling_metadata()

    def _prepare_inputs(
        self,
        scheduler_output: "SchedulerOutput",
    ) -> tuple[FlashAttentionMetadata, torch.Tensor,
               Optional[SpecDecodeMetadata]]:
        total_num_scheduled_tokens = scheduler_output.total_num_scheduled_tokens
        assert total_num_scheduled_tokens > 0
        num_reqs = self.input_batch.num_reqs
        assert num_reqs > 0

        # Some attention backends (namely MLA) may want to separate requests
        # based on if the attention computation will be compute-bound or
        # memory-bound. This gives them a hook to do that.
        modified_batch = self.attn_metadata_builder.reorder_batch(
            self.input_batch, scheduler_output)
        if modified_batch:
            self.input_batch.refresh_sampling_metadata()

        # OPTIMIZATION: Start copying the block table first.
        # This way, we can overlap the copy with the following CPU operations.
        self.input_batch.block_table.commit(num_reqs)

        # Get the number of scheduled tokens for each request.
        # TODO: The Python loop can be slow. Optimize.
        num_scheduled_tokens = np.empty(num_reqs, dtype=np.int32)
        max_num_scheduled_tokens = 0
        for i, req_id in enumerate(self.input_batch.req_ids):
            num_tokens = scheduler_output.num_scheduled_tokens[req_id]
            num_scheduled_tokens[i] = num_tokens
            max_num_scheduled_tokens = max(max_num_scheduled_tokens,
                                           num_tokens)

        # Get request indices.
        # E.g., [2, 5, 3] -> [0, 0, 1, 1, 1, 1, 1, 2, 2, 2]
        req_indices = np.repeat(self.arange_np[:num_reqs],
                                num_scheduled_tokens)

        # Get batched arange.
        # E.g., [2, 5, 3] -> [0, 1, 0, 1, 2, 3, 4, 0, 1, 2]
        # Equivalent to but faster than:
        # np.concatenate([np.arange(n) for n in num_scheduled_tokens])
        # Step 1. [2, 5, 3] -> [2, 7, 10]
        cu_num_tokens = np.cumsum(num_scheduled_tokens)
        # Step 2. [2, 7, 10] -> [0, 0, 2, 2, 2, 2, 2, 7, 7, 7]
        cumsums_offsets = np.repeat(cu_num_tokens - num_scheduled_tokens,
                                    num_scheduled_tokens)
        # Step 3. [0, 1, 0, 1, 2, 3, 4, 0, 1, 2]
        arange = self.arange_np[:total_num_scheduled_tokens] - cumsums_offsets

        # Get positions.
        positions_np = self.positions_np[:total_num_scheduled_tokens]
        np.add(self.input_batch.num_computed_tokens_cpu[req_indices],
               arange,
               out=positions_np)

        # Calculate M-RoPE positions.
        # Only relevant for models using M-RoPE (e.g, Qwen2-VL)
        if self.uses_mrope:
            self._calc_mrope_positions(scheduler_output)

        # Get token indices.
        # E.g., [0, 1, 0, 1, 2, 3, 4, 0, 1, 2]
        # -> [0, 1, M, M + 1, M + 2, M + 3, M + 4, 2 * M, 2 * M + 1, 2 * M + 2]
        # where M is the max_model_len.
        token_indices = (positions_np +
                         req_indices * self.input_batch.token_ids_cpu.shape[1])

        # NOTE(woosuk): We use torch.index_select instead of np.take here
        # because torch.index_select is much faster than np.take for large
        # tensors.
        torch.index_select(self.input_batch.token_ids_cpu_tensor.flatten(),
                           0,
                           torch.from_numpy(token_indices),
                           out=self.input_ids_cpu[:total_num_scheduled_tokens])

        # Calculate the slot mapping.
        # E.g., [0, 1, 0, 1, 2, 3, 4, 0, 1, 2]
        # -> [0, 0, K, K, K + 1, K + 1, K + 2, 2 * K, 2 * K, 2 * K + 1]
        # where K is the max_num_blocks_per_req and the block size is 2.
        # NOTE(woosuk): We can't simply use `token_indices // block_size` here
        # because M (max_model_len) is not necessarily divisible by block_size.
        block_table_indices = (req_indices * self.max_num_blocks_per_req +
                               positions_np // self.block_size)
        # NOTE(woosuk): We use torch.index_select instead of np.take here
        # because torch.index_select is much faster than np.take for large
        # tensors.
        block_table_cpu = self.input_batch.block_table.get_cpu_tensor()
        block_numbers = block_table_cpu.flatten()[block_table_indices].numpy()
        block_offsets = positions_np % self.block_size
        np.add(block_numbers * self.block_size,
               block_offsets,
               out=self.slot_mapping_np[:total_num_scheduled_tokens])

        # Prepare the attention metadata.
        self.query_start_loc_np[0] = 0
        self.query_start_loc_np[1:num_reqs + 1] = cu_num_tokens

        self.seq_lens_np[:num_reqs] = (
            self.input_batch.num_computed_tokens_cpu[:num_reqs] +
            num_scheduled_tokens)

        # Copy the tensors to the GPU.
        self.input_ids[:total_num_scheduled_tokens].copy_(
            self.input_ids_cpu[:total_num_scheduled_tokens], non_blocking=True)
        if self.uses_mrope:
            # Only relevant for models using M-RoPE (e.g, Qwen2-VL)
            self.mrope_positions[:, :total_num_scheduled_tokens].copy_(
                self.mrope_positions_cpu[:, :total_num_scheduled_tokens],
                non_blocking=True)
        else:
            # Common case (1D positions)
            self.positions[:total_num_scheduled_tokens].copy_(
                self.positions_cpu[:total_num_scheduled_tokens],
                non_blocking=True)

        # Prepare for cascade attention if enabled & beneficial.
        common_prefix_len = 0
        if self.cascade_attn_enabled:
            common_prefix_len = self._compute_cascade_attn_prefix_len(
                num_scheduled_tokens,
                scheduler_output.num_common_prefix_blocks,
            )

        attn_metadata = self.attn_metadata_builder.build(
            num_reqs=num_reqs,
            num_actual_tokens=total_num_scheduled_tokens,
            max_query_len=max_num_scheduled_tokens,
            common_prefix_len=common_prefix_len,
        )

        use_spec_decode = len(
            scheduler_output.scheduled_spec_decode_tokens) > 0
        if not use_spec_decode:
            # NOTE(woosuk): Due to chunked prefills, the batch may contain
            # partial requests. While we should not sample any token
            # from these partial requests, we do so for simplicity.
            # We will ignore the sampled tokens from the partial requests.
            # TODO: Support prompt logprobs.
            logits_indices = attn_metadata.query_start_loc[1:] - 1
            spec_decode_metadata = None
        else:
            # Get the number of draft tokens for each request.
            # Iterate over the dictionary rather than all requests since not all
            # requests have draft tokens.
            num_draft_tokens = np.zeros(num_reqs, dtype=np.int32)
            for req_id, draft_token_ids in (
                    scheduler_output.scheduled_spec_decode_tokens.items()):
                req_idx = self.input_batch.req_id_to_index[req_id]
                num_draft_tokens[req_idx] = len(draft_token_ids)

            spec_decode_metadata = self._calc_spec_decode_metadata(
                num_draft_tokens, cu_num_tokens)
            logits_indices = spec_decode_metadata.logits_indices

        # Hot-Swap lora model
        if self.lora_config:
            self.set_active_loras(self.input_batch, num_scheduled_tokens)

        return attn_metadata, logits_indices, spec_decode_metadata

    def _compute_cascade_attn_prefix_len(
        self,
        num_scheduled_tokens: np.ndarray,
        num_common_prefix_blocks: int,
    ) -> int:
        """Compute the length of the common prefix for cascade attention.

        NOTE(woosuk): The common prefix length returned by this function
        represents the length used specifically for cascade attention, not the
        actual number of tokens shared between requests. When cascade attention
        is disabled (use_cascade=False), this function returns 0 even if
        requests share common tokens. Additionally, the common prefix length is
        truncated to a multiple of the block size and may be further truncated
        due to implementation details explained below.

        Args:
            num_scheduled_tokens: Number of tokens scheduled per request.
            num_common_prefix_blocks: Number of shared KV cache blocks.

        Returns:
            int: Length of common prefix in tokens.
        """
        common_prefix_len = num_common_prefix_blocks * self.block_size
        if common_prefix_len == 0:
            # Common case.
            return 0

        # NOTE(woosuk): Cascade attention uses two attention kernels: one
        # for the common prefix and the other for the rest. For the first
        # kernel, we concatenate all the query tokens (possibly from
        # different requests) and treat them as if they are from the same
        # request. Then, we use bi-directional attention to process the
        # common prefix in the KV cache. Importantly, this means that the
        # first kernel does not do any masking.

        # Consider the following example:
        # Request 1's input query: [D, E, X]
        # Request 1's kv cache: [A, B, C, D, E, X]
        # Request 1's num_computed_tokens: 3 (i.e., [A, B, C])
        # Request 2's input query: [E, Y]
        # Request 2's kv cache: [A, B, C, D, E, Y]
        # Request 2's num_computed_tokens: 4 (i.e., [A, B, C, D])

        # If we use [A, B, C, D, E] as the common prefix, then the
        # first kernel will compute the bi-directional attention between
        # input query [D, E, X, E, Y] and common prefix [A, B, C, D, E].
        # However, this is wrong because D in Request 1 should not attend to
        # E in the common prefix (i.e., we need masking).
        # To avoid this, [A, B, C, D] should be the common prefix.
        # That is, the common prefix should be capped by the minimum
        # num_computed_tokens among the requests, and plus one to include
        # the first token of the query.

        # In practice, we use [A, B, C] as the common prefix, instead of
        # [A, B, C, D] (i.e., the common prefix is capped by the minimum
        # num_computed_tokens, without plus one).
        # This is because of an implementation detail: We want to always
        # use two kernels for cascade attention. Let's imagine:
        # Request 3's input query: [D]
        # Request 3's kv cache: [A, B, C, D]
        # Request 3's num_computed_tokens: 4 (i.e., [A, B, C, D])
        # If we use [A, B, C, D] as the common prefix for Request 1-3,
        # then Request 3 will be processed only by the first kernel,
        # and the second kernel will get an empty input. While this is not
        # a fundamental problem, our current implementation does not support
        # this case.
        num_reqs = len(num_scheduled_tokens)
        common_prefix_len = min(
            common_prefix_len,
            self.input_batch.num_computed_tokens_cpu[:num_reqs].min())
        # common_prefix_len should be a multiple of the block size.
        common_prefix_len = (common_prefix_len // self.block_size *
                             self.block_size)
        use_cascade = self.attn_backend.use_cascade_attention(
            common_prefix_len=common_prefix_len,
            query_lens=num_scheduled_tokens,
            num_query_heads=self.num_query_heads,
            num_kv_heads=self.num_kv_heads,
            use_alibi=False,  # FIXME
            use_sliding_window=self.window_size is not None,
            num_sms=self.num_sms,
        )
        return common_prefix_len if use_cascade else 0

    def _calc_mrope_positions(self, scheduler_output: "SchedulerOutput"):
        mrope_pos_ptr = 0
        for index, req_id in enumerate(self.input_batch.req_ids):
            req = self.requests[req_id]
            assert req.mrope_positions is not None

            num_computed_tokens = \
                self.input_batch.num_computed_tokens_cpu[index]
            num_scheduled_tokens = \
                scheduler_output.num_scheduled_tokens[req_id]
            num_prompt_tokens = len(req.prompt_token_ids)

            if num_computed_tokens + num_scheduled_tokens > num_prompt_tokens:
                prompt_part_len = max(0,
                                      num_prompt_tokens - num_computed_tokens)
                completion_part_len = max(
                    0, num_scheduled_tokens - prompt_part_len)
            else:
                prompt_part_len = num_scheduled_tokens
                completion_part_len = 0

            assert num_scheduled_tokens == prompt_part_len + completion_part_len

            if prompt_part_len > 0:
                # prompt's mrope_positions are pre-computed
                dst_start = mrope_pos_ptr
                dst_end = mrope_pos_ptr + prompt_part_len
                src_start = num_computed_tokens
                src_end = num_computed_tokens + prompt_part_len

                self.mrope_positions_cpu[:, dst_start:dst_end] = \
                    req.mrope_positions[:,src_start:src_end]

                mrope_pos_ptr += prompt_part_len

            if completion_part_len > 0:
                # compute completion's mrope_positions on-the-fly
                dst_start = mrope_pos_ptr
                dst_end = mrope_pos_ptr + completion_part_len

                self.mrope_positions_cpu[:, dst_start:dst_end] = \
                    MRotaryEmbedding.get_next_input_positions_tensor(
                        req.mrope_position_delta,
                        context_len=num_computed_tokens +
                        prompt_part_len,
                        seq_len=num_computed_tokens +
                        prompt_part_len +
                        completion_part_len,
                    )

                mrope_pos_ptr += completion_part_len

    def _calc_spec_decode_metadata(
        self,
        num_draft_tokens: np.ndarray,
        cu_num_scheduled_tokens: np.ndarray,
    ) -> SpecDecodeMetadata:
        # Inputs:
        # cu_num_scheduled_tokens:  [  4, 104, 107, 207, 209]
        # num_draft_tokens:         [  3,   0,   2,   0,   1]
        # Outputs:
        # cu_num_draft_tokens:      [  3,   3,   5,   5,   6]
        # logits_indices:           [  0,   1,   2,   3, 103, 104, 105, 106,
        #                            206, 207, 208]
        # target_logits_indices:    [  0,   1,   2,   5,   6,   9]
        # bonus_logits_indices:     [  3,   4,   7,   8,  10]

        # Compute the logits indices.
        # [4, 1, 3, 1, 2]
        num_sampled_tokens = num_draft_tokens + 1
        # Step 1. [4, 5, 8, 9, 11]
        cu_num_sampled_tokens = np.cumsum(num_sampled_tokens, dtype=np.int32)
        total_num_sampled_tokens = cu_num_sampled_tokens[-1]
        # Step 2. [0, 0, 0, 0, 4, 5, 5, 5, 8, 9, 9]
        cumsums_offsets = np.repeat(cu_num_sampled_tokens - num_sampled_tokens,
                                    num_sampled_tokens)
        # Step 3. [0, 1, 2, 3, 0, 0, 1, 2, 0, 0, 1]
        arange = self.arange_np[:total_num_sampled_tokens] - cumsums_offsets
        # Step 4. [0, 0, 0, 0, 103, 104, 104, 104, 206, 207, 207]
        logits_indices = np.repeat(
            cu_num_scheduled_tokens - num_sampled_tokens, num_sampled_tokens)
        # Step 5. [0, 1, 2, 3, 103, 104, 105, 106, 206, 207, 208]
        logits_indices += arange

        # Compute the bonus logits indices.
        bonus_logits_indices = cu_num_sampled_tokens - 1

        # Compute the draft logits indices.
        # [3, 3, 5, 5, 6]
        cu_num_draft_tokens = np.cumsum(num_draft_tokens, dtype=np.int32)
        total_num_draft_tokens = cu_num_draft_tokens[-1]
        # [0, 0, 0, 3, 3, 5]
        cumsums_offsets = np.repeat(cu_num_draft_tokens - num_draft_tokens,
                                    num_draft_tokens)
        # [0, 1, 2, 0, 1, 0]
        arange = self.arange_np[:total_num_draft_tokens] - cumsums_offsets
        # [0, 0, 0, 5, 5, 9]
        target_logits_indices = np.repeat(
            cu_num_sampled_tokens - num_sampled_tokens, num_draft_tokens)
        # [0, 1, 2, 5, 6, 9]
        target_logits_indices += arange

        # TODO: Optimize the CPU -> GPU copy.
        cu_num_draft_tokens = torch.from_numpy(cu_num_draft_tokens).to(
            self.device, non_blocking=True)
        logits_indices = torch.from_numpy(logits_indices).to(self.device,
                                                             non_blocking=True)
        target_logits_indices = torch.from_numpy(target_logits_indices).to(
            self.device, non_blocking=True)
        bonus_logits_indices = torch.from_numpy(bonus_logits_indices).to(
            self.device, non_blocking=True)

        # Compute the draft token ids.
        # draft_token_indices:      [  1,   2,   3, 105, 106, 208]
        draft_token_ids = self.input_ids[logits_indices]
        draft_token_ids = draft_token_ids[target_logits_indices + 1]

        metadata = SpecDecodeMetadata(
            draft_token_ids=draft_token_ids,
            num_draft_tokens=num_draft_tokens.tolist(),
            cu_num_draft_tokens=cu_num_draft_tokens,
            target_logits_indices=target_logits_indices,
            bonus_logits_indices=bonus_logits_indices,
            logits_indices=logits_indices,
        )
        return metadata

    def _execute_encoder(self, scheduler_output: "SchedulerOutput"):
        scheduled_encoder_inputs = scheduler_output.scheduled_encoder_inputs
        if not scheduled_encoder_inputs:
            return

        # Batch the multi-modal inputs.
        mm_inputs: list[MultiModalKwargs] = []
        req_input_ids: list[tuple[str, int]] = []
        for req_id, encoder_input_ids in scheduled_encoder_inputs.items():
            req_state = self.requests[req_id]
            for input_id in encoder_input_ids:
                mm_inputs.append(req_state.mm_inputs[input_id])
                req_input_ids.append((req_id, input_id))

        # Batch mm inputs as much as we can: if a request in the batch has
        # multiple modalities or a different modality than the previous one,
        # we process it separately to preserve item order.
        # FIXME(ywang96): This is a hacky way to deal with multiple modalities
        # in the same batch while still being able to benefit from batching
        # multimodal inputs. The proper solution should be reordering the
        # encoder outputs.
        grouped_mm_inputs_list = group_mm_inputs_by_modality(mm_inputs)

        encoder_outputs = []
        for grouped_mm_inputs in grouped_mm_inputs_list:
            batched_mm_inputs = MultiModalKwargs.batch(grouped_mm_inputs)
            batched_mm_inputs = MultiModalKwargs.as_kwargs(batched_mm_inputs,
                                                           device=self.device)

            # Run the encoder.
            # `curr_group_outputs` is either of the following:
            # 1. A tensor of shape (num_items, feature_size, hidden_size)
            # in case feature_size is fixed across all multimodal items.
            # 2. A list or tuple (length: num_items) of tensors, each of shape
            # (feature_size, hidden_size) in case the feature size is dynamic
            # depending on the input multimodal items.
            curr_group_outputs = self.model.get_multimodal_embeddings(
                **batched_mm_inputs)

            for output in curr_group_outputs:
                encoder_outputs.append(output)

        # Cache the encoder outputs.
        for (req_id, input_id), output in zip(req_input_ids, encoder_outputs):
            if req_id not in self.encoder_cache:
                self.encoder_cache[req_id] = {}
            self.encoder_cache[req_id][input_id] = output

    def _gather_encoder_outputs(
        self,
        scheduler_output: "SchedulerOutput",
    ) -> list[torch.Tensor]:
        encoder_outputs: list[torch.Tensor] = []
        for req_id in self.input_batch.req_ids:
            num_scheduled_tokens = scheduler_output.num_scheduled_tokens[
                req_id]
            req_state = self.requests[req_id]
            num_computed_tokens = req_state.num_computed_tokens
            mm_positions = req_state.mm_positions
            for i, pos_info in enumerate(mm_positions):
                start_pos = pos_info["offset"]
                num_encoder_tokens = pos_info["length"]

                # The encoder output is needed if the two ranges overlap:
                # [num_computed_tokens,
                #  num_computed_tokens + num_scheduled_tokens) and
                # [start_pos, start_pos + num_encoder_tokens)
                if start_pos >= num_computed_tokens + num_scheduled_tokens:
                    # The encoder output is not needed in this step.
                    break
                if start_pos + num_encoder_tokens <= num_computed_tokens:
                    # The encoder output is already processed and stored
                    # in the decoder's KV cache.
                    continue

                start_idx = max(num_computed_tokens - start_pos, 0)
                end_idx = min(
                    num_computed_tokens - start_pos + num_scheduled_tokens,
                    num_encoder_tokens)
                assert start_idx < end_idx
                assert req_id in self.encoder_cache
                assert i in self.encoder_cache[req_id]
                encoder_output = self.encoder_cache[req_id][i]
                encoder_outputs.append(encoder_output[start_idx:end_idx])
        return encoder_outputs

    def get_model(self) -> nn.Module:
        return self.model

    def apply_grammar_bitmask(
        self,
        scheduler_output: "SchedulerOutput",
        logits: torch.Tensor,
    ):
        # Serialization of np.ndarray is much more efficient than a tensor,
        # so we receive it in that format.
        grammar_bitmask = scheduler_output.grammar_bitmask
        if grammar_bitmask is None:
            return

        # We receive the structured output bitmask from the scheduler, but the
        # indices of the requests in the batch may not match the indices of
        # the bitmask since the scheduler doesn't know how the gpu runner is
        # ordering the requests in the batch. We need to sort the bitmask to
        # match the order of the requests used here.
        struct_out_req_batch_indices: dict[str, int] = {}
        indices_match = True
        for req_id in self.input_batch.req_ids:
            mask_index = scheduler_output.structured_output_request_ids.get(
                req_id)
            if mask_index is None:
                # not a structured output request
                continue
            batch_index = self.input_batch.req_id_to_index[req_id]
            if batch_index != mask_index:
                indices_match = False
            struct_out_req_batch_indices[req_id] = batch_index

        if not indices_match:
            # Sort the bitmask to match the order of the requests
            sorted_bitmask = np.zeros_like(grammar_bitmask)
            for req_id, batch_index in struct_out_req_batch_indices.items():
                orig_index = scheduler_output.structured_output_request_ids[
                    req_id]
                sorted_bitmask[batch_index] = grammar_bitmask[orig_index]
            grammar_bitmask = sorted_bitmask

        grammar_bitmask = torch.from_numpy(grammar_bitmask)

        # TODO: compatibility with spec decode
        xgr.apply_token_bitmask_inplace(
            logits,
            grammar_bitmask.to(self.device, non_blocking=True),
            indices=list(struct_out_req_batch_indices.values()),
        )

    @torch.inference_mode()
    def execute_model(
        self,
        scheduler_output: "SchedulerOutput",
        intermediate_tensors: Optional[IntermediateTensors] = None,
    ) -> Union[ModelRunnerOutput, torch.Tensor]:
        self._update_states(scheduler_output)
        if not scheduler_output.total_num_scheduled_tokens:
            # Return empty ModelRunnerOuptut if there's no work to do.
            return EMPTY_MODEL_RUNNER_OUTPUT

        if self.is_multimodal_model:
            # Run the multimodal encoder if any.
            self._execute_encoder(scheduler_output)
            encoder_outputs = self._gather_encoder_outputs(scheduler_output)
        else:
            encoder_outputs = []

        # Prepare the decoder inputs.
        attn_metadata, logits_indices, spec_decode_metadata = (
            self._prepare_inputs(scheduler_output))
        num_scheduled_tokens = scheduler_output.total_num_scheduled_tokens
        if (self.use_cuda_graph
                and num_scheduled_tokens <= self.cudagraph_batch_sizes[-1]):
            # Use piecewise CUDA graphs.
            # Add padding to the batch size.
            num_input_tokens = self.vllm_config.pad_for_cudagraph(
                num_scheduled_tokens)
        else:
            # Eager mode.
            num_input_tokens = num_scheduled_tokens
        attn_metadata.num_input_tokens = num_input_tokens

        if self.is_multimodal_model:
            # NOTE(woosuk): To unify token ids and soft tokens (vision
            # embeddings), we always use embeddings (rather than token ids)
            # as input to the multimodal model, even when the input is text.
            input_ids = self.input_ids[:num_scheduled_tokens]
            if encoder_outputs:
                inputs_embeds = self.model.get_input_embeddings(
                    input_ids, encoder_outputs)
            else:
                inputs_embeds = self.model.get_input_embeddings(input_ids)
            # TODO(woosuk): Avoid the copy. Optimize.
            self.inputs_embeds[:num_scheduled_tokens].copy_(inputs_embeds)
            inputs_embeds = self.inputs_embeds[:num_input_tokens]
            input_ids = None
        else:
            # For text-only models, we use token ids as input.
            # While it is possible to use embeddings as input just like the
            # multimodal models, it is not desirable for performance since
            # then the embedding layer is not included in the CUDA graph.
            input_ids = self.input_ids[:num_input_tokens]
            inputs_embeds = None
        if self.uses_mrope:
            positions = self.mrope_positions[:, :num_input_tokens]
        else:
            positions = self.positions[:num_input_tokens]

        if get_pp_group().is_first_rank:
            intermediate_tensors = None
        else:
            assert intermediate_tensors is not None
            assert self.intermediate_tensors is not None
            for k, v in intermediate_tensors.items():
                self.intermediate_tensors[k][:num_input_tokens].copy_(
                    v[:num_input_tokens], non_blocking=True)
            intermediate_tensors = IntermediateTensors({
                k: v[:num_input_tokens]
                for k, v in self.intermediate_tensors.items()
            })

        # Run the decoder.
        # Use persistent buffers for CUDA graphs.
        with set_forward_context(attn_metadata, self.vllm_config):
            hidden_states = self.model(
                input_ids=input_ids,
                positions=positions,
                intermediate_tensors=intermediate_tensors,
                inputs_embeds=inputs_embeds,
            )
        if not get_pp_group().is_last_rank:
            # For mid-pipeline stages, return the hidden states.
            return hidden_states

        hidden_states = hidden_states[:num_scheduled_tokens]
        sample_hidden_states = hidden_states[logits_indices]
        logits = self.model.compute_logits(sample_hidden_states, None)

        # Apply structured output bitmasks if present
        if scheduler_output.grammar_bitmask is not None:
            self.apply_grammar_bitmask(scheduler_output, logits)

        # Sample the next token and get logprobs if needed.
        sampling_metadata = self.input_batch.sampling_metadata
        if spec_decode_metadata is None:
            sampler_output = self.model.sample(
                logits=logits,
                sampling_metadata=sampling_metadata,
            )
        else:
            # TODO(woosuk): Optimize the memory usage.
            bonus_logits = logits[spec_decode_metadata.bonus_logits_indices]
            sampler_output = self.model.sample(
                logits=bonus_logits,
                sampling_metadata=sampling_metadata,
            )
            bonus_token_ids = sampler_output.sampled_token_ids

            # TODO(woosuk): Optimize the memory usage.
            target_logits = logits[spec_decode_metadata.target_logits_indices]
            output_token_ids = self.rejection_sampler(
                spec_decode_metadata,
                None,  # draft_probs
                target_logits,
                bonus_token_ids,
                sampling_metadata,
            )
            sampler_output.sampled_token_ids = output_token_ids

        # TODO(woosuk): The following loop can be slow since it iterates over
        # the requests one by one. Optimize.
        for i, generator in self.input_batch.generators.items():
            req_id = self.input_batch.req_ids[i]
            req_state = self.requests[req_id]
            seq_len = (req_state.num_computed_tokens +
                       scheduler_output.num_scheduled_tokens[req_id])
            if seq_len < req_state.num_tokens:
                # Ignore the sampled token for partial prefills.
                # Rewind the generator state as if the token was not sampled.
                # This relies on cuda-specific torch-internal impl details
                generator.set_offset(generator.get_offset() - 4)

        # NOTE: GPU -> CPU Sync happens here.
        # Move as many CPU operations as possible before this sync point.
        logprobs_tensors = sampler_output.logprobs_tensors
        logprobs_lists = logprobs_tensors.tolists() \
            if logprobs_tensors is not None else None

        # Compute prompt logprobs if needed.
        prompt_logprobs_dict = self._get_prompt_logprobs_dict(
            hidden_states,
            scheduler_output,
        )

        # Get the valid generated tokens.
        sampled_token_ids = sampler_output.sampled_token_ids
        max_gen_len = sampled_token_ids.shape[-1]
        if max_gen_len == 1:
            # No spec decode tokens.
            valid_sampled_token_ids = sampled_token_ids.tolist()
        else:
            # Includes spec decode tokens.
            valid_sampled_token_ids = self.rejection_sampler.parse_output(
                sampled_token_ids, self.input_batch.vocab_size)

        if not self.use_spec_decode:
            spec_token_ids = None
        else:
            spec_token_ids = self.generate_draft_token_ids(
                valid_sampled_token_ids, sampling_metadata)

        return ModelRunnerOutput(
            req_ids=self.input_batch.req_ids,
            req_id_to_index=self.input_batch.req_id_to_index,
            sampled_token_ids=valid_sampled_token_ids,
            spec_token_ids=spec_token_ids,
            logprobs=logprobs_lists,
            prompt_logprobs_dict=prompt_logprobs_dict,
        )

    def generate_draft_token_ids(
        self,
        sampled_token_ids: list[list[int]],
        sampling_metadata: SamplingMetadata,
    ) -> list[list[int]]:
        # TODO(woosuk): Optimize.
        draft_token_ids: list[list[int]] = []
        for i, sampled_ids in enumerate(sampled_token_ids):
            num_sampled_ids = len(sampled_ids)
            if not num_sampled_ids:
                # Skip speculative decoding.
                draft_token_ids.append([])
                continue

            # Skip requests that require top-p, top-k, etc.
            req_id = self.input_batch.req_ids[i]
            if not is_spec_decode_supported(req_id, self.input_batch):
                draft_token_ids.append([])
                continue

            # Add sampled_token_ids to token_ids_cpu.
            start_idx = self.input_batch.num_tokens_no_spec[i]
            end_idx = start_idx + num_sampled_ids
            self.input_batch.token_ids_cpu[i, start_idx:end_idx] = sampled_ids
            drafter_output = self.drafter.propose(
                self.input_batch.token_ids_cpu[i, :end_idx],
                self.speculative_config.ngram_prompt_lookup_min,
                self.speculative_config.num_speculative_tokens,
            )
            if drafter_output is None or len(drafter_output) == 0:
                draft_token_ids.append([])
            else:
                draft_token_ids.append(drafter_output.tolist())
        return draft_token_ids

    def load_model(self) -> None:
        logger.info("Starting to load model %s...", self.model_config.model)
        with DeviceMemoryProfiler() as m:  # noqa: SIM117
            time_before_load = time.perf_counter()
            self.model = get_model(vllm_config=self.vllm_config)
            if self.lora_config:
                self.model = self.load_lora_model(self.model,
                                                  self.model_config,
                                                  self.scheduler_config,
                                                  self.lora_config,
                                                  self.device)
            time_after_load = time.perf_counter()
        self.model_memory_usage = m.consumed_memory
        logger.info("Model loading took %.4f GB and %.6f seconds",
                    self.model_memory_usage / float(2**30),
                    time_after_load - time_before_load)

    def _get_prompt_logprobs_dict(
        self,
        hidden_states: torch.Tensor,
        scheduler_output: "SchedulerOutput",
    ) -> dict[str, Optional[LogprobsTensors]]:
        num_prompt_logprobs_dict = self.input_batch.num_prompt_logprobs
        if not num_prompt_logprobs_dict:
            return {}

        prompt_logprobs_dict: dict[str, Optional[LogprobsTensors]] = {}

        # Since prompt logprobs are a rare feature, prioritize simple,
        # maintainable loop over optimal performance.
        completed_prefill_reqs = []
        for req_id, num_prompt_logprobs in num_prompt_logprobs_dict.items():

            num_tokens = scheduler_output.num_scheduled_tokens[req_id]

            # Get metadata for this request.
            request = self.requests[req_id]
            num_prompt_tokens = len(request.prompt_token_ids)
            prompt_token_ids = torch.tensor(request.prompt_token_ids).to(
                self.device, non_blocking=True)

            # Determine number of logits to retrieve.
            start_tok = request.num_computed_tokens + 1
            num_remaining_tokens = num_prompt_tokens - start_tok
            if num_tokens < num_remaining_tokens:
                # This is a chunk, more tokens remain.
                num_logits = num_tokens
            else:
                # This is the last chunk of prompt tokens to return.
                num_logits = num_remaining_tokens
                completed_prefill_reqs.append(req_id)

            # Get the logits corresponding to this req's prompt tokens.
            # If this is a partial request (i.e. chunked prefill),
            # then there is prompt logprob generated for each index.
            req_idx = self.input_batch.req_id_to_index[req_id]
            offset = self.query_start_loc_np[req_idx].item()
            prompt_hidden_states = hidden_states[offset:offset + num_logits]
            logits = self.model.compute_logits(prompt_hidden_states, None)

            # Get the "target" tokens for each index. For prompt at index i,
            # the token at prompt index i+1 is the "sampled" token we want
            # to gather the logprob for.
            tgt_token_ids = prompt_token_ids[start_tok:start_tok + num_logits]

            # Compute prompt logprobs.
            logprobs = self.model.sampler.compute_logprobs(logits)
            token_ids, logprobs, ranks = self.model.sampler.gather_logprobs(
                logprobs, num_prompt_logprobs, tgt_token_ids)

            # Transfer GPU->CPU async.
            prompt_logprobs_dict[req_id] = LogprobsTensors(
                token_ids.to("cpu", non_blocking=True),
                logprobs.to("cpu", non_blocking=True),
                ranks.to("cpu", non_blocking=True),
            )

        # Remove requests that have completed prefill from the batch
        # num_prompt_logprobs_dict.
        for req_id in completed_prefill_reqs:
            del num_prompt_logprobs_dict[req_id]

        # Must synchronize the non-blocking GPU->CPU transfers.
        torch.cuda.synchronize()

        return prompt_logprobs_dict

    @torch.inference_mode()
    def _dummy_run(
        self,
        num_tokens: int,
    ) -> torch.Tensor:

        # Set num_scheduled_tokens based on num_tokens and max_num_seqs
        # for dummy run with LoRA so that the num_reqs collectively
        # has num_tokens in total.
        assert num_tokens <= self.scheduler_config.max_num_batched_tokens
        max_num_reqs = self.scheduler_config.max_num_seqs
        num_reqs = max_num_reqs if num_tokens >= max_num_reqs else num_tokens
        min_tokens_per_req = num_tokens // num_reqs
        num_scheduled_tokens_list = [min_tokens_per_req] * num_reqs
        num_scheduled_tokens_list[-1] += num_tokens % num_reqs
        assert sum(num_scheduled_tokens_list) == num_tokens
        assert len(num_scheduled_tokens_list) == num_reqs
        num_scheduled_tokens = np.array(num_scheduled_tokens_list,
                                        dtype=np.int32)

        with self.maybe_dummy_run_with_lora(self.lora_config,
                                            num_scheduled_tokens):
            model = self.model
            if self.is_multimodal_model:
                input_ids = None
                inputs_embeds = self.inputs_embeds[:num_tokens]
            else:
                input_ids = self.input_ids[:num_tokens]
                inputs_embeds = None
            if self.uses_mrope:
                positions = self.mrope_positions[:, :num_tokens]
            else:
                positions = self.positions[:num_tokens]

            if get_pp_group().is_first_rank:
                intermediate_tensors = None
            else:
                if self.intermediate_tensors is None:
                    self.intermediate_tensors = (
                        self.model.make_empty_intermediate_tensors(
                            batch_size=self.max_num_tokens,
                            dtype=self.model_config.dtype,
                            device=self.device))
                intermediate_tensors = IntermediateTensors({
                    k: v[:num_tokens]
                    for k, v in self.intermediate_tensors.items()
                })

            with set_forward_context(None,
                                     self.vllm_config,
                                     num_tokens=num_tokens):
                hidden_states = model(
                    input_ids=input_ids,
                    positions=positions,
                    intermediate_tensors=intermediate_tensors,
                    inputs_embeds=inputs_embeds,
                )

        logit_indices = np.cumsum(num_scheduled_tokens) - 1
        return hidden_states[logit_indices]

    @torch.inference_mode()
    def _dummy_sampler_run(
        self,
        hidden_states: torch.Tensor,
    ) -> torch.Tensor:

        logits = self.model.compute_logits(hidden_states, None)
        num_reqs = logits.size(0)

        dummy_tensors = lambda v: torch.full(
            (num_reqs, ), v, device=self.device)

        dummy_metadata = SamplingMetadata(
            temperature=dummy_tensors(0.5),
            all_greedy=False,
            all_random=False,
            top_p=dummy_tensors(0.9),
            top_k=dummy_tensors(logits.size(1) - 1),
            min_p=None,
            generators={},
            max_num_logprobs=None,
            no_penalties=True,
            prompt_token_ids=None,
            frequency_penalties=dummy_tensors(0.1),
            presence_penalties=dummy_tensors(0.1),
            repetition_penalties=dummy_tensors(0.1),
            output_token_ids=[[] for _ in range(num_reqs)],
            min_tokens={},
            logit_bias=[None for _ in range(num_reqs)],
            allowed_token_ids_mask=None,
            bad_words_token_ids={},
        )
        try:
            sampler_output = self.model.sample(
                logits=logits, sampling_metadata=dummy_metadata)
        except RuntimeError as e:
            if 'out of memory' in str(e):
                raise RuntimeError(
                    "CUDA out of memory occurred when warming up sampler with "
                    f"{num_reqs} dummy requests. Please try lowering "
                    "`max_num_seqs` or `gpu_memory_utilization` when "
                    "initializing the engine.") from e
            else:
                raise e
        if self.use_spec_decode:
            draft_token_ids = [[0] for _ in range(num_reqs)]
            dummy_spec_decode_metadata = SpecDecodeMetadata.make_dummy(
                draft_token_ids, self.device)

            num_tokens = sum(len(ids) for ids in draft_token_ids)
            # draft_probs = torch.randn(
            #     num_tokens, logits.shape[-1], device=self.device,
            #     dtype=logits.dtype)
            draft_probs = None
            target_logits = torch.randn(num_tokens,
                                        logits.shape[-1],
                                        device=self.device,
                                        dtype=logits.dtype)
            # NOTE(woosuk): Here, we should use int32 because the sampler uses
            # int32 for bonus_token_ids. If the dtype mismatches, re-compilation
            # will occur at runtime.
            bonus_token_ids = torch.zeros(num_reqs,
                                          device=self.device,
                                          dtype=torch.int32)
            self.rejection_sampler(
                dummy_spec_decode_metadata,
                draft_probs,
                target_logits,
                bonus_token_ids,
                dummy_metadata,
            )
        return sampler_output

    def profile_run(self) -> None:
        # Profile with multimodal encoder & encoder cache.
        # TODO: handle encoder-decoder models once we support them.
        if (self.is_multimodal_model and self.max_num_encoder_input_tokens > 0
                and self.encoder_cache_size > 0):

            # NOTE: Currently model is profiled with a single non-text
            # modality with the max possible input tokens even when
            # it supports multiple.
            max_tokens_by_modality_dict = (
                MULTIMODAL_REGISTRY.
                get_max_tokens_per_item_by_nonzero_modality(self.model_config))
            dummy_data_modality, max_tokens_per_mm_item = max(
                max_tokens_by_modality_dict.items(), key=lambda item: item[1])

            # Check how many items of this modality can be supported by
            # the encoder budget.
            encoder_budget = min(self.max_num_encoder_input_tokens,
                                 self.encoder_cache_size)

            max_num_mm_items_encoder_budget = cdiv(encoder_budget,
                                                   max_tokens_per_mm_item)

            # Check how many items of this modality can be supported by
            # the decoder budget.
            max_mm_items_per_req = self.mm_registry.get_mm_limits_per_prompt(
                self.model_config)[dummy_data_modality]

            # NOTE: We do not consider max_num_batched_tokens on purpose
            # because the multimodal embeddings can be generated in advance
            # and chunked prefilled.
            max_num_mm_items_decoder_budget = self.max_num_reqs * \
                max_mm_items_per_req

            max_num_mm_items = min(max_num_mm_items_encoder_budget,
                                   max_num_mm_items_decoder_budget)

            logger.info(
                "Encoder cache will be initialized with a budget of %s tokens,"
                " and profiled with %s %s items of the maximum feature size.",
                encoder_budget, max_num_mm_items, dummy_data_modality)

            # Create dummy batch of multimodal inputs.
            dummy_request_data = self.input_registry.dummy_data_for_profiling(
                model_config=self.model_config,
                seq_len=self.max_num_tokens,
                mm_registry=self.mm_registry,
            )
            dummy_mm_data = dummy_request_data.multi_modal_data
            if not isinstance(dummy_mm_data, MultiModalKwargs):
                # TODO: Delete this check once input mapper is fully removed.
                raise RuntimeError(
                    "Legacy input mapper is not supported in V1")

            # Dummy data definition may contain multiple multimodal items
            # (e.g, multiple images) for a single request, therefore here we
            # always replicate first item by max_num_mm_items times since in V1
            # they are scheduled to be processed separately.
            dummy_mm_item = dummy_mm_data.get_item(
                modality=dummy_data_modality, item_index=0)
            dummy_mm_kwargs = MultiModalKwargs.from_items([dummy_mm_item])

            batched_dummy_mm_inputs = MultiModalKwargs.batch(
                [dummy_mm_kwargs] * max_num_mm_items)
            batched_dummy_mm_inputs = MultiModalKwargs.as_kwargs(
                batched_dummy_mm_inputs, device=self.device)

            # Run multimodal encoder.
            dummy_encoder_outputs = self.model.get_multimodal_embeddings(
                **batched_dummy_mm_inputs)
            assert len(dummy_encoder_outputs) == max_num_mm_items, (
                "Expected dimension 0 of encoder outputs to match the number "
                f"of multimodal data items: {max_num_mm_items}, got "
                f"{len(dummy_encoder_outputs)=} instead. This is most likely "
                "due to the 'get_multimodal_embeddings' method of the model "
                "not implemented correctly.")

            # Cache the dummy encoder outputs.
            self.encoder_cache["tmp"] = dict(enumerate(dummy_encoder_outputs))

        hidden_states = self._dummy_run(self.max_num_tokens)
        if get_pp_group().is_last_rank:
            sampler_output = self._dummy_sampler_run(hidden_states)
        else:
            sampler_output = None
        torch.cuda.synchronize()
        del hidden_states, sampler_output
        self.encoder_cache.clear()
        gc.collect()

    def capture_model(self) -> None:
        if not self.use_cuda_graph:
            logger.warning(
                "Skipping CUDA graph capture. Please add "
                "-O %s to use CUDA graphs.", CompilationLevel.PIECEWISE)
            return

        start_time = time.perf_counter()
        start_free_gpu_memory = torch.cuda.mem_get_info()[0]

        # Trigger CUDA graph capture for specific shapes.
        # Capture the large shapes first so that the smaller shapes
        # can reuse the memory pool allocated for the large shapes.
        with graph_capture(device=self.device):
            for num_tokens in reversed(self.cudagraph_batch_sizes):
                for _ in range(self.vllm_config.compilation_config.
                               cudagraph_num_of_warmups):
                    self._dummy_run(num_tokens)
                self._dummy_run(num_tokens)

        end_time = time.perf_counter()
        end_free_gpu_memory = torch.cuda.mem_get_info()[0]
        elapsed_time = end_time - start_time
        cuda_graph_size = start_free_gpu_memory - end_free_gpu_memory
        # This usually takes 5~20 seconds.
        logger.info("Graph capturing finished in %.0f secs, took %.2f GiB",
                    elapsed_time, cuda_graph_size / (1 << 30))

    def initialize_kv_cache(self, kv_cache_config: KVCacheConfig) -> None:
        """
        Initialize KV cache based on `kv_cache_config`.
        Args:
            kv_cache_config: Configuration for the KV cache, including the KV
            cache size of each layer
        """
<<<<<<< HEAD
        if len(kv_cache_config.virtual_layers) > 1:
=======
        if len(kv_cache_config.kv_cache_groups) > 1:
>>>>>>> abb64f0a
            raise NotImplementedError(
                "Hybrid models with more than one KV cache type are not "
                "supported yet.")

<<<<<<< HEAD
        kv_caches: Dict[str, torch.Tensor] = {}

        for virtual_layer in kv_cache_config.virtual_layers:
            kv_cache_spec = virtual_layer.kv_cache_spec
            for layer_name in virtual_layer.layer_names:
                tensor_config = kv_cache_config.tensors[layer_name]
                assert tensor_config.size % kv_cache_spec.page_size_bytes == 0
                num_blocks = tensor_config.size // kv_cache_spec.page_size_bytes
                assert num_blocks >= kv_cache_config.num_blocks
                if isinstance(kv_cache_spec,
                              (FullAttentionSpec, SlidingWindowSpec)):
=======
        kv_caches: dict[str, torch.Tensor] = {}

        for kv_cache_group in kv_cache_config.kv_cache_groups:
            kv_cache_spec = kv_cache_group.kv_cache_spec
            for layer_name in kv_cache_group.layer_names:
                tensor_config = kv_cache_config.tensors[layer_name]
                assert tensor_config.size % kv_cache_spec.page_size_bytes == 0
                num_blocks = tensor_config.size // kv_cache_spec.page_size_bytes
                # `num_blocks` is the number of blocks the model runner can use.
                # `kv_cache_config.num_blocks` is the number of blocks that
                # KVCacheManager may allocate.
                # Since different GPUs may have different number of layers and
                # different memory capacities, `num_blocks` can be different on
                # different GPUs, and `kv_cache_config.num_blocks` is set to
                # the min of all `num_blocks`. Verify it here.
                assert num_blocks >= kv_cache_config.num_blocks
                if isinstance(kv_cache_spec, FullAttentionSpec):
>>>>>>> abb64f0a
                    kv_cache_shape = self.attn_backend.get_kv_cache_shape(
                        num_blocks, kv_cache_spec.block_size,
                        kv_cache_spec.num_kv_heads, kv_cache_spec.head_size)
                    dtype = kv_cache_spec.dtype
                    kv_caches[layer_name] = torch.zeros(kv_cache_shape,
                                                        dtype=dtype,
                                                        device=self.device)
                else:
<<<<<<< HEAD
                    raise NotImplementedError
=======
                    # TODO: add new branches when introducing more types of
                    # KV cache specs.
                    raise ValueError("Unknown KV cache spec type.")
>>>>>>> abb64f0a

        bind_kv_cache(
            kv_caches,
            self.vllm_config.compilation_config.static_forward_context,
            self.kv_caches)

<<<<<<< HEAD
    def get_kv_cache_spec(self) -> Dict[str, KVCacheSpec]:
=======
    def get_kv_cache_spec(self) -> dict[str, KVCacheSpec]:
>>>>>>> abb64f0a
        """
        Generates the KVCacheSpec by parsing the kv cache format from each
        Attention module in the static forward context.
        Returns:
            KVCacheSpec: A dictionary mapping layer names to their KV cache
            format. Layers that do not need KV cache are not included.
        """

        forward_ctx = self.vllm_config.compilation_config.static_forward_context
        block_size = self.vllm_config.cache_config.block_size
<<<<<<< HEAD
        kv_cache_spec: Dict[str, KVCacheSpec] = {}
        for layer_name, attn_module in forward_ctx.items():
            assert isinstance(attn_module, Attention)
            if attn_module.attn_type == AttentionType.DECODER:
                if attn_module.sliding_window is not None:
                    kv_cache_spec[layer_name] = SlidingWindowSpec(
                        block_size=block_size,
                        num_kv_heads=attn_module.num_kv_heads,
                        head_size=attn_module.head_size,
                        dtype=attn_module.dtype,
                        sliding_window=attn_module.sliding_window,
                    )
                else:
                    kv_cache_spec[layer_name] = FullAttentionSpec(
                        block_size=block_size,
                        num_kv_heads=attn_module.num_kv_heads,
                        head_size=attn_module.head_size,
                        dtype=attn_module.dtype,
                    )
=======
        use_mla = self.vllm_config.model_config.use_mla
        kv_cache_spec: dict[str, KVCacheSpec] = {}
        for layer_name, attn_module in forward_ctx.items():
            if isinstance(attn_module, FusedMoE):
                continue

            # TODO: Support other attention modules, e.g., sliding window,
            # cross-attention
            assert isinstance(attn_module, Attention)
            if attn_module.attn_type == AttentionType.DECODER:
                kv_cache_spec[layer_name] = FullAttentionSpec(
                    block_size=block_size,
                    num_kv_heads=attn_module.num_kv_heads,
                    head_size=attn_module.head_size,
                    dtype=self.kv_cache_dtype,
                    use_mla=use_mla)
>>>>>>> abb64f0a
            elif attn_module.attn_type in (AttentionType.ENCODER,
                                           AttentionType.ENCODER_ONLY):
                # encoder-only attention does not need KV cache.
                continue
            elif attn_module.attn_type == AttentionType.ENCODER_DECODER:
                raise NotImplementedError
            else:
                raise ValueError(
                    f"Unknown attention type: {attn_module.attn_type}")

        return kv_cache_spec<|MERGE_RESOLUTION|>--- conflicted
+++ resolved
@@ -30,14 +30,9 @@
 from vllm.v1.attention.backends.flash_attn import FlashAttentionMetadata
 from vllm.v1.core.encoder_cache_manager import compute_encoder_budget
 from vllm.v1.kv_cache_interface import (FullAttentionSpec, KVCacheConfig,
-<<<<<<< HEAD
                                         KVCacheSpec, SlidingWindowSpec)
-from vllm.v1.outputs import LogprobsTensors, ModelRunnerOutput
-=======
-                                        KVCacheSpec)
 from vllm.v1.outputs import (EMPTY_MODEL_RUNNER_OUTPUT, LogprobsTensors,
                              ModelRunnerOutput)
->>>>>>> abb64f0a
 from vllm.v1.sample.metadata import SamplingMetadata
 from vllm.v1.sample.rejection_sampler import RejectionSampler
 from vllm.v1.spec_decode.metadata import SpecDecodeMetadata
@@ -1515,28 +1510,11 @@
             kv_cache_config: Configuration for the KV cache, including the KV
             cache size of each layer
         """
-<<<<<<< HEAD
-        if len(kv_cache_config.virtual_layers) > 1:
-=======
         if len(kv_cache_config.kv_cache_groups) > 1:
->>>>>>> abb64f0a
             raise NotImplementedError(
                 "Hybrid models with more than one KV cache type are not "
                 "supported yet.")
 
-<<<<<<< HEAD
-        kv_caches: Dict[str, torch.Tensor] = {}
-
-        for virtual_layer in kv_cache_config.virtual_layers:
-            kv_cache_spec = virtual_layer.kv_cache_spec
-            for layer_name in virtual_layer.layer_names:
-                tensor_config = kv_cache_config.tensors[layer_name]
-                assert tensor_config.size % kv_cache_spec.page_size_bytes == 0
-                num_blocks = tensor_config.size // kv_cache_spec.page_size_bytes
-                assert num_blocks >= kv_cache_config.num_blocks
-                if isinstance(kv_cache_spec,
-                              (FullAttentionSpec, SlidingWindowSpec)):
-=======
         kv_caches: dict[str, torch.Tensor] = {}
 
         for kv_cache_group in kv_cache_config.kv_cache_groups:
@@ -1553,8 +1531,8 @@
                 # different GPUs, and `kv_cache_config.num_blocks` is set to
                 # the min of all `num_blocks`. Verify it here.
                 assert num_blocks >= kv_cache_config.num_blocks
-                if isinstance(kv_cache_spec, FullAttentionSpec):
->>>>>>> abb64f0a
+                if isinstance(kv_cache_spec,
+                              (FullAttentionSpec, SlidingWindowSpec)):
                     kv_cache_shape = self.attn_backend.get_kv_cache_shape(
                         num_blocks, kv_cache_spec.block_size,
                         kv_cache_spec.num_kv_heads, kv_cache_spec.head_size)
@@ -1563,24 +1541,16 @@
                                                         dtype=dtype,
                                                         device=self.device)
                 else:
-<<<<<<< HEAD
-                    raise NotImplementedError
-=======
                     # TODO: add new branches when introducing more types of
                     # KV cache specs.
                     raise ValueError("Unknown KV cache spec type.")
->>>>>>> abb64f0a
 
         bind_kv_cache(
             kv_caches,
             self.vllm_config.compilation_config.static_forward_context,
             self.kv_caches)
 
-<<<<<<< HEAD
-    def get_kv_cache_spec(self) -> Dict[str, KVCacheSpec]:
-=======
     def get_kv_cache_spec(self) -> dict[str, KVCacheSpec]:
->>>>>>> abb64f0a
         """
         Generates the KVCacheSpec by parsing the kv cache format from each
         Attention module in the static forward context.
@@ -1591,9 +1561,14 @@
 
         forward_ctx = self.vllm_config.compilation_config.static_forward_context
         block_size = self.vllm_config.cache_config.block_size
-<<<<<<< HEAD
-        kv_cache_spec: Dict[str, KVCacheSpec] = {}
+        use_mla = self.vllm_config.model_config.use_mla
+        kv_cache_spec: dict[str, KVCacheSpec] = {}
         for layer_name, attn_module in forward_ctx.items():
+            if isinstance(attn_module, FusedMoE):
+                continue
+
+            # TODO: Support other attention modules, e.g., sliding window,
+            # cross-attention
             assert isinstance(attn_module, Attention)
             if attn_module.attn_type == AttentionType.DECODER:
                 if attn_module.sliding_window is not None:
@@ -1601,34 +1576,16 @@
                         block_size=block_size,
                         num_kv_heads=attn_module.num_kv_heads,
                         head_size=attn_module.head_size,
-                        dtype=attn_module.dtype,
+                        dtype=self.kv_cache_dtype,
                         sliding_window=attn_module.sliding_window,
-                    )
+                        use_mla=use_mla)
                 else:
                     kv_cache_spec[layer_name] = FullAttentionSpec(
                         block_size=block_size,
                         num_kv_heads=attn_module.num_kv_heads,
                         head_size=attn_module.head_size,
-                        dtype=attn_module.dtype,
-                    )
-=======
-        use_mla = self.vllm_config.model_config.use_mla
-        kv_cache_spec: dict[str, KVCacheSpec] = {}
-        for layer_name, attn_module in forward_ctx.items():
-            if isinstance(attn_module, FusedMoE):
-                continue
-
-            # TODO: Support other attention modules, e.g., sliding window,
-            # cross-attention
-            assert isinstance(attn_module, Attention)
-            if attn_module.attn_type == AttentionType.DECODER:
-                kv_cache_spec[layer_name] = FullAttentionSpec(
-                    block_size=block_size,
-                    num_kv_heads=attn_module.num_kv_heads,
-                    head_size=attn_module.head_size,
-                    dtype=self.kv_cache_dtype,
-                    use_mla=use_mla)
->>>>>>> abb64f0a
+                        dtype=self.kv_cache_dtype,
+                        use_mla=use_mla)
             elif attn_module.attn_type in (AttentionType.ENCODER,
                                            AttentionType.ENCODER_ONLY):
                 # encoder-only attention does not need KV cache.

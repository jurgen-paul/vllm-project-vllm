--- conflicted
+++ resolved
@@ -36,20 +36,6 @@
         request: "Request",
         block_ids: List[int],
     ) -> "NewRequestData":
-<<<<<<< HEAD
-        return cls(req_id=request.request_id,
-                   prompt_token_ids=request.prompt_token_ids,
-                   prompt=request.prompt,
-                   mm_inputs=request.mm_inputs,
-                   mm_hashes=request.mm_hashes,
-                   mm_positions=request.mm_positions,
-                   sampling_params=request.sampling_params,
-                   block_ids=block_ids,
-                   num_computed_tokens=num_computed_tokens,
-                   lora_request=request.lora_request,
-                   grammar=request.grammar,
-                   grammar_bitmask=request.grammar_bitmask)
-=======
         return cls(
             req_id=request.request_id,
             prompt_token_ids=request.prompt_token_ids,
@@ -61,8 +47,9 @@
             block_ids=block_ids,
             num_computed_tokens=request.num_computed_tokens,
             lora_request=request.lora_request,
+            grammar=request.grammar,
+            grammar_bitmask=request.grammar_bitmask,
         )
->>>>>>> a02c86b4
 
 
 @dataclass

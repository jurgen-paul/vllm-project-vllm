--- conflicted
+++ resolved
@@ -5,6 +5,7 @@
 
 if TYPE_CHECKING:
     import numpy as np
+    import numpy.typing as npt
 
     from vllm.lora.request import LoRARequest
     from vllm.multimodal import MultiModalKwargs
@@ -112,14 +113,10 @@
     finished_req_ids: set[str]
     # list of (req_id, encoder_input_index) tuples.
     # Used to free the encoder cache.
-<<<<<<< HEAD
-    free_encoder_input_ids: List[Tuple[str, int]]
+    free_encoder_input_ids: list[tuple[str, int]]
 
     # Dict of request ids to their index within the batch
     # for filling the next token bitmask
-    guided_decoding_request_ids: Dict[str, int]
+    guided_decoding_request_ids: dict[str, int]
     # the bitmask for the whole batch
-    grammar_bitmask: Optional["np.ndarray"]
-=======
-    free_encoder_input_ids: list[tuple[str, int]]
->>>>>>> 09e56f92
+    grammar_bitmask: Optional["npt.NDArray[np.float32]"]
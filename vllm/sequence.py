--- conflicted
+++ resolved
@@ -25,19 +25,12 @@
 
 VLLM_TOKEN_ID_ARRAY_TYPE = "l"
 
-<<<<<<< HEAD
-class Logprob(
-        msgspec.Struct,
-        omit_defaults=True,  # type: ignore[call-arg]
-        array_like=True):  # type: ignore[call-arg]
-=======
 
 # We use dataclass for now because it is used for
 # openai server output, and msgspec is not serializable.
 # TODO(sang): Fix it.
 @dataclass
 class Logprob:
->>>>>>> ff7ec82c
     """Infos for supporting OpenAI compatible logprobs and token ranks.
 
     Attributes:
@@ -158,11 +151,7 @@
     # union of 2 list types.
     _prompt_token_ids: array
     _output_token_ids: array = msgspec.field(
-<<<<<<< HEAD
-        default_factory=lambda: array("I", []))
-=======
         default_factory=lambda: array(VLLM_TOKEN_ID_ARRAY_TYPE, []))
->>>>>>> ff7ec82c
 
     ### The below fields should not be passed as an argument ###
     _cumulative_logprob: float = 0.0
@@ -178,11 +167,8 @@
     _new_appended_tokens: List[int] = msgspec.field(default_factory=list)
 
     def __post_init__(self) -> None:
-<<<<<<< HEAD
-=======
-        assert self._prompt_token_ids.typecode == "l"
-        assert self._output_token_ids.typecode == "l"
->>>>>>> ff7ec82c
+        assert self._prompt_token_ids.typecode == VLLM_TOKEN_ID_ARRAY_TYPE
+        assert self._output_token_ids.typecode == VLLM_TOKEN_ID_ARRAY_TYPE
         self._prompt_token_ids_tuple: Tuple[int, ...] = tuple(
             self._prompt_token_ids)
         self._update_cached_all_tokens()
@@ -220,12 +206,8 @@
 
     @output_token_ids.setter
     def output_token_ids(self, new_output_token_ids: List[int]) -> None:
-<<<<<<< HEAD
-        self._output_token_ids = array('I', new_output_token_ids)
-=======
         self._output_token_ids = array(VLLM_TOKEN_ID_ARRAY_TYPE,
                                        new_output_token_ids)
->>>>>>> ff7ec82c
         self._update_cached_all_tokens()
 
     @property
@@ -407,12 +389,8 @@
                              f"invalid input {inputs}; did you forget the "
                              "encoder input prompt fields?")
 
-<<<<<<< HEAD
-        self.data = SequenceData(array("I", self.prompt_token_ids))
-=======
         self.data = SequenceData(
             array(VLLM_TOKEN_ID_ARRAY_TYPE, self.prompt_token_ids))
->>>>>>> ff7ec82c
         self.output_logprobs: SampleLogprobs = []
         self.output_text = ""
 
@@ -935,13 +913,8 @@
     def __post_init__(self):
         if self.seq_data is not None and self.token_chunk_size is None:
             if self.is_prompt:
-<<<<<<< HEAD
-                self.token_chunk_size = list(
-                    self.seq_data.values())[0].get_len()
-=======
                 self.token_chunk_size = next(iter(
                     self.seq_data.values())).get_len()
->>>>>>> ff7ec82c
             else:
                 self.token_chunk_size = 1
 

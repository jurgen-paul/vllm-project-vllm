--- conflicted
+++ resolved
@@ -435,16 +435,13 @@
         self.prefix_offset = 0
         self.read_offset = 0
         # Input + output tokens
-<<<<<<< HEAD
-        self.tokens: Optional[List[str]] = None
         self.metrics = RequestMetrics(arrival_time=0.0,
                                       last_token_time=0.0,
                                       first_scheduled_time=None,
                                       first_token_time=None,
                                       time_in_queue=None)
-=======
+
         self.tokens: Optional[list[str]] = None
->>>>>>> 0ddc991f
 
     @property
     def n_blocks(self) -> int:

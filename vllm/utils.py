--- conflicted
+++ resolved
@@ -21,22 +21,14 @@
 import warnings
 import weakref
 from asyncio import FIRST_COMPLETED, AbstractEventLoop, Future, Task
-<<<<<<< HEAD
-from collections.abc import Mapping
+from collections import UserDict, defaultdict
+from collections.abc import Iterable, Mapping
 from dataclasses import dataclass, field
 from functools import lru_cache, partial, wraps
-from platform import uname
-from typing import (Any, AsyncGenerator, Awaitable, Callable, Dict, Generator,
-                    Generic, Hashable, List, Literal, Optional, OrderedDict,
-                    Set, Tuple, Type, TypeVar, Union, overload)
-=======
-from collections import UserDict, defaultdict
-from collections.abc import Iterable, Mapping
-from functools import lru_cache, partial, wraps
 from typing import (TYPE_CHECKING, Any, AsyncGenerator, Awaitable, Callable,
-                    Dict, Generic, Hashable, List, Literal, Optional,
-                    OrderedDict, Set, Tuple, Type, TypeVar, Union, overload)
->>>>>>> 9855aea2
+                    Dict, Generator, Generic, Hashable, List, Literal,
+                    Optional, OrderedDict, Set, Tuple, Type, TypeVar, Union,
+                    overload)
 from uuid import uuid4
 
 import numpy as np
@@ -1645,7 +1637,31 @@
     return getattr(module, obj_name)
 
 
-<<<<<<< HEAD
+def kill_process_tree(pid: int):
+    """
+    Kills all descendant processes of the given pid by sending SIGKILL.
+
+    Args:
+        pid (int): Process ID of the parent process
+    """
+    try:
+        parent = psutil.Process(pid)
+    except psutil.NoSuchProcess:
+        return
+
+    # Get all children recursively
+    children = parent.children(recursive=True)
+
+    # Send SIGKILL to all children first
+    for child in children:
+        with contextlib.suppress(ProcessLookupError):
+            os.kill(child.pid, signal.SIGKILL)
+
+    # Finally kill the parent
+    with contextlib.suppress(ProcessLookupError):
+        os.kill(pid, signal.SIGKILL)
+
+
 @dataclass
 class MemorySnapshot:
     """Memory snapshot."""
@@ -1723,29 +1739,4 @@
     diff = result.after_profile - result.before_profile
     result.non_torch_memory_in_bytes = diff.cuda_memory_in_bytes - diff.torch_memory_in_bytes  # noqa
     result.profile_time = diff.timestamp
-    result.peak_memory_in_this_process_in_bytes = result.non_torch_memory_in_bytes + result.torch_peak_memory_in_bytes  # noqa
-=======
-def kill_process_tree(pid: int):
-    """
-    Kills all descendant processes of the given pid by sending SIGKILL.
-
-    Args:
-        pid (int): Process ID of the parent process
-    """
-    try:
-        parent = psutil.Process(pid)
-    except psutil.NoSuchProcess:
-        return
-
-    # Get all children recursively
-    children = parent.children(recursive=True)
-
-    # Send SIGKILL to all children first
-    for child in children:
-        with contextlib.suppress(ProcessLookupError):
-            os.kill(child.pid, signal.SIGKILL)
-
-    # Finally kill the parent
-    with contextlib.suppress(ProcessLookupError):
-        os.kill(pid, signal.SIGKILL)
->>>>>>> 9855aea2
+    result.peak_memory_in_this_process_in_bytes = result.non_torch_memory_in_bytes + result.torch_peak_memory_in_bytes  # noqa
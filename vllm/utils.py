import argparse
import asyncio
import contextlib
import datetime
import enum
import gc
import os
import socket
import subprocess
import sys
import tempfile
import threading
import uuid
import warnings
from asyncio import FIRST_COMPLETED, ensure_future
from collections import defaultdict
from functools import lru_cache, partial, wraps
from platform import uname
from typing import (Any, AsyncGenerator, Awaitable, Callable, Dict, Generic,
                    Hashable, List, Optional, OrderedDict, Set, Tuple, TypeVar,
                    Union, overload)

import numpy as np
import numpy.typing as npt
import psutil
import torch
import torch.types
from typing_extensions import ParamSpec

import vllm.envs as envs
from vllm import _custom_ops as ops
from vllm.inputs import (ExplicitEncoderDecoderPrompt, PromptInputs,
                         SingletonPromptInputs)
from vllm.logger import enable_trace_function_call, init_logger

logger = init_logger(__name__)

# Exception strings for non-implemented encoder/decoder scenarios

STR_NOT_IMPL_ENC_DEC_SWA = \
    "Sliding window attention for encoder/decoder models " + \
                    "is not currently supported."

STR_NOT_IMPL_ENC_DEC_PREFIX_CACHE = \
    "Prefix caching for encoder/decoder models " + \
                    "is not currently supported."

STR_NOT_IMPL_ENC_DEC_CHUNKED_PREFILL = \
    "Chunked prefill for encoder/decoder models " + \
                    "is not currently supported."

STR_NOT_IMPL_ENC_DEC_LOGIT_SOFTCAP = (
    "Models with logits_soft_cap "
    "require FlashInfer backend, which is "
    "currently not supported for encoder/decoder "
    "models.")

STR_NOT_IMPL_ENC_DEC_LORA = ("LoRA is currently not currently "
                             "supported with encoder/decoder "
                             "models.")

STR_NOT_IMPL_ENC_DEC_PP = ("Pipeline parallelism is not "
                           "currently supported with "
                           "encoder/decoder models.")

STR_NOT_IMPL_ENC_DEC_MM = ("Multimodal is not currently "
                           "supported with encoder/decoder "
                           "models.")

STR_NOT_IMPL_ENC_DEC_SPEC_DEC = ("Speculative decoding is not "
                                 "currently supported with encoder/"
                                 "decoder models.")

STR_NOT_IMPL_ENC_DEC_CUDAGRAPH = ("CUDAGraph is not "
                                  "currently supported with encoder/"
                                  "decoder models.")

STR_NOT_IMPL_ENC_DEC_BACKEND = ("XFormers is the only backend "
                                "currently supported with encoder/"
                                "decoder models.")

STR_NOT_IMPL_ENC_DEC_PROMPT_ADAPTER = ("Prompt adapters are not "
                                       "currently supported with encoder/"
                                       "decoder models.")

# Efficiently import all enc/dec error strings
# rather than having to import all of the above
STR_NOT_IMPL_ENC_DEC_ERR_STRS = {
    "STR_NOT_IMPL_ENC_DEC_SWA": STR_NOT_IMPL_ENC_DEC_SWA,
    "STR_NOT_IMPL_ENC_DEC_PREFIX_CACHE": STR_NOT_IMPL_ENC_DEC_PREFIX_CACHE,
    "STR_NOT_IMPL_ENC_DEC_CHUNKED_PREFILL":
    STR_NOT_IMPL_ENC_DEC_CHUNKED_PREFILL,
    "STR_NOT_IMPL_ENC_DEC_LOGIT_SOFTCAP": STR_NOT_IMPL_ENC_DEC_LOGIT_SOFTCAP,
    "STR_NOT_IMPL_ENC_DEC_LORA": STR_NOT_IMPL_ENC_DEC_LORA,
    "STR_NOT_IMPL_ENC_DEC_PP": STR_NOT_IMPL_ENC_DEC_PP,
    "STR_NOT_IMPL_ENC_DEC_MM": STR_NOT_IMPL_ENC_DEC_MM,
    "STR_NOT_IMPL_ENC_DEC_SPEC_DEC": STR_NOT_IMPL_ENC_DEC_SPEC_DEC,
    "STR_NOT_IMPL_ENC_DEC_CUDA_GRAPH": STR_NOT_IMPL_ENC_DEC_CUDAGRAPH,
    "STR_NOT_IMPL_ENC_DEC_BACKEND": STR_NOT_IMPL_ENC_DEC_BACKEND,
    "STR_NOT_IMPL_ENC_DEC_PROMPT_ADAPTER": STR_NOT_IMPL_ENC_DEC_PROMPT_ADAPTER,
}

# Constants related to forcing the attention backend selection

# String name of register which may be set in order to
# force auto-selection of attention backend by Attention
# wrapper
STR_BACKEND_ENV_VAR: str = "VLLM_ATTENTION_BACKEND"

# Possible string values of STR_BACKEND_ENV_VAR
# register, corresponding to possible backends
STR_FLASHINFER_ATTN_VAL: str = "FLASHINFER"
STR_TORCH_SDPA_ATTN_VAL: str = "TORCH_SDPA"
STR_ROCM_FLASH_ATTN_VAL: str = "ROCM_FLASH"
STR_XFORMERS_ATTN_VAL: str = "XFORMERS"
STR_FLASH_ATTN_VAL: str = "FLASH_ATTN"
STR_INVALID_VAL: str = "INVALID"

GiB_bytes = 1 << 30
"""The number of bytes in one gibibyte (GiB)."""

STR_DTYPE_TO_TORCH_DTYPE = {
    "half": torch.half,
    "bfloat16": torch.bfloat16,
    "float": torch.float,
    "fp8": torch.uint8,
    "fp8_e4m3": torch.uint8,
    "fp8_e5m2": torch.uint8,
}

TORCH_DTYPE_TO_NUMPY_DTYPE = {
    torch.float16: np.float16,
    torch.float32: np.float32,
    torch.float64: np.float64,
    torch.uint8: np.uint8,
    torch.int32: np.int32,
    torch.int64: np.int64,
}

P = ParamSpec('P')
K = TypeVar("K")
T = TypeVar("T")
U = TypeVar("U")


class _Sentinel:
    ...


ALL_PINNED_SENTINEL = _Sentinel()


class Device(enum.Enum):
    GPU = enum.auto()
    CPU = enum.auto()


class Counter:

    def __init__(self, start: int = 0) -> None:
        self.counter = start

    def __next__(self) -> int:
        i = self.counter
        self.counter += 1
        return i

    def reset(self) -> None:
        self.counter = 0


class LRUCache(Generic[T]):

    def __init__(self, capacity: int):
        self.cache: OrderedDict[Hashable, T] = OrderedDict()
        self.pinned_items: Set[Hashable] = set()
        self.capacity = capacity

    def __contains__(self, key: Hashable) -> bool:
        return key in self.cache

    def __len__(self) -> int:
        return len(self.cache)

    def __getitem__(self, key: Hashable) -> T:
        value = self.cache[key]  # Raise KeyError if not exists
        self.cache.move_to_end(key)
        return value

    def __setitem__(self, key: Hashable, value: T) -> None:
        self.put(key, value)

    def __delitem__(self, key: Hashable) -> None:
        self.pop(key)

    def touch(self, key: Hashable) -> None:
        self.cache.move_to_end(key)

    def get(self,
            key: Hashable,
            default_value: Optional[T] = None) -> Optional[T]:
        value: Optional[T]
        if key in self.cache:
            value = self.cache[key]
            self.cache.move_to_end(key)
        else:
            value = default_value
        return value

    def put(self, key: Hashable, value: T) -> None:
        self.cache[key] = value
        self.cache.move_to_end(key)
        self._remove_old_if_needed()

    def pin(self, key: Hashable) -> None:
        """
        Pins a key in the cache preventing it from being
        evicted in the LRU order.
        """
        if key not in self.cache:
            raise ValueError(f"Cannot pin key: {key} not in cache.")
        self.pinned_items.add(key)

    def _unpin(self, key: Hashable) -> None:
        self.pinned_items.remove(key)

    def _on_remove(self, key: Hashable, value: Optional[T]):
        pass

    def remove_oldest(self, remove_pinned=False):
        if not self.cache:
            return

        if not remove_pinned:
            # pop the oldest item in the cache that is not pinned
            lru_key = next(
                (key for key in self.cache if key not in self.pinned_items),
                ALL_PINNED_SENTINEL)
            if lru_key is ALL_PINNED_SENTINEL:
                raise RuntimeError("All items are pinned, "
                                   "cannot remove oldest from the cache.")
        else:
            lru_key = next(iter(self.cache))
        self.pop(lru_key)

    def _remove_old_if_needed(self) -> None:
        while len(self.cache) > self.capacity:
            self.remove_oldest()

    def pop(self,
            key: Hashable,
            default_value: Optional[T] = None) -> Optional[T]:
        run_on_remove = key in self.cache
        value: Optional[T] = self.cache.pop(key, default_value)
        # remove from pinned items
        if key in self.pinned_items:
            self._unpin(key)
        if run_on_remove:
            self._on_remove(key, value)
        return value

    def clear(self):
        while len(self.cache) > 0:
            self.remove_oldest(remove_pinned=True)
        self.cache.clear()


def is_hip() -> bool:
    return torch.version.hip is not None


@lru_cache(maxsize=None)
def is_cpu() -> bool:
    from importlib.metadata import PackageNotFoundError, version
    try:
        return "cpu" in version("vllm")
    except PackageNotFoundError:
        return False


@lru_cache(maxsize=None)
def is_openvino() -> bool:
    from importlib.metadata import PackageNotFoundError, version
    try:
        return "openvino" in version("vllm")
    except PackageNotFoundError:
        return False


@lru_cache(maxsize=None)
def is_neuron() -> bool:
    try:
        import transformers_neuronx
    except ImportError:
        transformers_neuronx = None
    return transformers_neuronx is not None


@lru_cache(maxsize=None)
def is_tpu() -> bool:
    try:
        import libtpu
    except ImportError:
        libtpu = None
    return libtpu is not None


@lru_cache(maxsize=None)
def is_xpu() -> bool:
    from importlib.metadata import version
    is_xpu_flag = "xpu" in version("vllm")
    # vllm is not build with xpu
    if not is_xpu_flag:
        return False
    try:
        import intel_extension_for_pytorch as ipex  # noqa: F401
        _import_ipex = True
    except ImportError as e:
        logger.warning("Import Error for IPEX: %s", e.msg)
        _import_ipex = False
    # ipex dependency is not ready
    if not _import_ipex:
        logger.warning("not found ipex lib")
        return False
    return hasattr(torch, "xpu") and torch.xpu.is_available()


@lru_cache(maxsize=None)
def get_max_shared_memory_bytes(gpu: int = 0) -> int:
    """Returns the maximum shared memory per thread block in bytes."""
    max_shared_mem = (
        ops.get_max_shared_memory_per_block_device_attribute(gpu))
    # value 0 will cause MAX_SEQ_LEN become negative and test_attention.py
    # will fail
    assert max_shared_mem > 0, "max_shared_mem can not be zero"
    return int(max_shared_mem)


def get_cpu_memory() -> int:
    """Returns the total CPU memory of the node in bytes."""
    return psutil.virtual_memory().total


def random_uuid() -> str:
    return str(uuid.uuid4().hex)


@lru_cache(maxsize=None)
def get_vllm_instance_id() -> str:
    """
    If the environment variable VLLM_INSTANCE_ID is set, return it.
    Otherwise, return a random UUID.
    Instance id represents an instance of the VLLM. All processes in the same
    instance should have the same instance id.
    """
    return envs.VLLM_INSTANCE_ID or f"vllm-instance-{random_uuid()}"


@lru_cache(maxsize=None)
def in_wsl() -> bool:
    # Reference: https://github.com/microsoft/WSL/issues/4071
    return "microsoft" in " ".join(uname()).lower()


def make_async(func: Callable[P, T]) -> Callable[P, Awaitable[T]]:
    """Take a blocking function, and run it on in an executor thread.

    This function prevents the blocking function from blocking the
    asyncio event loop.
    The code in this function needs to be thread safe.
    """

    def _async_wrapper(*args: P.args, **kwargs: P.kwargs) -> asyncio.Future:
        loop = asyncio.get_event_loop()
        p_func = partial(func, *args, **kwargs)
        return loop.run_in_executor(executor=None, func=p_func)

    return _async_wrapper


async def iterate_with_cancellation(
    iterator: AsyncGenerator[T, None],
    is_cancelled: Callable[[], Awaitable[bool]],
) -> AsyncGenerator[T, None]:
    """Convert async iterator into one that polls the provided function
    at least once per second to check for client cancellation.
    """

    # Can use anext() in python >= 3.10
    awaits = [ensure_future(iterator.__anext__())]
    while True:
        done, pending = await asyncio.wait(awaits, timeout=1)
        if await is_cancelled():
            with contextlib.suppress(BaseException):
                awaits[0].cancel()
                await iterator.aclose()
            raise asyncio.CancelledError("client cancelled")
        if done:
            try:
                item = await awaits[0]
                awaits[0] = ensure_future(iterator.__anext__())
                yield item
            except StopAsyncIteration:
                # we are done
                return


async def merge_async_iterators(
    *iterators: AsyncGenerator[T, None],
    is_cancelled: Callable[[], Awaitable[bool]],
) -> AsyncGenerator[Tuple[int, T], None]:
    """Merge multiple asynchronous iterators into a single iterator.

    This method handle the case where some iterators finish before others.
    When it yields, it yields a tuple (i, item) where i is the index of the
    iterator that yields the item.

    It also polls the provided function at least once per second to check
    for client cancellation.
    """

    # Can use anext() in python >= 3.10
    awaits = {
        ensure_future(pair[1].__anext__()): pair
        for pair in enumerate(iterators)
    }
    try:
        while awaits:
            done, pending = await asyncio.wait(awaits.keys(),
                                               return_when=FIRST_COMPLETED,
                                               timeout=1)
            if await is_cancelled():
                raise asyncio.CancelledError("client cancelled")
            for d in done:
                pair = awaits.pop(d)
                try:
                    item = await d
                    i, it = pair
                    awaits[ensure_future(it.__anext__())] = pair
                    yield i, item
                except StopAsyncIteration:
                    pass
    finally:
        # Cancel any remaining iterators
        for f, (_, it) in awaits.items():
            with contextlib.suppress(BaseException):
                f.cancel()
                await it.aclose()


def get_ip() -> str:
    host_ip = envs.VLLM_HOST_IP
    if host_ip:
        return host_ip

    # IP is not set, try to get it from the network interface

    # try ipv4
    s = socket.socket(socket.AF_INET, socket.SOCK_DGRAM)
    try:
        s.connect(("8.8.8.8", 80))  # Doesn't need to be reachable
        return s.getsockname()[0]
    except Exception:
        pass

    # try ipv6
    try:
        s = socket.socket(socket.AF_INET6, socket.SOCK_DGRAM)
        # Google's public DNS server, see
        # https://developers.google.com/speed/public-dns/docs/using#addresses
        s.connect(("2001:4860:4860::8888", 80))  # Doesn't need to be reachable
        return s.getsockname()[0]
    except Exception:
        pass

    warnings.warn(
        "Failed to get the IP address, using 0.0.0.0 by default."
        "The value can be set by the environment variable"
        " VLLM_HOST_IP or HOST_IP.",
        stacklevel=2)
    return "0.0.0.0"


def get_distributed_init_method(ip: str, port: int) -> str:
    # Brackets are not permitted in ipv4 addresses,
    # see https://github.com/python/cpython/issues/103848
    return f"tcp://[{ip}]:{port}" if ":" in ip else f"tcp://{ip}:{port}"


def get_open_port(port: Optional[int] = None) -> int:
    if port is None:
        # Default behavior here is to return a port for multi-gpu communication
        port = envs.VLLM_PORT
    if port is not None:
        while True:
            try:
                with socket.socket(socket.AF_INET, socket.SOCK_STREAM) as s:
                    s.bind(("", port))
                    return port
            except OSError:
                port += 1  # Increment port number if already in use
                logger.info("Port %d is already in use, trying port %d",
                            port - 1, port)
    # try ipv4
    try:
        with socket.socket(socket.AF_INET, socket.SOCK_STREAM) as s:
            s.bind(("", 0))
            return s.getsockname()[1]
    except OSError:
        # try ipv6
        with socket.socket(socket.AF_INET6, socket.SOCK_STREAM) as s:
            s.bind(("", 0))
            return s.getsockname()[1]


def update_environment_variables(envs: Dict[str, str]):
    for k, v in envs.items():
        if k in os.environ and os.environ[k] != v:
            logger.warning(
                "Overwriting environment variable %s "
                "from '%s' to '%s'", k, os.environ[k], v)
        os.environ[k] = v


def chunk_list(lst: List[T], chunk_size: int):
    """Yield successive chunk_size chunks from lst."""
    for i in range(0, len(lst), chunk_size):
        yield lst[i:i + chunk_size]


def cdiv(a: int, b: int) -> int:
    """Ceiling division."""
    return -(a // -b)


def _generate_random_fp8(
    tensor: torch.Tensor,
    low: float,
    high: float,
) -> None:
    # NOTE(zhaoyang): Due to NaN and Inf representation for fp8 data type,
    # it may occur Inf or NaN if we directly use torch.randint
    # to generate random data for fp8 data.
    # For example, s.11111.00 in fp8e5m2 format represents Inf.
    #     | E4M3        | E5M2
    #-----|-------------|-------------------
    # Inf | N/A         | s.11111.00
    # NaN | s.1111.111  | s.11111.{01,10,11}
    from vllm import _custom_ops as ops
    tensor_tmp = torch.empty_like(tensor, dtype=torch.float16)
    tensor_tmp.uniform_(low, high)
    ops.convert_fp8(tensor, tensor_tmp)
    del tensor_tmp


def get_kv_cache_torch_dtype(
        cache_dtype: Optional[Union[str, torch.dtype]],
        model_dtype: Optional[Union[str, torch.dtype]] = None) -> torch.dtype:
    if isinstance(cache_dtype, str):
        if cache_dtype == "auto":
            if isinstance(model_dtype, str):
                torch_dtype = STR_DTYPE_TO_TORCH_DTYPE[model_dtype]
            elif isinstance(model_dtype, torch.dtype):
                torch_dtype = model_dtype
            else:
                raise ValueError(f"Invalid model dtype: {model_dtype}")
        elif cache_dtype in ["half", "bfloat16", "float"]:
            torch_dtype = STR_DTYPE_TO_TORCH_DTYPE[cache_dtype]
        elif cache_dtype == "fp8":
            torch_dtype = torch.uint8
        else:
            raise ValueError(f"Invalid kv cache dtype: {cache_dtype}")
    elif isinstance(cache_dtype, torch.dtype):
        torch_dtype = cache_dtype
    else:
        raise ValueError(f"Invalid kv cache dtype: {cache_dtype}")
    return torch_dtype


def create_kv_caches_with_random_flash(
    num_blocks: int,
    block_size: int,
    num_layers: int,
    num_heads: int,
    head_size: int,
    cache_dtype: Optional[Union[str, torch.dtype]],
    model_dtype: Optional[Union[str, torch.dtype]] = None,
    seed: int = 0,
    device: Optional[str] = "cuda",
) -> Tuple[List[torch.Tensor], List[torch.Tensor]]:
    torch.random.manual_seed(seed)
    if torch.cuda.is_available():
        torch.cuda.manual_seed(seed)

    torch_dtype = get_kv_cache_torch_dtype(cache_dtype, model_dtype)
    key_value_cache_shape = (num_blocks, 2, block_size, num_heads, head_size)
    scale = head_size**-0.5

    key_caches: List[torch.Tensor] = []
    value_caches: List[torch.Tensor] = []

    for _ in range(num_layers):
        key_value_cache = torch.empty(size=key_value_cache_shape,
                                      dtype=torch_dtype,
                                      device=device)
        if cache_dtype in ["auto", "half", "bfloat16", "float"]:
            key_value_cache.uniform_(-scale, scale)
        elif cache_dtype == 'fp8':
            _generate_random_fp8(key_value_cache, -scale, scale)
        else:
            raise ValueError(
                f"Does not support key cache of type {cache_dtype}")
        key_caches.append(key_value_cache[:, 0])
        value_caches.append(key_value_cache[:, 1])
    return key_caches, value_caches


def create_kv_caches_with_random(
    num_blocks: int,
    block_size: int,
    num_layers: int,
    num_heads: int,
    head_size: int,
    cache_dtype: Optional[Union[str, torch.dtype]],
    model_dtype: Optional[Union[str, torch.dtype]] = None,
    seed: int = 0,
    device: Optional[str] = "cuda",
) -> Tuple[List[torch.Tensor], List[torch.Tensor]]:

    if cache_dtype == "fp8" and head_size % 16:
        raise ValueError(
            f"Does not support key cache of type fp8 with head_size {head_size}"
        )

    torch.random.manual_seed(seed)
    if torch.cuda.is_available():
        torch.cuda.manual_seed(seed)

    torch_dtype = get_kv_cache_torch_dtype(cache_dtype, model_dtype)

    scale = head_size**-0.5
    x = 16 // torch.tensor([], dtype=torch_dtype).element_size()
    key_cache_shape = (num_blocks, num_heads, head_size // x, block_size, x)
    key_caches: List[torch.Tensor] = []
    for _ in range(num_layers):
        key_cache = torch.empty(size=key_cache_shape,
                                dtype=torch_dtype,
                                device=device)
        if cache_dtype in ["auto", "half", "bfloat16", "float"]:
            key_cache.uniform_(-scale, scale)
        elif cache_dtype == 'fp8':
            _generate_random_fp8(key_cache, -scale, scale)
        else:
            raise ValueError(
                f"Does not support key cache of type {cache_dtype}")
        key_caches.append(key_cache)

    value_cache_shape = (num_blocks, num_heads, head_size, block_size)
    value_caches: List[torch.Tensor] = []
    for _ in range(num_layers):
        value_cache = torch.empty(size=value_cache_shape,
                                  dtype=torch_dtype,
                                  device=device)
        if cache_dtype in ["auto", "half", "bfloat16", "float"]:
            value_cache.uniform_(-scale, scale)
        elif cache_dtype == 'fp8':
            _generate_random_fp8(value_cache, -scale, scale)
        else:
            raise ValueError(
                f"Does not support value cache of type {cache_dtype}")
        value_caches.append(value_cache)
    return key_caches, value_caches


@lru_cache
def print_warning_once(msg: str) -> None:
    logger.warning(msg)


@lru_cache(maxsize=None)
def is_pin_memory_available() -> bool:

    if in_wsl():
        # Pinning memory in WSL is not supported.
        # https://docs.nvidia.com/cuda/wsl-user-guide/index.html#known-limitations-for-linux-cuda-applications
        print_warning_once("Using 'pin_memory=False' as WSL is detected. "
                           "This may slow down the performance.")
        return False
    elif is_xpu():
        print_warning_once("Pin memory is not supported on XPU.")
        return False
    elif is_neuron():
        print_warning_once("Pin memory is not supported on Neuron.")
        return False
    elif is_cpu() or is_openvino():
        return False
    return True


class CudaMemoryProfiler:

    def __init__(self, device: Optional[torch.types.Device] = None):
        self.device = device

    def current_memory_usage(self) -> float:
        # Return the memory usage in bytes.
        if torch.cuda.is_available():
            torch.cuda.reset_peak_memory_stats(self.device)
            mem = torch.cuda.max_memory_allocated(self.device)
        elif is_xpu():
            torch.xpu.reset_peak_memory_stats(self.device)  # type: ignore
            mem = torch.xpu.max_memory_allocated(self.device)  # type: ignore
        return mem

    def __enter__(self):
        self.initial_memory = self.current_memory_usage()
        # This allows us to call methods of the context manager if needed
        return self

    def __exit__(self, exc_type, exc_val, exc_tb):
        self.final_memory = self.current_memory_usage()
        self.consumed_memory = self.final_memory - self.initial_memory

        # Force garbage collection
        gc.collect()


def str_to_int_tuple(s: str) -> Tuple[int, ...]:
    """Convert a string to a tuple of integers."""
    try:
        return tuple(map(int, s.split(",")))
    except ValueError as e:
        raise ValueError(
            "String must be a series of integers separated by commas "
            f"(e.g., 1, 2, 3). Given input: {s}") from e


def make_ndarray_with_pad(
    x: List[List[T]],
    pad: T,
    dtype: npt.DTypeLike,
    *,
    max_len: Optional[int] = None,
) -> npt.NDArray:
    """
    Make a padded array from 2D inputs.

    The padding is applied to the end of each inner list until it reaches
    `max_len`.
    """
    if max_len is None:
        # Unlike for most functions, map is faster than a genexpr over `len`
        max_len = max(map(len, x), default=0)

    padded_x = np.full((len(x), max_len), pad, dtype=dtype)
    for ind, blocktb in enumerate(x):
        assert len(blocktb) <= max_len
        padded_x[ind, :len(blocktb)] = blocktb

    return padded_x


def make_tensor_with_pad(
    x: List[List[T]],
    pad: T,
    dtype: torch.dtype,
    *,
    max_len: Optional[int] = None,
    device: Optional[Union[str, torch.device]] = None,
    pin_memory: bool = False,
) -> torch.Tensor:
    """
    Make a padded tensor from 2D inputs.

    The padding is applied to the end of each inner list until it reaches
    `max_len`.
    """
    np_dtype = TORCH_DTYPE_TO_NUMPY_DTYPE[dtype]
    padded_x = make_ndarray_with_pad(x, pad, np_dtype, max_len=max_len)

    tensor = torch.from_numpy(padded_x).to(device)
    if pin_memory:
        tensor = tensor.pin_memory()

    return tensor


def async_tensor_h2d(
    data: list,
    dtype: torch.dtype,
    target_device: Union[str, torch.device],
    pin_memory: bool,
) -> torch.Tensor:
    """Asynchronously create a tensor and copy it from host to device."""
    t = torch.tensor(data, dtype=dtype, pin_memory=pin_memory, device="cpu")
    return t.to(device=target_device, non_blocking=True)


def maybe_expand_dim(tensor: torch.Tensor,
                     target_dims: int,
                     size: int = 1) -> torch.Tensor:
    """Expand the tensor to the target_dims."""
    if tensor.ndim < target_dims:
        tensor = tensor.view(-1, *([size] * (target_dims - tensor.ndim)))
    return tensor


def get_dtype_size(dtype: torch.dtype) -> int:
    """Get the size of the data type in bytes."""
    return torch.tensor([], dtype=dtype).element_size()


def merge_dicts(dict1: Dict[K, List[T]],
                dict2: Dict[K, List[T]]) -> Dict[K, List[T]]:
    """Merge 2 dicts that have key -> List of items.

    When a key conflicts, the values in dict1 is prioritized.
    """
    merged_dict: Dict[K, List[T]] = defaultdict(list)

    for key, value in dict1.items():
        merged_dict[key].extend(value)

    for key, value in dict2.items():
        merged_dict[key].extend(value)

    return dict(merged_dict)


JSONTree = Union[Dict[str, "JSONTree[T]"], List["JSONTree[T]"],
                 Tuple["JSONTree[T]", ...], T]
"""A nested JSON structure where the leaves need not be JSON-serializable."""


@overload
def json_map_leaves(
    func: Callable[[T], U],
    value: Dict[str, JSONTree[T]],
) -> Dict[str, JSONTree[U]]:
    ...


@overload
def json_map_leaves(
    func: Callable[[T], U],
    value: List[JSONTree[T]],
) -> List[JSONTree[U]]:
    ...


@overload
def json_map_leaves(
    func: Callable[[T], U],
    value: Tuple[JSONTree[T], ...],
) -> Tuple[JSONTree[U], ...]:
    ...


@overload
def json_map_leaves(
    func: Callable[[T], U],
    value: JSONTree[T],
) -> JSONTree[U]:
    ...


def json_map_leaves(func: Callable[[T], U], value: JSONTree[T]) -> JSONTree[U]:
    if isinstance(value, dict):
        return {k: json_map_leaves(func, v) for k, v in value.items()}
    elif isinstance(value, list):
        return [json_map_leaves(func, v) for v in value]
    elif isinstance(value, tuple):
        return tuple(json_map_leaves(func, v) for v in value)
    else:
        return func(value)


def flatten_2d_lists(lists: List[List[T]]) -> List[T]:
    """Flatten a list of lists to a single list."""
    return [item for sublist in lists for item in sublist]


def init_cached_hf_modules() -> None:
    """
    Lazy initialization of the Hugging Face modules.
    """
    from transformers.dynamic_module_utils import init_hf_modules
    init_hf_modules()


@lru_cache(maxsize=None)
def find_library(lib_name: str) -> str:
    """
    Find the library file in the system.
    `lib_name` is full filename, with both prefix and suffix.
    This function resolves `lib_name` to the full path of the library.
    """
    # Adapted from https://github.com/openai/triton/blob/main/third_party/nvidia/backend/driver.py#L19 # noqa
    # According to https://en.wikipedia.org/wiki/Filesystem_Hierarchy_Standard
    # `/sbin/ldconfig` should exist in all Linux systems.
    # `/sbin/ldconfig` searches the library in the system
    libs = subprocess.check_output(["/sbin/ldconfig", "-p"]).decode()
    # each line looks like the following:
    # libcuda.so.1 (libc6,x86-64) => /lib/x86_64-linux-gnu/libcuda.so.1
    locs = [line.split()[-1] for line in libs.splitlines() if lib_name in line]
    # `LD_LIBRARY_PATH` searches the library in the user-defined paths
    env_ld_library_path = envs.LD_LIBRARY_PATH
    if not locs and env_ld_library_path:
        locs = [
            os.path.join(dir, lib_name)
            for dir in env_ld_library_path.split(":")
            if os.path.exists(os.path.join(dir, lib_name))
        ]
    if not locs:
        raise ValueError(f"Cannot find {lib_name} in the system.")
    return locs[0]


def find_nccl_library() -> str:
    """
    We either use the library file specified by the `VLLM_NCCL_SO_PATH`
    environment variable, or we find the library file brought by PyTorch.
    After importing `torch`, `libnccl.so.2` or `librccl.so.1` can be
    found by `ctypes` automatically.
    """
    so_file = envs.VLLM_NCCL_SO_PATH

    # manually load the nccl library
    if so_file:
        logger.info(
            "Found nccl from environment variable VLLM_NCCL_SO_PATH=%s",
            so_file)
    else:
        if torch.version.cuda is not None:
            so_file = "libnccl.so.2"
        elif torch.version.hip is not None:
            so_file = "librccl.so.1"
        else:
            raise ValueError("NCCL only supports CUDA and ROCm backends.")
        logger.info("Found nccl from library %s", so_file)
    return so_file


def enable_trace_function_call_for_thread() -> None:
    """Set up function tracing for the current thread,
    if enabled via the VLLM_TRACE_FUNCTION environment variable
    """

    if envs.VLLM_TRACE_FUNCTION:
        tmp_dir = tempfile.gettempdir()
        filename = (f"VLLM_TRACE_FUNCTION_for_process_{os.getpid()}"
                    f"_thread_{threading.get_ident()}_"
                    f"at_{datetime.datetime.now()}.log").replace(" ", "_")
        log_path = os.path.join(tmp_dir, "vllm", get_vllm_instance_id(),
                                filename)
        os.makedirs(os.path.dirname(log_path), exist_ok=True)
        enable_trace_function_call(log_path)


def identity(value: T) -> T:
    return value


F = TypeVar('F', bound=Callable[..., Any])


def deprecate_kwargs(
        *kws: str,
        is_deprecated: Union[bool, Callable[[], bool]] = True,
        additional_message: Optional[str] = None) -> Callable[[F], F]:
    deprecated_kws = set(kws)

    if not callable(is_deprecated):
        is_deprecated = partial(identity, is_deprecated)

    def wrapper(fn: F) -> F:

        @wraps(fn)
        def inner(*args, **kwargs):
            if is_deprecated():
                deprecated_kwargs = kwargs.keys() & deprecated_kws
                if deprecated_kwargs:
                    msg = (
                        f"The keyword arguments {deprecated_kwargs} are "
                        "deprecated and will be removed in a future update.")
                    if additional_message is not None:
                        msg += f" {additional_message}"

                    warnings.warn(
                        DeprecationWarning(msg),
                        stacklevel=3,  # The inner function takes up one level
                    )

            return fn(*args, **kwargs)

        return inner  # type: ignore

    return wrapper


@lru_cache(maxsize=8)
def _cuda_device_count_stateless(
        cuda_visible_devices: Optional[str] = None) -> int:
    # Note: cuda_visible_devices is not used, but we keep it as an argument for
    # LRU Cache purposes.

    # Code below is based on
    # https://github.com/pytorch/pytorch/blob/
    # c1cd946818442aca8c7f812b16d187ce1586c3bc/
    # torch/cuda/__init__.py#L831C1-L831C17
    import torch.cuda
    import torch.version

    if not torch.cuda._is_compiled():
        return 0
    if is_hip():
        # ROCm uses amdsmi instead of nvml for stateless device count
        # This requires a sufficiently modern version of Torch 2.4.0
        raw_count = torch.cuda._device_count_amdsmi() if (hasattr(
            torch.cuda, "_device_count_amdsmi")) else -1
    else:
        raw_count = torch.cuda._device_count_nvml()
    r = torch._C._cuda_getDeviceCount() if raw_count < 0 else raw_count
    return r


def cuda_device_count_stateless() -> int:
    """Get number of CUDA devices, caching based on the value of
    CUDA_VISIBLE_DEVICES at the time of call.
    
    This should be used instead of torch.cuda.device_count()
    unless CUDA_VISIBLE_DEVICES has already been set to the desired
    value."""

    # This can be removed and simply replaced with torch.cuda.get_device_count
    # after https://github.com/pytorch/pytorch/pull/122815 is released.
    return _cuda_device_count_stateless(envs.CUDA_VISIBLE_DEVICES)


<<<<<<< HEAD
# NVML utils
# Note that NVML is not affected by `CUDA_VISIBLE_DEVICES`,
# all the related functions work on real physical device ids.
# the major benefit of using NVML is that it will not initialize CUDA

try:
    import pynvml
except ImportError:
    # For non-NV devices
    pynvml = None


def with_nvml_context(fn: Callable[P, T]) -> Callable[P, T]:

    @wraps(fn)
    def wrapper(*args: P.args, **kwargs: P.kwargs) -> T:
        if pynvml is not None:
            pynvml.nvmlInit()
        try:
            return fn(*args, **kwargs)
        finally:
            if pynvml is not None:
                pynvml.nvmlShutdown()

    return wrapper


@with_nvml_context
def is_full_nvlink(device_ids: List[int]) -> bool:
    """
    query if the set of gpus are fully connected by nvlink (1 hop)
    """
    handles = [pynvml.nvmlDeviceGetHandleByIndex(i) for i in device_ids]
    for i, handle in enumerate(handles):
        for j, peer_handle in enumerate(handles):
            if i < j:
                try:
                    p2p_status = pynvml.nvmlDeviceGetP2PStatus(
                        handle, peer_handle, pynvml.NVML_P2P_CAPS_INDEX_NVLINK)
                    if p2p_status != pynvml.NVML_P2P_STATUS_OK:
                        return False
                except pynvml.NVMLError as error:
                    logger.error(
                        "NVLink detection failed. This is normal if your"
                        " machine has no NVLink equipped.",
                        exc_info=error)
                    return False
    return True


=======
>>>>>>> 639159b2
#From: https://stackoverflow.com/a/4104188/2749989
def run_once(f: Callable[P, None]) -> Callable[P, None]:

    def wrapper(*args: P.args, **kwargs: P.kwargs) -> None:
        if not wrapper.has_run:  # type: ignore[attr-defined]
            wrapper.has_run = True  # type: ignore[attr-defined]
            return f(*args, **kwargs)

    wrapper.has_run = False  # type: ignore[attr-defined]
    return wrapper


class FlexibleArgumentParser(argparse.ArgumentParser):
    """ArgumentParser that allows both underscore and dash in names."""

    def parse_args(self, args=None, namespace=None):
        if args is None:
            args = sys.argv[1:]

        # Convert underscores to dashes and vice versa in argument names
        processed_args = []
        for arg in args:
            if arg.startswith('--'):
                if '=' in arg:
                    key, value = arg.split('=', 1)
                    key = '--' + key[len('--'):].replace('_', '-')
                    processed_args.append(f'{key}={value}')
                else:
                    processed_args.append('--' +
                                          arg[len('--'):].replace('_', '-'))
            else:
                processed_args.append(arg)

        return super().parse_args(processed_args, namespace)


async def _run_task_with_lock(task: Callable, lock: asyncio.Lock, *args,
                              **kwargs):
    """Utility function to run async task in a lock"""
    async with lock:
        return await task(*args, **kwargs)


def is_encoder_decoder_model_config(model_config) -> bool:
    '''
    Extract the HF encoder/decoder model flag from the ModelConfig instance.
    Return False if model_config is None.
    '''
    return model_config is not None and \
                getattr(model_config.hf_config,
                        "is_encoder_decoder",
                        False)


def is_embedding_model_config(model_config) -> bool:
    '''
    Extract the embedding model flag from the ModelConfig instance.
    Return False if model_config is None.
    '''
    return model_config is not None and \
                model_config.embedding_mode


def build_explicit_enc_dec_prompt(
    encoder_prompt: SingletonPromptInputs,
    decoder_prompt: SingletonPromptInputs,
) -> ExplicitEncoderDecoderPrompt:
    return ExplicitEncoderDecoderPrompt(encoder_prompt=encoder_prompt,
                                        decoder_prompt=decoder_prompt)


def zip_enc_dec_prompt_lists(
    enc_prompt_list: List[SingletonPromptInputs],
    dec_prompt_list: List[SingletonPromptInputs],
) -> List[ExplicitEncoderDecoderPrompt]:
    return [
        build_explicit_enc_dec_prompt(encoder_prompt, decoder_prompt)
        for (encoder_prompt,
             decoder_prompt) in zip(enc_prompt_list, dec_prompt_list)
    ]


def to_enc_dec_tuple_list(
    enc_dec_prompts: List[ExplicitEncoderDecoderPrompt],
) -> List[Tuple[PromptInputs, PromptInputs]]:
    return [(enc_dec_prompt['encoder_prompt'],
             enc_dec_prompt['decoder_prompt'])
            for enc_dec_prompt in enc_dec_prompts]<|MERGE_RESOLUTION|>--- conflicted
+++ resolved
@@ -1037,59 +1037,6 @@
     return _cuda_device_count_stateless(envs.CUDA_VISIBLE_DEVICES)
 
 
-<<<<<<< HEAD
-# NVML utils
-# Note that NVML is not affected by `CUDA_VISIBLE_DEVICES`,
-# all the related functions work on real physical device ids.
-# the major benefit of using NVML is that it will not initialize CUDA
-
-try:
-    import pynvml
-except ImportError:
-    # For non-NV devices
-    pynvml = None
-
-
-def with_nvml_context(fn: Callable[P, T]) -> Callable[P, T]:
-
-    @wraps(fn)
-    def wrapper(*args: P.args, **kwargs: P.kwargs) -> T:
-        if pynvml is not None:
-            pynvml.nvmlInit()
-        try:
-            return fn(*args, **kwargs)
-        finally:
-            if pynvml is not None:
-                pynvml.nvmlShutdown()
-
-    return wrapper
-
-
-@with_nvml_context
-def is_full_nvlink(device_ids: List[int]) -> bool:
-    """
-    query if the set of gpus are fully connected by nvlink (1 hop)
-    """
-    handles = [pynvml.nvmlDeviceGetHandleByIndex(i) for i in device_ids]
-    for i, handle in enumerate(handles):
-        for j, peer_handle in enumerate(handles):
-            if i < j:
-                try:
-                    p2p_status = pynvml.nvmlDeviceGetP2PStatus(
-                        handle, peer_handle, pynvml.NVML_P2P_CAPS_INDEX_NVLINK)
-                    if p2p_status != pynvml.NVML_P2P_STATUS_OK:
-                        return False
-                except pynvml.NVMLError as error:
-                    logger.error(
-                        "NVLink detection failed. This is normal if your"
-                        " machine has no NVLink equipped.",
-                        exc_info=error)
-                    return False
-    return True
-
-
-=======
->>>>>>> 639159b2
 #From: https://stackoverflow.com/a/4104188/2749989
 def run_once(f: Callable[P, None]) -> Callable[P, None]:
 

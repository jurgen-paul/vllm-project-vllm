# SPDX-License-Identifier: Apache-2.0

from __future__ import annotations

import argparse
import asyncio
import concurrent
import contextlib
import datetime
import enum
import gc
import getpass
import importlib
import importlib.metadata
import importlib.util
import inspect
import ipaddress
import multiprocessing
import os
import re
import signal
import socket
import subprocess
import sys
import tempfile
import threading
import time
import traceback
import types
import uuid
import warnings
import weakref
from asyncio import FIRST_COMPLETED, AbstractEventLoop, Task
from collections import OrderedDict, UserDict, defaultdict
from collections.abc import (AsyncGenerator, Awaitable, Generator, Hashable,
                             Iterable, Iterator, Mapping)
from dataclasses import dataclass, field
from functools import cache, lru_cache, partial, wraps
from typing import (TYPE_CHECKING, Any, Callable, Generic, Literal, NamedTuple,
                    Optional, TypeVar, Union)
from uuid import uuid4

import cloudpickle
import numpy as np
import numpy.typing as npt
import psutil
import torch
import torch.types
import yaml
import zmq
import zmq.asyncio
from packaging.version import Version
from torch.library import Library
from typing_extensions import Never, ParamSpec, TypeIs, assert_never

import vllm.envs as envs
from vllm.logger import enable_trace_function_call, init_logger

if TYPE_CHECKING:
    from vllm.config import ModelConfig, VllmConfig

logger = init_logger(__name__)

# Exception strings for non-implemented encoder/decoder scenarios

# Reminder: Please update docs/source/features/compatibility_matrix.md
# If the feature combo become valid

STR_NOT_IMPL_ENC_DEC_SWA = \
    "Sliding window attention for encoder/decoder models " + \
                    "is not currently supported."

STR_NOT_IMPL_ENC_DEC_PREFIX_CACHE = \
    "Prefix caching for encoder/decoder models " + \
                    "is not currently supported."

STR_NOT_IMPL_ENC_DEC_CHUNKED_PREFILL = \
    "Chunked prefill for encoder/decoder models " + \
                    "is not currently supported."

STR_NOT_IMPL_ENC_DEC_LOGIT_SOFTCAP = (
    "Models with logits_soft_cap "
    "require FlashInfer backend, which is "
    "currently not supported for encoder/decoder "
    "models.")

STR_NOT_IMPL_ENC_DEC_LORA = ("LoRA is currently not currently "
                             "supported with encoder/decoder "
                             "models.")

STR_NOT_IMPL_ENC_DEC_PP = ("Pipeline parallelism is not "
                           "currently supported with "
                           "encoder/decoder models.")

STR_NOT_IMPL_ENC_DEC_MM = ("Multimodal is not currently "
                           "supported with encoder/decoder "
                           "models.")

STR_NOT_IMPL_ENC_DEC_SPEC_DEC = ("Speculative decoding is not "
                                 "currently supported with encoder/"
                                 "decoder models.")

STR_NOT_IMPL_ENC_DEC_BACKEND = ("XFormers and Flash-Attention are the only "
                                "backends currently supported with encoder/"
                                "decoder models.")

STR_NOT_IMPL_ENC_DEC_PROMPT_ADAPTER = ("Prompt adapters are not "
                                       "currently supported with encoder/"
                                       "decoder models.")

# Efficiently import all enc/dec error strings
# rather than having to import all of the above
STR_NOT_IMPL_ENC_DEC_ERR_STRS = {
    "STR_NOT_IMPL_ENC_DEC_SWA": STR_NOT_IMPL_ENC_DEC_SWA,
    "STR_NOT_IMPL_ENC_DEC_PREFIX_CACHE": STR_NOT_IMPL_ENC_DEC_PREFIX_CACHE,
    "STR_NOT_IMPL_ENC_DEC_CHUNKED_PREFILL":
    STR_NOT_IMPL_ENC_DEC_CHUNKED_PREFILL,
    "STR_NOT_IMPL_ENC_DEC_LOGIT_SOFTCAP": STR_NOT_IMPL_ENC_DEC_LOGIT_SOFTCAP,
    "STR_NOT_IMPL_ENC_DEC_LORA": STR_NOT_IMPL_ENC_DEC_LORA,
    "STR_NOT_IMPL_ENC_DEC_PP": STR_NOT_IMPL_ENC_DEC_PP,
    "STR_NOT_IMPL_ENC_DEC_MM": STR_NOT_IMPL_ENC_DEC_MM,
    "STR_NOT_IMPL_ENC_DEC_SPEC_DEC": STR_NOT_IMPL_ENC_DEC_SPEC_DEC,
    "STR_NOT_IMPL_ENC_DEC_BACKEND": STR_NOT_IMPL_ENC_DEC_BACKEND,
    "STR_NOT_IMPL_ENC_DEC_PROMPT_ADAPTER": STR_NOT_IMPL_ENC_DEC_PROMPT_ADAPTER,
}

# Constants related to forcing the attention backend selection

# String name of register which may be set in order to
# force auto-selection of attention backend by Attention
# wrapper
STR_BACKEND_ENV_VAR: str = "VLLM_ATTENTION_BACKEND"

# Possible string values of STR_BACKEND_ENV_VAR
# register, corresponding to possible backends
STR_FLASHINFER_ATTN_VAL: str = "FLASHINFER"
STR_TORCH_SDPA_ATTN_VAL: str = "TORCH_SDPA"
STR_ROCM_FLASH_ATTN_VAL: str = "ROCM_FLASH"
STR_XFORMERS_ATTN_VAL: str = "XFORMERS"
STR_FLASH_ATTN_VAL: str = "FLASH_ATTN"
STR_INVALID_VAL: str = "INVALID"

GB_bytes = 1_000_000_000
"""The number of bytes in one gigabyte (GB)."""

GiB_bytes = 1 << 30
"""The number of bytes in one gibibyte (GiB)."""

STR_DTYPE_TO_TORCH_DTYPE = {
    "half": torch.half,
    "bfloat16": torch.bfloat16,
    "float": torch.float,
    "fp8": torch.uint8,
    "fp8_e4m3": torch.uint8,
    "fp8_e5m2": torch.uint8,
    "int8": torch.int8,
}

TORCH_DTYPE_TO_NUMPY_DTYPE = {
    torch.float16: np.float16,
    torch.float32: np.float32,
    torch.float64: np.float64,
    torch.uint8: np.uint8,
    torch.int32: np.int32,
    torch.int64: np.int64,
}

P = ParamSpec('P')
T = TypeVar("T")
U = TypeVar("U")

_K = TypeVar("_K", bound=Hashable)
_V = TypeVar("_V")


class _Sentinel:
    ...


ALL_PINNED_SENTINEL = _Sentinel()


class Device(enum.Enum):
    GPU = enum.auto()
    CPU = enum.auto()


class LayerBlockType(enum.Enum):
    attention = "attention"
    mamba = "mamba"


class Counter:

    def __init__(self, start: int = 0) -> None:
        self.counter = start

    def __next__(self) -> int:
        i = self.counter
        self.counter += 1
        return i

    def reset(self) -> None:
        self.counter = 0


class CacheInfo(NamedTuple):
    hits: int
    total: int

    @property
    def hit_ratio(self) -> float:
        if self.total == 0:
            return 0

        return self.hits / self.total


class LRUCache(Generic[_K, _V]):
    """Note: This class is not thread safe!"""

    def __init__(self, capacity: int) -> None:
        self.cache = OrderedDict[_K, _V]()
        self.pinned_items = set[_K]()
        self.capacity = capacity

        self._hits = 0
        self._total = 0

    def __contains__(self, key: _K) -> bool:
        return key in self.cache

    def __len__(self) -> int:
        return len(self.cache)

    def __getitem__(self, key: _K) -> _V:
        value = self.cache[key]  # Raise KeyError if not exists
        self.cache.move_to_end(key)
        return value

    def __setitem__(self, key: _K, value: _V) -> None:
        self.put(key, value)

    def __delitem__(self, key: _K) -> None:
        self.pop(key)

    def stat(self) -> CacheInfo:
        return CacheInfo(hits=self._hits, total=self._total)

    def touch(self, key: _K) -> None:
        self.cache.move_to_end(key)

    def get(self, key: _K, default: Optional[_V] = None) -> Optional[_V]:
        value: Optional[_V]
        if key in self.cache:
            value = self.cache[key]
            self.cache.move_to_end(key)

            self._hits += 1
        else:
            value = default

        self._total += 1
        return value

    def put(self, key: _K, value: _V) -> None:
        self.cache[key] = value
        self.cache.move_to_end(key)
        self._remove_old_if_needed()

    def pin(self, key: _K) -> None:
        """
        Pins a key in the cache preventing it from being
        evicted in the LRU order.
        """
        if key not in self.cache:
            raise ValueError(f"Cannot pin key: {key} not in cache.")
        self.pinned_items.add(key)

    def _unpin(self, key: _K) -> None:
        self.pinned_items.remove(key)

    def _on_remove(self, key: _K, value: Optional[_V]) -> None:
        pass

    def remove_oldest(self, *, remove_pinned: bool = False) -> None:
        if not self.cache:
            return

        if not remove_pinned:
            # pop the oldest item in the cache that is not pinned
            lru_key = next(
                (key for key in self.cache if key not in self.pinned_items),
                ALL_PINNED_SENTINEL)
            if lru_key is ALL_PINNED_SENTINEL:
                raise RuntimeError("All items are pinned, "
                                   "cannot remove oldest from the cache.")
        else:
            lru_key = next(iter(self.cache))
        self.pop(lru_key)  # type: ignore

    def _remove_old_if_needed(self) -> None:
        while len(self.cache) > self.capacity:
            self.remove_oldest()

    def pop(self, key: _K, default: Optional[_V] = None) -> Optional[_V]:
        run_on_remove = key in self.cache
        value = self.cache.pop(key, default)
        # remove from pinned items
        if key in self.pinned_items:
            self._unpin(key)
        if run_on_remove:
            self._on_remove(key, value)
        return value

    def clear(self) -> None:
        while len(self.cache) > 0:
            self.remove_oldest(remove_pinned=True)
        self.cache.clear()


class PyObjectCache:
    """Used to cache python objects to avoid object allocations
    across scheduler iterations.
    """

    def __init__(self, obj_builder):
        self._obj_builder = obj_builder
        self._index = 0

        self._obj_cache = []
        for _ in range(128):
            self._obj_cache.append(self._obj_builder())

    def _grow_cache(self):
        # Double the size of the cache
        num_objs = len(self._obj_cache)
        for _ in range(num_objs):
            self._obj_cache.append(self._obj_builder())

    def get_object(self):
        """Returns a pre-allocated cached object. If there is not enough
        objects, then the cache size will double.
        """
        if self._index >= len(self._obj_cache):
            self._grow_cache()
            assert self._index < len(self._obj_cache)

        obj = self._obj_cache[self._index]
        self._index += 1

        return obj

    def reset(self):
        """Makes all cached-objects available for the next scheduler iteration.
        """
        self._index = 0


@cache
def get_max_shared_memory_bytes(gpu: int = 0) -> int:
    """Returns the maximum shared memory per thread block in bytes."""
    from vllm import _custom_ops as ops
    max_shared_mem = (
        ops.get_max_shared_memory_per_block_device_attribute(gpu))
    # value 0 will cause MAX_SEQ_LEN become negative and test_attention.py
    # will fail
    assert max_shared_mem > 0, "max_shared_mem can not be zero"
    return int(max_shared_mem)


def get_cpu_memory() -> int:
    """Returns the total CPU memory of the node in bytes."""
    return psutil.virtual_memory().total


def random_uuid() -> str:
    return str(uuid.uuid4().hex)


def make_async(
    func: Callable[P, T],
    executor: Optional[concurrent.futures.Executor] = None
) -> Callable[P, Awaitable[T]]:
    """Take a blocking function, and run it on in an executor thread.

    This function prevents the blocking function from blocking the
    asyncio event loop.
    The code in this function needs to be thread safe.
    """

    def _async_wrapper(*args: P.args, **kwargs: P.kwargs) -> asyncio.Future:
        loop = asyncio.get_event_loop()
        p_func = partial(func, *args, **kwargs)
        return loop.run_in_executor(executor=executor, func=p_func)

    return _async_wrapper


def _next_task(iterator: AsyncGenerator[T, None],
               loop: AbstractEventLoop) -> Task:
    # Can use anext() in python >= 3.10
    return loop.create_task(iterator.__anext__())  # type: ignore[arg-type]


async def merge_async_iterators(
    *iterators: AsyncGenerator[T,
                               None], ) -> AsyncGenerator[tuple[int, T], None]:
    """Merge multiple asynchronous iterators into a single iterator.

    This method handle the case where some iterators finish before others.
    When it yields, it yields a tuple (i, item) where i is the index of the
    iterator that yields the item.
    """
    if len(iterators) == 1:
        # Fast-path single iterator case.
        async for item in iterators[0]:
            yield 0, item
        return

    loop = asyncio.get_running_loop()

    awaits = {_next_task(pair[1], loop): pair for pair in enumerate(iterators)}
    try:
        while awaits:
            done, _ = await asyncio.wait(awaits.keys(),
                                         return_when=FIRST_COMPLETED)
            for d in done:
                pair = awaits.pop(d)
                try:
                    item = await d
                    i, it = pair
                    awaits[_next_task(it, loop)] = pair
                    yield i, item
                except StopAsyncIteration:
                    pass
    finally:
        # Cancel any remaining iterators
        for f, (_, it) in awaits.items():
            with contextlib.suppress(BaseException):
                f.cancel()
                await it.aclose()


async def collect_from_async_generator(
        iterator: AsyncGenerator[T, None]) -> list[T]:
    """Collect all items from an async generator into a list."""
    items = []
    async for item in iterator:
        items.append(item)
    return items


def get_ip() -> str:
    host_ip = envs.VLLM_HOST_IP
    if "HOST_IP" in os.environ and "VLLM_HOST_IP" not in os.environ:
        logger.warning(
            "The environment variable HOST_IP is deprecated and ignored, as"
            " it is often used by Docker and other software to"
            " interact with the container's network stack. Please "
            "use VLLM_HOST_IP instead to set the IP address for vLLM processes"
            " to communicate with each other.")
    if host_ip:
        return host_ip

    # IP is not set, try to get it from the network interface

    # try ipv4
    s = socket.socket(socket.AF_INET, socket.SOCK_DGRAM)
    try:
        s.connect(("8.8.8.8", 80))  # Doesn't need to be reachable
        return s.getsockname()[0]
    except Exception:
        pass

    # try ipv6
    try:
        s = socket.socket(socket.AF_INET6, socket.SOCK_DGRAM)
        # Google's public DNS server, see
        # https://developers.google.com/speed/public-dns/docs/using#addresses
        s.connect(("2001:4860:4860::8888", 80))  # Doesn't need to be reachable
        return s.getsockname()[0]
    except Exception:
        pass

    warnings.warn(
        "Failed to get the IP address, using 0.0.0.0 by default."
        "The value can be set by the environment variable"
        " VLLM_HOST_IP or HOST_IP.",
        stacklevel=2)
    return "0.0.0.0"


def is_valid_ipv6_address(address: str) -> bool:
    try:
        ipaddress.IPv6Address(address)
        return True
    except ValueError:
        return False


def get_distributed_init_method(ip: str, port: int) -> str:
    # Brackets are not permitted in ipv4 addresses,
    # see https://github.com/python/cpython/issues/103848
    return f"tcp://[{ip}]:{port}" if ":" in ip else f"tcp://{ip}:{port}"


def get_open_zmq_ipc_path() -> str:
    base_rpc_path = envs.VLLM_RPC_BASE_PATH
    return f"ipc://{base_rpc_path}/{uuid4()}"


def get_open_zmq_inproc_path() -> str:
    return f"inproc://{uuid4()}"


def get_open_port() -> int:
    """
    Get an open port for the vLLM process to listen on.
    An edge case to handle, is when we run data parallel,
    we need to avoid ports that are potentially used by
    the data parallel master process.
    Right now we reserve 10 ports for the data parallel master
    process. Currently it uses 2 ports.
    """
    if "VLLM_DP_MASTER_PORT" in os.environ:
        dp_port = envs.VLLM_DP_MASTER_PORT
        while True:
            port = _get_open_port()
            if port >= dp_port and port < dp_port + 10:
                continue
            return port
    return _get_open_port()


def _get_open_port() -> int:
    port = envs.VLLM_PORT
    if port is not None:
        while True:
            try:
                with socket.socket(socket.AF_INET, socket.SOCK_STREAM) as s:
                    s.bind(("", port))
                    return port
            except OSError:
                port += 1  # Increment port number if already in use
                logger.info("Port %d is already in use, trying port %d",
                            port - 1, port)
    # try ipv4
    try:
        with socket.socket(socket.AF_INET, socket.SOCK_STREAM) as s:
            s.bind(("", 0))
            return s.getsockname()[1]
    except OSError:
        # try ipv6
        with socket.socket(socket.AF_INET6, socket.SOCK_STREAM) as s:
            s.bind(("", 0))
            return s.getsockname()[1]


def find_process_using_port(port: int) -> Optional[psutil.Process]:
    # TODO: We can not check for running processes with network
    # port on macOS. Therefore, we can not have a full graceful shutdown
    # of vLLM. For now, let's not look for processes in this case.
    # Ref: https://www.florianreinhard.de/accessdenied-in-psutil/
    if sys.platform.startswith("darwin"):
        return None

    for conn in psutil.net_connections():
        if conn.laddr.port == port:
            try:
                return psutil.Process(conn.pid)
            except psutil.NoSuchProcess:
                return None
    return None


def update_environment_variables(envs: dict[str, str]):
    for k, v in envs.items():
        if k in os.environ and os.environ[k] != v:
            logger.warning(
                "Overwriting environment variable %s "
                "from '%s' to '%s'", k, os.environ[k], v)
        os.environ[k] = v


def chunk_list(lst: list[T], chunk_size: int):
    """Yield successive chunk_size chunks from lst."""
    for i in range(0, len(lst), chunk_size):
        yield lst[i:i + chunk_size]


def cdiv(a: int, b: int) -> int:
    """Ceiling division."""
    return -(a // -b)


def round_up(x: int, y: int) -> int:
    return ((x + y - 1) // y) * y


def round_down(x: int, y: int) -> int:
    return (x // y) * y


def _generate_random_fp8(
    tensor: torch.Tensor,
    low: float,
    high: float,
) -> None:
    # NOTE(zhaoyang): Due to NaN and Inf representation for fp8 data type,
    # it may occur Inf or NaN if we directly use torch.randint
    # to generate random data for fp8 data.
    # For example, s.11111.00 in fp8e5m2 format represents Inf.
    #     | E4M3        | E5M2
    #-----|-------------|-------------------
    # Inf | N/A         | s.11111.00
    # NaN | s.1111.111  | s.11111.{01,10,11}
    from vllm import _custom_ops as ops
    tensor_tmp = torch.empty_like(tensor, dtype=torch.float16)
    tensor_tmp.uniform_(low, high)
    ops.convert_fp8(tensor, tensor_tmp)
    del tensor_tmp


def get_kv_cache_torch_dtype(
        cache_dtype: Optional[Union[str, torch.dtype]],
        model_dtype: Optional[Union[str, torch.dtype]] = None) -> torch.dtype:
    if isinstance(cache_dtype, str):
        if cache_dtype == "auto":
            if isinstance(model_dtype, str):
                torch_dtype = STR_DTYPE_TO_TORCH_DTYPE[model_dtype]
            elif isinstance(model_dtype, torch.dtype):
                torch_dtype = model_dtype
            else:
                raise ValueError(f"Invalid model dtype: {model_dtype}")
        elif cache_dtype in ["half", "bfloat16", "float"]:
            torch_dtype = STR_DTYPE_TO_TORCH_DTYPE[cache_dtype]
        elif cache_dtype == "fp8":
            torch_dtype = torch.uint8
        else:
            raise ValueError(f"Invalid kv cache dtype: {cache_dtype}")
    elif isinstance(cache_dtype, torch.dtype):
        torch_dtype = cache_dtype
    else:
        raise ValueError(f"Invalid kv cache dtype: {cache_dtype}")
    return torch_dtype


def create_kv_caches_with_random_flash(
    num_blocks: int,
    block_size: int,
    num_layers: int,
    num_heads: int,
    head_size: int,
    cache_dtype: Optional[Union[str, torch.dtype]],
    model_dtype: Optional[Union[str, torch.dtype]] = None,
    seed: Optional[int] = None,
    device: Optional[str] = "cuda",
) -> tuple[list[torch.Tensor], list[torch.Tensor]]:
    from vllm.platforms import current_platform
    current_platform.seed_everything(seed)

    torch_dtype = get_kv_cache_torch_dtype(cache_dtype, model_dtype)
    key_value_cache_shape = (num_blocks, 2, block_size, num_heads, head_size)
    scale = head_size**-0.5

    key_caches: list[torch.Tensor] = []
    value_caches: list[torch.Tensor] = []

    for _ in range(num_layers):
        key_value_cache = torch.empty(size=key_value_cache_shape,
                                      dtype=torch_dtype,
                                      device=device)
        if cache_dtype in ["auto", "half", "bfloat16", "float"]:
            key_value_cache.uniform_(-scale, scale)
        elif cache_dtype == 'fp8':
            _generate_random_fp8(key_value_cache, -scale, scale)
        else:
            raise ValueError(
                f"Does not support key cache of type {cache_dtype}")
        key_caches.append(key_value_cache[:, 0])
        value_caches.append(key_value_cache[:, 1])
    return key_caches, value_caches


def create_kv_caches_with_random(
    num_blocks: int,
    block_size: int,
    num_layers: int,
    num_heads: int,
    head_size: int,
    cache_dtype: Optional[Union[str, torch.dtype]],
    model_dtype: Optional[Union[str, torch.dtype]] = None,
    seed: Optional[int] = None,
    device: Optional[str] = "cuda",
) -> tuple[list[torch.Tensor], list[torch.Tensor]]:

    if cache_dtype == "fp8" and head_size % 16:
        raise ValueError(
            f"Does not support key cache of type fp8 with head_size {head_size}"
        )
    from vllm.platforms import current_platform
    current_platform.seed_everything(seed)

    torch_dtype = get_kv_cache_torch_dtype(cache_dtype, model_dtype)

    scale = head_size**-0.5
    x = 16 // torch.tensor([], dtype=torch_dtype).element_size()
    key_cache_shape = (num_blocks, num_heads, head_size // x, block_size, x)
    key_caches: list[torch.Tensor] = []
    for _ in range(num_layers):
        key_cache = torch.empty(size=key_cache_shape,
                                dtype=torch_dtype,
                                device=device)
        if cache_dtype in ["auto", "half", "bfloat16", "float"]:
            key_cache.uniform_(-scale, scale)
        elif cache_dtype == 'fp8':
            _generate_random_fp8(key_cache, -scale, scale)
        else:
            raise ValueError(
                f"Does not support key cache of type {cache_dtype}")
        key_caches.append(key_cache)

    value_cache_shape = (num_blocks, num_heads, head_size, block_size)
    value_caches: list[torch.Tensor] = []
    for _ in range(num_layers):
        value_cache = torch.empty(size=value_cache_shape,
                                  dtype=torch_dtype,
                                  device=device)
        if cache_dtype in ["auto", "half", "bfloat16", "float"]:
            value_cache.uniform_(-scale, scale)
        elif cache_dtype == 'fp8':
            _generate_random_fp8(value_cache, -scale, scale)
        else:
            raise ValueError(
                f"Does not support value cache of type {cache_dtype}")
        value_caches.append(value_cache)
    return key_caches, value_caches


@cache
def is_pin_memory_available() -> bool:
    from vllm.platforms import current_platform
    return current_platform.is_pin_memory_available()


class DeviceMemoryProfiler:

    def __init__(self, device: Optional[torch.types.Device] = None):
        self.device = device

    def current_memory_usage(self) -> float:
        # Return the memory usage in bytes.
        from vllm.platforms import current_platform
        return current_platform.get_current_memory_usage(self.device)

    def __enter__(self):
        self.initial_memory = self.current_memory_usage()
        # This allows us to call methods of the context manager if needed
        return self

    def __exit__(self, exc_type, exc_val, exc_tb):
        self.final_memory = self.current_memory_usage()
        self.consumed_memory = self.final_memory - self.initial_memory

        # Force garbage collection
        gc.collect()


def make_ndarray_with_pad(
    x: list[list[T]],
    pad: T,
    dtype: npt.DTypeLike,
    *,
    max_len: Optional[int] = None,
) -> npt.NDArray:
    """
    Make a padded array from 2D inputs.

    The padding is applied to the end of each inner list until it reaches
    `max_len`.
    """
    if max_len is None:
        # Unlike for most functions, map is faster than a genexpr over `len`
        max_len = max(map(len, x), default=0)

    padded_x = np.full((len(x), max_len), pad, dtype=dtype)
    for ind, blocktb in enumerate(x):
        assert len(blocktb) <= max_len
        padded_x[ind, :len(blocktb)] = blocktb

    return padded_x


def make_tensor_with_pad(
    x: list[list[T]],
    pad: T,
    dtype: torch.dtype,
    *,
    max_len: Optional[int] = None,
    device: Optional[Union[str, torch.device]] = None,
    pin_memory: bool = False,
) -> torch.Tensor:
    """
    Make a padded tensor from 2D inputs.

    The padding is applied to the end of each inner list until it reaches
    `max_len`.
    """
    np_dtype = TORCH_DTYPE_TO_NUMPY_DTYPE[dtype]
    padded_x = make_ndarray_with_pad(x, pad, np_dtype, max_len=max_len)

    tensor = torch.from_numpy(padded_x).to(device)
    if pin_memory:
        tensor = tensor.pin_memory()

    return tensor


def async_tensor_h2d(
    data: list,
    dtype: torch.dtype,
    target_device: Union[str, torch.device],
    pin_memory: bool,
) -> torch.Tensor:
    """Asynchronously create a tensor and copy it from host to device."""
    t = torch.tensor(data, dtype=dtype, pin_memory=pin_memory, device="cpu")
    return t.to(device=target_device, non_blocking=True)


def get_dtype_size(dtype: torch.dtype) -> int:
    """Get the size of the data type in bytes."""
    return torch.tensor([], dtype=dtype).element_size()


# `collections` helpers
def is_list_of(
    value: object,
    typ: Union[type[T], tuple[type[T], ...]],
    *,
    check: Literal["first", "all"] = "first",
) -> TypeIs[list[T]]:
    if not isinstance(value, list):
        return False

    if check == "first":
        return len(value) == 0 or isinstance(value[0], typ)
    elif check == "all":
        return all(isinstance(v, typ) for v in value)

    assert_never(check)


def flatten_2d_lists(lists: Iterable[Iterable[T]]) -> list[T]:
    """Flatten a list of lists to a single list."""
    return [item for sublist in lists for item in sublist]


def full_groupby(values: Iterable[_V], *, key: Callable[[_V], _K]):
    """
    Unlike :class:`itertools.groupby`, groups are not broken by
    non-contiguous data.
    """
    groups = defaultdict[_K, list[_V]](list)

    for value in values:
        groups[key(value)].append(value)

    return groups.items()


# TODO: This function can be removed if transformer_modules classes are
# serialized by value when communicating between processes
def init_cached_hf_modules() -> None:
    """
    Lazy initialization of the Hugging Face modules.
    """
    from transformers.dynamic_module_utils import init_hf_modules
    init_hf_modules()


@cache
def find_library(lib_name: str) -> str:
    """
    Find the library file in the system.
    `lib_name` is full filename, with both prefix and suffix.
    This function resolves `lib_name` to the full path of the library.
    """
    # Adapted from https://github.com/openai/triton/blob/main/third_party/nvidia/backend/driver.py#L19 # noqa
    # According to https://en.wikipedia.org/wiki/Filesystem_Hierarchy_Standard
    # `/sbin/ldconfig` should exist in all Linux systems.
    # `/sbin/ldconfig` searches the library in the system
    libs = subprocess.check_output(["/sbin/ldconfig", "-p"]).decode()
    # each line looks like the following:
    # libcuda.so.1 (libc6,x86-64) => /lib/x86_64-linux-gnu/libcuda.so.1
    locs = [line.split()[-1] for line in libs.splitlines() if lib_name in line]
    # `LD_LIBRARY_PATH` searches the library in the user-defined paths
    env_ld_library_path = envs.LD_LIBRARY_PATH
    if not locs and env_ld_library_path:
        locs = [
            os.path.join(dir, lib_name)
            for dir in env_ld_library_path.split(":")
            if os.path.exists(os.path.join(dir, lib_name))
        ]
    if not locs:
        raise ValueError(f"Cannot find {lib_name} in the system.")
    return locs[0]


def find_nccl_library() -> str:
    """
    We either use the library file specified by the `VLLM_NCCL_SO_PATH`
    environment variable, or we find the library file brought by PyTorch.
    After importing `torch`, `libnccl.so.2` or `librccl.so.1` can be
    found by `ctypes` automatically.
    """
    so_file = envs.VLLM_NCCL_SO_PATH

    # manually load the nccl library
    if so_file:
        logger.info(
            "Found nccl from environment variable VLLM_NCCL_SO_PATH=%s",
            so_file)
    else:
        if torch.version.cuda is not None:
            so_file = "libnccl.so.2"
        elif torch.version.hip is not None:
            so_file = "librccl.so.1"
        else:
            raise ValueError("NCCL only supports CUDA and ROCm backends.")
        logger.info("Found nccl from library %s", so_file)
    return so_file


prev_set_stream = torch.cuda.set_stream

_current_stream = None


def _patched_set_stream(stream: torch.cuda.Stream) -> None:
    global _current_stream
    _current_stream = stream
    prev_set_stream(stream)


torch.cuda.set_stream = _patched_set_stream


def current_stream() -> torch.cuda.Stream:
    """
    replace `torch.cuda.current_stream()` with `vllm.utils.current_stream()`.
    it turns out that `torch.cuda.current_stream()` is quite expensive,
    as it will construct a new stream object at each call.
    here we patch `torch.cuda.set_stream` to keep track of the current stream
    directly, so that we can avoid calling `torch.cuda.current_stream()`.

    the underlying hypothesis is that we do not call `torch._C._cuda_setStream`
    from C/C++ code.
    """
    from vllm.platforms import current_platform
    global _current_stream
    if _current_stream is None:
        # when this function is called before any stream is set,
        # we return the default stream.
        # On ROCm using the default 0 stream in combination with RCCL
        # is hurting performance. Therefore creating a dedicated stream
        # per process
        _current_stream = torch.cuda.Stream() if current_platform.is_rocm(
        ) else torch.cuda.current_stream()
    return _current_stream


def enable_trace_function_call_for_thread(vllm_config: VllmConfig) -> None:
    """Set up function tracing for the current thread,
    if enabled via the VLLM_TRACE_FUNCTION environment variable
    """

    if envs.VLLM_TRACE_FUNCTION:
        tmp_dir = tempfile.gettempdir()
        # add username to tmp_dir to avoid permission issues
        tmp_dir = os.path.join(tmp_dir, getpass.getuser())
        filename = (f"VLLM_TRACE_FUNCTION_for_process_{os.getpid()}"
                    f"_thread_{threading.get_ident()}_"
                    f"at_{datetime.datetime.now()}.log").replace(" ", "_")
        log_path = os.path.join(tmp_dir, "vllm",
                                f"vllm-instance-{vllm_config.instance_id}",
                                filename)
        os.makedirs(os.path.dirname(log_path), exist_ok=True)
        enable_trace_function_call(log_path)


# `functools` helpers
def identity(value: T, **kwargs) -> T:
    """Returns the first provided value."""
    return value


F = TypeVar('F', bound=Callable[..., Any])


def deprecate_args(
    start_index: int,
    is_deprecated: Union[bool, Callable[[], bool]] = True,
    additional_message: Optional[str] = None,
) -> Callable[[F], F]:

    if not callable(is_deprecated):
        is_deprecated = partial(identity, is_deprecated)

    def wrapper(fn: F) -> F:

        params = inspect.signature(fn).parameters
        pos_types = (
            inspect.Parameter.POSITIONAL_ONLY,
            inspect.Parameter.POSITIONAL_OR_KEYWORD,
        )
        pos_kws = [
            kw for kw, param in params.items() if param.kind in pos_types
        ]

        @wraps(fn)
        def inner(*args, **kwargs):
            if is_deprecated():
                deprecated_args = pos_kws[start_index:len(args)]
                if deprecated_args:
                    msg = (
                        f"The positional arguments {deprecated_args} are "
                        "deprecated and will be removed in a future update.")
                    if additional_message is not None:
                        msg += f" {additional_message}"

                    warnings.warn(
                        DeprecationWarning(msg),
                        stacklevel=3,  # The inner function takes up one level
                    )

            return fn(*args, **kwargs)

        return inner  # type: ignore

    return wrapper


def deprecate_kwargs(
    *kws: str,
    is_deprecated: Union[bool, Callable[[], bool]] = True,
    additional_message: Optional[str] = None,
) -> Callable[[F], F]:
    deprecated_kws = set(kws)

    if not callable(is_deprecated):
        is_deprecated = partial(identity, is_deprecated)

    def wrapper(fn: F) -> F:

        @wraps(fn)
        def inner(*args, **kwargs):
            if is_deprecated():
                deprecated_kwargs = kwargs.keys() & deprecated_kws
                if deprecated_kwargs:
                    msg = (
                        f"The keyword arguments {deprecated_kwargs} are "
                        "deprecated and will be removed in a future update.")
                    if additional_message is not None:
                        msg += f" {additional_message}"

                    warnings.warn(
                        DeprecationWarning(msg),
                        stacklevel=3,  # The inner function takes up one level
                    )

            return fn(*args, **kwargs)

        return inner  # type: ignore

    return wrapper


@lru_cache(maxsize=8)
def _cuda_device_count_stateless(
        cuda_visible_devices: Optional[str] = None) -> int:
    # Note: cuda_visible_devices is not used, but we keep it as an argument for
    # LRU Cache purposes.

    # Code below is based on
    # https://github.com/pytorch/pytorch/blob/
    # c1cd946818442aca8c7f812b16d187ce1586c3bc/
    # torch/cuda/__init__.py#L831C1-L831C17
    import torch.cuda
    import torch.version

    from vllm.platforms import current_platform
    if not torch.cuda._is_compiled():
        return 0
    if current_platform.is_rocm():
        # ROCm uses amdsmi instead of nvml for stateless device count
        # This requires a sufficiently modern version of Torch 2.4.0
        raw_count = torch.cuda._device_count_amdsmi() if (hasattr(
            torch.cuda, "_device_count_amdsmi")) else -1
    else:
        raw_count = torch.cuda._device_count_nvml()
    r = torch._C._cuda_getDeviceCount() if raw_count < 0 else raw_count
    return r


def cuda_device_count_stateless() -> int:
    """Get number of CUDA devices, caching based on the value of
    CUDA_VISIBLE_DEVICES at the time of call.

    This should be used instead of torch.cuda.device_count()
    unless CUDA_VISIBLE_DEVICES has already been set to the desired
    value."""

    # This can be removed and simply replaced with torch.cuda.get_device_count
    # after https://github.com/pytorch/pytorch/pull/122815 is released.
    return _cuda_device_count_stateless(envs.CUDA_VISIBLE_DEVICES)


def cuda_is_initialized() -> bool:
    """Check if CUDA is initialized."""
    if not torch.cuda._is_compiled():
        return False
    return torch.cuda.is_initialized()


def weak_bind(bound_method: Callable[..., Any], ) -> Callable[..., None]:
    """Make an instance method that weakly references
    its associated instance and no-ops once that
    instance is collected."""
    ref = weakref.ref(bound_method.__self__)  # type: ignore[attr-defined]
    unbound = bound_method.__func__  # type: ignore[attr-defined]

    def weak_bound(*args, **kwargs) -> None:
        if inst := ref():
            unbound(inst, *args, **kwargs)

    return weak_bound


#From: https://stackoverflow.com/a/4104188/2749989
def run_once(f: Callable[P, None]) -> Callable[P, None]:

    def wrapper(*args: P.args, **kwargs: P.kwargs) -> None:
        if not wrapper.has_run:  # type: ignore[attr-defined]
            wrapper.has_run = True  # type: ignore[attr-defined]
            return f(*args, **kwargs)

    wrapper.has_run = False  # type: ignore[attr-defined]
    return wrapper


class StoreBoolean(argparse.Action):

    def __call__(self, parser, namespace, values, option_string=None):
        if values.lower() == "true":
            setattr(namespace, self.dest, True)
        elif values.lower() == "false":
            setattr(namespace, self.dest, False)
        else:
            raise ValueError(f"Invalid boolean value: {values}. "
                             "Expected 'true' or 'false'.")


class SortedHelpFormatter(argparse.HelpFormatter):
    """SortedHelpFormatter that sorts arguments by their option strings."""

    def add_arguments(self, actions):
        actions = sorted(actions, key=lambda x: x.option_strings)
        super().add_arguments(actions)


class FlexibleArgumentParser(argparse.ArgumentParser):
    """ArgumentParser that allows both underscore and dash in names."""

    def __init__(self, *args, **kwargs):
        # Set the default 'formatter_class' to SortedHelpFormatter
        if 'formatter_class' not in kwargs:
            kwargs['formatter_class'] = SortedHelpFormatter
        super().__init__(*args, **kwargs)

    def parse_args(self, args=None, namespace=None):
        if args is None:
            args = sys.argv[1:]

        if '--config' in args:
            args = self._pull_args_from_config(args)

        # Convert underscores to dashes and vice versa in argument names
        processed_args = []
        for arg in args:
            if arg.startswith('--'):
                if '=' in arg:
                    key, value = arg.split('=', 1)
                    key = '--' + key[len('--'):].replace('_', '-')
                    processed_args.append(f'{key}={value}')
                else:
                    processed_args.append('--' +
                                          arg[len('--'):].replace('_', '-'))
            elif arg.startswith('-O') and arg != '-O' and len(arg) == 2:
                # allow -O flag to be used without space, e.g. -O3
                processed_args.append('-O')
                processed_args.append(arg[2:])
            else:
                processed_args.append(arg)

        return super().parse_args(processed_args, namespace)

    def check_port(self, value):
        try:
            value = int(value)
        except ValueError:
            msg = "Port must be an integer"
            raise argparse.ArgumentTypeError(msg) from None

        if not (1024 <= value <= 65535):
            raise argparse.ArgumentTypeError(
                "Port must be between 1024 and 65535")

        return value

    def _pull_args_from_config(self, args: list[str]) -> list[str]:
        """Method to pull arguments specified in the config file
        into the command-line args variable.

        The arguments in config file will be inserted between
        the argument list.

        example:
        ```yaml
            port: 12323
            tensor-parallel-size: 4
        ```
        ```python
        $: vllm {serve,chat,complete} "facebook/opt-12B" \
            --config config.yaml -tp 2
        $: args = [
            "serve,chat,complete",
            "facebook/opt-12B",
            '--config', 'config.yaml',
            '-tp', '2'
        ]
        $: args = [
            "serve,chat,complete",
            "facebook/opt-12B",
            '--port', '12323',
            '--tensor-parallel-size', '4',
            '-tp', '2'
            ]
        ```

        Please note how the config args are inserted after the sub command.
        this way the order of priorities is maintained when these are args
        parsed by super().
        """
        assert args.count(
            '--config') <= 1, "More than one config file specified!"

        index = args.index('--config')
        if index == len(args) - 1:
            raise ValueError("No config file specified! \
                             Please check your command-line arguments.")

        file_path = args[index + 1]

        config_args = self._load_config_file(file_path)

        # 0th index is for {serve,chat,complete}
        # followed by model_tag (only for serve)
        # followed by config args
        # followed by rest of cli args.
        # maintaining this order will enforce the precedence
        # of cli > config > defaults
        if args[0] == "serve":
            if index == 1:
                raise ValueError(
                    "No model_tag specified! Please check your command-line"
                    " arguments.")
            args = [args[0]] + [
                args[1]
            ] + config_args + args[2:index] + args[index + 2:]
        else:
            args = [args[0]] + config_args + args[1:index] + args[index + 2:]

        return args

    def _load_config_file(self, file_path: str) -> list[str]:
        """Loads a yaml file and returns the key value pairs as a
        flattened list with argparse like pattern
        ```yaml
            port: 12323
            tensor-parallel-size: 4
        ```
        returns:
            processed_args: list[str] = [
                '--port': '12323',
                '--tensor-parallel-size': '4'
            ]

        """

        extension: str = file_path.split('.')[-1]
        if extension not in ('yaml', 'yml'):
            raise ValueError(
                "Config file must be of a yaml/yml type.\
                              %s supplied", extension)

        # only expecting a flat dictionary of atomic types
        processed_args: list[str] = []

        config: dict[str, Union[int, str]] = {}
        try:
            with open(file_path) as config_file:
                config = yaml.safe_load(config_file)
        except Exception as ex:
            logger.error(
                "Unable to read the config file at %s. \
                Make sure path is correct", file_path)
            raise ex

        store_boolean_arguments = [
            action.dest for action in self._actions
            if isinstance(action, StoreBoolean)
        ]

        for key, value in config.items():
            if isinstance(value, bool) and key not in store_boolean_arguments:
                if value:
                    processed_args.append('--' + key)
            else:
                processed_args.append('--' + key)
                processed_args.append(str(value))

        return processed_args


async def _run_task_with_lock(task: Callable, lock: asyncio.Lock, *args,
                              **kwargs):
    """Utility function to run async task in a lock"""
    async with lock:
        return await task(*args, **kwargs)


def supports_kw(
    callable: Callable[..., object],
    kw_name: str,
    *,
    requires_kw_only: bool = False,
    allow_var_kwargs: bool = True,
) -> bool:
    """Check if a keyword is a valid kwarg for a callable; if requires_kw_only
    disallows kwargs names that can also be positional arguments.
    """
    params = inspect.signature(callable).parameters
    if not params:
        return False

    param_val = params.get(kw_name)

    # Types where the it may be valid, i.e., explicitly defined & nonvariadic
    passable_kw_types = set((inspect.Parameter.POSITIONAL_ONLY,
                             inspect.Parameter.POSITIONAL_OR_KEYWORD,
                             inspect.Parameter.KEYWORD_ONLY))

    if param_val:
        is_sig_param = param_val.kind in passable_kw_types
        # We want kwargs only, but this is passable as a positional arg
        if (requires_kw_only and is_sig_param
                and param_val.kind != inspect.Parameter.KEYWORD_ONLY):
            return False
        if ((requires_kw_only
             and param_val.kind == inspect.Parameter.KEYWORD_ONLY)
                or (not requires_kw_only and is_sig_param)):
            return True

    # If we're okay with var-kwargs, it's supported as long as
    # the kw_name isn't something like *args, **kwargs
    if allow_var_kwargs:
        # Get the last param; type is ignored here because params is a proxy
        # mapping, but it wraps an ordered dict, and they appear in order.
        # Ref: https://docs.python.org/3/library/inspect.html#inspect.Signature.parameters
        last_param = params[next(reversed(params))]  # type: ignore
        return (last_param.kind == inspect.Parameter.VAR_KEYWORD
                and last_param.name != kw_name)
    return False


def resolve_mm_processor_kwargs(
    init_kwargs: Optional[Mapping[str, object]],
    inference_kwargs: Optional[Mapping[str, object]],
    callable: Callable[..., object],
    *,
    requires_kw_only: bool = True,
    allow_var_kwargs: bool = False,
) -> dict[str, Any]:
    """Applies filtering to eliminate invalid mm_processor_kwargs, i.e.,
    those who are not explicit keywords to the given callable (of one is
    given; otherwise no filtering is done), then merges the kwarg dicts,
    giving priority to inference_kwargs if there are any collisions.

    In the case that no kwarg overrides are provided, returns an empty
    dict so that it can still be kwarg expanded into the callable later on.

    If allow_var_kwargs=True, allows for things that can be expanded into
    kwargs as long as they aren't naming collision for var_kwargs or potential
    positional arguments.
    """
    # Filter inference time multimodal processor kwargs provided
    runtime_mm_kwargs = get_allowed_kwarg_only_overrides(
        callable,
        overrides=inference_kwargs,
        requires_kw_only=requires_kw_only,
        allow_var_kwargs=allow_var_kwargs,
    )

    # Filter init time multimodal processor kwargs provided
    init_mm_kwargs = get_allowed_kwarg_only_overrides(
        callable,
        overrides=init_kwargs,
        requires_kw_only=requires_kw_only,
        allow_var_kwargs=allow_var_kwargs,
    )

    # Merge the final processor kwargs, prioritizing inference
    # time values over the initialization time values.
    mm_processor_kwargs = {**init_mm_kwargs, **runtime_mm_kwargs}
    return mm_processor_kwargs


def get_allowed_kwarg_only_overrides(
    callable: Callable[..., object],
    overrides: Optional[Mapping[str, object]],
    *,
    requires_kw_only: bool = True,
    allow_var_kwargs: bool = False,
) -> dict[str, Any]:
    """
    Given a callable which has one or more keyword only params and a dict
    mapping param names to values, drop values that can be not be kwarg
    expanded to overwrite one or more keyword-only args. This is used in a
    few places to handle custom processor overrides for multimodal models,
    e.g., for profiling when processor options provided by the user
    may affect the number of mm tokens per instance.

    Args:
        callable: Callable which takes 0 or more keyword only arguments.
                  If None is provided, all overrides names are allowed.
        overrides: Potential overrides to be used when invoking the callable.
        allow_var_kwargs: Allows overrides that are expandable for var kwargs.

    Returns:
        Dictionary containing the kwargs to be leveraged which may be used
        to overwrite one or more keyword only arguments when invoking the
        callable.
    """
    if not overrides:
        return {}

    # Drop any mm_processor_kwargs provided by the user that
    # are not kwargs, unless it can fit it var_kwargs param
    filtered_overrides = {
        kwarg_name: val
        for kwarg_name, val in overrides.items()
        if supports_kw(callable,
                       kwarg_name,
                       requires_kw_only=requires_kw_only,
                       allow_var_kwargs=allow_var_kwargs)
    }

    # If anything is dropped, log a warning
    dropped_keys = overrides.keys() - filtered_overrides.keys()
    if dropped_keys:
        if requires_kw_only:
            logger.warning(
                "The following intended overrides are not keyword-only args "
                "and will be dropped: %s", dropped_keys)
        else:
            logger.warning(
                "The following intended overrides are not keyword args "
                "and will be dropped: %s", dropped_keys)

    return filtered_overrides


# Using dynamo with vLLM doesn't really work well with PyTorch versions < 2.4.0.
# In particular, the FakeScalarType is not supported for earlier versions of
# PyTorch which breaks dynamo for any ops registered using ScalarType.
def supports_dynamo() -> bool:
    base_torch_version = Version(Version(torch.__version__).base_version)
    return base_torch_version >= Version("2.4.0")


# Some backends use pytorch version < 2.4.0 which doesn't
# support `torch.library.custom_op`.
def supports_custom_op() -> bool:
    return hasattr(torch.library, "custom_op")


class AtomicCounter:
    """An atomic, thread-safe counter"""

    def __init__(self, initial=0):
        """Initialize a new atomic counter to given initial value"""
        self._value = initial
        self._lock = threading.Lock()

    def inc(self, num=1):
        """Atomically increment the counter by num and return the new value"""
        with self._lock:
            self._value += num
            return self._value

    def dec(self, num=1):
        """Atomically decrement the counter by num and return the new value"""
        with self._lock:
            self._value -= num
            return self._value

    @property
    def value(self):
        return self._value


# Adapted from: https://stackoverflow.com/a/47212782/5082708
class LazyDict(Mapping[str, T], Generic[T]):

    def __init__(self, factory: dict[str, Callable[[], T]]):
        self._factory = factory
        self._dict: dict[str, T] = {}

    def __getitem__(self, key: str) -> T:
        if key not in self._dict:
            if key not in self._factory:
                raise KeyError(key)
            self._dict[key] = self._factory[key]()
        return self._dict[key]

    def __setitem__(self, key: str, value: Callable[[], T]):
        self._factory[key] = value

    def __iter__(self):
        return iter(self._factory)

    def __len__(self):
        return len(self._factory)


class ClassRegistry(UserDict[type[T], _V]):

    def __getitem__(self, key: type[T]) -> _V:
        for cls in key.mro():
            if cls in self.data:
                return self.data[cls]

        raise KeyError(key)

    def __contains__(self, key: object) -> bool:
        return self.contains(key)

    def contains(self, key: object, *, strict: bool = False) -> bool:
        if not isinstance(key, type):
            return False

        if strict:
            return key in self.data

        return any(cls in self.data for cls in key.mro())


def weak_ref_tensor(tensor: torch.Tensor) -> torch.Tensor:
    """
    Create a weak reference to a tensor.
    The new tensor will share the same data as the original tensor,
    but will not keep the original tensor alive.
    """
    return torch.ops._C.weak_ref_tensor(tensor)


def weak_ref_tensors(
    tensors: Union[torch.Tensor, list[torch.Tensor], tuple[torch.Tensor]]
) -> Union[torch.Tensor, list[torch.Tensor], tuple[torch.Tensor]]:
    """
    Convenience function to create weak references to tensors,
    for single tensor, list of tensors or tuple of tensors.
    """
    if isinstance(tensors, torch.Tensor):
        return weak_ref_tensor(tensors)
    if isinstance(tensors, list):
        return [weak_ref_tensor(t) for t in tensors]
    if isinstance(tensors, tuple):
        return tuple(weak_ref_tensor(t) for t in tensors)
    raise ValueError("Invalid type for tensors")


def is_in_doc_build() -> bool:
    try:
        from sphinx.ext.autodoc.mock import _MockModule
        return isinstance(torch, _MockModule)
    except ModuleNotFoundError:
        return False


def import_from_path(module_name: str, file_path: Union[str, os.PathLike]):
    """
    Import a Python file according to its file path.

    Based on the official recipe:
    https://docs.python.org/3/library/importlib.html#importing-a-source-file-directly
    """
    spec = importlib.util.spec_from_file_location(module_name, file_path)
    if spec is None:
        raise ModuleNotFoundError(f"No module named '{module_name}'")

    assert spec.loader is not None

    module = importlib.util.module_from_spec(spec)
    sys.modules[module_name] = module
    spec.loader.exec_module(module)
    return module


@cache
def get_vllm_optional_dependencies():
    metadata = importlib.metadata.metadata("vllm")
    requirements = metadata.get_all("Requires-Dist", [])
    extras = metadata.get_all("Provides-Extra", [])

    return {
        extra: [
            re.split(r";|>=|<=|==", req)[0] for req in requirements
            if req.endswith(f'extra == "{extra}"')
        ]
        for extra in extras
    }


class _PlaceholderBase:
    """
    Disallows downstream usage of placeholder modules.

    We need to explicitly override each dunder method because
    :meth:`__getattr__` is not called when they are accessed.

    See also:
        [Special method lookup](https://docs.python.org/3/reference/datamodel.html#special-lookup)
    """

    def __getattr__(self, key: str) -> Never:
        """
        The main class should implement this to throw an error
        for attribute accesses representing downstream usage.
        """
        raise NotImplementedError

    # [Basic customization]

    def __lt__(self, other: object):
        return self.__getattr__("__lt__")

    def __le__(self, other: object):
        return self.__getattr__("__le__")

    def __eq__(self, other: object):
        return self.__getattr__("__eq__")

    def __ne__(self, other: object):
        return self.__getattr__("__ne__")

    def __gt__(self, other: object):
        return self.__getattr__("__gt__")

    def __ge__(self, other: object):
        return self.__getattr__("__ge__")

    def __hash__(self):
        return self.__getattr__("__hash__")

    def __bool__(self):
        return self.__getattr__("__bool__")

    # [Callable objects]

    def __call__(self, *args: object, **kwargs: object):
        return self.__getattr__("__call__")

    # [Container types]

    def __len__(self):
        return self.__getattr__("__len__")

    def __getitem__(self, key: object):
        return self.__getattr__("__getitem__")

    def __setitem__(self, key: object, value: object):
        return self.__getattr__("__setitem__")

    def __delitem__(self, key: object):
        return self.__getattr__("__delitem__")

    # __missing__ is optional according to __getitem__ specification,
    # so it is skipped

    # __iter__ and __reversed__ have a default implementation
    # based on __len__ and __getitem__, so they are skipped.

    # [Numeric Types]

    def __add__(self, other: object):
        return self.__getattr__("__add__")

    def __sub__(self, other: object):
        return self.__getattr__("__sub__")

    def __mul__(self, other: object):
        return self.__getattr__("__mul__")

    def __matmul__(self, other: object):
        return self.__getattr__("__matmul__")

    def __truediv__(self, other: object):
        return self.__getattr__("__truediv__")

    def __floordiv__(self, other: object):
        return self.__getattr__("__floordiv__")

    def __mod__(self, other: object):
        return self.__getattr__("__mod__")

    def __divmod__(self, other: object):
        return self.__getattr__("__divmod__")

    def __pow__(self, other: object, modulo: object = ...):
        return self.__getattr__("__pow__")

    def __lshift__(self, other: object):
        return self.__getattr__("__lshift__")

    def __rshift__(self, other: object):
        return self.__getattr__("__rshift__")

    def __and__(self, other: object):
        return self.__getattr__("__and__")

    def __xor__(self, other: object):
        return self.__getattr__("__xor__")

    def __or__(self, other: object):
        return self.__getattr__("__or__")

    # r* and i* methods have lower priority than
    # the methods for left operand so they are skipped

    def __neg__(self):
        return self.__getattr__("__neg__")

    def __pos__(self):
        return self.__getattr__("__pos__")

    def __abs__(self):
        return self.__getattr__("__abs__")

    def __invert__(self):
        return self.__getattr__("__invert__")

    # __complex__, __int__ and __float__ have a default implementation
    # based on __index__, so they are skipped.

    def __index__(self):
        return self.__getattr__("__index__")

    def __round__(self, ndigits: object = ...):
        return self.__getattr__("__round__")

    def __trunc__(self):
        return self.__getattr__("__trunc__")

    def __floor__(self):
        return self.__getattr__("__floor__")

    def __ceil__(self):
        return self.__getattr__("__ceil__")

    # [Context managers]

    def __enter__(self):
        return self.__getattr__("__enter__")

    def __exit__(self, *args: object, **kwargs: object):
        return self.__getattr__("__exit__")


class PlaceholderModule(_PlaceholderBase):
    """
    A placeholder object to use when a module does not exist.

    This enables more informative errors when trying to access attributes
    of a module that does not exists.
    """

    def __init__(self, name: str) -> None:
        super().__init__()

        # Apply name mangling to avoid conflicting with module attributes
        self.__name = name

    def placeholder_attr(self, attr_path: str):
        return _PlaceholderModuleAttr(self, attr_path)

    def __getattr__(self, key: str):
        name = self.__name

        try:
            importlib.import_module(name)
        except ImportError as exc:
            for extra, names in get_vllm_optional_dependencies().items():
                if name in names:
                    msg = f"Please install vllm[{extra}] for {extra} support"
                    raise ImportError(msg) from exc

            raise exc

        raise AssertionError("PlaceholderModule should not be used "
                             "when the original module can be imported")


class _PlaceholderModuleAttr(_PlaceholderBase):

    def __init__(self, module: PlaceholderModule, attr_path: str) -> None:
        super().__init__()

        # Apply name mangling to avoid conflicting with module attributes
        self.__module = module
        self.__attr_path = attr_path

    def placeholder_attr(self, attr_path: str):
        return _PlaceholderModuleAttr(self.__module,
                                      f"{self.__attr_path}.{attr_path}")

    def __getattr__(self, key: str):
        getattr(self.__module, f"{self.__attr_path}.{key}")

        raise AssertionError("PlaceholderModule should not be used "
                             "when the original module can be imported")


# create a library to hold the custom op
vllm_lib = Library("vllm", "FRAGMENT")  # noqa


def direct_register_custom_op(
    op_name: str,
    op_func: Callable,
    mutates_args: list[str],
    fake_impl: Optional[Callable] = None,
    target_lib: Optional[Library] = None,
    dispatch_key: str = "CUDA",
):
    """
    `torch.library.custom_op` can have significant overhead because it
    needs to consider complicated dispatching logic. This function
    directly registers a custom op and dispatches it to the CUDA backend.
    See https://gist.github.com/youkaichao/ecbea9ec9fc79a45d2adce1784d7a9a5
    for more details.

    By default, the custom op is registered to the vLLM library. If you
    want to register it to a different library, you can pass the library
    object to the `target_lib` argument.

    IMPORTANT: the lifetime of the operator is tied to the lifetime of the
    library object. If you want to bind the operator to a different library,
    make sure the library object is alive when the operator is used.
    """
    if is_in_doc_build():
        return

    if not supports_custom_op():
        from vllm.platforms import current_platform
        assert not current_platform.is_cuda_alike(), (
            "cuda platform needs torch>=2.4 to support custom op, "
            "chances are you are using an old version of pytorch "
            "or a custom build of pytorch. It is recommended to "
            "use vLLM in a fresh new environment and let it install "
            "the required dependencies.")
        return

    import torch.library
    if hasattr(torch.library, "infer_schema"):
        schema_str = torch.library.infer_schema(op_func,
                                                mutates_args=mutates_args)
    else:
        # for pytorch 2.4
        import torch._custom_op.impl
        schema_str = torch._custom_op.impl.infer_schema(op_func, mutates_args)
    my_lib = target_lib or vllm_lib
    my_lib.define(op_name + schema_str)
    my_lib.impl(op_name, op_func, dispatch_key=dispatch_key)
    if fake_impl is not None:
        my_lib._register_fake(op_name, fake_impl)


def resolve_obj_by_qualname(qualname: str) -> Any:
    """
    Resolve an object by its fully qualified name.
    """
    module_name, obj_name = qualname.rsplit(".", 1)
    module = importlib.import_module(module_name)
    return getattr(module, obj_name)


def kill_process_tree(pid: int):
    """
    Kills all descendant processes of the given pid by sending SIGKILL.

    Args:
        pid (int): Process ID of the parent process
    """
    try:
        parent = psutil.Process(pid)
    except psutil.NoSuchProcess:
        return

    # Get all children recursively
    children = parent.children(recursive=True)

    # Send SIGKILL to all children first
    for child in children:
        with contextlib.suppress(ProcessLookupError):
            os.kill(child.pid, signal.SIGKILL)

    # Finally kill the parent
    with contextlib.suppress(ProcessLookupError):
        os.kill(pid, signal.SIGKILL)


@dataclass
class MemorySnapshot:
    """Memory snapshot."""
    torch_peak: int = 0
    cuda_memory: int = 0
    torch_memory: int = 0
    non_torch_memory: int = 0
    timestamp: float = 0.0
    auto_measure: bool = True

    def __post_init__(self):
        if self.auto_measure:
            self.measure()

    def measure(self):
        # we measure the torch peak memory usage via allocated_bytes,
        # rather than `torch.cuda.memory_reserved()` .
        # After `torch.cuda.reset_peak_memory_stats()`,
        # `torch.cuda.memory_reserved()` will keep growing, and only shrink
        # when we call `torch.cuda.empty_cache()` or OOM happens.
        self.torch_peak = torch.cuda.memory_stats().get(
            "allocated_bytes.all.peak", 0)

        self.cuda_memory = torch.cuda.mem_get_info(
        )[1] - torch.cuda.mem_get_info()[0]

        # torch.cuda.memory_reserved() is how many bytes
        # PyTorch gets from cuda (by calling cudaMalloc, etc.)
        # this is used to measure the non-torch memory usage
        self.torch_memory = torch.cuda.memory_reserved()

        self.non_torch_memory = self.cuda_memory - self.torch_memory
        self.timestamp = time.time()

    def __sub__(self, other: MemorySnapshot) -> MemorySnapshot:
        return MemorySnapshot(
            torch_peak=self.torch_peak - other.torch_peak,
            cuda_memory=self.cuda_memory - other.cuda_memory,
            torch_memory=self.torch_memory - other.torch_memory,
            non_torch_memory=self.non_torch_memory - other.non_torch_memory,
            timestamp=self.timestamp - other.timestamp,
            auto_measure=False,
        )


@dataclass
class MemoryProfilingResult:
    """Memory profiling result. All numbers are in bytes.
    """
    non_kv_cache_memory: int = 0
    torch_peak_increase: int = 0
    non_torch_increase: int = 0
    weights_memory: float = 0
    before_create: MemorySnapshot = field(default_factory=MemorySnapshot)
    before_profile: MemorySnapshot = field(default_factory=MemorySnapshot)
    after_profile: MemorySnapshot = field(default_factory=MemorySnapshot)
    profile_time: float = 0.0


@contextlib.contextmanager
def memory_profiling(
        baseline_snapshot: MemorySnapshot,
        weights_memory: int) -> Generator[MemoryProfilingResult, None, None]:
    """Memory profiling context manager.
    baseline_snapshot: the memory snapshot before the current vLLM instance.
    weights_memory: memory used by PyTorch when loading the model weights.
        Note that, before loading the model weights, we also initialize the device
        and distributed environment, which may consume some memory. This part is not
        included in the weights_memory because PyTorch does not control it.

    The memory in one GPU can be classified into 3 categories:
    1. memory used by anything other than the current vLLM instance.
    2. memory used by torch in the current vLLM instance.
    3. memory used in the current vLLM instance, but not by torch.

    A quantitive example:

    Before creating the current vLLM instance:
        category 1: 1 GiB
        category 2: 0 GiB
        category 3: 0 GiB

    After creating the current vLLM instance and loading the model,
    (i.e. before profiling):
        category 1: 1 GiB
        category 2: 2 GiB (model weights take 2 GiB)
        category 3: 0.5 GiB (memory used by NCCL)

    During profiling (peak):
        category 1: 1 GiB
        category 2: 4 GiB (peak activation tensors take 2 GiB)
        category 3: 1 GiB (memory used by NCCL + buffers for some attention backends)

    After profiling:
        category 1: 1 GiB
        category 2: 3 GiB (after garbage-collecting activation tensors)
        category 3: 1 GiB (memory used by NCCL + buffers for some attention backends)

    In this case, non-kv cache takes 5 GiB in total, including:
    a. 2 GiB used by the model weights (category 2)
    b. 2 GiB reserved for the peak activation tensors (category 2)
    c. 1 GiB used by non-torch components (category 3)

    The memory used for loading weights (a.) is directly given from the argument `weights_memory`.

    The increase of `torch.cuda.memory_stats()["allocated_bytes.all.peak"]` during profiling gives (b.).

    The increase of `non_torch_memory` from creating the current vLLM instance until after profiling to get (c.).
    """ # noqa
    gc.collect()
    torch.cuda.empty_cache()
    torch.cuda.reset_peak_memory_stats()

    result = MemoryProfilingResult()

    result.before_create = baseline_snapshot
    # the part of memory used for holding the model weights
    result.weights_memory = weights_memory

    result.before_profile.measure()

    yield result

    gc.collect()
    torch.cuda.empty_cache()

    result.after_profile.measure()

    diff_profile = result.after_profile - result.before_profile
    diff_from_create = result.after_profile - result.before_create
    result.torch_peak_increase = diff_profile.torch_peak
    result.non_torch_increase = diff_from_create.non_torch_memory
    result.profile_time = diff_profile.timestamp
    result.non_kv_cache_memory = result.non_torch_increase + result.torch_peak_increase + result.weights_memory  # noqa


# Adapted from: https://github.com/sgl-project/sglang/blob/v0.4.1/python/sglang/srt/utils.py#L630 # noqa: E501
def set_ulimit(target_soft_limit=65535):
    if sys.platform.startswith('win'):
        logger.info("Windows detected, skipping ulimit adjustment.")
        return

    import resource
    resource_type = resource.RLIMIT_NOFILE
    current_soft, current_hard = resource.getrlimit(resource_type)

    if current_soft < target_soft_limit:
        try:
            resource.setrlimit(resource_type,
                               (target_soft_limit, current_hard))
        except ValueError as e:
            logger.warning(
                "Found ulimit of %s and failed to automatically increase "
                "with error %s. This can cause fd limit errors like "
                "`OSError: [Errno 24] Too many open files`. Consider "
                "increasing with ulimit -n", current_soft, e)


# Adapted from: https://github.com/sgl-project/sglang/blob/v0.4.1/python/sglang/utils.py#L28 # noqa: E501
def get_exception_traceback():
    etype, value, tb = sys.exc_info()
    err_str = "".join(traceback.format_exception(etype, value, tb))
    return err_str


# Adapted from: https://github.com/sgl-project/sglang/blob/v0.4.1/python/sglang/srt/utils.py#L783 # noqa: E501
def make_zmq_socket(
    ctx: Union[zmq.asyncio.Context, zmq.Context],  # type: ignore[name-defined]
    path: str,
    socket_type: Any,
) -> Union[zmq.Socket, zmq.asyncio.Socket]:  # type: ignore[name-defined]
    """Make a ZMQ socket with the proper bind/connect semantics."""

    mem = psutil.virtual_memory()
    socket = ctx.socket(socket_type)

    # Calculate buffer size based on system memory
    total_mem = mem.total / 1024**3
    available_mem = mem.available / 1024**3
    # For systems with substantial memory (>32GB total, >16GB available):
    # - Set a large 0.5GB buffer to improve throughput
    # For systems with less memory:
    # - Use system default (-1) to avoid excessive memory consumption
    if total_mem > 32 and available_mem > 16:
        buf_size = int(0.5 * 1024**3)  # 0.5GB in bytes
    else:
        buf_size = -1  # Use system default buffer size

    if socket_type == zmq.constants.PULL:
        socket.setsockopt(zmq.constants.RCVHWM, 0)
        socket.setsockopt(zmq.constants.RCVBUF, buf_size)
        socket.connect(path)
    elif socket_type == zmq.constants.PUSH:
        socket.setsockopt(zmq.constants.SNDHWM, 0)
        socket.setsockopt(zmq.constants.SNDBUF, buf_size)
        socket.bind(path)
    else:
        raise ValueError(f"Unknown Socket Type: {socket_type}")

    return socket


@contextlib.contextmanager
def zmq_socket_ctx(path: str, socket_type: Any) -> Iterator[zmq.Socket]:
    """Context manager for a ZMQ socket"""

    ctx = zmq.Context()  # type: ignore[attr-defined]
    try:
        yield make_zmq_socket(ctx, path, socket_type)

    except KeyboardInterrupt:
        logger.debug("Got Keyboard Interrupt.")

    finally:
        ctx.destroy(linger=0)


def is_in_ray_actor():
    """Check if we are in a Ray actor."""

    try:
        import ray
        return (ray.is_initialized()
                and ray.get_runtime_context().get_actor_id() is not None)
    except ImportError:
        return False


def _maybe_force_spawn():
    """Check if we need to force the use of the `spawn` multiprocessing start
    method.
    """
    if os.environ.get("VLLM_WORKER_MULTIPROC_METHOD") == "spawn":
        return

    reason = None
    if cuda_is_initialized():
        reason = "CUDA is initialized"
    elif is_in_ray_actor():
        reason = "In a Ray actor and can only be spawned"

    if reason is not None:
        logger.warning(
            "We must use the `spawn` multiprocessing start method. "
            "Overriding VLLM_WORKER_MULTIPROC_METHOD to 'spawn'. "
            "See https://docs.vllm.ai/en/latest/getting_started/"
            "troubleshooting.html#python-multiprocessing "
            "for more information. Reason: %s", reason)
        os.environ["VLLM_WORKER_MULTIPROC_METHOD"] = "spawn"


def get_mp_context():
    """Get a multiprocessing context with a particular method (spawn or fork).
    By default we follow the value of the VLLM_WORKER_MULTIPROC_METHOD to
    determine the multiprocessing method (default is fork). However, under
    certain conditions, we may enforce spawn and override the value of
    VLLM_WORKER_MULTIPROC_METHOD.
    """
    _maybe_force_spawn()
    mp_method = envs.VLLM_WORKER_MULTIPROC_METHOD
    return multiprocessing.get_context(mp_method)


def bind_kv_cache(
        ctx: dict[str, Any],
        kv_cache: list[list[torch.Tensor]],  # [virtual_engine][layer_index]
) -> None:
    # Bind the kv_cache tensor to Attention modules, similar to
    # ctx[layer_name].kv_cache[ve]=kv_cache[ve][extract_layer_index(layer_name)]
    # Special things handled here:
    # 1. Some models have non-attention layers, e.g., Jamba
    # 2. Pipeline parallelism, each rank only has a subset of layers
    # 3. Encoder attention has no kv cache
    # 4. Encoder-decoder models, encoder-decoder attention and decoder-only
    #    attention of the same layer (e.g., bart's decoder.layers.1.self_attn
    #    and decoder.layers.1.encoder_attn) is mapped to the same kv cache
    #    tensor
    from vllm.attention import AttentionType
    from vllm.model_executor.models.utils import extract_layer_index
    layer_need_kv_cache = [
        layer_name for layer_name in ctx
        if (hasattr(ctx[layer_name], 'attn_type') and ctx[layer_name].attn_type
            in (AttentionType.DECODER, AttentionType.ENCODER_DECODER))
    ]
    layer_index_sorted = sorted(
        set(
            extract_layer_index(layer_name)
            for layer_name in layer_need_kv_cache))
    for layer_name in layer_need_kv_cache:
        kv_cache_idx = layer_index_sorted.index(
            extract_layer_index(layer_name))
        forward_ctx = ctx[layer_name]
        assert len(forward_ctx.kv_cache) == len(kv_cache)
        for ve, ve_kv_cache in enumerate(kv_cache):
            forward_ctx.kv_cache[ve] = ve_kv_cache[kv_cache_idx]


def run_method(obj: Any, method: Union[str, bytes, Callable], args: tuple[Any],
               kwargs: dict[str, Any]) -> Any:
    """
    Run a method of an object with the given arguments and keyword arguments.
    If the method is string, it will be converted to a method using getattr.
    If the method is serialized bytes and will be deserialized using
    cloudpickle.
    If the method is a callable, it will be called directly.
    """
    if isinstance(method, bytes):
        func = partial(cloudpickle.loads(method), obj)
    elif isinstance(method, str):
        try:
            func = getattr(obj, method)
        except AttributeError:
            raise NotImplementedError(f"Method {method!r} is not"
                                      " implemented.") from None
    else:
        func = partial(method, obj)  # type: ignore
    return func(*args, **kwargs)


def import_pynvml():
    """
    Historical comments:

    libnvml.so is the library behind nvidia-smi, and
    pynvml is a Python wrapper around it. We use it to get GPU
    status without initializing CUDA context in the current process.
    Historically, there are two packages that provide pynvml:
    - `nvidia-ml-py` (https://pypi.org/project/nvidia-ml-py/): The official
        wrapper. It is a dependency of vLLM, and is installed when users
        install vLLM. It provides a Python module named `pynvml`.
    - `pynvml` (https://pypi.org/project/pynvml/): An unofficial wrapper.
        Prior to version 12.0, it also provides a Python module `pynvml`,
        and therefore conflicts with the official one. What's worse,
        the module is a Python package, and has higher priority than
        the official one which is a standalone Python file.
        This causes errors when both of them are installed.
        Starting from version 12.0, it migrates to a new module
        named `pynvml_utils` to avoid the conflict.
    It is so confusing that many packages in the community use the
    unofficial one by mistake, and we have to handle this case.
    For example, `nvcr.io/nvidia/pytorch:24.12-py3` uses the unofficial
    one, and it will cause errors, see the issue
    https://github.com/vllm-project/vllm/issues/12847 for example.
    After all the troubles, we decide to copy the official `pynvml`
    module to our codebase, and use it directly.
    """
    import vllm.third_party.pynvml as pynvml
    return pynvml


def warn_for_unimplemented_methods(cls: type[T]) -> type[T]:
    """
    A replacement for `abc.ABC`.
    When we use `abc.ABC`, subclasses will fail to instantiate
    if they do not implement all abstract methods.
    Here, we only require `raise NotImplementedError` in the
    base class, and log a warning if the method is not implemented
    in the subclass.
    """

    original_init = cls.__init__

    def find_unimplemented_methods(self: object):
        unimplemented_methods = []
        for attr_name in dir(self):
            # bypass inner method
            if attr_name.startswith('_'):
                continue

            try:
                attr = getattr(self, attr_name)
                # get the func of callable method
                if callable(attr):
                    attr_func = attr.__func__
            except AttributeError:
                continue
            src = inspect.getsource(attr_func)
            if "NotImplementedError" in src:
                unimplemented_methods.append(attr_name)
        if unimplemented_methods:
            method_names = ','.join(unimplemented_methods)
            msg = (f"Methods {method_names} not implemented in {self}")
            logger.warning(msg)

    @wraps(original_init)
    def wrapped_init(self, *args, **kwargs) -> None:
        original_init(self, *args, **kwargs)
        find_unimplemented_methods(self)

    type.__setattr__(cls, '__init__', wrapped_init)
    return cls


class LazyLoader(types.ModuleType):
    """
    LazyLoader module borrowed from Tensorflow
    https://github.com/tensorflow/tensorflow/blob/main/tensorflow/python/util/lazy_loader.py
    with a addition of "module caching".

    Lazily import a module, mainly to avoid pulling in large dependencies.
    Modules such as `xgrammar` might do additional side effects, so we
    only want to use this when it is needed, delaying all eager effects
    """

    def __init__(
        self,
        local_name: str,
        parent_module_globals: dict[str, Any],
        name: str,
    ):
        self._local_name = local_name
        self._parent_module_globals = parent_module_globals
        self._module: types.ModuleType | None = None

        super().__init__(str(name))

    def _load(self) -> types.ModuleType:
        # Import the target module and insert it into the parent's namespace
        try:
            module = importlib.import_module(self.__name__)
            self._parent_module_globals[self._local_name] = module
            # The additional add to sys.modules
            # ensures library is actually loaded.
            sys.modules[self._local_name] = module
        except ModuleNotFoundError as err:
            raise err from None

        # Update this object's dict so that if someone keeps a
        # reference to the LazyLoader, lookups are efficient
        # (__getattr__ is only called on lookups that fail).
        self.__dict__.update(module.__dict__)
        return module

    def __getattr__(self, item: Any) -> Any:
        if self._module is None:
            self._module = self._load()
        return getattr(self._module, item)

    def __dir__(self) -> list[str]:
        if self._module is None:
            self._module = self._load()
        return dir(self._module)


def swap_dict_values(obj: dict[_K, _V], key1: _K, key2: _K) -> None:
    """
    Helper function to swap values for two keys
    """
    v1 = obj.get(key1)
    v2 = obj.get(key2)
    if v1 is not None:
        obj[key2] = v1
    else:
        obj.pop(key2, None)
    if v2 is not None:
        obj[key1] = v2
    else:
        obj.pop(key1, None)


<<<<<<< HEAD
# Only relevant for models using ALiBi (e.g, MPT)
def check_use_alibi(model_config: ModelConfig) -> bool:
    return (getattr(model_config.hf_text_config, "alibi", False)  # Falcon
            or ("BloomForCausalLM" in getattr(model_config.hf_config,
                                              "architectures", []))  # Bloom
            or getattr(model_config.hf_text_config, "position_encoding_type",
                       "") == "alibi"  # codellm_1b_alibi
            or
            (hasattr(model_config.hf_text_config, "attn_config")  # MPT
             and model_config.hf_text_config.attn_config.get("alibi", False)))
=======
@contextlib.contextmanager
def cprofile_context(save_file: Optional[str] = None):
    """Run a cprofile

    Args:
        save_file: path to save the profile result. "1" or
          None will result in printing to stdout.
    """
    import cProfile

    prof = cProfile.Profile()
    prof.enable()

    try:
        yield
    finally:
        prof.disable()
        if save_file and save_file != "1":
            prof.dump_stats(save_file)
        else:
            prof.print_stats(sort="cumtime")


def cprofile(save_file: Optional[str] = None, enabled: bool = True):
    """Decorator to profile a Python method using cProfile.

    Args:
        save_file: Path to save the profile result.
            If "1", None, or "", results will be printed to stdout.
        enabled: Set to false to turn this into a no-op
    """

    def decorator(func: Callable):

        @wraps(func)
        def wrapper(*args, **kwargs):
            if not enabled:
                # If profiling is disabled, just call the function directly.
                return func(*args, **kwargs)

            with cprofile_context(save_file):
                return func(*args, **kwargs)

        return wrapper

    return decorator
>>>>>>> 2f4bd358
<|MERGE_RESOLUTION|>--- conflicted
+++ resolved
@@ -2391,7 +2391,53 @@
         obj.pop(key1, None)
 
 
-<<<<<<< HEAD
+@contextlib.contextmanager
+def cprofile_context(save_file: Optional[str] = None):
+    """Run a cprofile
+
+    Args:
+        save_file: path to save the profile result. "1" or
+          None will result in printing to stdout.
+    """
+    import cProfile
+
+    prof = cProfile.Profile()
+    prof.enable()
+
+    try:
+        yield
+    finally:
+        prof.disable()
+        if save_file and save_file != "1":
+            prof.dump_stats(save_file)
+        else:
+            prof.print_stats(sort="cumtime")
+
+
+def cprofile(save_file: Optional[str] = None, enabled: bool = True):
+    """Decorator to profile a Python method using cProfile.
+
+    Args:
+        save_file: Path to save the profile result.
+            If "1", None, or "", results will be printed to stdout.
+        enabled: Set to false to turn this into a no-op
+    """
+
+    def decorator(func: Callable):
+
+        @wraps(func)
+        def wrapper(*args, **kwargs):
+            if not enabled:
+                # If profiling is disabled, just call the function directly.
+                return func(*args, **kwargs)
+
+            with cprofile_context(save_file):
+                return func(*args, **kwargs)
+
+        return wrapper
+
+    return decorator
+
 # Only relevant for models using ALiBi (e.g, MPT)
 def check_use_alibi(model_config: ModelConfig) -> bool:
     return (getattr(model_config.hf_text_config, "alibi", False)  # Falcon
@@ -2401,52 +2447,4 @@
                        "") == "alibi"  # codellm_1b_alibi
             or
             (hasattr(model_config.hf_text_config, "attn_config")  # MPT
-             and model_config.hf_text_config.attn_config.get("alibi", False)))
-=======
-@contextlib.contextmanager
-def cprofile_context(save_file: Optional[str] = None):
-    """Run a cprofile
-
-    Args:
-        save_file: path to save the profile result. "1" or
-          None will result in printing to stdout.
-    """
-    import cProfile
-
-    prof = cProfile.Profile()
-    prof.enable()
-
-    try:
-        yield
-    finally:
-        prof.disable()
-        if save_file and save_file != "1":
-            prof.dump_stats(save_file)
-        else:
-            prof.print_stats(sort="cumtime")
-
-
-def cprofile(save_file: Optional[str] = None, enabled: bool = True):
-    """Decorator to profile a Python method using cProfile.
-
-    Args:
-        save_file: Path to save the profile result.
-            If "1", None, or "", results will be printed to stdout.
-        enabled: Set to false to turn this into a no-op
-    """
-
-    def decorator(func: Callable):
-
-        @wraps(func)
-        def wrapper(*args, **kwargs):
-            if not enabled:
-                # If profiling is disabled, just call the function directly.
-                return func(*args, **kwargs)
-
-            with cprofile_context(save_file):
-                return func(*args, **kwargs)
-
-        return wrapper
-
-    return decorator
->>>>>>> 2f4bd358
+             and model_config.hf_text_config.attn_config.get("alibi", False)))
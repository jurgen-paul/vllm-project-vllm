import argparse
import asyncio
import contextlib
import datetime
import enum
import gc
import inspect
import ipaddress
import os
import socket
import subprocess
import sys
import tempfile
import threading
import time
import uuid
import warnings
import weakref
from asyncio import FIRST_COMPLETED, AbstractEventLoop, Future, Task
from collections.abc import Mapping
from functools import lru_cache, partial, wraps
from platform import uname
from typing import (Any, AsyncGenerator, Awaitable, Callable, Dict, Generic,
                    Hashable, List, Literal, Optional, OrderedDict, Set, Tuple,
                    Type, TypeVar, Union, overload)
from uuid import uuid4

import numpy as np
import numpy.typing as npt
import psutil
import torch
import torch.types
import yaml
from packaging.version import Version
from typing_extensions import ParamSpec, TypeIs, assert_never

import vllm.envs as envs
from vllm.logger import enable_trace_function_call, init_logger
from vllm.platforms import current_platform

logger = init_logger(__name__)

# Exception strings for non-implemented encoder/decoder scenarios

# Reminder: Please update docs/source/serving/compatibility_matrix.rst
# If the feature combo become valid

STR_NOT_IMPL_ENC_DEC_SWA = \
    "Sliding window attention for encoder/decoder models " + \
                    "is not currently supported."

STR_NOT_IMPL_ENC_DEC_PREFIX_CACHE = \
    "Prefix caching for encoder/decoder models " + \
                    "is not currently supported."

STR_NOT_IMPL_ENC_DEC_CHUNKED_PREFILL = \
    "Chunked prefill for encoder/decoder models " + \
                    "is not currently supported."

STR_NOT_IMPL_ENC_DEC_LOGIT_SOFTCAP = (
    "Models with logits_soft_cap "
    "require FlashInfer backend, which is "
    "currently not supported for encoder/decoder "
    "models.")

STR_NOT_IMPL_ENC_DEC_LORA = ("LoRA is currently not currently "
                             "supported with encoder/decoder "
                             "models.")

STR_NOT_IMPL_ENC_DEC_PP = ("Pipeline parallelism is not "
                           "currently supported with "
                           "encoder/decoder models.")

STR_NOT_IMPL_ENC_DEC_MM = ("Multimodal is not currently "
                           "supported with encoder/decoder "
                           "models.")

STR_NOT_IMPL_ENC_DEC_SPEC_DEC = ("Speculative decoding is not "
                                 "currently supported with encoder/"
                                 "decoder models.")

STR_NOT_IMPL_ENC_DEC_BACKEND = ("XFormers is the only backend "
                                "currently supported with encoder/"
                                "decoder models.")

STR_NOT_IMPL_ENC_DEC_PROMPT_ADAPTER = ("Prompt adapters are not "
                                       "currently supported with encoder/"
                                       "decoder models.")

STR_NOT_IMPL_ENC_DEC_CPU = ("CPU is not currently supported with "
                            "encoder/decoder models.")

# Efficiently import all enc/dec error strings
# rather than having to import all of the above
STR_NOT_IMPL_ENC_DEC_ERR_STRS = {
    "STR_NOT_IMPL_ENC_DEC_SWA": STR_NOT_IMPL_ENC_DEC_SWA,
    "STR_NOT_IMPL_ENC_DEC_PREFIX_CACHE": STR_NOT_IMPL_ENC_DEC_PREFIX_CACHE,
    "STR_NOT_IMPL_ENC_DEC_CHUNKED_PREFILL":
    STR_NOT_IMPL_ENC_DEC_CHUNKED_PREFILL,
    "STR_NOT_IMPL_ENC_DEC_LOGIT_SOFTCAP": STR_NOT_IMPL_ENC_DEC_LOGIT_SOFTCAP,
    "STR_NOT_IMPL_ENC_DEC_LORA": STR_NOT_IMPL_ENC_DEC_LORA,
    "STR_NOT_IMPL_ENC_DEC_PP": STR_NOT_IMPL_ENC_DEC_PP,
    "STR_NOT_IMPL_ENC_DEC_MM": STR_NOT_IMPL_ENC_DEC_MM,
    "STR_NOT_IMPL_ENC_DEC_SPEC_DEC": STR_NOT_IMPL_ENC_DEC_SPEC_DEC,
    "STR_NOT_IMPL_ENC_DEC_BACKEND": STR_NOT_IMPL_ENC_DEC_BACKEND,
    "STR_NOT_IMPL_ENC_DEC_PROMPT_ADAPTER": STR_NOT_IMPL_ENC_DEC_PROMPT_ADAPTER,
    "STR_NOT_IMPL_ENC_DEC_CPU": STR_NOT_IMPL_ENC_DEC_CPU
}

# Constants related to forcing the attention backend selection

# String name of register which may be set in order to
# force auto-selection of attention backend by Attention
# wrapper
STR_BACKEND_ENV_VAR: str = "VLLM_ATTENTION_BACKEND"

# Possible string values of STR_BACKEND_ENV_VAR
# register, corresponding to possible backends
STR_FLASHINFER_ATTN_VAL: str = "FLASHINFER"
STR_TORCH_SDPA_ATTN_VAL: str = "TORCH_SDPA"
STR_ROCM_FLASH_ATTN_VAL: str = "ROCM_FLASH"
STR_XFORMERS_ATTN_VAL: str = "XFORMERS"
STR_FLASH_ATTN_VAL: str = "FLASH_ATTN"
STR_INVALID_VAL: str = "INVALID"

GB_bytes = 1_000_000_000
"""The number of bytes in one gigabyte (GB)."""

GiB_bytes = 1 << 30
"""The number of bytes in one gibibyte (GiB)."""

STR_DTYPE_TO_TORCH_DTYPE = {
    "half": torch.half,
    "bfloat16": torch.bfloat16,
    "float": torch.float,
    "fp8": torch.uint8,
    "fp8_e4m3": torch.uint8,
    "fp8_e5m2": torch.uint8,
}

TORCH_DTYPE_TO_NUMPY_DTYPE = {
    torch.float16: np.float16,
    torch.float32: np.float32,
    torch.float64: np.float64,
    torch.uint8: np.uint8,
    torch.int32: np.int32,
    torch.int64: np.int64,
}

P = ParamSpec('P')
K = TypeVar("K")
T = TypeVar("T")
U = TypeVar("U")


class _Sentinel:
    ...


ALL_PINNED_SENTINEL = _Sentinel()


class Device(enum.Enum):
    GPU = enum.auto()
    CPU = enum.auto()


class Counter:

    def __init__(self, start: int = 0) -> None:
        self.counter = start

    def __next__(self) -> int:
        i = self.counter
        self.counter += 1
        return i

    def reset(self) -> None:
        self.counter = 0


class LRUCache(Generic[T]):

    def __init__(self, capacity: int):
        self.cache: OrderedDict[Hashable, T] = OrderedDict()
        self.pinned_items: Set[Hashable] = set()
        self.capacity = capacity

    def __contains__(self, key: Hashable) -> bool:
        return key in self.cache

    def __len__(self) -> int:
        return len(self.cache)

    def __getitem__(self, key: Hashable) -> T:
        value = self.cache[key]  # Raise KeyError if not exists
        self.cache.move_to_end(key)
        return value

    def __setitem__(self, key: Hashable, value: T) -> None:
        self.put(key, value)

    def __delitem__(self, key: Hashable) -> None:
        self.pop(key)

    def touch(self, key: Hashable) -> None:
        self.cache.move_to_end(key)

    def get(self,
            key: Hashable,
            default_value: Optional[T] = None) -> Optional[T]:
        value: Optional[T]
        if key in self.cache:
            value = self.cache[key]
            self.cache.move_to_end(key)
        else:
            value = default_value
        return value

    def put(self, key: Hashable, value: T) -> None:
        self.cache[key] = value
        self.cache.move_to_end(key)
        self._remove_old_if_needed()

    def pin(self, key: Hashable) -> None:
        """
        Pins a key in the cache preventing it from being
        evicted in the LRU order.
        """
        if key not in self.cache:
            raise ValueError(f"Cannot pin key: {key} not in cache.")
        self.pinned_items.add(key)

    def _unpin(self, key: Hashable) -> None:
        self.pinned_items.remove(key)

    def _on_remove(self, key: Hashable, value: Optional[T]):
        pass

    def remove_oldest(self, remove_pinned=False):
        if not self.cache:
            return

        if not remove_pinned:
            # pop the oldest item in the cache that is not pinned
            lru_key = next(
                (key for key in self.cache if key not in self.pinned_items),
                ALL_PINNED_SENTINEL)
            if lru_key is ALL_PINNED_SENTINEL:
                raise RuntimeError("All items are pinned, "
                                   "cannot remove oldest from the cache.")
        else:
            lru_key = next(iter(self.cache))
        self.pop(lru_key)

    def _remove_old_if_needed(self) -> None:
        while len(self.cache) > self.capacity:
            self.remove_oldest()

    def pop(self,
            key: Hashable,
            default_value: Optional[T] = None) -> Optional[T]:
        run_on_remove = key in self.cache
        value: Optional[T] = self.cache.pop(key, default_value)
        # remove from pinned items
        if key in self.pinned_items:
            self._unpin(key)
        if run_on_remove:
            self._on_remove(key, value)
        return value

    def clear(self):
        while len(self.cache) > 0:
            self.remove_oldest(remove_pinned=True)
        self.cache.clear()


class PyObjectCache:
    """Used to cache python objects to avoid object allocations
    across scheduler iterations.
    """

    def __init__(self, obj_builder):
        self._obj_builder = obj_builder
        self._index = 0

        self._obj_cache = []
        for _ in range(128):
            self._obj_cache.append(self._obj_builder())

    def _grow_cache(self):
        # Double the size of the cache
        num_objs = len(self._obj_cache)
        for _ in range(num_objs):
            self._obj_cache.append(self._obj_builder())

    def get_object(self):
        """Returns a pre-allocated cached object. If there is not enough
        objects, then the cache size will double.
        """
        if self._index >= len(self._obj_cache):
            self._grow_cache()
            assert self._index < len(self._obj_cache)

        obj = self._obj_cache[self._index]
        self._index += 1

        return obj

    def reset(self):
        """Makes all cached-objects available for the next scheduler iteration.
        """
        self._index = 0


@lru_cache(maxsize=None)
def get_max_shared_memory_bytes(gpu: int = 0) -> int:
    """Returns the maximum shared memory per thread block in bytes."""
    from vllm import _custom_ops as ops
    max_shared_mem = (
        ops.get_max_shared_memory_per_block_device_attribute(gpu))
    # value 0 will cause MAX_SEQ_LEN become negative and test_attention.py
    # will fail
    assert max_shared_mem > 0, "max_shared_mem can not be zero"
    return int(max_shared_mem)


def get_cpu_memory() -> int:
    """Returns the total CPU memory of the node in bytes."""
    return psutil.virtual_memory().total


<<<<<<< HEAD
def seed_everything(seed: int) -> None:
    """
    Set the seed of each random module.

    Loosely based on: https://github.com/Lightning-AI/pytorch-lightning/blob/2.4.0/src/lightning/fabric/utilities/seed.py#L20
    """
    random.seed(seed)
    np.random.seed(seed)

    if current_platform.is_cuda_alike():
        torch.cuda.manual_seed_all(seed)

    if current_platform.is_xpu():
        torch.xpu.manual_seed_all(seed)

    if current_platform.is_hpu():
        torch.hpu.manual_seed_all(seed)


=======
>>>>>>> 622b7ab9
def random_uuid() -> str:
    return str(uuid.uuid4().hex)


@lru_cache(maxsize=None)
def get_vllm_instance_id() -> str:
    """
    If the environment variable VLLM_INSTANCE_ID is set, return it.
    Otherwise, return a random UUID.
    Instance id represents an instance of the VLLM. All processes in the same
    instance should have the same instance id.
    """
    return envs.VLLM_INSTANCE_ID or f"vllm-instance-{random_uuid()}"


@lru_cache(maxsize=None)
def in_wsl() -> bool:
    # Reference: https://github.com/microsoft/WSL/issues/4071
    return "microsoft" in " ".join(uname()).lower()


def make_async(func: Callable[P, T]) -> Callable[P, Awaitable[T]]:
    """Take a blocking function, and run it on in an executor thread.

    This function prevents the blocking function from blocking the
    asyncio event loop.
    The code in this function needs to be thread safe.
    """

    def _async_wrapper(*args: P.args, **kwargs: P.kwargs) -> asyncio.Future:
        loop = asyncio.get_event_loop()
        p_func = partial(func, *args, **kwargs)
        return loop.run_in_executor(executor=None, func=p_func)

    return _async_wrapper


def _next_task(iterator: AsyncGenerator[T, None],
               loop: AbstractEventLoop) -> Task:
    # Can use anext() in python >= 3.10
    return loop.create_task(iterator.__anext__())  # type: ignore[arg-type]


async def iterate_with_cancellation(
    iterator: AsyncGenerator[T, None],
    is_cancelled: Callable[[], Awaitable[bool]],
) -> AsyncGenerator[T, None]:
    """Convert async iterator into one that polls the provided function
    at least once per second to check for client cancellation.
    """

    loop = asyncio.get_running_loop()

    awaits: List[Future[T]] = [_next_task(iterator, loop)]
    next_cancel_check: float = 0
    while True:
        done, pending = await asyncio.wait(awaits, timeout=1.5)

        # Check for cancellation at most once per second
        time_now = time.time()
        if time_now >= next_cancel_check:
            if await is_cancelled():
                with contextlib.suppress(BaseException):
                    awaits[0].cancel()
                    await iterator.aclose()
                raise asyncio.CancelledError("client cancelled")
            next_cancel_check = time_now + 1

        if done:
            try:
                item = await awaits[0]
                awaits[0] = _next_task(iterator, loop)
                yield item
            except StopAsyncIteration:
                # we are done
                return


async def merge_async_iterators(
    *iterators: AsyncGenerator[T, None],
    is_cancelled: Optional[Callable[[], Awaitable[bool]]] = None,
) -> AsyncGenerator[Tuple[int, T], None]:
    """Merge multiple asynchronous iterators into a single iterator.

    This method handle the case where some iterators finish before others.
    When it yields, it yields a tuple (i, item) where i is the index of the
    iterator that yields the item.

    It also optionally polls a provided function at least once per second
    to check for client cancellation.
    """

    loop = asyncio.get_running_loop()

    awaits = {_next_task(pair[1], loop): pair for pair in enumerate(iterators)}
    timeout = None if is_cancelled is None else 1.5
    next_cancel_check: float = 0
    try:
        while awaits:
            done, pending = await asyncio.wait(awaits.keys(),
                                               return_when=FIRST_COMPLETED,
                                               timeout=timeout)
            if is_cancelled is not None:
                # Check for cancellation at most once per second
                time_now = time.time()
                if time_now >= next_cancel_check:
                    if await is_cancelled():
                        raise asyncio.CancelledError("client cancelled")
                    next_cancel_check = time_now + 1
            for d in done:
                pair = awaits.pop(d)
                try:
                    item = await d
                    i, it = pair
                    awaits[_next_task(it, loop)] = pair
                    yield i, item
                except StopAsyncIteration:
                    pass
    finally:
        # Cancel any remaining iterators
        for f, (_, it) in awaits.items():
            with contextlib.suppress(BaseException):
                f.cancel()
                await it.aclose()


async def collect_from_async_generator(
        iterator: AsyncGenerator[T, None]) -> List[T]:
    """Collect all items from an async generator into a list."""
    items = []
    async for item in iterator:
        items.append(item)
    return items


def get_ip() -> str:
    host_ip = envs.VLLM_HOST_IP
    if host_ip:
        return host_ip

    # IP is not set, try to get it from the network interface

    # try ipv4
    s = socket.socket(socket.AF_INET, socket.SOCK_DGRAM)
    try:
        s.connect(("8.8.8.8", 80))  # Doesn't need to be reachable
        return s.getsockname()[0]
    except Exception:
        pass

    # try ipv6
    try:
        s = socket.socket(socket.AF_INET6, socket.SOCK_DGRAM)
        # Google's public DNS server, see
        # https://developers.google.com/speed/public-dns/docs/using#addresses
        s.connect(("2001:4860:4860::8888", 80))  # Doesn't need to be reachable
        return s.getsockname()[0]
    except Exception:
        pass

    warnings.warn(
        "Failed to get the IP address, using 0.0.0.0 by default."
        "The value can be set by the environment variable"
        " VLLM_HOST_IP or HOST_IP.",
        stacklevel=2)
    return "0.0.0.0"


def is_valid_ipv6_address(address: str) -> bool:
    try:
        ipaddress.IPv6Address(address)
        return True
    except ValueError:
        return False


def get_distributed_init_method(ip: str, port: int) -> str:
    # Brackets are not permitted in ipv4 addresses,
    # see https://github.com/python/cpython/issues/103848
    return f"tcp://[{ip}]:{port}" if ":" in ip else f"tcp://{ip}:{port}"


def get_open_zmq_ipc_path() -> str:
    base_rpc_path = envs.VLLM_RPC_BASE_PATH
    return f"ipc://{base_rpc_path}/{uuid4()}"


def get_open_port() -> int:
    port = envs.VLLM_PORT
    if port is not None:
        while True:
            try:
                with socket.socket(socket.AF_INET, socket.SOCK_STREAM) as s:
                    s.bind(("", port))
                    return port
            except OSError:
                port += 1  # Increment port number if already in use
                logger.info("Port %d is already in use, trying port %d",
                            port - 1, port)
    # try ipv4
    try:
        with socket.socket(socket.AF_INET, socket.SOCK_STREAM) as s:
            s.bind(("", 0))
            return s.getsockname()[1]
    except OSError:
        # try ipv6
        with socket.socket(socket.AF_INET6, socket.SOCK_STREAM) as s:
            s.bind(("", 0))
            return s.getsockname()[1]


def find_process_using_port(port: int) -> Optional[psutil.Process]:
    for conn in psutil.net_connections():
        if conn.laddr.port == port:
            try:
                return psutil.Process(conn.pid)
            except psutil.NoSuchProcess:
                return None
    return None


def update_environment_variables(envs: Dict[str, str]):
    for k, v in envs.items():
        if k in os.environ and os.environ[k] != v:
            logger.warning(
                "Overwriting environment variable %s "
                "from '%s' to '%s'", k, os.environ[k], v)
        os.environ[k] = v


def chunk_list(lst: List[T], chunk_size: int):
    """Yield successive chunk_size chunks from lst."""
    for i in range(0, len(lst), chunk_size):
        yield lst[i:i + chunk_size]


def cdiv(a: int, b: int) -> int:
    """Ceiling division."""
    return -(a // -b)


def _generate_random_fp8(
    tensor: torch.Tensor,
    low: float,
    high: float,
) -> None:
    # NOTE(zhaoyang): Due to NaN and Inf representation for fp8 data type,
    # it may occur Inf or NaN if we directly use torch.randint
    # to generate random data for fp8 data.
    # For example, s.11111.00 in fp8e5m2 format represents Inf.
    #     | E4M3        | E5M2
    #-----|-------------|-------------------
    # Inf | N/A         | s.11111.00
    # NaN | s.1111.111  | s.11111.{01,10,11}
    from vllm import _custom_ops as ops
    tensor_tmp = torch.empty_like(tensor, dtype=torch.float16)
    tensor_tmp.uniform_(low, high)
    ops.convert_fp8(tensor, tensor_tmp)
    del tensor_tmp


def get_kv_cache_torch_dtype(
        cache_dtype: Optional[Union[str, torch.dtype]],
        model_dtype: Optional[Union[str, torch.dtype]] = None) -> torch.dtype:
    if isinstance(cache_dtype, str):
        if cache_dtype == "auto":
            if isinstance(model_dtype, str):
                torch_dtype = STR_DTYPE_TO_TORCH_DTYPE[model_dtype]
            elif isinstance(model_dtype, torch.dtype):
                torch_dtype = model_dtype
            else:
                raise ValueError(f"Invalid model dtype: {model_dtype}")
        elif cache_dtype in ["half", "bfloat16", "float"]:
            torch_dtype = STR_DTYPE_TO_TORCH_DTYPE[cache_dtype]
        elif cache_dtype == "fp8":
            torch_dtype = torch.uint8
        else:
            raise ValueError(f"Invalid kv cache dtype: {cache_dtype}")
    elif isinstance(cache_dtype, torch.dtype):
        torch_dtype = cache_dtype
    else:
        raise ValueError(f"Invalid kv cache dtype: {cache_dtype}")
    return torch_dtype


def create_kv_caches_with_random_flash(
    num_blocks: int,
    block_size: int,
    num_layers: int,
    num_heads: int,
    head_size: int,
    cache_dtype: Optional[Union[str, torch.dtype]],
    model_dtype: Optional[Union[str, torch.dtype]] = None,
    seed: int = 0,
    device: Optional[str] = "cuda",
) -> Tuple[List[torch.Tensor], List[torch.Tensor]]:
    current_platform.seed_everything(seed)

    torch_dtype = get_kv_cache_torch_dtype(cache_dtype, model_dtype)
    key_value_cache_shape = (num_blocks, 2, block_size, num_heads, head_size)
    scale = head_size**-0.5

    key_caches: List[torch.Tensor] = []
    value_caches: List[torch.Tensor] = []

    for _ in range(num_layers):
        key_value_cache = torch.empty(size=key_value_cache_shape,
                                      dtype=torch_dtype,
                                      device=device)
        if cache_dtype in ["auto", "half", "bfloat16", "float"]:
            key_value_cache.uniform_(-scale, scale)
        elif cache_dtype == 'fp8':
            _generate_random_fp8(key_value_cache, -scale, scale)
        else:
            raise ValueError(
                f"Does not support key cache of type {cache_dtype}")
        key_caches.append(key_value_cache[:, 0])
        value_caches.append(key_value_cache[:, 1])
    return key_caches, value_caches


def create_kv_caches_with_random(
    num_blocks: int,
    block_size: int,
    num_layers: int,
    num_heads: int,
    head_size: int,
    cache_dtype: Optional[Union[str, torch.dtype]],
    model_dtype: Optional[Union[str, torch.dtype]] = None,
    seed: int = 0,
    device: Optional[str] = "cuda",
) -> Tuple[List[torch.Tensor], List[torch.Tensor]]:

    if cache_dtype == "fp8" and head_size % 16:
        raise ValueError(
            f"Does not support key cache of type fp8 with head_size {head_size}"
        )

    current_platform.seed_everything(seed)

    torch_dtype = get_kv_cache_torch_dtype(cache_dtype, model_dtype)

    scale = head_size**-0.5
    x = 16 // torch.tensor([], dtype=torch_dtype).element_size()
    key_cache_shape = (num_blocks, num_heads, head_size // x, block_size, x)
    key_caches: List[torch.Tensor] = []
    for _ in range(num_layers):
        key_cache = torch.empty(size=key_cache_shape,
                                dtype=torch_dtype,
                                device=device)
        if cache_dtype in ["auto", "half", "bfloat16", "float"]:
            key_cache.uniform_(-scale, scale)
        elif cache_dtype == 'fp8':
            _generate_random_fp8(key_cache, -scale, scale)
        else:
            raise ValueError(
                f"Does not support key cache of type {cache_dtype}")
        key_caches.append(key_cache)

    value_cache_shape = (num_blocks, num_heads, head_size, block_size)
    value_caches: List[torch.Tensor] = []
    for _ in range(num_layers):
        value_cache = torch.empty(size=value_cache_shape,
                                  dtype=torch_dtype,
                                  device=device)
        if cache_dtype in ["auto", "half", "bfloat16", "float"]:
            value_cache.uniform_(-scale, scale)
        elif cache_dtype == 'fp8':
            _generate_random_fp8(value_cache, -scale, scale)
        else:
            raise ValueError(
                f"Does not support value cache of type {cache_dtype}")
        value_caches.append(value_cache)
    return key_caches, value_caches


@lru_cache
def print_warning_once(msg: str) -> None:
    # Set the stacklevel to 2 to print the caller's line info
    logger.warning(msg, stacklevel=2)


@lru_cache(maxsize=None)
def is_pin_memory_available() -> bool:

    if in_wsl():
        # Pinning memory in WSL is not supported.
        # https://docs.nvidia.com/cuda/wsl-user-guide/index.html#known-limitations-for-linux-cuda-applications
        print_warning_once("Using 'pin_memory=False' as WSL is detected. "
                           "This may slow down the performance.")
        return False
    elif current_platform.is_xpu():
        print_warning_once("Pin memory is not supported on XPU.")
        return False
    elif current_platform.is_neuron():
        print_warning_once("Pin memory is not supported on Neuron.")
        return False
    elif current_platform.is_hpu():
        print_warning_once("Pin memory is not supported on HPU.")
        return False
    elif current_platform.is_cpu() or current_platform.is_openvino():
        return False
    return True


class DeviceMemoryProfiler:

    def __init__(self, device: Optional[torch.types.Device] = None):
        self.device = device

    def current_memory_usage(self) -> float:
        # Return the memory usage in bytes.
        if current_platform.is_cuda_alike():
            torch.cuda.reset_peak_memory_stats(self.device)
            mem = torch.cuda.max_memory_allocated(self.device)
        elif current_platform.is_xpu():
            torch.xpu.reset_peak_memory_stats(self.device)  # type: ignore
            mem = torch.xpu.max_memory_allocated(self.device)  # type: ignore
        return mem

    def __enter__(self):
        self.initial_memory = self.current_memory_usage()
        # This allows us to call methods of the context manager if needed
        return self

    def __exit__(self, exc_type, exc_val, exc_tb):
        self.final_memory = self.current_memory_usage()
        self.consumed_memory = self.final_memory - self.initial_memory

        # Force garbage collection
        gc.collect()


def make_ndarray_with_pad(
    x: List[List[T]],
    pad: T,
    dtype: npt.DTypeLike,
    *,
    max_len: Optional[int] = None,
) -> npt.NDArray:
    """
    Make a padded array from 2D inputs.

    The padding is applied to the end of each inner list until it reaches
    `max_len`.
    """
    if max_len is None:
        # Unlike for most functions, map is faster than a genexpr over `len`
        max_len = max(map(len, x), default=0)

    padded_x = np.full((len(x), max_len), pad, dtype=dtype)
    for ind, blocktb in enumerate(x):
        assert len(blocktb) <= max_len
        padded_x[ind, :len(blocktb)] = blocktb

    return padded_x


def make_tensor_with_pad(
    x: List[List[T]],
    pad: T,
    dtype: torch.dtype,
    *,
    max_len: Optional[int] = None,
    device: Optional[Union[str, torch.device]] = None,
    pin_memory: bool = False,
) -> torch.Tensor:
    """
    Make a padded tensor from 2D inputs.

    The padding is applied to the end of each inner list until it reaches
    `max_len`.
    """
    np_dtype = TORCH_DTYPE_TO_NUMPY_DTYPE[dtype]
    padded_x = make_ndarray_with_pad(x, pad, np_dtype, max_len=max_len)

    tensor = torch.from_numpy(padded_x).to(device)
    if pin_memory:
        tensor = tensor.pin_memory()

    return tensor


def async_tensor_h2d(
    data: list,
    dtype: torch.dtype,
    target_device: Union[str, torch.device],
    pin_memory: bool,
) -> torch.Tensor:
    """Asynchronously create a tensor and copy it from host to device."""
    t = torch.tensor(data, dtype=dtype, pin_memory=pin_memory, device="cpu")
    return t.to(device=target_device, non_blocking=True)


def get_dtype_size(dtype: torch.dtype) -> int:
    """Get the size of the data type in bytes."""
    return torch.tensor([], dtype=dtype).element_size()


# `collections` helpers
def is_list_of(
    value: object,
    typ: Type[T],
    *,
    check: Literal["first", "all"] = "first",
) -> TypeIs[List[T]]:
    if not isinstance(value, list):
        return False

    if check == "first":
        return len(value) == 0 or isinstance(value[0], typ)
    elif check == "all":
        return all(isinstance(v, typ) for v in value)

    assert_never(check)


JSONTree = Union[Dict[str, "JSONTree[T]"], List["JSONTree[T]"],
                 Tuple["JSONTree[T]", ...], T]
"""A nested JSON structure where the leaves need not be JSON-serializable."""


@overload
def json_map_leaves(
    func: Callable[[T], U],
    value: Dict[str, JSONTree[T]],
) -> Dict[str, JSONTree[U]]:
    ...


@overload
def json_map_leaves(
    func: Callable[[T], U],
    value: List[JSONTree[T]],
) -> List[JSONTree[U]]:
    ...


@overload
def json_map_leaves(
    func: Callable[[T], U],
    value: Tuple[JSONTree[T], ...],
) -> Tuple[JSONTree[U], ...]:
    ...


@overload
def json_map_leaves(
    func: Callable[[T], U],
    value: JSONTree[T],
) -> JSONTree[U]:
    ...


def json_map_leaves(func: Callable[[T], U], value: JSONTree[T]) -> JSONTree[U]:
    if isinstance(value, dict):
        return {k: json_map_leaves(func, v) for k, v in value.items()}
    elif isinstance(value, list):
        return [json_map_leaves(func, v) for v in value]
    elif isinstance(value, tuple):
        return tuple(json_map_leaves(func, v) for v in value)
    else:
        return func(value)


def flatten_2d_lists(lists: List[List[T]]) -> List[T]:
    """Flatten a list of lists to a single list."""
    return [item for sublist in lists for item in sublist]


# TODO: This function can be removed if transformer_modules classes are
# serialized by value when communicating between processes
def init_cached_hf_modules() -> None:
    """
    Lazy initialization of the Hugging Face modules.
    """
    from transformers.dynamic_module_utils import init_hf_modules
    init_hf_modules()


@lru_cache(maxsize=None)
def find_library(lib_name: str) -> str:
    """
    Find the library file in the system.
    `lib_name` is full filename, with both prefix and suffix.
    This function resolves `lib_name` to the full path of the library.
    """
    # Adapted from https://github.com/openai/triton/blob/main/third_party/nvidia/backend/driver.py#L19 # noqa
    # According to https://en.wikipedia.org/wiki/Filesystem_Hierarchy_Standard
    # `/sbin/ldconfig` should exist in all Linux systems.
    # `/sbin/ldconfig` searches the library in the system
    libs = subprocess.check_output(["/sbin/ldconfig", "-p"]).decode()
    # each line looks like the following:
    # libcuda.so.1 (libc6,x86-64) => /lib/x86_64-linux-gnu/libcuda.so.1
    locs = [line.split()[-1] for line in libs.splitlines() if lib_name in line]
    # `LD_LIBRARY_PATH` searches the library in the user-defined paths
    env_ld_library_path = envs.LD_LIBRARY_PATH
    if not locs and env_ld_library_path:
        locs = [
            os.path.join(dir, lib_name)
            for dir in env_ld_library_path.split(":")
            if os.path.exists(os.path.join(dir, lib_name))
        ]
    if not locs:
        raise ValueError(f"Cannot find {lib_name} in the system.")
    return locs[0]


def find_nccl_library() -> str:
    """
    We either use the library file specified by the `VLLM_NCCL_SO_PATH`
    environment variable, or we find the library file brought by PyTorch.
    After importing `torch`, `libnccl.so.2` or `librccl.so.1` can be
    found by `ctypes` automatically.
    """
    so_file = envs.VLLM_NCCL_SO_PATH

    # manually load the nccl library
    if so_file:
        logger.info(
            "Found nccl from environment variable VLLM_NCCL_SO_PATH=%s",
            so_file)
    else:
        if torch.version.cuda is not None:
            so_file = "libnccl.so.2"
        elif torch.version.hip is not None:
            so_file = "librccl.so.1"
        else:
            raise ValueError("NCCL only supports CUDA and ROCm backends.")
        logger.info("Found nccl from library %s", so_file)
    return so_file


def enable_trace_function_call_for_thread() -> None:
    """Set up function tracing for the current thread,
    if enabled via the VLLM_TRACE_FUNCTION environment variable
    """

    if envs.VLLM_TRACE_FUNCTION:
        tmp_dir = tempfile.gettempdir()
        filename = (f"VLLM_TRACE_FUNCTION_for_process_{os.getpid()}"
                    f"_thread_{threading.get_ident()}_"
                    f"at_{datetime.datetime.now()}.log").replace(" ", "_")
        log_path = os.path.join(tmp_dir, "vllm", get_vllm_instance_id(),
                                filename)
        os.makedirs(os.path.dirname(log_path), exist_ok=True)
        enable_trace_function_call(log_path)


# `functools` helpers
def identity(value: T) -> T:
    return value


F = TypeVar('F', bound=Callable[..., Any])


def deprecate_args(
    start_index: int,
    is_deprecated: Union[bool, Callable[[], bool]] = True,
    additional_message: Optional[str] = None,
) -> Callable[[F], F]:

    if not callable(is_deprecated):
        is_deprecated = partial(identity, is_deprecated)

    def wrapper(fn: F) -> F:

        params = inspect.signature(fn).parameters
        pos_types = (
            inspect.Parameter.POSITIONAL_ONLY,
            inspect.Parameter.POSITIONAL_OR_KEYWORD,
        )
        pos_kws = [
            kw for kw, param in params.items() if param.kind in pos_types
        ]

        @wraps(fn)
        def inner(*args, **kwargs):
            if is_deprecated():
                deprecated_args = pos_kws[start_index:len(args)]
                if deprecated_args:
                    msg = (
                        f"The positional arguments {deprecated_args} are "
                        "deprecated and will be removed in a future update.")
                    if additional_message is not None:
                        msg += f" {additional_message}"

                    warnings.warn(
                        DeprecationWarning(msg),
                        stacklevel=3,  # The inner function takes up one level
                    )

            return fn(*args, **kwargs)

        return inner  # type: ignore

    return wrapper


def deprecate_kwargs(
    *kws: str,
    is_deprecated: Union[bool, Callable[[], bool]] = True,
    additional_message: Optional[str] = None,
) -> Callable[[F], F]:
    deprecated_kws = set(kws)

    if not callable(is_deprecated):
        is_deprecated = partial(identity, is_deprecated)

    def wrapper(fn: F) -> F:

        @wraps(fn)
        def inner(*args, **kwargs):
            if is_deprecated():
                deprecated_kwargs = kwargs.keys() & deprecated_kws
                if deprecated_kwargs:
                    msg = (
                        f"The keyword arguments {deprecated_kwargs} are "
                        "deprecated and will be removed in a future update.")
                    if additional_message is not None:
                        msg += f" {additional_message}"

                    warnings.warn(
                        DeprecationWarning(msg),
                        stacklevel=3,  # The inner function takes up one level
                    )

            return fn(*args, **kwargs)

        return inner  # type: ignore

    return wrapper


@lru_cache(maxsize=8)
def _cuda_device_count_stateless(
        cuda_visible_devices: Optional[str] = None) -> int:
    # Note: cuda_visible_devices is not used, but we keep it as an argument for
    # LRU Cache purposes.

    # Code below is based on
    # https://github.com/pytorch/pytorch/blob/
    # c1cd946818442aca8c7f812b16d187ce1586c3bc/
    # torch/cuda/__init__.py#L831C1-L831C17
    import torch.cuda
    import torch.version

    if not torch.cuda._is_compiled():
        return 0
    if current_platform.is_rocm():
        # ROCm uses amdsmi instead of nvml for stateless device count
        # This requires a sufficiently modern version of Torch 2.4.0
        raw_count = torch.cuda._device_count_amdsmi() if (hasattr(
            torch.cuda, "_device_count_amdsmi")) else -1
    else:
        raw_count = torch.cuda._device_count_nvml()
    r = torch._C._cuda_getDeviceCount() if raw_count < 0 else raw_count
    return r


def cuda_device_count_stateless() -> int:
    """Get number of CUDA devices, caching based on the value of
    CUDA_VISIBLE_DEVICES at the time of call.

    This should be used instead of torch.cuda.device_count()
    unless CUDA_VISIBLE_DEVICES has already been set to the desired
    value."""

    # This can be removed and simply replaced with torch.cuda.get_device_count
    # after https://github.com/pytorch/pytorch/pull/122815 is released.
    return _cuda_device_count_stateless(envs.CUDA_VISIBLE_DEVICES)


def cuda_is_initialized() -> bool:
    """Check if CUDA is initialized."""
    if not torch.cuda._is_compiled():
        return False
    return torch.cuda.is_initialized()


def weak_bind(bound_method: Callable[..., Any], ) -> Callable[..., None]:
    """Make an instance method that weakly references
    its associated instance and no-ops once that
    instance is collected."""
    ref = weakref.ref(bound_method.__self__)  # type: ignore[attr-defined]
    unbound = bound_method.__func__  # type: ignore[attr-defined]

    def weak_bound(*args, **kwargs) -> None:
        if inst := ref():
            unbound(inst, *args, **kwargs)

    return weak_bound


#From: https://stackoverflow.com/a/4104188/2749989
def run_once(f: Callable[P, None]) -> Callable[P, None]:

    def wrapper(*args: P.args, **kwargs: P.kwargs) -> None:
        if not wrapper.has_run:  # type: ignore[attr-defined]
            wrapper.has_run = True  # type: ignore[attr-defined]
            return f(*args, **kwargs)

    wrapper.has_run = False  # type: ignore[attr-defined]
    return wrapper


class StoreBoolean(argparse.Action):

    def __call__(self, parser, namespace, values, option_string=None):
        if values.lower() == "true":
            setattr(namespace, self.dest, True)
        elif values.lower() == "false":
            setattr(namespace, self.dest, False)
        else:
            raise ValueError(f"Invalid boolean value: {values}. "
                             "Expected 'true' or 'false'.")


class FlexibleArgumentParser(argparse.ArgumentParser):
    """ArgumentParser that allows both underscore and dash in names."""

    def parse_args(self, args=None, namespace=None):
        if args is None:
            args = sys.argv[1:]

        if '--config' in args:
            args = self._pull_args_from_config(args)

        # Convert underscores to dashes and vice versa in argument names
        processed_args = []
        for arg in args:
            if arg.startswith('--'):
                if '=' in arg:
                    key, value = arg.split('=', 1)
                    key = '--' + key[len('--'):].replace('_', '-')
                    processed_args.append(f'{key}={value}')
                else:
                    processed_args.append('--' +
                                          arg[len('--'):].replace('_', '-'))
            else:
                processed_args.append(arg)

        return super().parse_args(processed_args, namespace)

    def _pull_args_from_config(self, args: List[str]) -> List[str]:
        """Method to pull arguments specified in the config file
        into the command-line args variable.

        The arguments in config file will be inserted between
        the argument list.

        example:
        ```yaml
            port: 12323
            tensor-parallel-size: 4
        ```
        ```python
        $: vllm {serve,chat,complete} "facebook/opt-12B" \
            --config config.yaml -tp 2
        $: args = [
            "serve,chat,complete",
            "facebook/opt-12B",
            '--config', 'config.yaml',
            '-tp', '2'
        ]
        $: args = [
            "serve,chat,complete",
            "facebook/opt-12B",
            '--port', '12323',
            '--tensor-parallel-size', '4',
            '-tp', '2'
            ]
        ```

        Please note how the config args are inserted after the sub command.
        this way the order of priorities is maintained when these are args
        parsed by super().
        """
        assert args.count(
            '--config') <= 1, "More than one config file specified!"

        index = args.index('--config')
        if index == len(args) - 1:
            raise ValueError("No config file specified! \
                             Please check your command-line arguments.")

        file_path = args[index + 1]

        config_args = self._load_config_file(file_path)

        # 0th index is for {serve,chat,complete}
        # followed by model_tag (only for serve)
        # followed by config args
        # followed by rest of cli args.
        # maintaining this order will enforce the precedence
        # of cli > config > defaults
        if args[0] == "serve":
            if index == 1:
                raise ValueError(
                    "No model_tag specified! Please check your command-line"
                    " arguments.")
            args = [args[0]] + [
                args[1]
            ] + config_args + args[2:index] + args[index + 2:]
        else:
            args = [args[0]] + config_args + args[1:index] + args[index + 2:]

        return args

    def _load_config_file(self, file_path: str) -> List[str]:
        """Loads a yaml file and returns the key value pairs as a
        flattened list with argparse like pattern
        ```yaml
            port: 12323
            tensor-parallel-size: 4
        ```
        returns:
            processed_args: list[str] = [
                '--port': '12323',
                '--tensor-parallel-size': '4'
            ]

        """

        extension: str = file_path.split('.')[-1]
        if extension not in ('yaml', 'yml'):
            raise ValueError(
                "Config file must be of a yaml/yml type.\
                              %s supplied", extension)

        # only expecting a flat dictionary of atomic types
        processed_args: List[str] = []

        config: Dict[str, Union[int, str]] = {}
        try:
            with open(file_path, 'r') as config_file:
                config = yaml.safe_load(config_file)
        except Exception as ex:
            logger.error(
                "Unable to read the config file at %s. \
                Make sure path is correct", file_path)
            raise ex

        store_boolean_arguments = [
            action.dest for action in self._actions
            if isinstance(action, StoreBoolean)
        ]

        for key, value in config.items():
            if isinstance(value, bool) and key not in store_boolean_arguments:
                if value:
                    processed_args.append('--' + key)
            else:
                processed_args.append('--' + key)
                processed_args.append(str(value))

        return processed_args


async def _run_task_with_lock(task: Callable, lock: asyncio.Lock, *args,
                              **kwargs):
    """Utility function to run async task in a lock"""
    async with lock:
        return await task(*args, **kwargs)


def supports_kw(
    callable: Callable[..., object],
    kw_name: str,
    requires_kw_only: bool = False,
    allow_var_kwargs: bool = True,
) -> bool:
    """Check if a keyword is a valid kwarg for a callable; if requires_kw_only
    disallows kwargs names that can also be positional arguments.
    """
    params = inspect.signature(callable).parameters
    if not params:
        return False

    param_val = params.get(kw_name)

    # Types where the it may be valid, i.e., explicitly defined & nonvariadic
    passable_kw_types = set((inspect.Parameter.POSITIONAL_ONLY,
                             inspect.Parameter.POSITIONAL_OR_KEYWORD,
                             inspect.Parameter.KEYWORD_ONLY))

    if param_val:
        is_sig_param = param_val.kind in passable_kw_types
        # We want kwargs only, but this is passable as a positional arg
        if (requires_kw_only and is_sig_param
                and param_val.kind != inspect.Parameter.KEYWORD_ONLY):
            return False
        if ((requires_kw_only
             and param_val.kind == inspect.Parameter.KEYWORD_ONLY)
                or (not requires_kw_only and is_sig_param)):
            return True

    # If we're okay with var-kwargs, it's supported as long as
    # the kw_name isn't something like *args, **kwargs
    if allow_var_kwargs:
        # Get the last param; type is ignored here because params is a proxy
        # mapping, but it wraps an ordered dict, and they appear in order.
        # Ref: https://docs.python.org/3/library/inspect.html#inspect.Signature.parameters
        last_param = params[next(reversed(params))]  # type: ignore
        return (last_param.kind == inspect.Parameter.VAR_KEYWORD
                and last_param.name != kw_name)
    return False


def resolve_mm_processor_kwargs(
    init_kwargs: Optional[Dict[str, Any]],
    inference_kwargs: Optional[Dict[str, Any]],
    callable: Callable[..., object],
    allow_var_kwargs: bool = False,
) -> Dict[str, Any]:
    """Applies filtering to eliminate invalid mm_processor_kwargs, i.e.,
    those who are not explicit keywords to the given callable (of one is
    given; otherwise no filtering is done), then merges the kwarg dicts,
    giving priority to inference_kwargs if there are any collisions.

    In the case that no kwarg overrides are provided, returns an empty
    dict so that it can still be kwarg expanded into the callable later on.

    If allow_var_kwargs=True, allows for things that can be expanded into
    kwargs as long as they aren't naming collision for var_kwargs or potential
    positional arguments.
    """
    # Filter inference time multimodal processor kwargs provided
    runtime_mm_kwargs = get_allowed_kwarg_only_overrides(
        callable,
        overrides=inference_kwargs,
        allow_var_kwargs=allow_var_kwargs)

    # Filter init time multimodal processor kwargs provided
    init_mm_kwargs = get_allowed_kwarg_only_overrides(
        callable, overrides=init_kwargs, allow_var_kwargs=allow_var_kwargs)

    # Merge the final processor kwargs, prioritizing inference
    # time values over the initialization time values.
    mm_processor_kwargs = {**init_mm_kwargs, **runtime_mm_kwargs}
    return mm_processor_kwargs


def get_allowed_kwarg_only_overrides(
    callable: Callable[..., object],
    overrides: Optional[Dict[str, Any]],
    allow_var_kwargs: bool = False,
) -> Dict[str, Any]:
    """
    Given a callable which has one or more keyword only params and a dict
    mapping param names to values, drop values that can be not be kwarg
    expanded to overwrite one or more keyword-only args. This is used in a
    few places to handle custom processor overrides for multimodal models,
    e.g., for profiling when processor options provided by the user
    may affect the number of mm tokens per instance.

    Args:
        callable: Callable which takes 0 or more keyword only arguments.
                  If None is provided, all overrides names are allowed.
        overrides: Potential overrides to be used when invoking the callable.
        allow_var_kwargs: Allows overrides that are expandable for var kwargs.

    Returns:
        Dictionary containing the kwargs to be leveraged which may be used
        to overwrite one or more keyword only arguments when invoking the
        callable.
    """
    if not overrides:
        return {}

    # Drop any mm_processor_kwargs provided by the user that
    # are not kwargs, unless it can fit it var_kwargs param
    filtered_overrides = {
        kwarg_name: val
        for kwarg_name, val in overrides.items()
        if supports_kw(callable,
                       kwarg_name,
                       requires_kw_only=True,
                       allow_var_kwargs=allow_var_kwargs)
    }

    # If anything is dropped, log a warning
    dropped_keys = overrides.keys() - filtered_overrides.keys()
    if dropped_keys:
        logger.warning(
            "The following intended overrides are not keyword-only args "
            "and and will be dropped: %s", dropped_keys)

    return filtered_overrides


# Using dynamo with vLLM doesn't really work well with PyTorch versions < 2.4.0.
# In particular, the FakeScalarType is not supported for earlier versions of
# PyTorch which breaks dynamo for any ops registered using ScalarType.
def supports_dynamo() -> bool:
    base_torch_version = Version(Version(torch.__version__).base_version)
    return base_torch_version >= Version("2.4.0")


# Some backends use pytorch version < 2.4.0 which doesn't
# support `torch.library.custom_op`.
def supports_custom_op() -> bool:
    return hasattr(torch.library, "custom_op")


class AtomicCounter:
    """An atomic, thread-safe counter"""

    def __init__(self, initial=0):
        """Initialize a new atomic counter to given initial value"""
        self._value = initial
        self._lock = threading.Lock()

    def inc(self, num=1):
        """Atomically increment the counter by num and return the new value"""
        with self._lock:
            self._value += num
            return self._value

    def dec(self, num=1):
        """Atomically decrement the counter by num and return the new value"""
        with self._lock:
            self._value -= num
            return self._value

    @property
    def value(self):
        return self._value


# Adapted from: https://stackoverflow.com/a/47212782/5082708
class LazyDict(Mapping, Generic[T]):

    def __init__(self, factory: Dict[str, Callable[[], T]]):
        self._factory = factory
        self._dict: Dict[str, T] = {}

    def __getitem__(self, key) -> T:
        if key not in self._dict:
            if key not in self._factory:
                raise KeyError(key)
            self._dict[key] = self._factory[key]()
        return self._dict[key]

    def __iter__(self):
        return iter(self._factory)

    def __len__(self):
        return len(self._factory)


def weak_ref_tensor(tensor: torch.Tensor) -> torch.Tensor:
    """
    Create a weak reference to a tensor.
    The new tensor will share the same data as the original tensor,
    but will not keep the original tensor alive.
    """
    return torch.ops._C.weak_ref_tensor(tensor)<|MERGE_RESOLUTION|>--- conflicted
+++ resolved
@@ -330,28 +330,6 @@
     return psutil.virtual_memory().total
 
 
-<<<<<<< HEAD
-def seed_everything(seed: int) -> None:
-    """
-    Set the seed of each random module.
-
-    Loosely based on: https://github.com/Lightning-AI/pytorch-lightning/blob/2.4.0/src/lightning/fabric/utilities/seed.py#L20
-    """
-    random.seed(seed)
-    np.random.seed(seed)
-
-    if current_platform.is_cuda_alike():
-        torch.cuda.manual_seed_all(seed)
-
-    if current_platform.is_xpu():
-        torch.xpu.manual_seed_all(seed)
-
-    if current_platform.is_hpu():
-        torch.hpu.manual_seed_all(seed)
-
-
-=======
->>>>>>> 622b7ab9
 def random_uuid() -> str:
     return str(uuid.uuid4().hex)
 

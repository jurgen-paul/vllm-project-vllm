--- conflicted
+++ resolved
@@ -563,18 +563,13 @@
     return tensor
 
 
-<<<<<<< HEAD
-def merge_dicts(dict1: Dict[K, List[T]],
-                dict2: Dict[K, List[T]]) -> Dict[K, List[T]]:
-=======
 def get_dtype_size(dtype: torch.dtype) -> int:
     """Get the size of the data type in bytes."""
     return torch.tensor([], dtype=dtype).element_size()
 
 
-def merge_dicts(dict1: Dict[Any, List[Any]],
-                dict2: Dict[Any, List[Any]]) -> Dict[Any, List[Any]]:
->>>>>>> 55d6361b
+def merge_dicts(dict1: Dict[K, List[T]],
+                dict2: Dict[K, List[T]]) -> Dict[K, List[T]]:
     """Merge 2 dicts that have key -> List of items.
 
     When a key conflicts, the values in dict1 is prioritized.

import enum
import os
import socket
import subprocess
import uuid
import gc
from platform import uname
from typing import List, Tuple, Union, Generic
from packaging.version import parse, Version

import psutil
import torch
import asyncio
from functools import partial, lru_cache
from typing import (
    Awaitable,
    Callable,
    TypeVar,
)
from collections import OrderedDict
from typing import Any, Hashable, Optional

from vllm.logger import init_logger
import warnings

T = TypeVar("T")
logger = init_logger(__name__)

STR_DTYPE_TO_TORCH_DTYPE = {
    "half": torch.half,
    "bfloat16": torch.bfloat16,
    "float": torch.float,
    "fp8_e5m2": torch.uint8,
}


class Device(enum.Enum):
    GPU = enum.auto()
    CPU = enum.auto()


class Counter:

    def __init__(self, start: int = 0) -> None:
        self.counter = start

    def __next__(self) -> int:
        i = self.counter
        self.counter += 1
        return i

    def reset(self) -> None:
        self.counter = 0


class LRUCache(Generic[T]):

    def __init__(self, capacity: int):
        self.cache = OrderedDict[Hashable, T]()
        self.capacity = capacity

    def __contains__(self, key: Hashable) -> bool:
        return key in self.cache

    def __len__(self) -> int:
        return len(self.cache)

    def __getitem__(self, key: Hashable) -> T:
        return self.get(key)

    def __setitem__(self, key: Hashable, value: T) -> None:
        self.put(key, value)

    def __delitem__(self, key: Hashable) -> None:
        self.pop(key)

    def touch(self, key: Hashable) -> None:
        self.cache.move_to_end(key)

    def get(self,
            key: Hashable,
            default_value: Optional[T] = None) -> Optional[T]:
        if key in self.cache:
            value = self.cache[key]
            self.cache.move_to_end(key)
        else:
            value = default_value
        return value

    def put(self, key: Hashable, value: T) -> None:
        self.cache[key] = value
        self.cache.move_to_end(key)
        self._remove_old_if_needed()

    def _on_remove(self, key: Hashable, value: T):
        pass

    def remove_oldest(self):
        if not self.cache:
            return
        key, value = self.cache.popitem(last=False)
        self._on_remove(key, value)

    def _remove_old_if_needed(self) -> None:
        while len(self.cache) > self.capacity:
            self.remove_oldest()

    def pop(self, key: Hashable, default_value: Optional[Any] = None) -> T:
        run_on_remove = key in self.cache
        value = self.cache.pop(key, default_value)
        if run_on_remove:
            self._on_remove(key, value)
        return value

    def clear(self):
        while len(self.cache) > 0:
            self.remove_oldest()
        self.cache.clear()


def is_hip() -> bool:
    return torch.version.hip is not None


@lru_cache(maxsize=None)
def is_neuron() -> bool:
    try:
        import transformers_neuronx
    except ImportError:
        transformers_neuronx = None
    return transformers_neuronx is not None


@lru_cache(maxsize=None)
def get_max_shared_memory_bytes(gpu: int = 0) -> int:
    """Returns the maximum shared memory per thread block in bytes."""
    # NOTE: This import statement should be executed lazily since
    # the Neuron-X backend does not have the `cuda_utils` module.
    from vllm._C import cuda_utils

    max_shared_mem = (
        cuda_utils.get_max_shared_memory_per_block_device_attribute(gpu))
    # value 0 will cause MAX_SEQ_LEN become negative and test_attention.py
    # will fail
    assert max_shared_mem > 0, "max_shared_mem can not be zero"
    return int(max_shared_mem)


def get_cpu_memory() -> int:
    """Returns the total CPU memory of the node in bytes."""
    return psutil.virtual_memory().total


def random_uuid() -> str:
    return str(uuid.uuid4().hex)


@lru_cache(maxsize=None)
def in_wsl() -> bool:
    # Reference: https://github.com/microsoft/WSL/issues/4071
    return "microsoft" in " ".join(uname()).lower()


def make_async(func: Callable[..., T]) -> Callable[..., Awaitable[T]]:
    """Take a blocking function, and run it on in an executor thread.

    This function prevents the blocking function from blocking the
    asyncio event loop.
    The code in this function needs to be thread safe.
    """

    def _async_wrapper(*args, **kwargs) -> asyncio.Future:
        loop = asyncio.get_event_loop()
        p_func = partial(func, *args, **kwargs)
        return loop.run_in_executor(executor=None, func=p_func)

    return _async_wrapper


def get_ip() -> str:
    host_ip = os.environ.get("HOST_IP")
    if host_ip:
        return host_ip

    # IP is not set, try to get it from the network interface

    # try ipv4
    s = socket.socket(socket.AF_INET, socket.SOCK_DGRAM)
    try:
        s.connect(("8.8.8.8", 80))  # Doesn't need to be reachable
        return s.getsockname()[0]
    except Exception:
        pass

    # try ipv6
    try:
        s = socket.socket(socket.AF_INET6, socket.SOCK_DGRAM)
        # Google's public DNS server, see
        # https://developers.google.com/speed/public-dns/docs/using#addresses
        s.connect(("2001:4860:4860::8888", 80))  # Doesn't need to be reachable
        return s.getsockname()[0]
    except Exception:
        pass

    warnings.warn(
        "Failed to get the IP address, using 0.0.0.0 by default."
        "The value can be set by the environment variable HOST_IP.",
        stacklevel=2)
    return "0.0.0.0"


def get_distributed_init_method(ip: str, port: int) -> str:
    return f"tcp://{ip}:{port}"


def get_open_port() -> int:
    # try ipv4
    try:
        with socket.socket(socket.AF_INET, socket.SOCK_STREAM) as s:
            s.bind(("", 0))
            return s.getsockname()[1]
    except OSError:
        # try ipv6
        with socket.socket(socket.AF_INET6, socket.SOCK_STREAM) as s:
            s.bind(("", 0))
            return s.getsockname()[1]


def set_cuda_visible_devices(device_ids: List[int]) -> None:
    os.environ["CUDA_VISIBLE_DEVICES"] = ",".join(map(str, device_ids))


<<<<<<< HEAD
def chunk_list(lst, chunk_size):
    """Yield successive chunk_size chunks from lst."""
    return [lst[i:i + chunk_size] for i in range(0, len(lst), chunk_size)]


def cdiv(a: int, b: int) -> int:
    return -(a // -b)


=======
@lru_cache(maxsize=None)
>>>>>>> 56a8652f
def get_nvcc_cuda_version() -> Optional[Version]:
    cuda_home = os.environ.get('CUDA_HOME')
    if not cuda_home:
        cuda_home = '/usr/local/cuda'
        if os.path.isfile(cuda_home + '/bin/nvcc'):
            logger.info(f'CUDA_HOME is not found in the environment. '
                        f'Using {cuda_home} as CUDA_HOME.')
        else:
            logger.warning(
                f'Not found nvcc in {cuda_home}. Skip cuda version check!')
            return None
    nvcc_output = subprocess.check_output([cuda_home + "/bin/nvcc", "-V"],
                                          universal_newlines=True)
    output = nvcc_output.split()
    release_idx = output.index("release") + 1
    nvcc_cuda_version = parse(output[release_idx].split(",")[0])
    return nvcc_cuda_version


def _generate_random_fp8_e5m2(
    tensor: torch.tensor,
    low: float,
    high: float,
) -> None:
    # NOTE(zhaoyang): Due to NaN and Inf representation for fp8 data type,
    # it may occur Inf or NaN if we directly use torch.randint
    # to generate random data for fp8 data.
    # For example, s.11111.00 in fp8e5m2 format represents Inf.
    #     | E4M3        | E5M2
    #-----|-------------|-------------------
    # Inf | N/A         | s.11111.00
    # NaN | s.1111.111  | s.11111.{01,10,11}
    from vllm._C import cache_ops
    tensor_tmp = torch.empty_like(tensor, dtype=torch.float16)
    tensor_tmp.uniform_(low, high)
    cache_ops.convert_fp8_e5m2(tensor_tmp, tensor)
    del tensor_tmp


def create_kv_caches_with_random(
    num_blocks: int,
    block_size: int,
    num_layers: int,
    num_heads: int,
    head_size: int,
    cache_dtype: Optional[Union[str, torch.dtype]],
    model_dtype: Optional[Union[str, torch.dtype]] = None,
    seed: Optional[int] = 0,
    device: Optional[str] = "cuda",
) -> Tuple[List[torch.Tensor], List[torch.Tensor]]:
    torch.random.manual_seed(seed)
    if torch.cuda.is_available():
        torch.cuda.manual_seed(seed)

    if isinstance(cache_dtype, str):
        if cache_dtype == "auto":
            if isinstance(model_dtype, str):
                torch_dtype = STR_DTYPE_TO_TORCH_DTYPE[model_dtype]
            elif isinstance(model_dtype, torch.dtype):
                torch_dtype = model_dtype
            else:
                raise ValueError(f"Invalid model dtype: {model_dtype}")
        elif cache_dtype in ["half", "bfloat16", "float"]:
            torch_dtype = STR_DTYPE_TO_TORCH_DTYPE[cache_dtype]
        elif cache_dtype == "fp8_e5m2":
            torch_dtype = torch.uint8
        else:
            raise ValueError(f"Invalid kv cache dtype: {cache_dtype}")
    elif isinstance(cache_dtype, torch.dtype):
        torch_dtype = cache_dtype
    else:
        raise ValueError(f"Invalid kv cache dtype: {cache_dtype}")

    scale = head_size**-0.5
    x = 16 // torch.tensor([], dtype=torch_dtype).element_size()
    key_cache_shape = (num_blocks, num_heads, head_size // x, block_size, x)
    key_caches = []
    for _ in range(num_layers):
        key_cache = torch.empty(size=key_cache_shape,
                                dtype=torch_dtype,
                                device=device)
        if cache_dtype == 'fp8_e5m2':
            _generate_random_fp8_e5m2(key_cache, -scale, scale)
        elif torch_dtype in [torch.half, torch.bfloat16, torch.float]:
            key_cache.uniform_(-scale, scale)
        else:
            raise ValueError(
                f"Does not support key cache of type {cache_dtype}")
        key_caches.append(key_cache)

    value_cache_shape = (num_blocks, num_heads, head_size, block_size)
    value_caches = []
    for _ in range(num_layers):
        value_cache = torch.empty(size=value_cache_shape,
                                  dtype=torch_dtype,
                                  device=device)
        if cache_dtype == 'fp8_e5m2':
            _generate_random_fp8_e5m2(value_cache, -scale, scale)
        elif torch_dtype in [torch.half, torch.bfloat16, torch.float]:
            value_cache.uniform_(-scale, scale)
        else:
            raise ValueError(
                f"Does not support value cache of type {cache_dtype}")
        value_caches.append(value_cache)
    return key_caches, value_caches


@lru_cache
def print_warning_once(msg: str) -> None:
    logger.warning(msg)


@lru_cache(maxsize=None)
def is_pin_memory_available() -> bool:

    if in_wsl():
        # Pinning memory in WSL is not supported.
        # https://docs.nvidia.com/cuda/wsl-user-guide/index.html#known-limitations-for-linux-cuda-applications
        print_warning_once("Using 'pin_memory=False' as WSL is detected. "
                           "This may slow down the performance.")
        return False
    elif is_neuron():
        print_warning_once("Pin memory is not supported on Neuron.")
        return False
    return True


class CudaMemoryProfiler:

    def __init__(self, device=None):
        self.device = device

    def current_memory_usage(self) -> float:
        # Return the memory usage in bytes.
        torch.cuda.reset_peak_memory_stats(self.device)
        mem = torch.cuda.max_memory_allocated(self.device)
        return mem

    def __enter__(self):
        self.initial_memory = self.current_memory_usage()
        # This allows us to call methods of the context manager if needed
        return self

    def __exit__(self, exc_type, exc_val, exc_tb):
        self.final_memory = self.current_memory_usage()
        self.consumed_memory = self.final_memory - self.initial_memory

        # Force garbage collection
        gc.collect()


def pad_to_max_length(x: List[int], max_len: int, pad: int) -> List[int]:
    assert len(x) <= max_len
    return x + [pad] * (max_len - len(x))


def make_tensor_with_pad(
    x: List[List[int]],
    max_len: int,
    pad: int,
    dtype: torch.dtype,
    device: Optional[Union[str, torch.device]],
) -> torch.Tensor:
    """Make a padded tensor of a 2D inputs.

    The padding is applied to the end of each inner list until it reaches
    `max_len`.
    """
    padded_x = [pad_to_max_length(x_i, max_len, pad) for x_i in x]
    return torch.tensor(padded_x, dtype=dtype, device=device)


def async_tensor_h2d(
    data: list,
    dtype: torch.dtype,
    target_device: Union[str, torch.device],
    pin_memory: bool,
) -> torch.Tensor:
    """Asynchronously create a tensor and copy it from host to device."""
    t = torch.tensor(data, dtype=dtype, pin_memory=pin_memory, device="cpu")
    return t.to(device=target_device, non_blocking=True)


def maybe_expand_dim(tensor: torch.Tensor,
                     target_dims: int,
                     size: int = 1) -> torch.Tensor:
    """Expand the tensor to the target_dims."""
    if tensor.ndim < target_dims:
        tensor = tensor.view(-1, *([size] * (target_dims - tensor.ndim)))
    return tensor<|MERGE_RESOLUTION|>--- conflicted
+++ resolved
@@ -230,19 +230,15 @@
     os.environ["CUDA_VISIBLE_DEVICES"] = ",".join(map(str, device_ids))
 
 
-<<<<<<< HEAD
 def chunk_list(lst, chunk_size):
     """Yield successive chunk_size chunks from lst."""
     return [lst[i:i + chunk_size] for i in range(0, len(lst), chunk_size)]
 
-
 def cdiv(a: int, b: int) -> int:
+    """Ceiling division."""
     return -(a // -b)
 
-
-=======
 @lru_cache(maxsize=None)
->>>>>>> 56a8652f
 def get_nvcc_cuda_version() -> Optional[Version]:
     cuda_home = os.environ.get('CUDA_HOME')
     if not cuda_home:

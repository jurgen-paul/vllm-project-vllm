# SPDX-License-Identifier: Apache-2.0
"""A Neuron worker class."""
import enum
import os
from functools import lru_cache
from typing import List, Optional, Tuple

import torch
import torch.distributed

from vllm.logger import init_logger
from vllm.config import VllmConfig
from vllm.distributed import (ensure_model_parallel_initialized,
                              init_distributed_environment)
from vllm.model_executor import set_random_seed
from vllm.sequence import ExecuteModelRequest
from vllm.worker.worker_base import (LocalOrDistributedWorkerBase,
                                     LoraNotSupportedWorkerBase, WorkerBase,
                                     WorkerInput)
from vllm.platforms import current_platform

logger = init_logger(__name__)


class NeuronFramework(enum.Enum):
    TRANSFORMERS_NEURONX = "transformers-neuronx"
    NEURONX_DISTRIBUTED_INFERENCE = "neuronx-distributed-inference"


@lru_cache(maxsize=None)
def get_neuron_framework_to_use():
    """
    Return the specified framework if the corresponding installations are available.
    If no framework is specified, then use transformers-neuronx by default, if unavailable
    then check and switch to neuronx-distributed-inference.
    """
    if not current_platform.is_neuron():
        raise AssertionError(f"Neuron Framework cannot be obtained for Non-neuron Platform: {current_platform}")

    transformers_neuronx_installed = current_platform.is_transformers_neuronx()
    neuronx_distributed_inference_installed = current_platform.is_neuronx_distributed_inference()

    specified_framework = os.environ.get("VLLM_NEURON_FRAMEWORK")
    if specified_framework == NeuronFramework.TRANSFORMERS_NEURONX.value and transformers_neuronx_installed:
        return NeuronFramework.TRANSFORMERS_NEURONX
    elif specified_framework == NeuronFramework.NEURONX_DISTRIBUTED_INFERENCE.value and neuronx_distributed_inference_installed:
        return NeuronFramework.NEURONX_DISTRIBUTED_INFERENCE
    elif specified_framework is None and neuronx_distributed_inference_installed:
        return NeuronFramework.NEURONX_DISTRIBUTED_INFERENCE
    elif specified_framework is None and transformers_neuronx_installed:
        return NeuronFramework.TRANSFORMERS_NEURONX
    else:
        return None


@lru_cache(maxsize=None)
def use_neuronx_distributed():
    """
    Return True if the framework determined in get_neuron_framework_to_use() is
    NeuronFramework.NEURONX_DISTRIBUTED_INFERENCE, False otherwise. This is used
    to select the Neuron model framework and framework-specific configuration to apply
    during model compilation.
    """
    return get_neuron_framework_to_use() == NeuronFramework.NEURONX_DISTRIBUTED_INFERENCE


@lru_cache(maxsize=None)
def use_transformers_neuronx():
    """
    Return True if the framework determined in get_neuron_framework_to_use() is
    NeuronFramework.TRANSFORMERS_NEURONX, False otherwise. This is used to select
    the Neuron model framework and framework-specific configuration to apply during
    model compilation.
    """
    return get_neuron_framework_to_use() == NeuronFramework.TRANSFORMERS_NEURONX


class NeuronWorker(LoraNotSupportedWorkerBase, LocalOrDistributedWorkerBase):
    """A worker class that executes the model on a group of neuron cores.
    """

    def __init__(
        self,
        vllm_config: VllmConfig,
        local_rank: int,
        rank: int,
        distributed_init_method: str,
        enable_neuron_multi_node: bool = False,
        world_size: int = 1,
        is_driver_worker: bool = False,
    ) -> None:
        WorkerBase.__init__(self, vllm_config=vllm_config)
        self.local_rank = local_rank
        self.rank = rank
        self.distributed_init_method = distributed_init_method
        self.local_rank = local_rank
        self.rank = rank
        self.distributed_init_method = distributed_init_method
        self.is_driver_worker = is_driver_worker
        if self.model_config.trust_remote_code:
            # note: lazy import to avoid importing torch before initializing
            from vllm.utils import init_cached_hf_modules
            init_cached_hf_modules()
        neuron_framework = get_neuron_framework_to_use()

        if neuron_framework == NeuronFramework.TRANSFORMERS_NEURONX:
            from vllm.worker.neuron_model_runner import NeuronModelRunner
            from vllm.worker.multi_step_neuron_model_runner import MultiStepNeuronModelRunner
            if self.speculative_config is not None:
<<<<<<< HEAD
                self.model_runner = MultiStepNeuronModelRunner(vllm_config=vllm_config)
=======
                pass
>>>>>>> e416d714
            else:
                self.model_runner: NeuronModelRunner = NeuronModelRunner(
                    vllm_config=vllm_config)
        elif neuron_framework == NeuronFramework.NEURONX_DISTRIBUTED_INFERENCE:
            from vllm.worker.neuronx_distributed_model_runner import NeuronxDistributedModelRunner
            from vllm.worker.multi_step_neuronx_distributed_model_runner import MultiStepNeuronModelRunner
            if self.speculative_config is not None:
<<<<<<< HEAD
                self.model_runner = MultiStepNeuronModelRunner(vllm_config=vllm_config)
=======
                pass
>>>>>>> e416d714
            else:
                self.model_runner: NeuronxDistributedModelRunner = NeuronxDistributedModelRunner(
                    vllm_config=vllm_config)
        else:
            raise NotImplementedError(
                f"Specified framework {os.environ.get('VLLM_NEURON_FRAMEWORK')}" +
                " is either not installed or not supported." +
                " Supported frameworks: [transformers-neuronx, neuronx-distributed-inference]")

    def init_device(self) -> None:
        self.init_distributed_environment()

        # Set random seed.
        set_random_seed(self.model_config.seed)

    def load_model(self):
        self.model_runner.load_model()

    def determine_num_available_blocks(self) -> Tuple[int, int]:
        """Determine the number of available KV blocks.

        Swapping is not yet supported, so always return num_cpu_blocks=0.

        We configure num_gpu_blocks to be equal to max_num_seqs.
        """
        # Set the number of GPU blocks to be the same as the maximum number of
        # sequences that can be processed in a single batch. This is equivalent
        # to schedule without PagedAttention.
        num_gpu_blocks = self.scheduler_config.max_num_seqs

        # Swap not yet supported with Neuron backend.
        num_cpu_blocks = 0

        return num_gpu_blocks, num_cpu_blocks

    def initialize_cache(self, num_gpu_blocks: int,
                         num_cpu_blocks: int) -> None:
        """Initialize the KV cache.
        """

        # Different values are not tested.
        assert num_cpu_blocks == 0
        assert num_gpu_blocks == self.scheduler_config.max_num_seqs

        self.cache_config.num_gpu_blocks = num_gpu_blocks
        self.cache_config.num_cpu_blocks = num_cpu_blocks

    @property
    def do_metadata_broadcast(self) -> bool:
        return False

    @property
    def kv_cache(self) -> Optional[List[List[torch.Tensor]]]:
        return None

    @torch.inference_mode()
    def prepare_worker_input(
            self, execute_model_req: ExecuteModelRequest) -> WorkerInput:
        return WorkerInput(num_seq_groups=len(
            execute_model_req.seq_group_metadata_list), )

    def execute_worker(self, worker_input: WorkerInput) -> None:
        pass

    def get_cache_block_size_bytes(self) -> int:
        """Determine the size in bytes of a cache block.

        This is required for speculative decoding; it is not yet implemented.
        """
        raise NotImplementedError

    def init_distributed_environment(self):
        """Neuron uses transformers-neuronx for tensor parallelism.

        vLLM still needs the environment inited when TP/PP > 1
        """
        init_distributed_environment(
            world_size=1,
            rank=self.rank,
            local_rank=self.local_rank,
            distributed_init_method=self.distributed_init_method,
            backend="gloo",
        )
        ensure_model_parallel_initialized(
            1,
            1,
        )<|MERGE_RESOLUTION|>--- conflicted
+++ resolved
@@ -31,8 +31,8 @@
 def get_neuron_framework_to_use():
     """
     Return the specified framework if the corresponding installations are available.
-    If no framework is specified, then use transformers-neuronx by default, if unavailable
-    then check and switch to neuronx-distributed-inference.
+    If no framework is specified, then use neuronx-distributed-inference by default, if unavailable
+    then check and switch to transformers-neuronx.
     """
     if not current_platform.is_neuron():
         raise AssertionError(f"Neuron Framework cannot be obtained for Non-neuron Platform: {current_platform}")
@@ -107,23 +107,15 @@
             from vllm.worker.neuron_model_runner import NeuronModelRunner
             from vllm.worker.multi_step_neuron_model_runner import MultiStepNeuronModelRunner
             if self.speculative_config is not None:
-<<<<<<< HEAD
                 self.model_runner = MultiStepNeuronModelRunner(vllm_config=vllm_config)
-=======
-                pass
->>>>>>> e416d714
             else:
                 self.model_runner: NeuronModelRunner = NeuronModelRunner(
                     vllm_config=vllm_config)
         elif neuron_framework == NeuronFramework.NEURONX_DISTRIBUTED_INFERENCE:
             from vllm.worker.neuronx_distributed_model_runner import NeuronxDistributedModelRunner
-            from vllm.worker.multi_step_neuronx_distributed_model_runner import MultiStepNeuronModelRunner
+            from vllm.worker.multi_step_neuronx_distributed_model_runner import MultiStepNeuronxDistributedModelRunner
             if self.speculative_config is not None:
-<<<<<<< HEAD
-                self.model_runner = MultiStepNeuronModelRunner(vllm_config=vllm_config)
-=======
-                pass
->>>>>>> e416d714
+                self.model_runner = MultiStepNeuronxDistributedModelRunner(vllm_config=vllm_config)
             else:
                 self.model_runner: NeuronxDistributedModelRunner = NeuronxDistributedModelRunner(
                     vllm_config=vllm_config)

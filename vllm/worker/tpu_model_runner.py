--- conflicted
+++ resolved
@@ -8,12 +8,8 @@
 
 from vllm.attention import AttentionMetadata, get_attn_backend
 from vllm.config import (CacheConfig, DeviceConfig, LoadConfig, ModelConfig,
-<<<<<<< HEAD
-                         ParallelConfig, SchedulerConfig, VisionLanguageConfig)
+                         MultiModalConfig, ParallelConfig, SchedulerConfig)
 from vllm.distributed import broadcast_tensor_dict
-=======
-                         MultiModalConfig, ParallelConfig, SchedulerConfig)
->>>>>>> 6206dcb2
 from vllm.logger import init_logger
 from vllm.model_executor.model_loader import get_model
 from vllm.model_executor.sampling_metadata import SamplingMetadata

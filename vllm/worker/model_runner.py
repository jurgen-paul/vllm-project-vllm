import contextlib
import dataclasses
import time
from typing import Dict, List, Optional, Tuple, Set, Union

import numpy as np
import torch
import torch.nn as nn

from vllm.config import (DeviceConfig, ModelConfig, LoRAConfig, ParallelConfig,
                         SchedulerConfig)
from vllm.logger import init_logger
from vllm.model_executor import get_model, InputMetadata, SamplingMetadata
from vllm.model_executor.parallel_utils import cupy_utils
from vllm.model_executor.parallel_utils.communication_op import (
    broadcast_tensor_dict)
from vllm.model_executor.parallel_utils.parallel_state import (
    with_cupy_nccl_for_all_reduce)
from vllm.model_executor.parallel_utils import custom_all_reduce
from vllm.sampling_params import SamplingParams, SamplingType
from vllm.sequence import SamplerOutput, SequenceData, SequenceGroupMetadata
from vllm.lora.worker_manager import LRUCacheWorkerLoRAManager
from vllm.lora.layers import LoRAMapping
from vllm.lora.request import LoRARequest
from vllm.utils import in_wsl, measure_cuda_memory, _get_aligned_size

logger = init_logger(__name__)

KVCache = Tuple[torch.Tensor, torch.Tensor]
_PAD_SLOT_ID = -1
LORA_WARMUP_RANK = 8
_BATCH_SIZE_ALIGNMENT = 8
# Capture graphs for token size 1, 2, 4, 8, 16, 24, 32, 40, ..., 256.
# NOTE: _get_graph_batch_size needs to be updated if this list is changed.
_BATCH_SIZES_TO_CAPTURE = [1, 2, 4] + [
    _BATCH_SIZE_ALIGNMENT * i for i in range(1, 33)
]


class ModelRunner:

    def __init__(
        self,
        model_config: ModelConfig,
        parallel_config: ParallelConfig,
        scheduler_config: SchedulerConfig,
        device_config: DeviceConfig,
        lora_config: Optional[LoRAConfig],
        kv_cache_dtype: Optional[str] = "auto",
        is_driver_worker: bool = False,
    ):
        self.model_config = model_config
        self.parallel_config = parallel_config
        self.scheduler_config = scheduler_config
        self.lora_config = lora_config
        self.is_driver_worker = is_driver_worker

        # model_config can be None in tests/samplers/test_sampler.py.
        # FIXME(woosuk): This is a hack to make the tests work. Refactor this.
        self.sliding_window = (model_config.get_sliding_window()
                               if model_config is not None else None)
        self.device_config = (device_config
                              if device_config is not None else DeviceConfig())
        self.device = self.device_config.device

        self.model = None
        self.block_size = None  # Set after initial profiling.
        self.lora_manager = None

        self.graph_runners: Dict[int, CUDAGraphRunner] = {}
        self.graph_memory_pool = None  # Set during graph capture.

        self.max_context_len_to_capture = (
            self.model_config.max_context_len_to_capture
            if self.model_config is not None else 0)
        # When using CUDA graph, the input block tables must be padded to
        # max_context_len_to_capture. However, creating the block table in
        # Python can be expensive. To optimize this, we cache the block table
        # in numpy and only copy the actual input content at every iteration.
        # The shape of the cached block table will be
        # (max batch size to capture, max context len to capture / block size).
        self.graph_block_tables = None  # Set after initial profiling.
        # cache in_wsl result
        self.in_wsl = in_wsl()
        self.kv_cache_dtype = kv_cache_dtype

        # Set enforce_eager to True for Neuron backend, to avoid capturing graph
        if self.device_config.is_neuron:
            self.model_config.enforce_eager = True

    def load_model(self) -> None:
        with measure_cuda_memory() as m:
            self.model = get_model(self.model_config,
                                   self.device_config,
                                   lora_config=self.lora_config,
                                   parallel_config=self.parallel_config,
                                   scheduler_config=self.scheduler_config)

        self.model_memory_usage = m.consumed_memory
        logger.info(f"Loading model weights took "
                    f"{self.model_memory_usage / float(2**30):.4f} GB")

        if self.lora_config:
            assert hasattr(self.model, "supported_lora_modules"
                           ) and self.model.supported_lora_modules, (
                               "Model does not support LoRA")
            assert hasattr(
                self.model,
                "embedding_modules"), "Model does not have embedding_modules"
            assert hasattr(self.model, "embedding_padding_modules"
                           ), "Model does not have embedding_padding_modules"
            self.lora_manager = LRUCacheWorkerLoRAManager(
                self.scheduler_config.max_num_seqs,
                self.scheduler_config.max_num_batched_tokens, self.vocab_size,
                self.lora_config, self.device, self.model.embedding_modules,
                self.model.embedding_padding_modules)
            self.model = self.lora_manager.create_lora_manager(self.model)

    def set_block_size(self, block_size: int) -> None:
        self.block_size = block_size

        self.graph_block_tables = np.zeros(
            (max(_BATCH_SIZES_TO_CAPTURE), self.get_max_block_per_batch()),
            dtype=np.int32)

    def get_max_block_per_batch(self):
        block_size = self.block_size
        return (self.max_context_len_to_capture + block_size - 1) // block_size

    def _prepare_prompt(
        self,
        seq_group_metadata_list: List[SequenceGroupMetadata],
    ) -> Tuple[torch.Tensor, torch.Tensor, InputMetadata, List[int], List[int],
               List[int], List[int], Set[LoRARequest]]:
        assert len(seq_group_metadata_list) > 0
        input_tokens: List[int] = []
        input_positions: List[int] = []
        slot_mapping: List[int] = []
        lora_index_mapping: List[int] = []
        lora_prompt_mapping: List[int] = []
        lora_requests: Set[LoRARequest] = set()

        prompt_lens: List[int] = []
        context_lens: List[int] = []
        subquery_lens: List[int] = []
        prefix_block_tables: List[List[int]] = []
        for seq_group_metadata in seq_group_metadata_list:
            assert seq_group_metadata.is_prompt
            seq_ids = list(seq_group_metadata.seq_data.keys())
            assert len(seq_ids) == 1
            seq_id = seq_ids[0]

            seq_data = seq_group_metadata.seq_data[seq_id]
            prompt_tokens = seq_data.get_token_ids()
            prompt_len = len(prompt_tokens)
            prompt_lens.append(prompt_len)
            computed_len = 0
            import os
            # NOTE: This only works for oooooooxxx style attention.
            computed_block_nums = seq_group_metadata.computed_block_nums
            if computed_block_nums is not None and len(
                    computed_block_nums) > 0 and self.sliding_window is None:
                # Prefix is not supported with sliding_window
                computed_len = len(computed_block_nums) * self.block_size
                prompt_tokens = prompt_tokens[computed_len:]
                prefix_block_tables.append(computed_block_nums)
                context_len = computed_len
            if os.getenv("ENABLE") is not None:
                if seq_group_metadata.block_tables is None:
                    prefix_block_tables.append([])
                else:
                    block_table = seq_group_metadata.block_tables[seq_id]
                    prefix_block_tables.append(block_table)
                # prefix_block_tables.append([])
                context_len = 0
            else:
                prefix_block_tables.append([])
                context_len = 0
            # actual prompt lens
            context_lens.append(context_len)
            subquery_lens.append(prompt_len - computed_len)

            input_tokens.extend(prompt_tokens)
            # NOTE(woosuk): Here we assume that the first token in the prompt
            # is always the first token in the sequence.
            input_positions.extend(
                list(range(computed_len, computed_len + len(prompt_tokens))))

            lora_id = seq_group_metadata.lora_int_id

            if lora_id > 0:
                lora_requests.add(seq_group_metadata.lora_request)

            lora_index_mapping += [lora_id] * (prompt_len - computed_len)
            lora_prompt_mapping.extend(
                [lora_id] *
                (prompt_len - computed_len
                 if seq_group_metadata.sampling_params.prompt_logprobs else 1))

            if seq_group_metadata.block_tables is None:
                # During memory profiling, the block tables are not initialized
                # yet. In this case, we just use a dummy slot mapping.
                slot_mapping.extend([_PAD_SLOT_ID] * prompt_len)
                continue

            # Compute the slot mapping.
            block_table = seq_group_metadata.block_tables[seq_id]
            # Mask the [0, start_idx) tokens of the prompt with _PAD_SLOT_ID,
            # where start_idx is max(0, prompt_len - sliding_window).
            # For example, if the prompt len is 10, sliding window is 8, and
            # block size is 4, the first two tokens are masked and the slot
            # mapping will be [-1, -1, 2, 3, 4, 5, 6, 7, 0, 1].
            start_idx = 0
            if self.sliding_window is not None:
                assert computed_len == 0, (
                    "Prefix caching is currently not supported with "
                    "sliding window attention")
                start_idx = max(0, prompt_len - self.sliding_window)
            for i in range(computed_len, prompt_len):
                if i < start_idx:
                    slot_mapping.append(_PAD_SLOT_ID)
                    continue

                block_number = block_table[i // self.block_size]
                block_offset = i % self.block_size
                slot = block_number * self.block_size + block_offset
                slot_mapping.append(slot)

        max_prompt_len = max(subquery_lens)
        num_prompt_tokens = len(input_tokens)
        assert max_prompt_len > 0

        # Pad tokens to better utilize tensor cores although
        # cuda graph is not enabled.
        input_tokens = _make_tensor_with_pad_for_alignment(input_tokens,
                                                           pad=0,
                                                           dtype=torch.long,
                                                           device=self.device)
        input_positions = _make_tensor_with_pad_for_alignment(
            input_positions, pad=0, dtype=torch.long, device=self.device)
        slot_mapping = _make_tensor_with_pad_for_alignment(slot_mapping,
                                                           pad=_PAD_SLOT_ID,
                                                           dtype=torch.long,
                                                           device=self.device)
        lora_index_mapping = _pad_to_alignment(lora_index_mapping,
                                               _get_graph_batch_size(
                                                   len(lora_index_mapping)),
                                               pad=0)

        context_lens_tensor = torch.tensor(context_lens,
                                           dtype=torch.int,
                                           device=self.device)
        # Prepare prefix block tables
        max_prompt_block_table_len = max(len(t) for t in prefix_block_tables)
        block_tables = _make_tensor_with_pad(
            prefix_block_tables,
            max_len=max_prompt_block_table_len,
            pad=0,
            dtype=torch.int,
            device=self.device,
        )

        # Cumulative index of each prompt. [prompt_lens + 1]
        # [0, 0+1th, 0+1th+2nd, ...]
        subquery_lens_tensor = torch.tensor(subquery_lens,
                                            dtype=torch.long,
                                            device=self.device)
        start_loc_tensor = torch.zeros(subquery_lens_tensor.shape[0],
                                       dtype=torch.long,
                                       device=self.device)

        torch.cumsum(subquery_lens_tensor[:-1],
                     dim=0,
                     dtype=start_loc_tensor.dtype,
                     out=start_loc_tensor[1:])

        input_metadata = InputMetadata(
            is_prompt=True,
            slot_mapping=slot_mapping,
            prompt_lens=prompt_lens,
            num_prompt_tokens=num_prompt_tokens,
            num_generation_tokens=0,
            max_seq_len=max_prompt_len,
            start_loc=start_loc_tensor,
            max_context_len=None,
            context_lens=context_lens_tensor,
            block_tables=block_tables,
            use_cuda_graph=False,
            kv_cache_dtype=self.kv_cache_dtype,
        )
        return (input_tokens, input_positions, input_metadata, prompt_lens,
                subquery_lens, lora_index_mapping, lora_prompt_mapping,
                lora_requests)

    def _prepare_decode(
        self,
        seq_group_metadata_list: List[SequenceGroupMetadata],
    ) -> Tuple[torch.Tensor, torch.Tensor, InputMetadata, List[int], List[int],
               Set[LoRARequest]]:
        assert len(seq_group_metadata_list) > 0
        input_tokens: List[int] = []
        input_positions: List[int] = []
        slot_mapping: List[int] = []
        context_lens: List[int] = []
        block_tables: List[List[int]] = []
        lora_index_mapping: List[int] = []
        lora_prompt_mapping: List[int] = []
        lora_requests: Set[LoRARequest] = set()

        for seq_group_metadata in seq_group_metadata_list:
            assert not seq_group_metadata.is_prompt

            seq_ids = list(seq_group_metadata.seq_data.keys())
            lora_id = seq_group_metadata.lora_int_id

            if lora_id > 0:
                lora_requests.add(seq_group_metadata.lora_request)

            for seq_id in seq_ids:
                seq_data = seq_group_metadata.seq_data[seq_id]
                generation_token = seq_data.get_last_token_id()
                input_tokens.append(generation_token)

                seq_len = seq_data.get_len()
                position = seq_len - 1
                input_positions.append(position)

                context_len = seq_len if self.sliding_window is None else min(
                    seq_len, self.sliding_window)
                context_lens.append(context_len)

                block_table = seq_group_metadata.block_tables[seq_id]
                block_number = block_table[position // self.block_size]
                block_offset = position % self.block_size
                slot = block_number * self.block_size + block_offset
                slot_mapping.append(slot)
                lora_index_mapping.append(lora_id)
                lora_prompt_mapping.append(lora_id)

                if self.sliding_window is not None:
                    sliding_window_blocks = (self.sliding_window //
                                             self.block_size)
                    block_table = block_table[-sliding_window_blocks:]
                block_tables.append(block_table)

        # vLLM uses cuda graph only for decoding requests.
        # See `capture_model` API for more details.
        # For decoding requests, batch_size == input_tokens.
        batch_size = len(input_tokens)
        max_context_len = max(context_lens)
        use_captured_graph = (
            not self.model_config.enforce_eager
            and batch_size <= _BATCH_SIZES_TO_CAPTURE[-1]
            and max_context_len <= self.max_context_len_to_capture)
        if use_captured_graph:
            # Pad the input tokens, positions, and slot mapping to match the
            # batch size of the captured graph.
            graph_batch_size = _get_graph_batch_size(batch_size)
            assert graph_batch_size >= batch_size
            for _ in range(graph_batch_size - batch_size):
                input_tokens.append(0)
                input_positions.append(0)
                slot_mapping.append(_PAD_SLOT_ID)
                context_lens.append(0)
                block_tables.append([])
            batch_size = graph_batch_size

        # Pad tokens to better utilize tensor cores although
        # cuda graph is not enabled.
        input_tokens = _make_tensor_with_pad_for_alignment(input_tokens,
                                                           pad=0,
                                                           dtype=torch.long,
                                                           device=self.device)
        input_positions = _make_tensor_with_pad_for_alignment(
            input_positions, pad=0, dtype=torch.long, device=self.device)
        slot_mapping = _make_tensor_with_pad_for_alignment(slot_mapping,
                                                           pad=_PAD_SLOT_ID,
                                                           dtype=torch.long,
                                                           device=self.device)
        context_lens = torch.tensor(context_lens,
                                    dtype=torch.int,
                                    device=self.device)

        if use_captured_graph:
            # When using cuda-graph all these tensors should be
            # padded.
            assert context_lens.shape[0] == input_tokens.shape[0]
            assert context_lens.shape[0] == input_positions.shape[0]
            assert context_lens.shape[0] == slot_mapping.shape[0]

        if use_captured_graph:
            # The shape of graph_block_tables is
            # [max batch size, max context len // block size].
            input_block_tables = self.graph_block_tables[:batch_size]
            for i, block_table in enumerate(block_tables):
                if block_table:
                    input_block_tables[i, :len(block_table)] = block_table
            block_tables = torch.tensor(input_block_tables, device=self.device)
        else:
            max_block_table_len = max(
                len(block_table) for block_table in block_tables)
            block_tables = _make_tensor_with_pad(
                block_tables,
                max_len=max_block_table_len,
                pad=0,
                dtype=torch.int,
                device=self.device,
            )

        lora_index_mapping = _pad_to_alignment(lora_index_mapping,
                                               _get_graph_batch_size(
                                                   len(lora_index_mapping)),
                                               pad=0)

        input_metadata = InputMetadata(
            is_prompt=False,
            slot_mapping=slot_mapping,
            prompt_lens=None,
            num_prompt_tokens=0,
            num_generation_tokens=len(input_tokens),
            max_seq_len=None,
            start_loc=None,
            max_context_len=max_context_len,
            context_lens=context_lens,
            block_tables=block_tables,
            use_cuda_graph=use_captured_graph,
            kv_cache_dtype=self.kv_cache_dtype,
        )
        return (input_tokens, input_positions, input_metadata,
                lora_index_mapping, lora_prompt_mapping, lora_requests)

    def _prepare_sample(
        self,
        seq_group_metadata_list: List[SequenceGroupMetadata],
        prompt_lens: List[int],
        subquery_lens: Optional[List[int]],
    ) -> SamplingMetadata:
        seq_groups: List[Tuple[List[int], SamplingParams]] = []
        selected_token_indices: List[int] = []
        generators: List[torch.Generator] = []
        selected_token_start_idx = 0
        categorized_sample_indices = {t: [] for t in SamplingType}
        categorized_sample_indices_start_idx = 0
        pin_memory = not self.in_wsl and not self.device_config.is_neuron

        for i, seq_group_metadata in enumerate(seq_group_metadata_list):
            seq_ids = list(seq_group_metadata.seq_data.keys())
            sampling_params = seq_group_metadata.sampling_params
            seq_groups.append((seq_ids, sampling_params))

            if seq_group_metadata.is_prompt:
                assert len(seq_ids) == 1
                assert subquery_lens is not None
                subquery_len = subquery_lens[i]
                if sampling_params.prompt_logprobs is not None:
                    # NOTE: prompt token positions do not need sample, skip
                    categorized_sample_indices_start_idx += subquery_len - 1

                categorized_sample_indices[
                    sampling_params.sampling_type].append(
                        categorized_sample_indices_start_idx)
                categorized_sample_indices_start_idx += 1

                if sampling_params.prompt_logprobs is not None:
                    selected_token_indices.extend(
                        range(selected_token_start_idx,
                              selected_token_start_idx + subquery_len - 1))
                selected_token_indices.append(selected_token_start_idx +
                                              subquery_len - 1)
                selected_token_start_idx += subquery_len

                if sampling_params.seed is not None:
                    seq_group_metadata.state.generator = torch.Generator(
                        device="cuda").manual_seed(sampling_params.seed)
            else:
                num_seqs = len(seq_ids)
                selected_token_indices.extend(
                    range(selected_token_start_idx,
                          selected_token_start_idx + num_seqs))
                selected_token_start_idx += num_seqs

                categorized_sample_indices[
                    sampling_params.sampling_type].extend(
                        range(categorized_sample_indices_start_idx,
                              categorized_sample_indices_start_idx + num_seqs))
                categorized_sample_indices_start_idx += num_seqs

            if sampling_params.seed is not None:
                generators.append(seq_group_metadata.state.generator)

        selected_token_indices = _async_h2d(selected_token_indices,
                                            dtype=torch.long,
                                            target_device=self.device,
                                            pin_memory=pin_memory)
        categorized_sample_indices = {
            t: _async_h2d(seq_ids,
                          dtype=torch.int,
                          target_device=self.device,
                          pin_memory=pin_memory)
            for t, seq_ids in categorized_sample_indices.items()
        }

        seq_data: Dict[int, SequenceData] = {}
        for seq_group_metadata in seq_group_metadata_list:
            seq_data.update(seq_group_metadata.seq_data)

        sampling_metadata = SamplingMetadata(
            seq_groups=seq_groups,
            seq_data=seq_data,
            prompt_lens=prompt_lens,
            selected_token_indices=selected_token_indices,
            categorized_sample_indices=categorized_sample_indices,
            generators=generators,
        )
        return sampling_metadata

    def prepare_input_tensors(
        self,
        seq_group_metadata_list: Optional[List[SequenceGroupMetadata]],
    ) -> Tuple[torch.Tensor, torch.Tensor, InputMetadata, SamplingMetadata,
               Set[int], LoRAMapping]:
        if self.is_driver_worker:
            # NOTE: We assume that all sequences in the group are all prompts or
            # all decodes.
            is_prompt = seq_group_metadata_list[0].is_prompt
            # Prepare input tensors.
            if is_prompt:
                (input_tokens, input_positions, input_metadata, prompt_lens,
                 subquery_lens, lora_index_mapping, lora_prompt_mapping,
                 lora_requests) = self._prepare_prompt(seq_group_metadata_list)
            else:
                (input_tokens, input_positions, input_metadata,
                 lora_index_mapping, lora_prompt_mapping,
                 lora_requests) = self._prepare_decode(seq_group_metadata_list)
                prompt_lens = []
                subquery_lens = None
            sampling_metadata = self._prepare_sample(seq_group_metadata_list,
                                                     prompt_lens,
                                                     subquery_lens)

            if self.lora_config:
                lora_mapping = LoRAMapping(
                    lora_index_mapping,
                    lora_prompt_mapping,
                )
            else:
                lora_mapping = None

            # Broadcast the metadata.
            metadata_dict = {
                "input_tokens": input_tokens,
                "input_positions": input_positions,
<<<<<<< HEAD
                "is_prompt": input_metadata.is_prompt,
                "slot_mapping": input_metadata.slot_mapping,
                "prompt_lens": input_metadata.prompt_lens,
                "num_prompt_tokens": input_metadata.num_prompt_tokens,
                "num_generation_tokens": input_metadata.num_generation_tokens,
                "max_seq_len": input_metadata.max_seq_len,
                "start_loc": input_metadata.start_loc,
                "max_context_len": input_metadata.max_context_len,
                "context_lens": input_metadata.context_lens,
                "block_tables": input_metadata.block_tables,
                "use_cuda_graph": input_metadata.use_cuda_graph,
                "kv_cache_dtype": input_metadata.kv_cache_dtype,
=======
>>>>>>> 93348d94
                "selected_token_indices":
                sampling_metadata.selected_token_indices,
                "lora_requests": lora_requests,
                "lora_mapping": lora_mapping,
            }
            metadata_dict.update(dataclasses.asdict(input_metadata))
            broadcast_tensor_dict(metadata_dict, src=0)
        else:
            metadata_dict = broadcast_tensor_dict(src=0)
<<<<<<< HEAD
            input_tokens = metadata_dict["input_tokens"]
            input_positions = metadata_dict["input_positions"]
            lora_mapping = metadata_dict["lora_mapping"]
            lora_requests = metadata_dict["lora_requests"]
            input_metadata = InputMetadata(
                is_prompt=metadata_dict["is_prompt"],
                slot_mapping=metadata_dict["slot_mapping"],
                prompt_lens=metadata_dict["prompt_lens"],
                num_prompt_tokens=metadata_dict["num_prompt_tokens"],
                num_generation_tokens=metadata_dict["num_generation_tokens"],
                max_seq_len=metadata_dict["max_seq_len"],
                start_loc=metadata_dict["start_loc"],
                max_context_len=metadata_dict["max_context_len"],
                context_lens=metadata_dict["context_lens"],
                block_tables=metadata_dict["block_tables"],
                use_cuda_graph=metadata_dict["use_cuda_graph"],
                kv_cache_dtype=metadata_dict["kv_cache_dtype"],
            )
=======
            input_tokens = metadata_dict.pop("input_tokens")
            input_positions = metadata_dict.pop("input_positions")
            selected_token_indices = metadata_dict.pop(
                "selected_token_indices")
            lora_mapping = metadata_dict.pop("lora_mapping")
            lora_requests = metadata_dict.pop("lora_requests")
            input_metadata = InputMetadata(**metadata_dict)
>>>>>>> 93348d94
            sampling_metadata = SamplingMetadata(
                seq_groups=None,
                seq_data=None,
                prompt_lens=None,
                selected_token_indices=selected_token_indices,
                categorized_sample_indices=None,
                generators=None,
                perform_sampling=False,
            )

        return (input_tokens, input_positions, input_metadata,
                sampling_metadata, lora_requests, lora_mapping)

    @torch.inference_mode()
    def execute_model(
        self,
        seq_group_metadata_list: Optional[List[SequenceGroupMetadata]],
        kv_caches: List[Tuple[torch.Tensor, torch.Tensor]],
    ) -> Optional[SamplerOutput]:
        (input_tokens, input_positions, input_metadata, sampling_metadata,
         lora_requests,
         lora_mapping) = self.prepare_input_tensors(seq_group_metadata_list)

        if self.lora_config:
            self.set_active_loras(lora_requests, lora_mapping)

        # Execute the model.
        if input_metadata.use_cuda_graph:
            graph_batch_size = input_tokens.shape[0]
            model_executable = self.graph_runners[graph_batch_size]
        else:
            model_executable = self.model
        hidden_states = model_executable(
            input_ids=input_tokens,
            positions=input_positions,
            kv_caches=kv_caches,
            input_metadata=input_metadata,
        )

        # Sample the next token.
        output = self.model.sample(
            hidden_states=hidden_states,
            sampling_metadata=sampling_metadata,
        )
        return output

    @torch.inference_mode()
    def profile_run(self) -> None:
        # Enable top-k sampling to reflect the accurate memory usage.
        sampling_params = SamplingParams(top_p=0.99, top_k=self.vocab_size - 1)
        max_num_batched_tokens = self.scheduler_config.max_num_batched_tokens
        max_num_seqs = self.scheduler_config.max_num_seqs

        # This represents the maximum number of different requests
        # that will have unique loras, an therefore the max amount of memory
        # consumption create dummy lora request copies from the lora request
        # passed in, which contains a lora from the lora warmup path.
        dummy_lora_requests = []
        dummy_lora_requests_per_seq = []
        if self.lora_config:
            for idx in range(self.lora_config.max_loras):
                lora_id = idx + 1
                dummy_lora_request = LoRARequest(
                    lora_name=f"warmup_{lora_id}",
                    lora_int_id=lora_id,
                    lora_local_path="/not/a/real/path",
                )
                self.lora_manager.add_dummy_lora(dummy_lora_request,
                                                 rank=LORA_WARMUP_RANK)
                dummy_lora_requests.append(dummy_lora_request)
            dummy_lora_requests_per_seq = [
                dummy_lora_requests[idx % len(dummy_lora_requests)]
                for idx in range(max_num_seqs)
            ]

        # Profile memory usage with max_num_sequences sequences and the total
        # number of tokens equal to max_num_batched_tokens.
        seqs: List[SequenceGroupMetadata] = []
        for group_id in range(max_num_seqs):
            seq_len = (max_num_batched_tokens // max_num_seqs +
                       (group_id < max_num_batched_tokens % max_num_seqs))
            seq_data = SequenceData([0] * seq_len)
            seq = SequenceGroupMetadata(
                request_id=str(group_id),
                is_prompt=True,
                seq_data={group_id: seq_data},
                sampling_params=sampling_params,
                block_tables=None,
                lora_request=dummy_lora_requests_per_seq[group_id]
                if dummy_lora_requests_per_seq else None,
            )
            seqs.append(seq)

        # Run the model with the dummy inputs.
        num_layers = self.model_config.get_num_layers(self.parallel_config)
        kv_caches = [(None, None)] * num_layers
        self.execute_model(seqs, kv_caches)
        torch.cuda.synchronize()
        return

    def remove_all_loras(self) -> bool:
        if not self.lora_manager:
            raise RuntimeError("LoRA is not enabled.")
        return self.lora_manager.remove_all_loras()

    def set_active_loras(self, lora_requests: List[LoRARequest],
                         lora_mapping: LoRAMapping) -> None:
        if not self.lora_manager:
            raise RuntimeError("LoRA is not enabled.")
        self.lora_manager.set_active_loras(lora_requests, lora_mapping)

    def add_lora(self, lora_request: LoRARequest) -> bool:
        if not self.lora_manager:
            raise RuntimeError("LoRA is not enabled.")
        return self.lora_manager.add_lora(lora_request)

    def remove_lora(self, lora_id: int) -> bool:
        if not self.lora_manager:
            raise RuntimeError("LoRA is not enabled.")
        return self.lora_manager.remove_lora(lora_id)

    def list_loras(self) -> Set[int]:
        if not self.lora_manager:
            raise RuntimeError("LoRA is not enabled.")
        return self.lora_manager.list_loras()

    @torch.inference_mode()
    def capture_model(self, kv_caches: List[KVCache]) -> None:
        """Cuda graph capture a model.

        Note that cuda graph performance gain is negligible if number
        of batched tokens are less than 200. And since Cuda graph
        requires fixed sized tensors, supporting large/variable batch
        size requires high GPU memory overhead. Thus, vLLM only captures
        decoding requests. Mixed batch (chunked prefill + decoding) or
        prefill requests are not captured.

        this API assumes the shape is N batches of tokens flattened to 1D
        tensor, where is token's seqlen is 1.
        """
        # NOTE(woosuk): This is a hack to ensure that the NCCL backend is never
        # deleted before the CUDA graphs.
        self.cupy_nccl_backend = cupy_utils.get_nccl_backend()

        assert not self.model_config.enforce_eager
        logger.info("Capturing the model for CUDA graphs. This may lead to "
                    "unexpected consequences if the model is not static. To "
                    "run the model in eager mode, set 'enforce_eager=True' or "
                    "use '--enforce-eager' in the CLI.")
        logger.info("CUDA graphs can take additional 1~3 GiB memory per GPU. "
                    "If you are running out of memory, consider decreasing "
                    "`gpu_memory_utilization` or enforcing eager mode. "
                    "You can also reduce the `max_num_seqs` as needed "
                    "to decrease memory usage.")
        start_time = time.perf_counter()

        # Prepare dummy inputs. These will be reused for all batch sizes.
        max_batch_size = max(_BATCH_SIZES_TO_CAPTURE)
        input_tokens = torch.zeros(max_batch_size, dtype=torch.long).cuda()
        input_positions = torch.zeros(max_batch_size, dtype=torch.long).cuda()
        slot_mapping = torch.empty(max_batch_size, dtype=torch.long).cuda()
        slot_mapping.fill_(_PAD_SLOT_ID)
        context_lens = torch.zeros(max_batch_size, dtype=torch.int32).cuda()
        block_tables = torch.from_numpy(self.graph_block_tables).cuda()

        graph_batch_size = _get_graph_batch_size(
            self.scheduler_config.max_num_seqs)
        batch_size_capture_list = [
            bs for bs in _BATCH_SIZES_TO_CAPTURE if bs <= graph_batch_size
        ]

        # NOTE(woosuk): There are 3 backends for all-reduce: custom all-reduce
        # kernel, CuPy NCCL, and PyTorch NCCL. When using CUDA graph, we use
        # either custom all-reduce kernel or CuPy NCCL. When not using CUDA
        # graph, we use either custom all-reduce kernel or PyTorch NCCL.
        # We always prioritize using custom all-reduce kernel but fall back
        # to PyTorch or CuPy NCCL if it is disabled or not supported.
        with custom_all_reduce.capture():
            # NOTE: Capturing the largest batch size first may help reduce the
            # memory usage of CUDA graph.
            for batch_size in reversed(batch_size_capture_list):
                # Create dummy input_metadata.
                input_metadata = InputMetadata(
                    is_prompt=False,
                    slot_mapping=slot_mapping[:batch_size],
                    prompt_lens=None,
                    num_prompt_tokens=0,
                    num_generation_tokens=0,
                    max_seq_len=None,
                    start_loc=None,
                    max_context_len=self.max_context_len_to_capture,
                    context_lens=context_lens[:batch_size],
                    block_tables=block_tables[:batch_size],
                    use_cuda_graph=True,
                    kv_cache_dtype=self.kv_cache_dtype,
                )

                if self.lora_config:
                    lora_mapping = LoRAMapping(
                        [0] * batch_size,
                        [0] * batch_size,
                    )
                    self.set_active_loras(set(), lora_mapping)

                graph_runner = CUDAGraphRunner(self.model)
                graph_runner.capture(
                    input_tokens[:batch_size],
                    input_positions[:batch_size],
                    kv_caches,
                    input_metadata,
                    memory_pool=self.graph_memory_pool,
                )
                self.graph_memory_pool = graph_runner.graph.pool()
                self.graph_runners[batch_size] = graph_runner

        end_time = time.perf_counter()
        elapsed_time = end_time - start_time
        # This usually takes < 10 seconds.
        logger.info(f"Graph capturing finished in {elapsed_time:.0f} secs.")

    def __del__(self) -> None:
        # Delete the CUDA graphs before deleting the CuPy NCCL communicator.
        # NOTE(woosuk): This is necessary because otherwise deadlocks can
        # happen.
        # FIXME(woosuk): This is a bit hacky. Find a more robust solution.
        self.graph_runners.clear()
        self.cupy_nccl_backend = None

    @property
    def vocab_size(self) -> int:
        return self.model_config.get_vocab_size()


class CUDAGraphRunner:

    def __init__(self, model: nn.Module):
        self.model = model
        self.graph = None
        self.input_buffers: Dict[str, torch.Tensor] = {}
        self.output_buffers: Dict[str, torch.Tensor] = {}

    def capture(
        self,
        input_ids: torch.Tensor,
        positions: torch.Tensor,
        kv_caches: List[KVCache],
        input_metadata: InputMetadata,
        memory_pool,
    ) -> None:
        assert self.graph is None
        # Run the model once without capturing the graph.
        # This is to make sure that the captured graph does not include the
        # kernel launches for initial benchmarking (e.g., Triton autotune).
        with _maybe_cupy_nccl():
            self.model(
                input_ids,
                positions,
                kv_caches,
                input_metadata,
            )
        torch.cuda.synchronize()

        # Capture the graph.
        # NOTE(woosuk): Python 3.8 does not support multi-line with statements.
        # https://stackoverflow.com/questions/31039022/python-multi-line-with-statement
        self.graph = torch.cuda.CUDAGraph()
        with torch.cuda.graph(self.graph, pool=memory_pool):  # noqa: SIM117
            with _maybe_cupy_nccl():
                hidden_states = self.model(
                    input_ids,
                    positions,
                    kv_caches,
                    input_metadata,
                )
        torch.cuda.synchronize()

        # Save the input and output buffers.
        self.input_buffers = {
            "input_ids": input_ids,
            "positions": positions,
            "kv_caches": kv_caches,
            "slot_mapping": input_metadata.slot_mapping,
            "context_lens": input_metadata.context_lens,
            "block_tables": input_metadata.block_tables,
        }
        self.output_buffers = {"hidden_states": hidden_states}
        return

    def forward(
        self,
        input_ids: torch.Tensor,
        positions: torch.Tensor,
        kv_caches: List[Tuple[torch.Tensor, torch.Tensor]],
        input_metadata: InputMetadata,
    ) -> torch.Tensor:
        # KV caches are fixed tensors, so we don't need to copy them.
        del kv_caches

        # Copy the input tensors to the input buffers.
        self.input_buffers["input_ids"].copy_(input_ids, non_blocking=True)
        self.input_buffers["positions"].copy_(positions, non_blocking=True)
        self.input_buffers["slot_mapping"].copy_(input_metadata.slot_mapping,
                                                 non_blocking=True)
        self.input_buffers["context_lens"].copy_(input_metadata.context_lens,
                                                 non_blocking=True)
        self.input_buffers["block_tables"].copy_(input_metadata.block_tables,
                                                 non_blocking=True)
        # Run the graph.
        self.graph.replay()

        # Return the output tensor.
        return self.output_buffers["hidden_states"]

    def __call__(self, *args, **kwargs):
        return self.forward(*args, **kwargs)


@contextlib.contextmanager
def _maybe_cupy_nccl():
    if cupy_utils.is_initialized() and not custom_all_reduce.is_initialized():
        with with_cupy_nccl_for_all_reduce():
            yield
    else:
        yield


def _pad_to_alignment(x: List[int], multiple_of: int, pad: int) -> List[int]:
    return x + [pad] * ((-len(x)) % multiple_of)


def _pad_to_max(x: List[int], max_len: int, pad: int) -> List[int]:
    assert len(x) <= max_len
    return x + [pad] * (max_len - len(x))


def _make_tensor_with_pad_for_alignment(
    x: List[int],
    pad: int,
    dtype: torch.dtype,
    device: Optional[Union[str, torch.device]],
) -> torch.Tensor:
    """Create a tensor of a given list x with padding.
    It adds paddings to align with graph batch size. See
    _get_graph_batch_size for more details.
    """
    batch_size = len(x)
    batch_size = _get_graph_batch_size(batch_size)
    padded_x = _pad_to_alignment(x, batch_size, pad)
    return torch.tensor(padded_x, dtype=dtype, device=device)


def _make_tensor_with_pad(
    x: List[List[int]],
    max_len: int,
    pad: int,
    dtype: torch.dtype,
    device: Optional[Union[str, torch.device]],
) -> torch.Tensor:
    padded_x = [_pad_to_max(x_i, max_len, pad) for x_i in x]
    return torch.tensor(padded_x, dtype=dtype, device=device)


def _get_graph_batch_size(batch_size: int) -> int:
    """Returns the padded batch size given actual batch size.
    
    Batch sizes are 1, 2, 4, _BATCH_SIZE_ALIGNMENT,
    2*_BATCH_SIZE_ALIGNMENT, 3*_BATCH_SIZE_ALIGNMENT...
    """
    if batch_size <= 2:
        return batch_size
    elif batch_size <= 4:
        return 4
    else:
        return _get_aligned_size(batch_size, _BATCH_SIZE_ALIGNMENT)


def _async_h2d(
    data: list,
    dtype: torch.dtype,
    target_device: Union[str, torch.device],
    pin_memory: bool,
) -> torch.Tensor:
    t = torch.tensor(data, dtype=dtype, pin_memory=pin_memory, device="cpu")
    return t.to(device=target_device, non_blocking=True)<|MERGE_RESOLUTION|>--- conflicted
+++ resolved
@@ -550,21 +550,6 @@
             metadata_dict = {
                 "input_tokens": input_tokens,
                 "input_positions": input_positions,
-<<<<<<< HEAD
-                "is_prompt": input_metadata.is_prompt,
-                "slot_mapping": input_metadata.slot_mapping,
-                "prompt_lens": input_metadata.prompt_lens,
-                "num_prompt_tokens": input_metadata.num_prompt_tokens,
-                "num_generation_tokens": input_metadata.num_generation_tokens,
-                "max_seq_len": input_metadata.max_seq_len,
-                "start_loc": input_metadata.start_loc,
-                "max_context_len": input_metadata.max_context_len,
-                "context_lens": input_metadata.context_lens,
-                "block_tables": input_metadata.block_tables,
-                "use_cuda_graph": input_metadata.use_cuda_graph,
-                "kv_cache_dtype": input_metadata.kv_cache_dtype,
-=======
->>>>>>> 93348d94
                 "selected_token_indices":
                 sampling_metadata.selected_token_indices,
                 "lora_requests": lora_requests,
@@ -574,26 +559,6 @@
             broadcast_tensor_dict(metadata_dict, src=0)
         else:
             metadata_dict = broadcast_tensor_dict(src=0)
-<<<<<<< HEAD
-            input_tokens = metadata_dict["input_tokens"]
-            input_positions = metadata_dict["input_positions"]
-            lora_mapping = metadata_dict["lora_mapping"]
-            lora_requests = metadata_dict["lora_requests"]
-            input_metadata = InputMetadata(
-                is_prompt=metadata_dict["is_prompt"],
-                slot_mapping=metadata_dict["slot_mapping"],
-                prompt_lens=metadata_dict["prompt_lens"],
-                num_prompt_tokens=metadata_dict["num_prompt_tokens"],
-                num_generation_tokens=metadata_dict["num_generation_tokens"],
-                max_seq_len=metadata_dict["max_seq_len"],
-                start_loc=metadata_dict["start_loc"],
-                max_context_len=metadata_dict["max_context_len"],
-                context_lens=metadata_dict["context_lens"],
-                block_tables=metadata_dict["block_tables"],
-                use_cuda_graph=metadata_dict["use_cuda_graph"],
-                kv_cache_dtype=metadata_dict["kv_cache_dtype"],
-            )
-=======
             input_tokens = metadata_dict.pop("input_tokens")
             input_positions = metadata_dict.pop("input_positions")
             selected_token_indices = metadata_dict.pop(
@@ -601,7 +566,6 @@
             lora_mapping = metadata_dict.pop("lora_mapping")
             lora_requests = metadata_dict.pop("lora_requests")
             input_metadata = InputMetadata(**metadata_dict)
->>>>>>> 93348d94
             sampling_metadata = SamplingMetadata(
                 seq_groups=None,
                 seq_data=None,

--- conflicted
+++ resolved
@@ -933,25 +933,14 @@
         input_positions = torch.zeros(max_batch_size, dtype=torch.long).cuda()
         slot_mapping = torch.empty(max_batch_size, dtype=torch.long).cuda()
         slot_mapping.fill_(_PAD_SLOT_ID)
-        seq_lens = torch.ones(max_batch_size, dtype=torch.int32).cuda()
         block_tables = torch.from_numpy(self.graph_block_tables).cuda()
-<<<<<<< HEAD
-        query_start_loc = torch.arange(0,
-                                       max_batch_size + 2,
-                                       dtype=torch.int32,
-                                       device=self.device)
-        seq_start_loc = torch.arange(0,
-                                     max_batch_size + 2,
-                                     dtype=torch.int32,
-                                     device=self.device)
-=======
+
         intermediate_inputs = None
         if not get_pp_group().is_first_rank:
             intermediate_inputs = self.model.make_empty_intermediate_tensors(
                 batch_size=max_batch_size,
                 dtype=self.model_config.dtype,
                 device=self.device)
->>>>>>> 93893800
 
         # Prepare buffer for outputs. These will be reused for all batch sizes.
         # It will be filled after the first graph capture.
@@ -982,6 +971,16 @@
             last_page_len_buffer = torch.empty(max_batch_size,
                                                dtype=torch.int32,
                                                device=self.device)
+        else:
+            query_start_loc = torch.arange(0,
+                                           max_batch_size + 2,
+                                           dtype=torch.int32,
+                                           device=self.device)
+            seq_start_loc = torch.arange(0,
+                                         max_batch_size + 2,
+                                         dtype=torch.int32,
+                                         device=self.device)
+            seq_lens = [1] * max_batch_size
 
         with graph_capture() as graph_capture_context:
             # NOTE: Capturing the largest batch size first may help reduce the
@@ -1045,107 +1044,18 @@
                             prefill_wrapper=None)
                         attn_metadata.begin_forward()
                     else:
-<<<<<<< HEAD
-                        use_tensor_cores = False
-                    decode_wrapper = \
-                        CUDAGraphBatchDecodeWithPagedKVCacheWrapper(
-                        decode_workspace_buffer, indptr_buffer, indices_buffer,
-                        last_page_len_buffer, "NHD", use_tensor_cores)
-                    kv_cache_dtype = get_kv_cache_torch_dtype(
-                        self.kv_cache_dtype, self.model_config.dtype)
-
-                    paged_kv_indptr_tensor_host = torch.arange(
-                        0, batch_size + 1, dtype=torch.int32)
-                    paged_kv_indices_tensor_host = torch.arange(
-                        0, batch_size, dtype=torch.int32)
-                    paged_kv_last_page_len_tensor_host = torch.full(
-                        (batch_size, ), self.block_size, dtype=torch.int32)
-                    query_start_loc_host = torch.arange(0,
-                                                        batch_size + 1,
-                                                        dtype=torch.int32)
-
-                    attn_metadata = self.attn_backend.make_metadata(
-                        num_prefills=0,
-                        slot_mapping=slot_mapping[:batch_size],
-                        num_prefill_tokens=0,
-                        num_decode_tokens=batch_size,
-                        block_tables=block_tables,
-                        paged_kv_indptr=paged_kv_indptr_tensor_host,
-                        paged_kv_indices=paged_kv_indices_tensor_host,
-                        paged_kv_last_page_len=
-                        paged_kv_last_page_len_tensor_host,
-                        num_qo_heads=num_qo_heads,
-                        num_kv_heads=num_kv_heads,
-                        head_dim=self.model_config.get_head_size(),
-                        page_size=self.block_size,
-                        seq_start_loc=None,
-                        query_start_loc=query_start_loc_host,
-                        device=self.device,
-                        data_type=kv_cache_dtype,
-                        use_cuda_graph=True,
-                        decode_wrapper=decode_wrapper,
-                        prefill_wrapper=None)
-                    attn_metadata.begin_forward()
-                else:
-                    attn_metadata = self.attn_backend.make_metadata(
-                        num_prefills=0,
-                        num_prefill_tokens=0,
-                        num_decode_tokens=batch_size,
-                        slot_mapping=slot_mapping[:batch_size],
-                        seq_lens=seq_lens[:batch_size].tolist(),
-                        max_query_len=1,
-                        query_start_loc=query_start_loc[:batch_size + 1],
-                        seq_start_loc=seq_start_loc[:batch_size + 1],
-                        context_lens_tensor=None,
-                        block_tables=block_tables[:batch_size],
-                        use_cuda_graph=True,
-                    )
-
-                if self.lora_config:
-                    lora_mapping = LoRAMapping(
-                        [0] * batch_size,
-                        [0] * batch_size,
-                    )
-                    self.set_active_loras(set(), lora_mapping)
-
-                graph_runner = CUDAGraphRunner(self.model,
-                                               self.attn_backend.get_name())
-
-                if self.attn_backend.get_name() == "flashinfer":
-                    graph_runner.flashinfer_indptr_buffer = indptr_buffer
-                    graph_runner.flashinfer_indices_buffer = indices_buffer
-                    graph_runner.flashinfer_last_page_len_buffer = \
-                        last_page_len_buffer
-                    graph_runner.flashinfer_decode_workspace_buffer = \
-                            decode_workspace_buffer
-                    graph_runner.flashinfer_decode_wrapper = \
-                        decode_wrapper
-
-                graph_runner.capture(
-                    input_tokens[:batch_size],
-                    input_positions[:batch_size],
-                    hidden_states[:batch_size]
-                    if hidden_states is not None else None,
-                    kv_caches,
-                    attn_metadata,
-                    memory_pool=self.graph_memory_pool,
-                    stream=graph_capture_context.stream,
-                )
-                self.graph_memory_pool = graph_runner.graph.pool()
-                self.graph_runners[batch_size] = graph_runner
-=======
                         attn_metadata = self.attn_backend.make_metadata(
                             num_prefills=0,
                             num_prefill_tokens=0,
                             num_decode_tokens=batch_size,
                             slot_mapping=slot_mapping[:batch_size],
-                            seq_lens=None,
+                            seq_lens=seq_lens[:batch_size],
                             seq_lens_tensor=seq_lens[:batch_size],
-                            max_query_len=None,
+                            max_query_len=1,
                             max_prefill_seq_len=0,
                             max_decode_seq_len=self.max_seq_len_to_capture,
-                            query_start_loc=None,
-                            seq_start_loc=None,
+                            query_start_loc=query_start_loc[:batch_size + 1],
+                            seq_start_loc=seq_start_loc[:batch_size + 1],
                             context_lens_tensor=None,
                             block_tables=block_tables[:batch_size],
                             use_cuda_graph=True,
@@ -1205,7 +1115,6 @@
                     self.graph_memory_pool = graph_runner.graph.pool()
                     self.graph_runners[virtual_engine][batch_size] = (
                         graph_runner)
->>>>>>> 93893800
 
         end_time = time.perf_counter()
         elapsed_time = end_time - start_time
@@ -1318,20 +1227,11 @@
 
         # Currently cuda graph is only supported by the decode phase.
         assert model_input.attn_metadata is not None
-<<<<<<< HEAD
         if model_input.attn_metadata.use_cuda_graph:
-=======
-        prefill_meta = model_input.attn_metadata.prefill_metadata
-        decode_meta = model_input.attn_metadata.decode_metadata
-        # TODO(andoorve): We can remove this once all
-        # virtual engines share the same kv cache.
-        virtual_engine = model_input.virtual_engine
-        if prefill_meta is None and decode_meta.use_cuda_graph:
->>>>>>> 93893800
             assert model_input.input_tokens is not None
             graph_batch_size = model_input.input_tokens.shape[0]
-            model_executable = self.graph_runners[virtual_engine][
-                graph_batch_size]
+            model_executable = self.graph_runners[
+                model_input.virtual_engine][graph_batch_size]
         else:
             model_executable = self.model
 
@@ -1370,18 +1270,12 @@
             assert model_input.sampling_metadata is not None
             indices = model_input.sampling_metadata.selected_token_indices
             if model_input.is_prompt:
-<<<<<<< HEAD
-                hidden_states = hidden_states.index_select(0, indices)
-            elif model_input.attn_metadata.use_cuda_graph:
-                hidden_states = hidden_states[:len(indices)]
-=======
                 hidden_states = hidden_or_intermediate_states.index_select(
                     0, indices)
-            elif decode_meta.use_cuda_graph:
+            elif model_input.attn_metadata.use_cuda_graph:
                 hidden_states = hidden_or_intermediate_states[:len(indices)]
             else:
                 hidden_states = hidden_or_intermediate_states
->>>>>>> 93893800
 
             output.hidden_states = hidden_states
 
@@ -1484,16 +1378,11 @@
                 "positions": positions,
                 "kv_caches": kv_caches,
                 "slot_mapping": attn_metadata.slot_mapping,
-<<<<<<< HEAD
                 "block_tables": attn_metadata.block_tables,
                 "seq_start_loc": attn_metadata.seq_start_loc,
-                "query_start_loc": attn_metadata.query_start_loc
-=======
-                "seq_lens_tensor":
-                attn_metadata.decode_metadata.seq_lens_tensor,
-                "block_tables": attn_metadata.decode_metadata.block_tables,
+                "query_start_loc": attn_metadata.query_start_loc,
+                "seq_lens_tensor": attn_metadata.seq_lens_tensor,
                 **kwargs,
->>>>>>> 93893800
             }
         if intermediate_inputs is not None:
             self.input_buffers.update(intermediate_inputs.tensors)
@@ -1524,14 +1413,11 @@
                                                  non_blocking=True)
         if self.backend_name != "flashinfer":
             self.input_buffers["block_tables"].copy_(
-<<<<<<< HEAD
                 attn_metadata.block_tables, non_blocking=True)
             self.input_buffers["query_start_loc"].copy_(
                 attn_metadata.query_start_loc, non_blocking=True)
             self.input_buffers["seq_start_loc"].copy_(
                 attn_metadata.seq_start_loc, non_blocking=True)
-=======
-                attn_metadata.decode_metadata.block_tables, non_blocking=True)
         if "seqlen_agnostic_capture_inputs" in self.input_buffers:
             self.model.copy_inputs_before_cuda_graphs(self.input_buffers,
                                                       **kwargs)
@@ -1539,7 +1425,6 @@
             for key in intermediate_tensors.tensors:
                 self.input_buffers[key].copy_(intermediate_tensors[key],
                                               non_blocking=True)
->>>>>>> 93893800
         # Run the graph.
         self.graph.replay()
         if "seqlen_agnostic_capture_inputs" in self.input_buffers:

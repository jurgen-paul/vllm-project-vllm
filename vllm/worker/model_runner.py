import time
<<<<<<< HEAD
from typing import Dict, List, NamedTuple, Optional, Set, Tuple
=======
from enum import IntEnum
from typing import Dict, List, NamedTuple, Optional, Set, Tuple, Union
>>>>>>> 702bee46

import numpy as np
import torch
import torch.nn as nn

from vllm.attention import AttentionMetadata, get_attn_backend
from vllm.config import (CacheConfig, DeviceConfig, LoadConfig, LoRAConfig,
                         ModelConfig, ParallelConfig, SchedulerConfig,
                         VisionLanguageConfig)
from vllm.distributed import broadcast_tensor_dict
from vllm.distributed.communication_op import graph_capture, graph_mode
from vllm.logger import init_logger
from vllm.lora.layers import LoRAMapping
from vllm.lora.request import LoRARequest
from vllm.lora.worker_manager import LRUCacheWorkerLoRAManager
from vllm.model_executor import SamplingMetadata
from vllm.model_executor.model_loader import get_model
from vllm.sampling_params import SamplingParams
from vllm.sequence import (MultiModalData, SamplerOutput, SequenceData,
                           SequenceGroupMetadata)
from vllm.utils import (CudaMemoryProfiler, get_kv_cache_torch_dtype, is_hip,
                        is_pin_memory_available, make_tensor_with_pad)

logger = init_logger(__name__)

_PAD_SLOT_ID = -1
LORA_WARMUP_RANK = 8
_BATCH_SIZE_ALIGNMENT = 8
# Capture graphs for token size 1, 2, 4, 8, 16, 24, 32, 40, ..., 256.
# NOTE: _get_graph_batch_size needs to be updated if this list is changed.
_BATCH_SIZES_TO_CAPTURE = [1, 2, 4] + [
    _BATCH_SIZE_ALIGNMENT * i for i in range(1, 33)
]


class ModelInput(NamedTuple):
    input_tokens: torch.Tensor
    input_positions: torch.Tensor
    attn_metadata: Optional[AttentionMetadata]
    seq_lens: List[int]
    query_lens: List[int]
    lora_mapping: Optional[LoRAMapping]
    lora_requests: Set[LoRARequest]
    multi_modal_input: Optional[torch.Tensor]
    slot_mapping: torch.Tensor
    num_prefill_tokens: int
    num_decode_tokens: int
    num_prefills: int

    @classmethod
    def empty(cls):
        return ModelInput(
            input_tokens=torch.empty(0),
            input_positions=torch.empty(0),
            attn_metadata=None,
            seq_lens=[],
            query_lens=[],
            lora_mapping=None,
            lora_requests=set(),
            multi_modal_input=None,
            slot_mapping=torch.empty(0),
            num_prefill_tokens=0,
            num_decode_tokens=0,
            num_prefills=0,
        )


class ModelRunner:

    def __init__(
        self,
        model_config: ModelConfig,
        parallel_config: ParallelConfig,
        scheduler_config: SchedulerConfig,
        device_config: DeviceConfig,
        cache_config: CacheConfig,
        load_config: LoadConfig,
        lora_config: Optional[LoRAConfig],
        kv_cache_dtype: Optional[str] = "auto",
        is_driver_worker: bool = False,
        vision_language_config: Optional[VisionLanguageConfig] = None,
    ):
        self.model_config = model_config
        self.parallel_config = parallel_config
        self.scheduler_config = scheduler_config
        self.device_config = device_config
        self.cache_config = cache_config
        self.lora_config = lora_config
        self.load_config = load_config
        self.is_driver_worker = is_driver_worker
        self.vision_language_config = vision_language_config

        self.device = self.device_config.device
        self.pin_memory = is_pin_memory_available()

        self.kv_cache_dtype = kv_cache_dtype
        self.sliding_window = model_config.get_sliding_window()
        self.block_size = cache_config.block_size
        self.max_seq_len_to_capture = self.model_config.max_seq_len_to_capture
        self.graph_runners: Dict[int, CUDAGraphRunner] = {}
        self.graph_memory_pool: Optional[Tuple[
            int, int]] = None  # Set during graph capture.
        # When using CUDA graph, the input block tables must be padded to
        # max_seq_len_to_capture. However, creating the block table in
        # Python can be expensive. To optimize this, we cache the block table
        # in numpy and only copy the actual input content at every iteration.
        # The shape of the cached block table will be
        # (max batch size to capture, max context len to capture / block size).
        self.graph_block_tables = np.zeros(
            (max(_BATCH_SIZES_TO_CAPTURE), self.get_max_block_per_batch()),
            dtype=np.int32)
        self.attn_backend = get_attn_backend(self.model_config.dtype)

        # Lazy initialization
        self.model: torch.nn.Module  # Set after load_model
        # Set if the backend is flashinfer.
        self.flashinfer_workspace_buffer: torch.Tensor
        # Set after load_model.
        self.lora_manager: Optional[LRUCacheWorkerLoRAManager] = None

    def load_model(self) -> None:
        with CudaMemoryProfiler() as m:
            self.model = get_model(
                model_config=self.model_config,
                device_config=self.device_config,
                load_config=self.load_config,
                lora_config=self.lora_config,
                vision_language_config=self.vision_language_config,
                parallel_config=self.parallel_config,
                scheduler_config=self.scheduler_config,
            )

        self.model_memory_usage = m.consumed_memory
        logger.info("Loading model weights took %.4f GB",
                    self.model_memory_usage / float(2**30))

        if self.lora_config:
            assert hasattr(self.model, "supported_lora_modules"
                           ) and self.model.supported_lora_modules, (
                               "Model does not support LoRA")
            assert hasattr(
                self.model,
                "embedding_modules"), "Model does not have embedding_modules"
            assert hasattr(self.model, "embedding_padding_modules"
                           ), "Model does not have embedding_padding_modules"
            self.lora_manager = LRUCacheWorkerLoRAManager(
                self.scheduler_config.max_num_seqs,
                self.scheduler_config.max_num_batched_tokens, self.vocab_size,
                self.lora_config, self.device, self.model.embedding_modules,
                self.model.embedding_padding_modules)
            self.model = self.lora_manager.create_lora_manager(self.model)

        if self.kv_cache_dtype == "fp8" and is_hip():
            # Currently scaled KV cache is only enabled on ROCm
            if self.model_config.quantization_param_path is not None:
                if callable(getattr(self.model, "load_kv_cache_scales", None)):
                    self.model.load_kv_cache_scales(
                        self.model_config.quantization_param_path)
                else:
                    raise RuntimeError(
                        "Using FP8 KV cache and scaling factors provided but "
                        "model %s does not support loading scaling factors.",
                        self.model.__class__)
            else:
                logger.warning(
                    "Using FP8 KV cache but no scaling factors "
                    "provided. Defaulting to scaling factors of 1.0. "
                    "This may lead to less accurate results!")
        elif self.model_config.quantization_param_path is not None:
            logger.warning("KV cache scaling factors provided, "
                           "but the KV cache data type is not FP8. "
                           "KV cache scaling factors will not be used.")

    def get_max_block_per_batch(self) -> int:
        block_size = self.block_size
        return (self.max_seq_len_to_capture + block_size - 1) // block_size

    def _prepare_model_input(
        self,
        seq_group_metadata_list: List[SequenceGroupMetadata],
    ) -> ModelInput:
        """Prepare the model input based on a given sequence group.

        The API assumes seq_group_metadata_list is sorted by prefill -> decode.

        The result tensors and data structure also batches input in prefill
        -> decode order. For example,

        - input_tokens[:num_prefill_tokens] contains prefill tokens.
        - input_tokens[num_prefill_tokens:] contains decode tokens.

        If cuda graph is required, this API automatically pads inputs.
        """
        input_tokens: List[int] = []
        input_positions: List[int] = []
        slot_mapping: List[int] = []
        lora_index_mapping: List[int] = []
        lora_prompt_mapping: List[int] = []
        lora_requests: Set[LoRARequest] = set()

        seq_lens: List[int] = []
        prefill_seq_lens: List[int] = []
        decode_seq_lens: List[int] = []
        context_lens: List[int] = []
        query_lens: List[int] = []
        block_tables: List[List[int]] = []
        multi_modal_input_list: List[torch.Tensor] = []
        decode_only = True
        num_prefills = 0
        num_prefill_tokens = 0
        num_decode_tokens = 0

        if len(seq_group_metadata_list) == 0:
<<<<<<< HEAD
            return ModelInput.empty()
=======
            return PreparePromptMetadata.empty()

        for seq_group_metadata in seq_group_metadata_list:
            assert seq_group_metadata.is_prompt
            seq_ids = list(seq_group_metadata.seq_data.keys())
            assert len(seq_ids) == 1
            seq_id = seq_ids[0]

            computed_block_nums = seq_group_metadata.computed_block_nums
            if (self.scheduler_config is not None
                    and self.scheduler_config.chunked_prefill_enabled
                    and not (computed_block_nums is None
                             or computed_block_nums == [])):
                raise RuntimeError(
                    "chunked prefill cannot be used with prefix caching "
                    "now.")

            token_chunk_size = seq_group_metadata.token_chunk_size
            seq_data = seq_group_metadata.seq_data[seq_id]
            context_len = seq_data.get_num_computed_tokens()
            # We should use get_len here because in case of preemption
            # it contains output tokens.
            seq_len = min(seq_data.get_len(), context_len + token_chunk_size)
            prompt_tokens = seq_data.get_token_ids()[context_len:seq_len]
            seq_lens.append(seq_len)

            # NOTE: This only works for oooooooxxx style attention.
            if computed_block_nums is not None and len(
                    computed_block_nums) > 0 and self.sliding_window is None:
                # Prefix is not supported with sliding_window
                context_len = len(computed_block_nums) * self.block_size
                prompt_tokens = prompt_tokens[context_len:]
                prefix_block_tables.append(computed_block_nums)
            elif self.scheduler_config.chunked_prefill_enabled:
                if seq_group_metadata.block_tables is not None:
                    # Prefill has chunked before.
                    block_table = seq_group_metadata.block_tables[seq_id]
                    prefix_block_tables.append(block_table)
                else:
                    # The first prefill.
                    prefix_block_tables.append([])
            else:
                prefix_block_tables.append([])
                # Right now, prefill start is always 0. However, this
                # assumption can be changed once chunked prefill is introduced.
                assert context_len == 0

            # actual prompt lens
            context_lens.append(context_len)
            query_lens.append(seq_len - context_len)

            input_tokens.extend(prompt_tokens)
            # NOTE(woosuk): Here we assume that the first token in the prompt
            # is always the first token in the sequence.
            input_positions.extend(list(range(context_len, seq_len)))
            lora_id = seq_group_metadata.lora_int_id

            if lora_id > 0:
                lora_requests.add(seq_group_metadata.lora_request)

            lora_index_mapping += [lora_id] * (seq_len - context_len)
            lora_prompt_mapping.extend([lora_id] * (
                seq_len - context_len if seq_group_metadata.sampling_params
                and seq_group_metadata.sampling_params.prompt_logprobs else 1))

            if seq_group_metadata.multi_modal_data:
                multi_modal_input_list.append(
                    seq_group_metadata.multi_modal_data.data)

            if _is_block_tables_empty(seq_group_metadata.block_tables):
                # During memory profiling, the block tables are not initialized
                # yet. In this case, we just use a dummy slot mapping.
                # In embeddings, the block tables are {seq_id: None}.
                slot_mapping.extend([_PAD_SLOT_ID] * seq_len)
                continue

            # Compute the slot mapping.
            block_table = seq_group_metadata.block_tables[seq_id]

            # Mask the [0, start_idx) tokens of the prompt with _PAD_SLOT_ID,
            # where start_idx is max(0, seq_len - sliding_window).
            # For example, if the prompt len is 10, sliding window is 8, and
            # block size is 4, the first two tokens are masked and the slot
            # mapping will be [-1, -1, 2, 3, 4, 5, 6, 7, 0, 1].
            start_idx = 0
            if self.sliding_window is not None:
                assert context_len == 0, (
                    "Prefix caching is currently not supported with "
                    "sliding window attention")
                start_idx = max(0, seq_len - self.sliding_window)

            for i in range(context_len, seq_len):
                if i < start_idx:
                    slot_mapping.append(_PAD_SLOT_ID)
                    continue

                block_number = block_table[i // self.block_size]
                block_offset = i % self.block_size
                slot = block_number * self.block_size + block_offset
                slot_mapping.append(slot)

        max_query_len = max(query_lens)
        max_seq_len = max(seq_lens)
        assert max_query_len > 0

        context_lens_tensor = torch.tensor(context_lens,
                                           dtype=torch.int,
                                           device=self.device)

        if multi_modal_input_list:
            assert self.vision_language_config, (
                "Multi-modal inputs are only supported by "
                "vision language models.")
            multi_modal_input = torch.cat(multi_modal_input_list,
                                          dim=0).to(self.device)
        else:
            multi_modal_input = None

        # Prepare prefix block tables
        max_prompt_block_table_len = max(len(t) for t in prefix_block_tables)
        block_tables = make_tensor_with_pad(
            prefix_block_tables,
            max_len=max_prompt_block_table_len,
            pad=0,
            dtype=torch.int,
            device=self.device,
        )

        # Query length can be shorter than key (i.e., prompt) when prefill
        # is chunked or prefix cached.
        query_lens_tensor = torch.tensor(query_lens,
                                         dtype=torch.long,
                                         device=self.device)
        subquery_start_loc = torch.zeros(query_lens_tensor.shape[0] + 1,
                                         dtype=torch.int32,
                                         device=self.device)

        seq_lens_tensor = torch.tensor(seq_lens,
                                       dtype=torch.int,
                                       device=self.device)
        seq_start_loc = torch.zeros(seq_lens_tensor.shape[0] + 1,
                                    dtype=torch.int32,
                                    device=self.device)

        torch.cumsum(query_lens_tensor,
                     dim=0,
                     dtype=subquery_start_loc.dtype,
                     out=subquery_start_loc[1:])

        torch.cumsum(seq_lens_tensor,
                     dim=0,
                     dtype=seq_start_loc.dtype,
                     out=seq_start_loc[1:])

        if self.attn_backend.get_name() == "flashinfer":
            attn_metadata = self.attn_backend.make_metadata(
                is_prompt=True,
                use_cuda_graph=False,
                seq_start_loc=seq_start_loc,
                max_seq_len=max_seq_len,
                block_tables=block_tables)
        else:
            attn_metadata = self.attn_backend.make_metadata(
                is_prompt=True,
                seq_lens=seq_lens,
                seq_lens_tensor=seq_lens_tensor,
                max_query_len=max_query_len,
                max_seq_len=max_seq_len,
                subquery_start_loc=subquery_start_loc,
                seq_start_loc=seq_start_loc,
                context_lens_tensor=context_lens_tensor,
                block_tables=block_tables,
                use_cuda_graph=False,
            )

        return PreparePromptMetadata(
            input_tokens=input_tokens,
            input_positions=input_positions,
            attn_metadata=attn_metadata,
            seq_lens=seq_lens,
            query_lens=query_lens,
            lora_index_mapping=lora_index_mapping,
            lora_prompt_mapping=lora_prompt_mapping,
            lora_requests=lora_requests,
            multi_modal_input=multi_modal_input,
            slot_mapping=slot_mapping,
        )

    def _prepare_decode(
        self,
        seq_group_metadata_list: List[SequenceGroupMetadata],
    ) -> PrepareDecodeMetadata:
        input_tokens: List[int] = []
        input_positions: List[int] = []
        slot_mapping: List[int] = []
        seq_lens: List[int] = []
        block_tables: List[List[int]] = []
        lora_index_mapping: List[int] = []
        lora_prompt_mapping: List[int] = []
        lora_requests: Set[LoRARequest] = set()
>>>>>>> 702bee46

        # The following fields are only for flashinfer
        # Please follow https://docs.flashinfer.ai/tutorials/kv_layout.html#page-layout
        # for the precise definition of the following fields.
        # An example:
        # request 1, page indices [0, 5, 8]
        # request 2, page indices [1, 6, 7]
        # request 3, page indices [3, 4]
        # paged_kv_indices is a concatenation of page indices of all requests:
        # [0, 5, 8, 1, 6, 7, 3, 4]
        # paged_kv_indptr is used to index into paged_kv_indices:
        # [0, 3, 6, 8]
        paged_kv_indices: List[int] = []
        # 0 at the beginning of paged_kv_indptr indicates the start of the
        # first request’s page indices in the paged_kv_indices list.
        paged_kv_indptr: List[int] = [0]
        # paged_kv_last_page_len is the length of the last page of each request
        paged_kv_last_page_len: List[int] = []

        for seq_group_metadata in seq_group_metadata_list:
            seq_ids = list(seq_group_metadata.seq_data.keys())
            is_prompt = seq_group_metadata.is_prompt

            for seq_id in seq_ids:
                computed_block_nums = seq_group_metadata.computed_block_nums
                if (self.scheduler_config is not None
                        and self.scheduler_config.chunked_prefill_enabled
                        and not (computed_block_nums is None
                                 or computed_block_nums == [])):
                    raise RuntimeError(
                        "chunked prefill cannot be used with prefix caching "
                        "now.")

                seq_data = seq_group_metadata.seq_data[seq_id]
                if is_prompt:
                    context_len = seq_data.get_num_computed_tokens()
                else:
                    # get_num_computed_tokens is incorrect for spec decoding.
                    # So, we should have a special logic here.
                    # TODO(sang): Fix it.
                    context_len = seq_data.get_len() - 1
                seq_len = min(
                    seq_data.get_len(),
                    context_len + seq_group_metadata.token_chunk_size)
                # Do not change seq_len for prefill because prefill should
                # not have window.
                if (self.sliding_window is not None and not is_prompt):
                    seq_len = min(seq_len, self.sliding_window)
                tokens = seq_data.get_token_ids()[context_len:seq_len]
                seq_lens.append(seq_len)

                # Prefix cache was hit.
                # Prefix is not supported with sliding_window
                prefix_cache_hit = (computed_block_nums is not None
                                    and len(computed_block_nums) > 0
                                    and self.sliding_window is None
                                    and is_prompt)

                # TODO(sang): Combine chunked prefill and prefix caching by
                # only allowing multiple of block_size chunk size.
                # NOTE: This only works for oooooooxxx style attention.
                if prefix_cache_hit:
                    assert computed_block_nums is not None
                    context_len = len(computed_block_nums) * self.block_size
                    tokens = tokens[context_len:]
                    block_tables.append(computed_block_nums)
                elif (self.scheduler_config.chunked_prefill_enabled
                      or not is_prompt):
                    if seq_group_metadata.block_tables is not None:
                        # chunked prefill or decode
                        block_table = seq_group_metadata.block_tables[seq_id]
                        if self.sliding_window is not None:
                            # chunked prefill doesn't support sliding window.
                            assert (not self.scheduler_config.
                                    chunked_prefill_enabled)
                            sliding_window_blocks = (self.sliding_window //
                                                     self.block_size)
                            block_table = block_table[-sliding_window_blocks:]
                        block_tables.append(block_table)

                        if self.attn_backend.get_name() == "flashinfer":
                            paged_kv_indices.extend(block_table)
                            paged_kv_indptr.append(paged_kv_indptr[-1] +
                                                   len(block_table))
                            last_page_len = seq_data.get_len(
                            ) % self.block_size
                            if last_page_len == 0:
                                last_page_len = self.block_size
                            paged_kv_last_page_len.append(last_page_len)
                    else:
                        # Only happens when memory profiling runs.
                        block_tables.append([])
                else:
                    # Prefill without chunked prefill or memory profiling.
                    block_tables.append([])

                context_lens.append(context_len)
                query_len = seq_len - context_len
                query_lens.append(query_len)
                input_tokens.extend(tokens)
                input_positions.extend(list(range(context_len, seq_len)))
                lora_id = seq_group_metadata.lora_int_id

                if is_prompt:
                    assert len(seq_ids) == 1
                    num_prefills += 1
                    num_prefill_tokens += len(tokens)
                    decode_only = False
                    prefill_seq_lens.append(seq_len)
                else:
                    assert query_len == 1
                    num_decode_tokens += query_len
                    decode_seq_lens.append(seq_len)

                if lora_id > 0:
                    lora_requests.add(seq_group_metadata.lora_request)

                lora_index_mapping += [lora_id] * (seq_len - context_len)
                lora_prompt_mapping.extend(
                    [lora_id] * (seq_len - context_len if seq_group_metadata.
                                 sampling_params.prompt_logprobs else 1))

                if seq_group_metadata.multi_modal_data:
                    multi_modal_input_list.append(
                        seq_group_metadata.multi_modal_data.data)

                if seq_group_metadata.block_tables is None:
                    # During memory profiling, the block tables are not
                    # initialized yet. In this case, we just use a dummy
                    # slot mapping.
                    slot_mapping.extend([_PAD_SLOT_ID] * seq_len)
                    continue

                # Compute the slot mapping.
                block_table = seq_group_metadata.block_tables[seq_id]

                # Mask the [0, start_idx) tokens of the prompt with
                # _PAD_SLOT_ID, where start_idx is max(0, seq_len -
                # sliding_window). For example, if the prompt len is 10,
                # sliding window is 8, and block size is 4, the first two
                # tokens are masked and the slot mapping will be
                # [-1, -1, 2, 3, 4, 5, 6, 7, 0, 1].
                start_idx = 0
                if self.sliding_window is not None:
                    if is_prompt:
                        assert context_len == 0, (
                            "Prefix caching is currently not supported with "
                            "sliding window attention")
                    # It is an optimization. When it is decoding, it is always
                    # 0. When prefill, we use it to not write slots to kv cache
                    # to save memory.
                    start_idx = max(0, query_len - self.sliding_window)

                for i in range(context_len, seq_len):
                    if i < start_idx:
                        slot_mapping.append(_PAD_SLOT_ID)
                        continue

                    block_number = block_table[i // self.block_size]
                    block_offset = i % self.block_size
                    slot = block_number * self.block_size + block_offset
                    slot_mapping.append(slot)

        batch_size = len(input_tokens)
        print(f"SANG-TODO {query_lens=}")
        max_query_len = max(query_lens)
        max_prefill_seq_len = max(prefill_seq_lens, default=0)
        max_decode_seq_len = max(decode_seq_lens, default=0)

        # If cuda graph can be used, pad tensors accordingly.
        # See `capture_model` API for more details.
        # vLLM uses cuda graph only for decoding requests.
        use_captured_graph = (
            decode_only and not self.model_config.enforce_eager
            and batch_size <= _BATCH_SIZES_TO_CAPTURE[-1]
            and max_decode_seq_len <= self.max_seq_len_to_capture)
        if use_captured_graph:
            graph_batch_size = _get_graph_batch_size(batch_size)
            assert graph_batch_size >= batch_size
            for _ in range(graph_batch_size - batch_size):
                input_tokens.append(0)
                input_positions.append(0)
                slot_mapping.append(_PAD_SLOT_ID)
                seq_lens.append(1)
                block_tables.append([])
                lora_index_mapping.append(0)
            batch_size = graph_batch_size
            num_decode_tokens = batch_size

        if use_captured_graph:
            # The shape of graph_block_tables is
            # [max batch size, max context len // block size].
            input_block_tables = self.graph_block_tables[:batch_size]
            for i, block_table in enumerate(block_tables):
                if block_table:
                    input_block_tables[i, :len(block_table)] = block_table
            block_tables = torch.tensor(input_block_tables, device=self.device)
        else:
            max_block_table_len = max(
                len(block_table) for block_table in block_tables)
            block_tables = make_tensor_with_pad(
                block_tables,
                max_len=max_block_table_len,
                pad=0,
                dtype=torch.int,
                device=self.device,
            )
        assert max_query_len > 0

        context_lens_tensor = torch.tensor(context_lens,
                                           dtype=torch.int,
                                           device=self.device)

        if multi_modal_input_list:
            assert self.vision_language_config, (
                "Multi-modal inputs are only supported by "
                "vision language models.")
            multi_modal_input = torch.cat(multi_modal_input_list,
                                          dim=0).to(self.device)
        else:
            multi_modal_input = None

        seq_lens_tensor = torch.tensor(seq_lens,
                                       dtype=torch.int,
                                       device=self.device)
        query_lens_tensor = torch.tensor(query_lens,
                                         dtype=torch.long,
                                         device=self.device)
        query_start_loc = torch.zeros(query_lens_tensor.shape[0] + 1,
                                      dtype=torch.int32,
                                      device=self.device)

        seq_lens_tensor = torch.tensor(seq_lens,
                                       dtype=torch.int,
                                       device=self.device)
        seq_start_loc = torch.zeros(seq_lens_tensor.shape[0] + 1,
                                    dtype=torch.int32,
                                    device=self.device)

        torch.cumsum(query_lens_tensor,
                     dim=0,
                     dtype=query_start_loc.dtype,
                     out=query_start_loc[1:])

        torch.cumsum(seq_lens_tensor,
                     dim=0,
                     dtype=seq_start_loc.dtype,
                     out=seq_start_loc[1:])

        input_tokens_tensor = torch.tensor(input_tokens,
                                           dtype=torch.long,
                                           device=self.device)
        input_positions_tensor = torch.tensor(input_positions,
                                              dtype=torch.long,
                                              device=self.device)
        slot_mapping_tensor = torch.tensor(slot_mapping,
                                           dtype=torch.long,
                                           device=self.device)

        if self.attn_backend.get_name() == "flashinfer":
            if not hasattr(self, "flashinfer_workspace_buffer"):
                # Allocate 16MB workspace buffer
                # Follow the example of flashinfer: https://docs.flashinfer.ai/api/python/decode.html
                self.flashinfer_workspace_buffer = torch.empty(
                    16 * 1024 * 1024, dtype=torch.uint8, device=self.device)
            paged_kv_indptr_tensor = torch.tensor(paged_kv_indptr,
                                                  dtype=torch.int,
                                                  device=self.device)
            paged_kv_indices_tensor = torch.tensor(paged_kv_indices,
                                                   dtype=torch.int,
                                                   device=self.device)
            paged_kv_last_page_len_tensor = torch.tensor(
                paged_kv_last_page_len, dtype=torch.int, device=self.device)
            kv_cache_dtype = get_kv_cache_torch_dtype(self.kv_cache_dtype,
                                                      self.model_config.dtype)
            attn_metadata = self.attn_backend.make_metadata(
                num_prefills=num_prefills,
                slot_mapping=slot_mapping_tensor,
                num_prefill_tokens=num_prefill_tokens,
                num_decode_tokens=num_decode_tokens,
                kv_cache_dtype=self.kv_cache_dtype,
                use_cuda_graph=False,
                max_prefill_seq_len=max_prefill_seq_len,
                block_tables=block_tables,
                workspace_buffer=self.flashinfer_workspace_buffer,
                paged_kv_indptr=paged_kv_indptr_tensor,
                paged_kv_indices=paged_kv_indices_tensor,
                paged_kv_last_page_len=paged_kv_last_page_len_tensor,
                num_qo_heads=self.model_config.get_num_attention_heads(
                    self.parallel_config),
                num_kv_heads=self.model_config.get_num_kv_heads(
                    self.parallel_config),
                head_dim=self.model_config.get_head_size(),
                page_size=16,
                seq_start_loc=seq_start_loc,
                data_type=kv_cache_dtype)
        else:
            attn_metadata = self.attn_backend.make_metadata(
                num_prefills=num_prefills,
                slot_mapping=slot_mapping_tensor,
                num_prefill_tokens=num_prefill_tokens,
                num_decode_tokens=num_decode_tokens,
                kv_cache_dtype=self.kv_cache_dtype,
                seq_lens=seq_lens,
                seq_lens_tensor=seq_lens_tensor,
                max_query_len=max_query_len,
                max_prefill_seq_len=max_prefill_seq_len,
                max_decode_seq_len=max_decode_seq_len,
                query_start_loc=query_start_loc,
                seq_start_loc=seq_start_loc,
                context_lens_tensor=context_lens_tensor,
                block_tables=block_tables,
                use_cuda_graph=use_captured_graph,
            )

        if self.lora_config:
            lora_mapping = LoRAMapping(
                lora_index_mapping,
                lora_prompt_mapping,
            )
        else:
            lora_mapping = None

        return ModelInput(
            input_tokens=input_tokens_tensor,
            input_positions=input_positions_tensor,
            attn_metadata=attn_metadata,
            seq_lens=seq_lens,
            query_lens=query_lens,
            lora_mapping=lora_mapping,
            lora_requests=lora_requests,
            multi_modal_input=multi_modal_input,
            slot_mapping=slot_mapping_tensor,
            num_prefill_tokens=num_prefill_tokens,
            num_decode_tokens=num_decode_tokens,
            num_prefills=num_prefills,
        )

    def prepare_input_tensors(
        self,
        seq_group_metadata_list: List[SequenceGroupMetadata],
    ) -> Tuple[torch.Tensor, torch.Tensor, AttentionMetadata, SamplingMetadata,
               Set[LoRARequest], LoRAMapping, torch.Tensor]:
        if self.is_driver_worker:
            # Prepare input tensors.
            (
                input_tokens,
                input_positions,
                attn_metadata,
                seq_lens,
                query_lens,
                lora_mapping,
                lora_requests,
                multi_modal_input,
                slot_mapping,
                num_prefill_tokens,
                num_decode_tokens,
                num_prefills,
            ) = self._prepare_model_input(seq_group_metadata_list)
            sampling_metadata = SamplingMetadata.prepare(
                seq_group_metadata_list, seq_lens, query_lens, self.device,
                self.pin_memory)

            metadata_dict = {
                "input_tokens": input_tokens,
                "input_positions": input_positions,
                "selected_token_indices":
                sampling_metadata.selected_token_indices,
                "lora_requests": lora_requests,
                "lora_mapping": lora_mapping,
                "multi_modal_input": multi_modal_input,
                "num_prefill_tokens": num_prefill_tokens,
                "num_decode_tokens": num_decode_tokens,
                "slot_mapping": slot_mapping,
                "num_prefills": num_prefills,
            }
            if attn_metadata:
                metadata_dict.update(attn_metadata.asdict_zerocopy())
            broadcast_tensor_dict(metadata_dict, src=0)
        else:
            metadata_dict = broadcast_tensor_dict(src=0)
            input_tokens = metadata_dict.pop("input_tokens")
            input_positions = metadata_dict.pop("input_positions")
            # slot_mapping = metadata_dict.pop("slot_mapping")
            # num_prefills = metadata_dict.pop("num_prefills")
            selected_token_indices = metadata_dict.pop(
                "selected_token_indices")
            lora_mapping = metadata_dict.pop("lora_mapping")
            lora_requests = metadata_dict.pop("lora_requests")
            multi_modal_input = metadata_dict.pop("multi_modal_input")
            if metadata_dict:
                attn_metadata = self.attn_backend.make_metadata(
                    **metadata_dict)
            else:
                attn_metadata = None
            sampling_metadata = SamplingMetadata(
                seq_groups=None,
                selected_token_indices=selected_token_indices,
                categorized_sample_indices=None,
                num_prompts=0,
            )

        return (input_tokens, input_positions, attn_metadata,
                sampling_metadata, lora_requests, lora_mapping,
                multi_modal_input)

    @torch.inference_mode()
    def execute_model(
        self,
        seq_group_metadata_list: List[SequenceGroupMetadata],
        kv_caches: List[torch.Tensor],
    ) -> Optional[SamplerOutput]:
        (input_tokens, input_positions, attn_metadata, sampling_metadata,
         lora_requests, lora_mapping, multi_modal_input
         ) = self.prepare_input_tensors(seq_group_metadata_list)

        if self.lora_config:
            self.set_active_loras(lora_requests, lora_mapping)

        # Currently cuda graph is only supported by the decode phase.
        prefill_meta = attn_metadata.prefill_metadata
        decode_meta = attn_metadata.decode_metadata
        if prefill_meta is None and decode_meta.use_cuda_graph:
            graph_batch_size = input_tokens.shape[0]
            model_executable = self.graph_runners[graph_batch_size]
        else:
            model_executable = self.model
        execute_model_kwargs = {
            "input_ids": input_tokens,
            "positions": input_positions,
            "kv_caches": kv_caches,
            "attn_metadata": attn_metadata,
        }
        if self.vision_language_config:
            execute_model_kwargs.update({"image_input": multi_modal_input})
        hidden_states = model_executable(**execute_model_kwargs)

        # Compute the logits.
        logits = self.model.compute_logits(hidden_states, sampling_metadata)

        # Only perform sampling in the driver worker.
        if not self.is_driver_worker:
            return None

        # Sample the next token.
        output = self.model.sample(
            logits=logits,
            sampling_metadata=sampling_metadata,
        )

        return output

    @torch.inference_mode()
    def profile_run(self) -> None:
        # Enable top-k sampling to reflect the accurate memory usage.
        sampling_params = SamplingParams(top_p=0.99, top_k=self.vocab_size - 1)
        max_num_batched_tokens = self.scheduler_config.max_num_batched_tokens
        max_num_seqs = self.scheduler_config.max_num_seqs
        # This represents the maximum number of different requests
        # that will have unique loras, an therefore the max amount of memory
        # consumption create dummy lora request copies from the lora request
        # passed in, which contains a lora from the lora warmup path.
        dummy_lora_requests = []
        dummy_lora_requests_per_seq = []
        if self.lora_config:
            assert self.lora_manager is not None
            with self.lora_manager.dummy_lora_cache():
                for idx in range(self.lora_config.max_loras):
                    lora_id = idx + 1
                    dummy_lora_request = LoRARequest(
                        lora_name=f"warmup_{lora_id}",
                        lora_int_id=lora_id,
                        lora_local_path="/not/a/real/path",
                    )
                    self.lora_manager.add_dummy_lora(dummy_lora_request,
                                                     rank=LORA_WARMUP_RANK)
                    dummy_lora_requests.append(dummy_lora_request)
                dummy_lora_requests_per_seq = [
                    dummy_lora_requests[idx % len(dummy_lora_requests)]
                    for idx in range(max_num_seqs)
                ]

        # Profile memory usage with max_num_sequences sequences and the total
        # number of tokens equal to max_num_batched_tokens.
        seqs: List[SequenceGroupMetadata] = []
        # Additional GPU memory may be needed for vision encoding, which needs
        # to be accounted for when calculating the GPU blocks for
        # vLLM blocker manager.
        # To exercise the worst scenario for GPU memory consumption,
        # the number of seqs (batch_size) is chosen to maximize the number
        # of images processed.
        if self.vision_language_config:
            max_num_seqs = min(
                max_num_seqs,
                int(max_num_batched_tokens /
                    self.vision_language_config.image_feature_size))
        for group_id in range(max_num_seqs):
            seq_len = (max_num_batched_tokens // max_num_seqs +
                       (group_id < max_num_batched_tokens % max_num_seqs))
            seq_data, fake_multi_modal_input = _prepare_fake_inputs(
                seq_len, self.vision_language_config)
            seq = SequenceGroupMetadata(
                request_id=str(group_id),
                is_prompt=True,
                seq_data={group_id: seq_data},
                sampling_params=sampling_params,
                block_tables=None,
                lora_request=dummy_lora_requests_per_seq[group_id]
                if dummy_lora_requests_per_seq else None,
                multi_modal_data=fake_multi_modal_input,
            )
            seqs.append(seq)

        # Run the model with the dummy inputs.
        num_layers = self.model_config.get_num_layers(self.parallel_config)
        kv_caches = [None] * num_layers
        self.execute_model(seqs, kv_caches)
        torch.cuda.synchronize()
        return

    def remove_all_loras(self):
        if not self.lora_manager:
            raise RuntimeError("LoRA is not enabled.")
        self.lora_manager.remove_all_loras()

    def set_active_loras(self, lora_requests: Set[LoRARequest],
                         lora_mapping: LoRAMapping) -> None:
        if not self.lora_manager:
            raise RuntimeError("LoRA is not enabled.")
        self.lora_manager.set_active_loras(lora_requests, lora_mapping)

    def add_lora(self, lora_request: LoRARequest) -> bool:
        if not self.lora_manager:
            raise RuntimeError("LoRA is not enabled.")
        return self.lora_manager.add_lora(lora_request)

    def remove_lora(self, lora_id: int) -> bool:
        if not self.lora_manager:
            raise RuntimeError("LoRA is not enabled.")
        return self.lora_manager.remove_lora(lora_id)

    def list_loras(self) -> Set[int]:
        if not self.lora_manager:
            raise RuntimeError("LoRA is not enabled.")
        return self.lora_manager.list_loras()

    @torch.inference_mode()
    def capture_model(self, kv_caches: List[torch.Tensor]) -> None:
        """Cuda graph capture a model.

        Note that CUDA graph's performance gain is negligible if number
        of batched tokens are larger than 200. And since CUDA graph
        requires fixed sized tensors, supporting large/variable batch
        size requires high GPU memory overhead. Thus, vLLM only captures
        decoding requests. Mixed batch (chunked prefill + decoding) or
        prefill requests are not captured.

        Since it is used for decoding-only, it assumes there's only 1 token
        per sequence in the batch.
        """
        assert not self.model_config.enforce_eager
        logger.info("Capturing the model for CUDA graphs. This may lead to "
                    "unexpected consequences if the model is not static. To "
                    "run the model in eager mode, set 'enforce_eager=True' or "
                    "use '--enforce-eager' in the CLI.")
        logger.info("CUDA graphs can take additional 1~3 GiB memory per GPU. "
                    "If you are running out of memory, consider decreasing "
                    "`gpu_memory_utilization` or enforcing eager mode. "
                    "You can also reduce the `max_num_seqs` as needed "
                    "to decrease memory usage.")
        start_time = time.perf_counter()

        # Prepare dummy inputs. These will be reused for all batch sizes.
        max_batch_size = max(_BATCH_SIZES_TO_CAPTURE)
        input_tokens = torch.zeros(max_batch_size, dtype=torch.long).cuda()
        input_positions = torch.zeros(max_batch_size, dtype=torch.long).cuda()
        slot_mapping = torch.empty(max_batch_size, dtype=torch.long).cuda()
        slot_mapping.fill_(_PAD_SLOT_ID)
        seq_lens = torch.ones(max_batch_size, dtype=torch.int32).cuda()
        block_tables = torch.from_numpy(self.graph_block_tables).cuda()

        graph_batch_size = _get_graph_batch_size(
            self.scheduler_config.max_num_seqs)
        batch_size_capture_list = [
            bs for bs in _BATCH_SIZES_TO_CAPTURE if bs <= graph_batch_size
        ]

        with graph_capture():
            # NOTE: Capturing the largest batch size first may help reduce the
            # memory usage of CUDA graph.
            for batch_size in reversed(batch_size_capture_list):
                # Create dummy attn_metadata.
                attn_metadata = self.attn_backend.make_metadata(
                    num_prefills=0,
                    num_prefill_tokens=0,
                    num_decode_tokens=batch_size,
                    slot_mapping=slot_mapping[:batch_size],
                    kv_cache_dtype=self.kv_cache_dtype,
                    seq_lens=None,
                    seq_lens_tensor=seq_lens[:batch_size],
                    max_query_len=None,
                    max_prefill_seq_len=None,
                    max_decode_seq_len=self.max_seq_len_to_capture,
                    query_start_loc=None,
                    seq_start_loc=None,
                    context_lens_tensor=None,
                    block_tables=block_tables[:batch_size],
                    use_cuda_graph=True,
                )

                if self.lora_config:
                    lora_mapping = LoRAMapping(
                        [0] * batch_size,
                        [0] * batch_size,
                    )
                    self.set_active_loras(set(), lora_mapping)

                graph_runner = CUDAGraphRunner(self.model)
                graph_runner.capture(
                    input_tokens[:batch_size],
                    input_positions[:batch_size],
                    kv_caches,
                    attn_metadata,
                    memory_pool=self.graph_memory_pool,
                )
                self.graph_memory_pool = graph_runner.graph.pool()
                self.graph_runners[batch_size] = graph_runner

        end_time = time.perf_counter()
        elapsed_time = end_time - start_time
        # This usually takes < 10 seconds.
        logger.info("Graph capturing finished in %.0f secs.", elapsed_time)

    def __del__(self) -> None:
        # Delete the CUDA graphs before deleting the pynccl communicator.
        # NOTE(woosuk): This is necessary because otherwise deadlocks can
        # happen.
        # FIXME(woosuk): This is a bit hacky. Find a more robust solution.
        # TODO(youkaichao): when we get enough user feedback that pynccl is
        # more stable than cupy, we can remove this, e.g. in v0.4.1.
        self.graph_runners.clear()
        self.pynccl_backend = None

    @property
    def vocab_size(self) -> int:
        return self.model_config.get_vocab_size()


class CUDAGraphRunner:

    def __init__(self, model: nn.Module):
        self.model = model
        self.input_buffers: Dict[str, torch.Tensor] = {}
        self.output_buffers: Dict[str, torch.Tensor] = {}

        self._graph: Optional[torch.cuda.CUDAGraph] = None

    @property
    def graph(self):
        assert self._graph is not None
        return self._graph

    def capture(
        self,
        input_ids: torch.Tensor,
        positions: torch.Tensor,
        kv_caches: List[torch.Tensor],
        attn_metadata: AttentionMetadata,
        memory_pool,
        **kwargs,
    ) -> None:
        assert self._graph is None
        # Run the model once without capturing the graph.
        # This is to make sure that the captured graph does not include the
        # kernel launches for initial benchmarking (e.g., Triton autotune).
        with graph_mode():
            self.model(
                input_ids,
                positions,
                kv_caches,
                attn_metadata,
                **kwargs,
            )
        torch.cuda.synchronize()

        # Capture the graph.
        # NOTE(woosuk): Python 3.8 does not support multi-line with statements.
        # https://stackoverflow.com/questions/31039022/python-multi-line-with-statement
        self._graph = torch.cuda.CUDAGraph()
        with torch.cuda.graph(self._graph, pool=memory_pool):  # noqa: SIM117
            with graph_mode():
                hidden_states = self.model(
                    input_ids,
                    positions,
                    kv_caches,
                    attn_metadata,
                    **kwargs,
                )
        torch.cuda.synchronize()

        # Save the input and output buffers.
        self.input_buffers = {
            "input_ids": input_ids,
            "positions": positions,
            "kv_caches": kv_caches,
            "slot_mapping": attn_metadata.slot_mapping,
            "seq_lens_tensor": attn_metadata.decode_metadata.seq_lens_tensor,
            "block_tables": attn_metadata.decode_metadata.block_tables,
        }
        self.output_buffers = {"hidden_states": hidden_states}
        return

    def forward(
        self,
        input_ids: torch.Tensor,
        positions: torch.Tensor,
        kv_caches: List[torch.Tensor],
        attn_metadata: AttentionMetadata,
        **kwargs,
    ) -> torch.Tensor:
        # KV caches are fixed tensors, so we don't need to copy them.
        del kv_caches

        # Copy the input tensors to the input buffers.
        self.input_buffers["input_ids"].copy_(input_ids, non_blocking=True)
        self.input_buffers["positions"].copy_(positions, non_blocking=True)
        self.input_buffers["slot_mapping"].copy_(attn_metadata.slot_mapping,
                                                 non_blocking=True)
        self.input_buffers["seq_lens_tensor"].copy_(
            attn_metadata.decode_metadata.seq_lens_tensor, non_blocking=True)
        self.input_buffers["block_tables"].copy_(
            attn_metadata.decode_metadata.block_tables, non_blocking=True)
        # Run the graph.
        self.graph.replay()

        # Return the output tensor.
        return self.output_buffers["hidden_states"]

    def __call__(self, *args, **kwargs):
        return self.forward(*args, **kwargs)


def _get_graph_batch_size(batch_size: int) -> int:
    """Returns the padded batch size given actual batch size.

    Batch sizes are 1, 2, 4, _BATCH_SIZE_ALIGNMENT,
    2*_BATCH_SIZE_ALIGNMENT, 3*_BATCH_SIZE_ALIGNMENT...
    """
    if batch_size <= 2:
        return batch_size
    elif batch_size <= 4:
        return 4
    else:
        return ((batch_size + _BATCH_SIZE_ALIGNMENT - 1) //
                _BATCH_SIZE_ALIGNMENT * _BATCH_SIZE_ALIGNMENT)


def _prepare_fake_inputs(
        seq_len: int, vision_language_config: Optional[VisionLanguageConfig]):
    """Prepare fake inputs for profile run."""
    if vision_language_config:
        prompt_tokens = [
            vision_language_config.image_token_id
        ] * vision_language_config.image_feature_size + [0] * (
            seq_len - vision_language_config.image_feature_size)
        fake_image_input = MultiModalData(
            type=MultiModalData.Type.IMAGE,
            data=torch.zeros(vision_language_config.image_input_shape,
                             dtype=torch.float16))
    else:
        prompt_tokens = [0] * seq_len
        fake_image_input = None
    return SequenceData(prompt_tokens), fake_image_input


def _is_block_tables_empty(block_tables: Union[None, Dict]):
    """
    Check if block_tables is None or a dictionary with all None values.
    """
    if block_tables is None:
        return True
    if isinstance(block_tables, dict) and all(
            value is None for value in block_tables.values()):
        return True
    return False<|MERGE_RESOLUTION|>--- conflicted
+++ resolved
@@ -1,10 +1,5 @@
 import time
-<<<<<<< HEAD
-from typing import Dict, List, NamedTuple, Optional, Set, Tuple
-=======
-from enum import IntEnum
 from typing import Dict, List, NamedTuple, Optional, Set, Tuple, Union
->>>>>>> 702bee46
 
 import numpy as np
 import torch
@@ -217,212 +212,6 @@
         num_prefill_tokens = 0
         num_decode_tokens = 0
 
-        if len(seq_group_metadata_list) == 0:
-<<<<<<< HEAD
-            return ModelInput.empty()
-=======
-            return PreparePromptMetadata.empty()
-
-        for seq_group_metadata in seq_group_metadata_list:
-            assert seq_group_metadata.is_prompt
-            seq_ids = list(seq_group_metadata.seq_data.keys())
-            assert len(seq_ids) == 1
-            seq_id = seq_ids[0]
-
-            computed_block_nums = seq_group_metadata.computed_block_nums
-            if (self.scheduler_config is not None
-                    and self.scheduler_config.chunked_prefill_enabled
-                    and not (computed_block_nums is None
-                             or computed_block_nums == [])):
-                raise RuntimeError(
-                    "chunked prefill cannot be used with prefix caching "
-                    "now.")
-
-            token_chunk_size = seq_group_metadata.token_chunk_size
-            seq_data = seq_group_metadata.seq_data[seq_id]
-            context_len = seq_data.get_num_computed_tokens()
-            # We should use get_len here because in case of preemption
-            # it contains output tokens.
-            seq_len = min(seq_data.get_len(), context_len + token_chunk_size)
-            prompt_tokens = seq_data.get_token_ids()[context_len:seq_len]
-            seq_lens.append(seq_len)
-
-            # NOTE: This only works for oooooooxxx style attention.
-            if computed_block_nums is not None and len(
-                    computed_block_nums) > 0 and self.sliding_window is None:
-                # Prefix is not supported with sliding_window
-                context_len = len(computed_block_nums) * self.block_size
-                prompt_tokens = prompt_tokens[context_len:]
-                prefix_block_tables.append(computed_block_nums)
-            elif self.scheduler_config.chunked_prefill_enabled:
-                if seq_group_metadata.block_tables is not None:
-                    # Prefill has chunked before.
-                    block_table = seq_group_metadata.block_tables[seq_id]
-                    prefix_block_tables.append(block_table)
-                else:
-                    # The first prefill.
-                    prefix_block_tables.append([])
-            else:
-                prefix_block_tables.append([])
-                # Right now, prefill start is always 0. However, this
-                # assumption can be changed once chunked prefill is introduced.
-                assert context_len == 0
-
-            # actual prompt lens
-            context_lens.append(context_len)
-            query_lens.append(seq_len - context_len)
-
-            input_tokens.extend(prompt_tokens)
-            # NOTE(woosuk): Here we assume that the first token in the prompt
-            # is always the first token in the sequence.
-            input_positions.extend(list(range(context_len, seq_len)))
-            lora_id = seq_group_metadata.lora_int_id
-
-            if lora_id > 0:
-                lora_requests.add(seq_group_metadata.lora_request)
-
-            lora_index_mapping += [lora_id] * (seq_len - context_len)
-            lora_prompt_mapping.extend([lora_id] * (
-                seq_len - context_len if seq_group_metadata.sampling_params
-                and seq_group_metadata.sampling_params.prompt_logprobs else 1))
-
-            if seq_group_metadata.multi_modal_data:
-                multi_modal_input_list.append(
-                    seq_group_metadata.multi_modal_data.data)
-
-            if _is_block_tables_empty(seq_group_metadata.block_tables):
-                # During memory profiling, the block tables are not initialized
-                # yet. In this case, we just use a dummy slot mapping.
-                # In embeddings, the block tables are {seq_id: None}.
-                slot_mapping.extend([_PAD_SLOT_ID] * seq_len)
-                continue
-
-            # Compute the slot mapping.
-            block_table = seq_group_metadata.block_tables[seq_id]
-
-            # Mask the [0, start_idx) tokens of the prompt with _PAD_SLOT_ID,
-            # where start_idx is max(0, seq_len - sliding_window).
-            # For example, if the prompt len is 10, sliding window is 8, and
-            # block size is 4, the first two tokens are masked and the slot
-            # mapping will be [-1, -1, 2, 3, 4, 5, 6, 7, 0, 1].
-            start_idx = 0
-            if self.sliding_window is not None:
-                assert context_len == 0, (
-                    "Prefix caching is currently not supported with "
-                    "sliding window attention")
-                start_idx = max(0, seq_len - self.sliding_window)
-
-            for i in range(context_len, seq_len):
-                if i < start_idx:
-                    slot_mapping.append(_PAD_SLOT_ID)
-                    continue
-
-                block_number = block_table[i // self.block_size]
-                block_offset = i % self.block_size
-                slot = block_number * self.block_size + block_offset
-                slot_mapping.append(slot)
-
-        max_query_len = max(query_lens)
-        max_seq_len = max(seq_lens)
-        assert max_query_len > 0
-
-        context_lens_tensor = torch.tensor(context_lens,
-                                           dtype=torch.int,
-                                           device=self.device)
-
-        if multi_modal_input_list:
-            assert self.vision_language_config, (
-                "Multi-modal inputs are only supported by "
-                "vision language models.")
-            multi_modal_input = torch.cat(multi_modal_input_list,
-                                          dim=0).to(self.device)
-        else:
-            multi_modal_input = None
-
-        # Prepare prefix block tables
-        max_prompt_block_table_len = max(len(t) for t in prefix_block_tables)
-        block_tables = make_tensor_with_pad(
-            prefix_block_tables,
-            max_len=max_prompt_block_table_len,
-            pad=0,
-            dtype=torch.int,
-            device=self.device,
-        )
-
-        # Query length can be shorter than key (i.e., prompt) when prefill
-        # is chunked or prefix cached.
-        query_lens_tensor = torch.tensor(query_lens,
-                                         dtype=torch.long,
-                                         device=self.device)
-        subquery_start_loc = torch.zeros(query_lens_tensor.shape[0] + 1,
-                                         dtype=torch.int32,
-                                         device=self.device)
-
-        seq_lens_tensor = torch.tensor(seq_lens,
-                                       dtype=torch.int,
-                                       device=self.device)
-        seq_start_loc = torch.zeros(seq_lens_tensor.shape[0] + 1,
-                                    dtype=torch.int32,
-                                    device=self.device)
-
-        torch.cumsum(query_lens_tensor,
-                     dim=0,
-                     dtype=subquery_start_loc.dtype,
-                     out=subquery_start_loc[1:])
-
-        torch.cumsum(seq_lens_tensor,
-                     dim=0,
-                     dtype=seq_start_loc.dtype,
-                     out=seq_start_loc[1:])
-
-        if self.attn_backend.get_name() == "flashinfer":
-            attn_metadata = self.attn_backend.make_metadata(
-                is_prompt=True,
-                use_cuda_graph=False,
-                seq_start_loc=seq_start_loc,
-                max_seq_len=max_seq_len,
-                block_tables=block_tables)
-        else:
-            attn_metadata = self.attn_backend.make_metadata(
-                is_prompt=True,
-                seq_lens=seq_lens,
-                seq_lens_tensor=seq_lens_tensor,
-                max_query_len=max_query_len,
-                max_seq_len=max_seq_len,
-                subquery_start_loc=subquery_start_loc,
-                seq_start_loc=seq_start_loc,
-                context_lens_tensor=context_lens_tensor,
-                block_tables=block_tables,
-                use_cuda_graph=False,
-            )
-
-        return PreparePromptMetadata(
-            input_tokens=input_tokens,
-            input_positions=input_positions,
-            attn_metadata=attn_metadata,
-            seq_lens=seq_lens,
-            query_lens=query_lens,
-            lora_index_mapping=lora_index_mapping,
-            lora_prompt_mapping=lora_prompt_mapping,
-            lora_requests=lora_requests,
-            multi_modal_input=multi_modal_input,
-            slot_mapping=slot_mapping,
-        )
-
-    def _prepare_decode(
-        self,
-        seq_group_metadata_list: List[SequenceGroupMetadata],
-    ) -> PrepareDecodeMetadata:
-        input_tokens: List[int] = []
-        input_positions: List[int] = []
-        slot_mapping: List[int] = []
-        seq_lens: List[int] = []
-        block_tables: List[List[int]] = []
-        lora_index_mapping: List[int] = []
-        lora_prompt_mapping: List[int] = []
-        lora_requests: Set[LoRARequest] = set()
->>>>>>> 702bee46
-
         # The following fields are only for flashinfer
         # Please follow https://docs.flashinfer.ai/tutorials/kv_layout.html#page-layout
         # for the precise definition of the following fields.
@@ -440,6 +229,9 @@
         paged_kv_indptr: List[int] = [0]
         # paged_kv_last_page_len is the length of the last page of each request
         paged_kv_last_page_len: List[int] = []
+
+        if len(seq_group_metadata_list) == 0:
+            return ModelInput.empty()
 
         for seq_group_metadata in seq_group_metadata_list:
             seq_ids = list(seq_group_metadata.seq_data.keys())
@@ -540,18 +332,19 @@
                     lora_requests.add(seq_group_metadata.lora_request)
 
                 lora_index_mapping += [lora_id] * (seq_len - context_len)
-                lora_prompt_mapping.extend(
-                    [lora_id] * (seq_len - context_len if seq_group_metadata.
-                                 sampling_params.prompt_logprobs else 1))
+                lora_prompt_mapping.extend([lora_id] * (
+                    seq_len - context_len if seq_group_metadata.sampling_params
+                    and seq_group_metadata.sampling_params.prompt_logprobs else 1))
 
                 if seq_group_metadata.multi_modal_data:
                     multi_modal_input_list.append(
                         seq_group_metadata.multi_modal_data.data)
 
-                if seq_group_metadata.block_tables is None:
+                if _is_block_tables_empty(seq_group_metadata.block_tables):
                     # During memory profiling, the block tables are not
                     # initialized yet. In this case, we just use a dummy
                     # slot mapping.
+                    # In embeddings, the block tables are {seq_id: None}.
                     slot_mapping.extend([_PAD_SLOT_ID] * seq_len)
                     continue
 

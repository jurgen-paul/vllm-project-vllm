--- conflicted
+++ resolved
@@ -201,16 +201,12 @@
             self.model_config.dtype,
             self.kv_cache_dtype,
             self.block_size,
-<<<<<<< HEAD
             self.device.type,
-        )
-=======
         ) if num_attn_heads else None
 
         # Multi-modal data support
         self.multi_modal_input_mapper = MULTIMODAL_REGISTRY \
             .create_input_mapper(self.model_config)
->>>>>>> 3476ed08
 
         # Lazy initialization
         self.model: nn.Module  # Set after load_model

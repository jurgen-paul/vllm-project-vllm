--- conflicted
+++ resolved
@@ -1242,7 +1242,6 @@
             for virtual_engine in range(
                     self.parallel_config.pipeline_parallel_size):
                 for batch_size in reversed(batch_size_capture_list):
-<<<<<<< HEAD
                     if self.attn_backend.get_name() == "flashinfer":
                         _indptr_buffer = indptr_buffer[:batch_size + 1]
                         _last_page_len_buffer = last_page_len_buffer[:
@@ -1315,20 +1314,6 @@
                             block_tables=block_tables[:batch_size],
                             use_cuda_graph=True,
                         )
-                        if self.model_config.is_encoder_decoder_model:
-                            # Add the other attention metadata params needed for
-                            # encoder-decoder specific models.
-                            assert self.attn_backend.get_name() == "xformers", \
-                                f"Encoder Decoder models only work with xformers backend. " \
-                                "The current backend is set to '{self.attn_backend.get_name()}'"
-                            self._update_captured_attn_metadata_for_enc_dec_model(
-                                batch_size, attn_metadata,
-                                self.attn_backend.get_name())
-=======
-                    attn_metadata = (
-                        self.attn_state.graph_capture_get_metadata_for_batch(
-                            batch_size))
->>>>>>> 532eb48a
 
                     if self.lora_config:
                         lora_mapping = LoRAMapping(
@@ -1346,9 +1331,7 @@
                             set(), prompt_adapter_mapping)
 
                     graph_runner = CUDAGraphRunner(
-                        self.model, self.attn_backend.get_name(),
-<<<<<<< HEAD
-                        self.model_config.is_encoder_decoder_model)
+                        self.model, self.attn_backend.get_name())
 
                     if self.attn_backend.get_name() == "flashinfer":
                         graph_runner.flashinfer_indptr_buffer = _indptr_buffer
@@ -1359,10 +1342,7 @@
                                 decode_workspace_buffer
                         graph_runner.flashinfer_decode_wrapper = \
                             decode_wrapper
-=======
-                        self.attn_state.graph_clone(batch_size))
-
->>>>>>> 532eb48a
+
                     capture_inputs = {
                         "input_ids":
                         input_tokens[:batch_size],
@@ -1658,15 +1638,7 @@
 
 class CUDAGraphRunner:
 
-<<<<<<< HEAD
-    def __init__(self,
-                 model: nn.Module,
-                 backend_name: str,
-                 is_encoder_decoder_model: bool = False):
-=======
-    def __init__(self, model: nn.Module, backend_name: str,
-                 attn_state: AttentionState):
->>>>>>> 532eb48a
+    def __init__(self, model: nn.Module, backend_name: str):
         self.model = model
         self.backend_name = backend_name
         self.attn_state = attn_state
@@ -1676,17 +1648,13 @@
 
         self._graph: Optional[torch.cuda.CUDAGraph] = None
 
-<<<<<<< HEAD
         self.flashinfer_decode_workspace_buffer: Optional[torch.Tensor] = None
         self.flashinfer_indptr_buffer: Optional[torch.Tensor] = None
         self.flashinfer_indices_buffer: Optional[torch.Tensor] = None
         self.flashinfer_last_page_len_buffer: Optional[torch.Tensor] = None
         self.flashinfer_decode_wrapper: Optional[
             CUDAGraphBatchDecodeWithPagedKVCacheWrapper] = None
-        self._is_encoder_decoder_model = is_encoder_decoder_model
-
-=======
->>>>>>> 532eb48a
+
     @property
     def graph(self):
         assert self._graph is not None
@@ -1749,7 +1717,6 @@
         torch.cuda.synchronize()
 
         # Save the input and output buffers.
-<<<<<<< HEAD
         if self.backend_name == "flashinfer":
             self.input_buffers = {
                 "input_ids": input_ids,
@@ -1769,16 +1736,6 @@
                 "block_tables": attn_metadata.decode_metadata.block_tables,
                 **kwargs,
             }
-
-=======
-        self.input_buffers = {
-            "input_ids": input_ids,
-            "positions": positions,
-            "kv_caches": kv_caches,
-            **self.attn_state.get_graph_input_buffers(attn_metadata),
-            **kwargs,
-        }
->>>>>>> 532eb48a
         if intermediate_inputs is not None:
             self.input_buffers.update(intermediate_inputs.tensors)
 
@@ -1810,18 +1767,12 @@
         self.input_buffers["positions"].copy_(positions, non_blocking=True)
         self.input_buffers["slot_mapping"].copy_(attn_metadata.slot_mapping,
                                                  non_blocking=True)
-<<<<<<< HEAD
-
         if self.backend_name != "flashinfer":
             self.input_buffers["seq_lens_tensor"].copy_(
                 attn_metadata.decode_metadata.seq_lens_tensor,
                 non_blocking=True)
             self.input_buffers["block_tables"].copy_(
                 attn_metadata.decode_metadata.block_tables, non_blocking=True)
-=======
-        self.attn_state.prepare_graph_input_buffers(self.input_buffers,
-                                                    attn_metadata)
->>>>>>> 532eb48a
         if "seqlen_agnostic_capture_inputs" in self.input_buffers:
             self.model.copy_inputs_before_cuda_graphs(self.input_buffers,
                                                       **kwargs)

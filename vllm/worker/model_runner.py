import time
from typing import Dict, List, Optional, Tuple, Set, Union

import numpy as np
import torch
import torch.nn as nn

from vllm.config import ModelConfig, LoRAConfig, ParallelConfig, SchedulerConfig
from vllm.logger import init_logger
from vllm.model_executor import get_model, InputMetadata, SamplingMetadata
from vllm.model_executor.parallel_utils.communication_op import (
    broadcast_tensor_dict)
from vllm.sampling_params import SamplingParams, SamplingType
from vllm.sequence import SamplerOutput, SequenceData, SequenceGroupMetadata
from vllm.lora.worker_manager import LRUCacheWorkerLoRAManager
from vllm.lora.layers import LoRAMapping
from vllm.lora.request import LoRARequest
from vllm.utils import in_wsl

logger = init_logger(__name__)

KVCache = Tuple[torch.Tensor, torch.Tensor]
_PAD_SLOT_ID = -1
LORA_WARMUP_RANK = 8
# Capture graphs for batch size 1, 2, 4, 8, 16, 24, 32, 40, ..., 256.
# NOTE: _get_graph_batch_size needs to be updated if this list is changed.
_BATCH_SIZES_TO_CAPTURE = [1, 2, 4] + [8 * i for i in range(1, 33)]


class ModelRunner:

    def __init__(
        self,
        model_config: ModelConfig,
        parallel_config: ParallelConfig,
        scheduler_config: SchedulerConfig,
        lora_config: Optional[LoRAConfig],
        is_driver_worker: bool = False,
    ):
        self.model_config = model_config
        self.parallel_config = parallel_config
        self.scheduler_config = scheduler_config
        self.lora_config = lora_config
        self.is_driver_worker = is_driver_worker

        # model_config can be None in tests/samplers/test_sampler.py.
        # FIXME(woosuk): This is a hack to make the tests work. Refactor this.
        self.sliding_window = (model_config.get_sliding_window()
                               if model_config is not None else None)
        self.device = torch.device(torch.cuda.current_device())
        self.model = None
        self.block_size = None  # Set after initial profiling.
        self.lora_manager = None

        self.graph_runners: Dict[int, CUDAGraphRunner] = {}
        self.graph_memory_pool = None  # Set during graph capture.

        self.max_context_len_to_capture = (
            self.model_config.max_context_len_to_capture
            if self.model_config is not None else 0)
        # When using CUDA graph, the input block tables must be padded to
        # max_context_len_to_capture. However, creating the block table in
        # Python can be expensive. To optimize this, we cache the block table
        # in numpy and only copy the actual input content at every iteration.
        # The shape of the cached block table will be
        # (max batch size to capture, max context len to capture / block size).
        self.graph_block_tables = None  # Set after initial profiling.
        # cache in_wsl result
        self.in_wsl = in_wsl()

    def load_model(self) -> None:
        self.model = get_model(self.model_config, self.lora_config)

        vocab_size = self.model.config.vocab_size

        if self.lora_config:
            self.lora_manager = LRUCacheWorkerLoRAManager(
                self.scheduler_config.max_num_seqs,
                self.scheduler_config.max_num_batched_tokens +
                self.scheduler_config.max_paddings, vocab_size,
                self.lora_config, self.device)
            self.model = self.lora_manager.create_lora_manager(self.model)

    def set_block_size(self, block_size: int) -> None:
        self.block_size = block_size

        max_num_blocks = (self.max_context_len_to_capture + block_size -
                          1) // block_size
        self.graph_block_tables = np.zeros(
            (max(_BATCH_SIZES_TO_CAPTURE), max_num_blocks), dtype=np.int32)

    def _prepare_prompt(
        self,
        seq_group_metadata_list: List[SequenceGroupMetadata],
    ) -> Tuple[torch.Tensor, torch.Tensor, InputMetadata, List[int], List[int],
               List[int], List[int], Set[LoRARequest]]:
        assert len(seq_group_metadata_list) > 0
        input_tokens: List[List[int]] = []
        input_positions: List[List[int]] = []
        slot_mapping: List[List[int]] = []
        lora_index_mapping: List[int] = []
        lora_prompt_mapping: List[int] = []
        lora_requests: Set[LoRARequest] = set()

        prompt_lens: List[int] = []
        context_lens: List[int] = []
        subquery_lens: List[int] = []
        prefix_block_tables: List[List[int]] = []
        for seq_group_metadata in seq_group_metadata_list:
            assert seq_group_metadata.is_prompt
            seq_ids = list(seq_group_metadata.seq_data.keys())
            assert len(seq_ids) == 1
            seq_id = seq_ids[0]

            seq_data = seq_group_metadata.seq_data[seq_id]
            prompt_tokens = seq_data.get_token_ids()
            prompt_len = len(prompt_tokens)
            prompt_lens.append(prompt_len)
            prefix_len = 0
            prefix = seq_group_metadata.prefix
            if prefix is not None and prefix.computed:
                prefix_len = prefix.get_length()
                prompt_tokens = prompt_tokens[prefix_len:]
                prefix_block_tables.append(prefix.get_block_numbers())
            else:
                prefix_block_tables.append([])
            # actual prompt lens
            context_lens.append(prefix_len)
            subquery_lens.append(prompt_len - prefix_len)

            input_tokens.append(prompt_tokens)
            # NOTE(woosuk): Here we assume that the first token in the prompt
            # is always the first token in the sequence.
            input_positions.append(
                list(range(prefix_len, prefix_len + len(prompt_tokens))))

            lora_id = seq_group_metadata.lora_int_id

            if lora_id > 0:
                lora_requests.add(seq_group_metadata.lora_request)

            lora_index_mapping.append([lora_id] * prompt_len)
            lora_prompt_mapping.extend(
                [lora_id] *
                (prompt_len
                 if seq_group_metadata.sampling_params.prompt_logprobs else 1))

            if seq_group_metadata.block_tables is None:
                # During memory profiling, the block tables are not initialized
                # yet. In this case, we just use a dummy slot mapping.
                slot_mapping.append([_PAD_SLOT_ID] * prompt_len)
                continue

            # Compute the slot mapping.
            slot_mapping.append([])
            block_table = seq_group_metadata.block_tables[seq_id]
            # Mask the [0, start_idx) tokens of the prompt with _PAD_SLOT_ID,
            # where start_idx is max(0, prompt_len - sliding_window).
            # For example, if the prompt len is 10, sliding window is 8, and
            # block size is 4, the first two tokens are masked and the slot
            # mapping will be [-1, -1, 2, 3, 4, 5, 6, 7, 0, 1].
            start_idx = 0
            if self.sliding_window is not None:
                assert prefix_len == 0, (
                    "Prefix caching is currently not supported with "
                    "sliding window attention")
                start_idx = max(0, prompt_len - self.sliding_window)
            for i in range(prefix_len, prompt_len):
                if i < start_idx:
                    slot_mapping[-1].append(_PAD_SLOT_ID)
                    continue

                block_number = block_table[i // self.block_size]
                block_offset = i % self.block_size
                slot = block_number * self.block_size + block_offset
                slot_mapping[-1].append(slot)

        max_prompt_len = max(subquery_lens)
        input_tokens = _make_tensor_with_pad(input_tokens,
                                             max_prompt_len,
                                             pad=0,
                                             dtype=torch.long)
        input_positions = _make_tensor_with_pad(input_positions,
                                                max_prompt_len,
                                                pad=0,
                                                dtype=torch.long)
        slot_mapping = _make_tensor_with_pad(slot_mapping,
                                             max_prompt_len,
                                             pad=_PAD_SLOT_ID,
                                             dtype=torch.long)
        lora_index_mapping = [
            _pad_to_max(mapping, max_prompt_len, pad=0)
            for mapping in lora_index_mapping
        ]
        context_lens_tensor = torch.tensor(context_lens,
                                           dtype=torch.int,
                                           device='cuda')
        # Prepare prefix block tables
        max_prompt_block_table_len = max(len(t) for t in prefix_block_tables)
        block_tables = _make_tensor_with_pad(
            prefix_block_tables,
            max_len=max_prompt_block_table_len,
            pad=0,
            dtype=torch.int,
        )
        start_loc_tensor = torch.arange(0,
                                        len(prompt_lens) * max_prompt_len,
                                        max_prompt_len,
                                        dtype=torch.long,
                                        device='cuda')
        prompt_lens_tensor = torch.tensor(prompt_lens,
                                          dtype=torch.long,
                                          device='cuda')

        input_metadata = InputMetadata(
            is_prompt=True,
            slot_mapping=slot_mapping,
            prompt_lens=prompt_lens_tensor,
            max_seq_len=max_prompt_len,
            start_loc=start_loc_tensor,
            max_context_len=None,
            context_lens=context_lens_tensor,
            block_tables=block_tables,
            use_cuda_graph=False,
        )
        return (input_tokens, input_positions, input_metadata, prompt_lens,
                subquery_lens, lora_index_mapping, lora_prompt_mapping,
                lora_requests)

    def _prepare_decode(
        self,
        seq_group_metadata_list: List[SequenceGroupMetadata],
    ) -> Tuple[torch.Tensor, torch.Tensor, InputMetadata, List[int], List[int],
               Set[LoRARequest]]:
        assert len(seq_group_metadata_list) > 0
        input_tokens: List[List[int]] = []
        input_positions: List[List[int]] = []
        slot_mapping: List[List[int]] = []
        context_lens: List[int] = []
        block_tables: List[List[int]] = []
        lora_index_mapping: List[int] = []
        lora_prompt_mapping: List[int] = []
        lora_requests: Set[LoRARequest] = set()

        for seq_group_metadata in seq_group_metadata_list:
            assert not seq_group_metadata.is_prompt

            seq_ids = list(seq_group_metadata.seq_data.keys())
            lora_id = seq_group_metadata.lora_int_id

            if lora_id > 0:
                lora_requests.add(seq_group_metadata.lora_request)

            for seq_id in seq_ids:
                seq_data = seq_group_metadata.seq_data[seq_id]
                generation_token = seq_data.get_last_token_id()
                input_tokens.append([generation_token])

                seq_len = seq_data.get_len()
                position = seq_len - 1
                input_positions.append([position])

                context_len = seq_len if self.sliding_window is None else min(
                    seq_len, self.sliding_window)
                context_lens.append(context_len)

                block_table = seq_group_metadata.block_tables[seq_id]
                block_number = block_table[position // self.block_size]
                block_offset = position % self.block_size
                slot = block_number * self.block_size + block_offset
                slot_mapping.append([slot])
                lora_index_mapping.append([lora_id])
                lora_prompt_mapping.append(lora_id)

                if self.sliding_window is not None:
                    sliding_window_blocks = (self.sliding_window //
                                             self.block_size)
                    block_table = block_table[-sliding_window_blocks:]
                block_tables.append(block_table)

        batch_size = len(input_tokens)
        max_context_len = max(context_lens)
        use_captured_graph = (
            not self.model_config.enforce_eager
            and batch_size <= _BATCH_SIZES_TO_CAPTURE[-1]
            and max_context_len <= self.max_context_len_to_capture)
        if use_captured_graph:
            # Pad the input tokens, positions, and slot mapping to match the
            # batch size of the captured graph.
            graph_batch_size = _get_graph_batch_size(batch_size)
            assert graph_batch_size >= batch_size
            for _ in range(graph_batch_size - batch_size):
                input_tokens.append([])
                input_positions.append([])
                slot_mapping.append([])
                context_lens.append(1)
                block_tables.append([])
            batch_size = graph_batch_size

        input_tokens = _make_tensor_with_pad(input_tokens,
                                             max_len=1,
                                             pad=0,
                                             dtype=torch.long,
                                             device="cuda")
        input_positions = _make_tensor_with_pad(input_positions,
                                                max_len=1,
                                                pad=0,
                                                dtype=torch.long,
                                                device="cuda")
        slot_mapping = _make_tensor_with_pad(slot_mapping,
                                             max_len=1,
                                             pad=_PAD_SLOT_ID,
                                             dtype=torch.long,
                                             device="cuda")
        context_lens = torch.tensor(context_lens,
                                    dtype=torch.int,
                                    device="cuda")

        if use_captured_graph:
            # The shape of graph_block_tables is
            # [max batch size, max context len // block size].
            input_block_tables = self.graph_block_tables[:batch_size]
            for i, block_table in enumerate(block_tables):
                if block_table:
                    input_block_tables[i, :len(block_table)] = block_table
            block_tables = torch.tensor(input_block_tables, device="cuda")
        else:
            max_block_table_len = (max_context_len + self.block_size -
                                   1) // self.block_size
            block_tables = _make_tensor_with_pad(
                block_tables,
                max_len=max_block_table_len,
                pad=0,
                dtype=torch.int,
                device="cuda",
            )

        lora_index_mapping = [
            _pad_to_max(mapping, 1, pad=0) for mapping in lora_index_mapping
        ]

        input_metadata = InputMetadata(
            is_prompt=False,
            slot_mapping=slot_mapping,
            prompt_lens=None,
            max_seq_len=None,
            start_loc=None,
            max_context_len=max_context_len,
            context_lens=context_lens,
            block_tables=block_tables,
            use_cuda_graph=use_captured_graph,
        )
        return input_tokens, input_positions, input_metadata, lora_index_mapping, lora_prompt_mapping, lora_requests

    def _prepare_sample(
        self,
        seq_group_metadata_list: List[SequenceGroupMetadata],
        prompt_lens: List[int],
        subquery_lens: Optional[List[int]],
    ) -> SamplingMetadata:
        seq_groups: List[Tuple[List[int], SamplingParams]] = []
        selected_token_indices: List[int] = []
        selected_token_start_idx = 0
        categorized_sample_indices = {t: [] for t in SamplingType}
        categorized_sample_indices_start_idx = 0

        max_subquery_len = max(subquery_lens) if subquery_lens else 1
        for i, seq_group_metadata in enumerate(seq_group_metadata_list):
            seq_ids = list(seq_group_metadata.seq_data.keys())
            sampling_params = seq_group_metadata.sampling_params
            seq_groups.append((seq_ids, sampling_params))

            if seq_group_metadata.is_prompt:
                assert len(seq_ids) == 1
                assert subquery_lens is not None
                subquery_len = subquery_lens[i]
                if sampling_params.prompt_logprobs is not None:
                    # NOTE: prompt token positions do not need sample, skip
                    categorized_sample_indices_start_idx += subquery_len - 1

                categorized_sample_indices[
                    sampling_params.sampling_type].append(
                        categorized_sample_indices_start_idx)
                categorized_sample_indices_start_idx += 1

                if sampling_params.prompt_logprobs is not None:
                    selected_token_indices.extend(
                        range(selected_token_start_idx,
                              selected_token_start_idx + subquery_len - 1))
                selected_token_indices.append(selected_token_start_idx +
                                              subquery_len - 1)
                selected_token_start_idx += max_subquery_len
            else:
                num_seqs = len(seq_ids)
                selected_token_indices.extend(
                    range(selected_token_start_idx,
                          selected_token_start_idx + num_seqs))
                selected_token_start_idx += num_seqs

                categorized_sample_indices[
                    sampling_params.sampling_type].extend(
                        range(categorized_sample_indices_start_idx,
                              categorized_sample_indices_start_idx + num_seqs))
                categorized_sample_indices_start_idx += num_seqs

        selected_token_indices = _async_h2d(selected_token_indices,
                                            dtype=torch.long,
                                            pin_memory=not self.in_wsl)
        categorized_sample_indices = {
            t: _async_h2d(seq_ids, dtype=torch.int, pin_memory=not self.in_wsl)
            for t, seq_ids in categorized_sample_indices.items()
        }

        seq_data: Dict[int, SequenceData] = {}
        for seq_group_metadata in seq_group_metadata_list:
            seq_data.update(seq_group_metadata.seq_data)

        sampling_metadata = SamplingMetadata(
            seq_groups=seq_groups,
            seq_data=seq_data,
            prompt_lens=prompt_lens,
            selected_token_indices=selected_token_indices,
            categorized_sample_indices=categorized_sample_indices,
        )
        return sampling_metadata

    def prepare_input_tensors(
        self,
        seq_group_metadata_list: Optional[List[SequenceGroupMetadata]],
    ) -> Tuple[torch.Tensor, torch.Tensor, InputMetadata, SamplingMetadata,
               Set[int], LoRAMapping]:
        if self.is_driver_worker:
            # NOTE: We assume that all sequences in the group are all prompts or
            # all decodes.
            is_prompt = seq_group_metadata_list[0].is_prompt
            # Prepare input tensors.
            if is_prompt:
                (input_tokens, input_positions, input_metadata, prompt_lens,
                 subquery_lens, lora_index_mapping, lora_prompt_mapping,
                 lora_requests) = self._prepare_prompt(seq_group_metadata_list)
            else:
                (input_tokens, input_positions, input_metadata,
                 lora_index_mapping, lora_prompt_mapping,
                 lora_requests) = self._prepare_decode(seq_group_metadata_list)
                prompt_lens = []
                subquery_lens = None
            sampling_metadata = self._prepare_sample(seq_group_metadata_list,
                                                     prompt_lens,
                                                     subquery_lens)

<<<<<<< HEAD
            if self.lora_config:
                flat_lora_index_mapping = [
                    item for sublist in lora_index_mapping for item in sublist
                ]
                lora_mapping = LoRAMapping(
                    flat_lora_index_mapping,
                    lora_prompt_mapping,
                )
            else:
                lora_mapping = None

            def get_size_or_none(x: Optional[torch.Tensor]):
                return x.size() if x is not None else None

            # Broadcast the input data. For input tensors, we first broadcast
            # its shape and then broadcast the tensor to avoid high
            # serialization cost.
            py_data = {
                "input_tokens_size":
                input_tokens.size(),
                "input_positions_size":
                input_positions.size(),
                "is_prompt":
                input_metadata.is_prompt,
                "slot_mapping_size":
                get_size_or_none(input_metadata.slot_mapping),
                "prompt_lens_size":
                get_size_or_none(input_metadata.prompt_lens),
                "max_seq_len":
                input_metadata.max_seq_len,
                "start_loc_size":
                get_size_or_none(input_metadata.start_loc),
                "max_context_len":
                input_metadata.max_context_len,
                "context_lens_size":
                get_size_or_none(input_metadata.context_lens),
                "block_tables_size":
                get_size_or_none(input_metadata.block_tables),
                "use_cuda_graph":
                input_metadata.use_cuda_graph,
                "selected_token_indices_size":
                sampling_metadata.selected_token_indices.size(),
                "lora_requests":
                lora_requests,
                "lora_mapping":
                lora_mapping,
=======
            # Broadcast the metadata.
            metadata_dict = {
                "input_tokens": input_tokens,
                "input_positions": input_positions,
                "is_prompt": input_metadata.is_prompt,
                "slot_mapping": input_metadata.slot_mapping,
                "prompt_lens": input_metadata.prompt_lens,
                "max_seq_len": input_metadata.max_seq_len,
                "start_loc": input_metadata.start_loc,
                "max_context_len": input_metadata.max_context_len,
                "context_lens": input_metadata.context_lens,
                "block_tables": input_metadata.block_tables,
                "use_cuda_graph": input_metadata.use_cuda_graph,
                "selected_token_indices":
                sampling_metadata.selected_token_indices,
>>>>>>> ef9b636e
            }
            broadcast_tensor_dict(metadata_dict, src=0)
        else:
<<<<<<< HEAD
            receving_list = [None]
            broadcast_object_list(receving_list, src=0)
            py_data = receving_list[0]
            lora_mapping = py_data["lora_mapping"]
            lora_requests = py_data["lora_requests"]
            input_tokens = torch.empty(*py_data["input_tokens_size"],
                                       dtype=torch.long,
                                       device="cuda")
            broadcast(input_tokens, src=0)
            input_positions = torch.empty(*py_data["input_positions_size"],
                                          dtype=torch.long,
                                          device="cuda")
            broadcast(input_positions, src=0)
            if py_data["slot_mapping_size"] is not None:
                slot_mapping = torch.empty(*py_data["slot_mapping_size"],
                                           dtype=torch.long,
                                           device="cuda")
                broadcast(slot_mapping, src=0)
            else:
                slot_mapping = None
            if py_data["prompt_lens_size"] is not None:
                prompt_lens = torch.empty(*py_data["prompt_lens_size"],
                                          dtype=torch.long,
                                          device="cuda")
                broadcast(prompt_lens, src=0)
            else:
                prompt_lens = None
            if py_data["start_loc_size"] is not None:
                start_loc = torch.empty(*py_data["start_loc_size"],
                                        dtype=torch.long,
                                        device="cuda")
                broadcast(start_loc, src=0)
            else:
                start_loc = None
            if py_data["context_lens_size"] is not None:
                context_lens = torch.empty(*py_data["context_lens_size"],
                                           dtype=torch.int,
                                           device="cuda")
                broadcast(context_lens, src=0)
            else:
                context_lens = None
            if py_data["block_tables_size"] is not None:
                block_tables = torch.empty(*py_data["block_tables_size"],
                                           dtype=torch.int,
                                           device="cuda")
                broadcast(block_tables, src=0)
            else:
                block_tables = None
            selected_token_indices = torch.empty(
                *py_data["selected_token_indices_size"],
                dtype=torch.long,
                device="cuda")
            broadcast(selected_token_indices, src=0)
=======
            metadata_dict = broadcast_tensor_dict(src=0)
            input_tokens = metadata_dict["input_tokens"]
            input_positions = metadata_dict["input_positions"]
>>>>>>> ef9b636e
            input_metadata = InputMetadata(
                is_prompt=metadata_dict["is_prompt"],
                slot_mapping=metadata_dict["slot_mapping"],
                prompt_lens=metadata_dict["prompt_lens"],
                max_seq_len=metadata_dict["max_seq_len"],
                start_loc=metadata_dict["start_loc"],
                max_context_len=metadata_dict["max_context_len"],
                context_lens=metadata_dict["context_lens"],
                block_tables=metadata_dict["block_tables"],
                use_cuda_graph=metadata_dict["use_cuda_graph"],
            )
            sampling_metadata = SamplingMetadata(
                seq_groups=None,
                seq_data=None,
                prompt_lens=None,
                selected_token_indices=metadata_dict["selected_token_indices"],
                categorized_sample_indices=None,
                perform_sampling=False,
            )

        return input_tokens, input_positions, input_metadata, sampling_metadata, lora_requests, lora_mapping

    @torch.inference_mode()
    def execute_model(
        self,
        seq_group_metadata_list: Optional[List[SequenceGroupMetadata]],
        kv_caches: List[Tuple[torch.Tensor, torch.Tensor]],
    ) -> Optional[SamplerOutput]:
        input_tokens, input_positions, input_metadata, sampling_metadata, lora_requests, lora_mapping = (
            self.prepare_input_tensors(seq_group_metadata_list))

        if self.lora_config:
            self.set_active_loras(lora_requests, lora_mapping)

        # Execute the model.
        if input_metadata.use_cuda_graph:
            graph_batch_size = input_tokens.shape[0]
            model_executable = self.graph_runners[graph_batch_size]
        else:
            model_executable = self.model
        hidden_states = model_executable(
            input_ids=input_tokens,
            positions=input_positions,
            kv_caches=kv_caches,
            input_metadata=input_metadata,
        )

        # Sample the next token.
        output = self.model.sample(
            hidden_states=hidden_states,
            sampling_metadata=sampling_metadata,
        )
        return output

    @torch.inference_mode()
    def profile_run(self) -> None:
        # Enable top-k sampling to reflect the accurate memory usage.
        vocab_size = self.model_config.get_vocab_size()
        sampling_params = SamplingParams(top_p=0.99, top_k=vocab_size - 1)
        max_num_batched_tokens = self.scheduler_config.max_num_batched_tokens
        max_num_seqs = self.scheduler_config.max_num_seqs

        # This represents the maximum number of different requests
        # that will have unique loras, an therefore the max amount of memory
        # consumption create dummy lora request copies from the lora request
        # passed in, which contains a lora from the lora warmup path.
        dummy_lora_requests = []
        dummy_lora_requests_per_seq = []
        if self.lora_config:
            for idx in range(self.lora_config.max_loras):
                lora_id = idx + 1
                dummy_lora_request = LoRARequest(
                    lora_name=f"warmup_{lora_id}",
                    lora_int_id=lora_id,
                    lora_local_path="/not/a/real/path",
                )
                self.lora_manager.add_dummy_lora(dummy_lora_request,
                                                 rank=LORA_WARMUP_RANK)
                dummy_lora_requests.append(dummy_lora_request)
            dummy_lora_requests_per_seq = [
                dummy_lora_requests[idx % len(dummy_lora_requests)]
                for idx in range(max_num_seqs)
            ]

        # Profile memory usage with max_num_sequences sequences and the total
        # number of tokens equal to max_num_batched_tokens.
        seqs: List[SequenceGroupMetadata] = []
        for group_id in range(max_num_seqs):
            seq_len = (max_num_batched_tokens // max_num_seqs +
                       (group_id < max_num_batched_tokens % max_num_seqs))
            seq_data = SequenceData([0] * seq_len)
            seq = SequenceGroupMetadata(
                request_id=str(group_id),
                is_prompt=True,
                seq_data={group_id: seq_data},
                sampling_params=sampling_params,
                block_tables=None,
                lora_request=dummy_lora_requests_per_seq[group_id]
                if dummy_lora_requests_per_seq else None,
            )
            seqs.append(seq)

        # Run the model with the dummy inputs.
        num_layers = self.model_config.get_num_layers(self.parallel_config)
        kv_caches = [(None, None)] * num_layers
        self.execute_model(seqs, kv_caches)
        torch.cuda.synchronize()
        return

    def remove_all_loras(self) -> bool:
        if not self.lora_manager:
            raise RuntimeError("LoRA is not enabled.")
        return self.lora_manager.remove_all_loras()

    def set_active_loras(self, lora_requests: List[LoRARequest],
                         lora_mapping: LoRAMapping) -> None:
        if not self.lora_manager:
            raise RuntimeError("LoRA is not enabled.")
        self.lora_manager.set_active_loras(lora_requests, lora_mapping)

    def add_lora(self, lora_request: LoRARequest) -> bool:
        if not self.lora_manager:
            raise RuntimeError("LoRA is not enabled.")
        return self.lora_manager.add_lora(lora_request)

    def remove_lora(self, lora_id: int) -> bool:
        if not self.lora_manager:
            raise RuntimeError("LoRA is not enabled.")
        return self.lora_manager.remove_lora(lora_id)

    def list_loras(self) -> Set[int]:
        if not self.lora_manager:
            raise RuntimeError("LoRA is not enabled.")
        return self.lora_manager.list_loras()

    @torch.inference_mode()
    def capture_model(self, kv_caches: List[KVCache]) -> None:
        assert not self.model_config.enforce_eager
        logger.info("Capturing the model for CUDA graphs. This may lead to "
                    "unexpected consequences if the model is not static. To "
                    "run the model in eager mode, set 'enforce_eager=True' or "
                    "use '--enforce-eager' in the CLI.")
        logger.info("CUDA graphs can take additional 1~3 GiB memory per GPU. "
                    "If you are running out of memory, consider decreasing "
                    "`gpu_memory_utilization` or enforcing eager mode. "
                    "You can also reduce the `max_num_seqs` as needed "
                    "to decrease memory usage.")
        start_time = time.perf_counter()

        # Prepare dummy inputs. These will be reused for all batch sizes.
        max_batch_size = max(_BATCH_SIZES_TO_CAPTURE)
        input_tokens = torch.zeros(max_batch_size, 1, dtype=torch.long).cuda()
        input_positions = torch.zeros(max_batch_size, 1,
                                      dtype=torch.long).cuda()
        slot_mapping = torch.empty(max_batch_size, 1, dtype=torch.long).cuda()
        slot_mapping.fill_(_PAD_SLOT_ID)
        context_lens = torch.ones(max_batch_size, dtype=torch.int32).cuda()
        block_tables = torch.from_numpy(self.graph_block_tables).cuda()

        graph_batch_size = _get_graph_batch_size(
            self.scheduler_config.max_num_seqs)
        batch_size_capture_list = [
            bs for bs in _BATCH_SIZES_TO_CAPTURE if bs <= graph_batch_size
        ]

        # NOTE: Capturing the largest batch size first may help reduce the
        # memory usage of CUDA graph.
        for batch_size in reversed(batch_size_capture_list):
            # Create dummy input_metadata.
            input_metadata = InputMetadata(
                is_prompt=False,
                slot_mapping=slot_mapping[:batch_size],
                prompt_lens=None,
                max_seq_len=None,
                start_loc=None,
                max_context_len=self.max_context_len_to_capture,
                context_lens=context_lens[:batch_size],
                block_tables=block_tables[:batch_size],
                use_cuda_graph=True,
            )

            if self.lora_config:
                lora_mapping = LoRAMapping(
                    [0] * batch_size,
                    [0] * batch_size,
                )
                self.set_active_loras(set(), lora_mapping)

            graph_runner = CUDAGraphRunner(self.model)
            graph_runner.capture(
                input_tokens[:batch_size],
                input_positions[:batch_size],
                kv_caches,
                input_metadata,
                memory_pool=self.graph_memory_pool,
            )
            self.graph_memory_pool = graph_runner.graph.pool()
            self.graph_runners[batch_size] = graph_runner

        end_time = time.perf_counter()
        elapsed_time = end_time - start_time
        # This usually takes < 10 seconds.
        logger.info(f"Graph capturing finished in {elapsed_time:.0f} secs.")


class CUDAGraphRunner:

    def __init__(self, model: nn.Module):
        self.model = model
        self.graph = None
        self.input_buffers: Dict[str, torch.Tensor] = {}
        self.output_buffers: Dict[str, torch.Tensor] = {}

    def capture(
        self,
        input_ids: torch.Tensor,
        positions: torch.Tensor,
        kv_caches: List[KVCache],
        input_metadata: InputMetadata,
        memory_pool,
    ) -> None:
        assert self.graph is None
        # Run the model once without capturing the graph.
        # This is to make sure that the captured graph does not include the
        # kernel launches for initial benchmarking (e.g., Triton autotune).
        self.model(
            input_ids,
            positions,
            kv_caches,
            input_metadata,
        )
        torch.cuda.synchronize()

        # Capture the graph.
        self.graph = torch.cuda.CUDAGraph()
        with torch.cuda.graph(self.graph, pool=memory_pool):
            hidden_states = self.model(
                input_ids,
                positions,
                kv_caches,
                input_metadata,
            )
        torch.cuda.synchronize()

        # Save the input and output buffers.
        self.input_buffers = {
            "input_ids": input_ids,
            "positions": positions,
            "kv_caches": kv_caches,
            "slot_mapping": input_metadata.slot_mapping,
            "context_lens": input_metadata.context_lens,
            "block_tables": input_metadata.block_tables,
        }
        self.output_buffers = {"hidden_states": hidden_states}
        return

    def forward(
        self,
        input_ids: torch.Tensor,
        positions: torch.Tensor,
        kv_caches: List[Tuple[torch.Tensor, torch.Tensor]],
        input_metadata: InputMetadata,
    ) -> torch.Tensor:
        # KV caches are fixed tensors, so we don't need to copy them.
        del kv_caches

        # Copy the input tensors to the input buffers.
        self.input_buffers["input_ids"].copy_(input_ids, non_blocking=True)
        self.input_buffers["positions"].copy_(positions, non_blocking=True)
        self.input_buffers["slot_mapping"].copy_(input_metadata.slot_mapping,
                                                 non_blocking=True)
        self.input_buffers["context_lens"].copy_(input_metadata.context_lens,
                                                 non_blocking=True)
        self.input_buffers["block_tables"].copy_(input_metadata.block_tables,
                                                 non_blocking=True)

        # Run the graph.
        self.graph.replay()

        # Return the output tensor.
        return self.output_buffers["hidden_states"]

    def __call__(self, *args, **kwargs):
        return self.forward(*args, **kwargs)


def _pad_to_max(x: List[int], max_len: int, pad: int) -> List[int]:
    assert len(x) <= max_len
    return x + [pad] * (max_len - len(x))


def _make_tensor_with_pad(
    x: List[List[int]],
    max_len: int,
    pad: int,
    dtype: torch.dtype,
    device: Union[str, torch.device] = "cuda",
    pin_memory: bool = False,
) -> torch.Tensor:
    padded_x = [_pad_to_max(x_i, max_len, pad) for x_i in x]
    return torch.tensor(padded_x,
                        dtype=dtype,
                        device=device,
                        pin_memory=pin_memory and str(device) == "cpu")


def _get_graph_batch_size(batch_size: int) -> int:
    if batch_size <= 2:
        return batch_size
    elif batch_size <= 4:
        return 4
    else:
        return (batch_size + 7) // 8 * 8


def _async_h2d(data: list, dtype, pin_memory):
    t = torch.tensor(data, dtype=dtype, pin_memory=pin_memory)
    return t.to(device="cuda", non_blocking=True)<|MERGE_RESOLUTION|>--- conflicted
+++ resolved
@@ -448,7 +448,6 @@
                                                      prompt_lens,
                                                      subquery_lens)
 
-<<<<<<< HEAD
             if self.lora_config:
                 flat_lora_index_mapping = [
                     item for sublist in lora_index_mapping for item in sublist
@@ -460,42 +459,6 @@
             else:
                 lora_mapping = None
 
-            def get_size_or_none(x: Optional[torch.Tensor]):
-                return x.size() if x is not None else None
-
-            # Broadcast the input data. For input tensors, we first broadcast
-            # its shape and then broadcast the tensor to avoid high
-            # serialization cost.
-            py_data = {
-                "input_tokens_size":
-                input_tokens.size(),
-                "input_positions_size":
-                input_positions.size(),
-                "is_prompt":
-                input_metadata.is_prompt,
-                "slot_mapping_size":
-                get_size_or_none(input_metadata.slot_mapping),
-                "prompt_lens_size":
-                get_size_or_none(input_metadata.prompt_lens),
-                "max_seq_len":
-                input_metadata.max_seq_len,
-                "start_loc_size":
-                get_size_or_none(input_metadata.start_loc),
-                "max_context_len":
-                input_metadata.max_context_len,
-                "context_lens_size":
-                get_size_or_none(input_metadata.context_lens),
-                "block_tables_size":
-                get_size_or_none(input_metadata.block_tables),
-                "use_cuda_graph":
-                input_metadata.use_cuda_graph,
-                "selected_token_indices_size":
-                sampling_metadata.selected_token_indices.size(),
-                "lora_requests":
-                lora_requests,
-                "lora_mapping":
-                lora_mapping,
-=======
             # Broadcast the metadata.
             metadata_dict = {
                 "input_tokens": input_tokens,
@@ -511,69 +474,16 @@
                 "use_cuda_graph": input_metadata.use_cuda_graph,
                 "selected_token_indices":
                 sampling_metadata.selected_token_indices,
->>>>>>> ef9b636e
+                "lora_requests": lora_requests,
+                "lora_mapping": lora_mapping,
             }
             broadcast_tensor_dict(metadata_dict, src=0)
         else:
-<<<<<<< HEAD
-            receving_list = [None]
-            broadcast_object_list(receving_list, src=0)
-            py_data = receving_list[0]
-            lora_mapping = py_data["lora_mapping"]
-            lora_requests = py_data["lora_requests"]
-            input_tokens = torch.empty(*py_data["input_tokens_size"],
-                                       dtype=torch.long,
-                                       device="cuda")
-            broadcast(input_tokens, src=0)
-            input_positions = torch.empty(*py_data["input_positions_size"],
-                                          dtype=torch.long,
-                                          device="cuda")
-            broadcast(input_positions, src=0)
-            if py_data["slot_mapping_size"] is not None:
-                slot_mapping = torch.empty(*py_data["slot_mapping_size"],
-                                           dtype=torch.long,
-                                           device="cuda")
-                broadcast(slot_mapping, src=0)
-            else:
-                slot_mapping = None
-            if py_data["prompt_lens_size"] is not None:
-                prompt_lens = torch.empty(*py_data["prompt_lens_size"],
-                                          dtype=torch.long,
-                                          device="cuda")
-                broadcast(prompt_lens, src=0)
-            else:
-                prompt_lens = None
-            if py_data["start_loc_size"] is not None:
-                start_loc = torch.empty(*py_data["start_loc_size"],
-                                        dtype=torch.long,
-                                        device="cuda")
-                broadcast(start_loc, src=0)
-            else:
-                start_loc = None
-            if py_data["context_lens_size"] is not None:
-                context_lens = torch.empty(*py_data["context_lens_size"],
-                                           dtype=torch.int,
-                                           device="cuda")
-                broadcast(context_lens, src=0)
-            else:
-                context_lens = None
-            if py_data["block_tables_size"] is not None:
-                block_tables = torch.empty(*py_data["block_tables_size"],
-                                           dtype=torch.int,
-                                           device="cuda")
-                broadcast(block_tables, src=0)
-            else:
-                block_tables = None
-            selected_token_indices = torch.empty(
-                *py_data["selected_token_indices_size"],
-                dtype=torch.long,
-                device="cuda")
-            broadcast(selected_token_indices, src=0)
-=======
             metadata_dict = broadcast_tensor_dict(src=0)
             input_tokens = metadata_dict["input_tokens"]
             input_positions = metadata_dict["input_positions"]
->>>>>>> ef9b636e
+            lora_mapping = metadata_dict["lora_mapping"]
+            lora_requests = metadata_dict["lora_requests"]
             input_metadata = InputMetadata(
                 is_prompt=metadata_dict["is_prompt"],
                 slot_mapping=metadata_dict["slot_mapping"],

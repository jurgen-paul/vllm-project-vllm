import time
from typing import Dict, List, Optional, Tuple, Set, Union

import numpy as np
import torch
import torch.nn as nn

from vllm.config import ModelConfig, LoRAConfig, ParallelConfig, SchedulerConfig
from vllm.logger import init_logger
from vllm.model_executor import get_model, InputMetadata, SamplingMetadata
from vllm.model_executor.parallel_utils.communication_op import (
    broadcast_tensor_dict)
from vllm.model_executor.parallel_utils import custom_all_reduce
from vllm.sampling_params import SamplingParams, SamplingType
from vllm.sequence import SamplerOutput, SequenceData, SequenceGroupMetadata
from vllm.lora.worker_manager import LRUCacheWorkerLoRAManager
from vllm.lora.layers import LoRAMapping
from vllm.lora.request import LoRARequest
from vllm.utils import in_wsl

logger = init_logger(__name__)

KVCache = Tuple[torch.Tensor, torch.Tensor]
_PAD_SLOT_ID = -1
LORA_WARMUP_RANK = 8
# Capture graphs for batch size 1, 2, 4, 8, 16, 24, 32, 40, ..., 256.
# NOTE: _get_graph_batch_size needs to be updated if this list is changed.
_BATCH_SIZES_TO_CAPTURE = [1, 2, 4] + [8 * i for i in range(1, 33)]


class ModelRunner:

    def __init__(
        self,
        model_config: ModelConfig,
        parallel_config: ParallelConfig,
        scheduler_config: SchedulerConfig,
        lora_config: Optional[LoRAConfig],
        kv_cache_dtype: Optional[str] = "auto",
        is_driver_worker: bool = False,
    ):
        self.model_config = model_config
        self.parallel_config = parallel_config
        self.scheduler_config = scheduler_config
        self.lora_config = lora_config
        self.is_driver_worker = is_driver_worker

        # model_config can be None in tests/samplers/test_sampler.py.
        # FIXME(woosuk): This is a hack to make the tests work. Refactor this.
        self.sliding_window = (model_config.get_sliding_window()
                               if model_config is not None else None)
        self.device = torch.device(torch.cuda.current_device())
        self.model = None
        self.block_size = None  # Set after initial profiling.
        self.lora_manager = None

        self.graph_runners: Dict[int, CUDAGraphRunner] = {}
        self.graph_memory_pool = None  # Set during graph capture.

        self.max_context_len_to_capture = (
            self.model_config.max_context_len_to_capture
            if self.model_config is not None else 0)
        # When using CUDA graph, the input block tables must be padded to
        # max_context_len_to_capture. However, creating the block table in
        # Python can be expensive. To optimize this, we cache the block table
        # in numpy and only copy the actual input content at every iteration.
        # The shape of the cached block table will be
        # (max batch size to capture, max context len to capture / block size).
        self.graph_block_tables = None  # Set after initial profiling.
        # cache in_wsl result
        self.in_wsl = in_wsl()
<<<<<<< HEAD
        self.use_flash_attn = model_config.use_flash_attn
=======
        self.kv_cache_dtype = kv_cache_dtype
>>>>>>> 93b38bea

    def load_model(self) -> None:
        self.model = get_model(self.model_config, self.lora_config)

        vocab_size = self.model.config.vocab_size

        if self.lora_config:
            self.lora_manager = LRUCacheWorkerLoRAManager(
                self.scheduler_config.max_num_seqs,
                self.scheduler_config.max_num_batched_tokens +
                self.scheduler_config.max_paddings, vocab_size,
                self.lora_config, self.device)
            self.model = self.lora_manager.create_lora_manager(self.model)

    def set_block_size(self, block_size: int) -> None:
        self.block_size = block_size

        max_num_blocks = (self.max_context_len_to_capture + block_size -
                          1) // block_size
        self.graph_block_tables = np.zeros(
            (max(_BATCH_SIZES_TO_CAPTURE), max_num_blocks), dtype=np.int32)

    def _prepare_prompt(
        self,
        seq_group_metadata_list: List[SequenceGroupMetadata],
    ) -> Tuple[torch.Tensor, torch.Tensor, InputMetadata, List[int], List[int],
               List[int], List[int], Set[LoRARequest]]:
        assert len(seq_group_metadata_list) > 0
        input_tokens: List[List[int]] = []
        input_positions: List[List[int]] = []
        slot_mapping: List[List[int]] = []
        lora_index_mapping: List[int] = []
        lora_prompt_mapping: List[int] = []
        lora_requests: Set[LoRARequest] = set()

        prompt_lens: List[int] = []
        context_lens: List[int] = []
        subquery_lens: List[int] = []
        prefix_block_tables: List[List[int]] = []
        for seq_group_metadata in seq_group_metadata_list:
            assert seq_group_metadata.is_prompt
            seq_ids = list(seq_group_metadata.seq_data.keys())
            assert len(seq_ids) == 1
            seq_id = seq_ids[0]

            seq_data = seq_group_metadata.seq_data[seq_id]
            prompt_tokens = seq_data.get_token_ids()
            prompt_len = len(prompt_tokens)
            prompt_lens.append(prompt_len)
            prefix_len = 0
            prefix = seq_group_metadata.prefix
            if prefix is not None and prefix.computed:
                prefix_len = prefix.get_length()
                prompt_tokens = prompt_tokens[prefix_len:]
                prefix_block_tables.append(prefix.get_block_numbers())
            else:
                prefix_block_tables.append([])
            # actual prompt lens
            context_lens.append(prefix_len)
            subquery_lens.append(prompt_len - prefix_len)

            input_tokens.append(prompt_tokens)
            # NOTE(woosuk): Here we assume that the first token in the prompt
            # is always the first token in the sequence.
            input_positions.append(
                list(range(prefix_len, prefix_len + len(prompt_tokens))))

            lora_id = seq_group_metadata.lora_int_id

            if lora_id > 0:
                lora_requests.add(seq_group_metadata.lora_request)

            lora_index_mapping.append([lora_id] * (prompt_len - prefix_len))
            lora_prompt_mapping.extend(
                [lora_id] *
                (prompt_len - prefix_len
                 if seq_group_metadata.sampling_params.prompt_logprobs else 1))

            if seq_group_metadata.block_tables is None:
                # During memory profiling, the block tables are not initialized
                # yet. In this case, we just use a dummy slot mapping.
                slot_mapping.append([_PAD_SLOT_ID] * prompt_len)
                continue

            # Compute the slot mapping.
            slot_mapping.append([])
            block_table = seq_group_metadata.block_tables[seq_id]
            # Mask the [0, start_idx) tokens of the prompt with _PAD_SLOT_ID,
            # where start_idx is max(0, prompt_len - sliding_window).
            # For example, if the prompt len is 10, sliding window is 8, and
            # block size is 4, the first two tokens are masked and the slot
            # mapping will be [-1, -1, 2, 3, 4, 5, 6, 7, 0, 1].
            start_idx = 0
            if self.sliding_window is not None:
                assert prefix_len == 0, (
                    "Prefix caching is currently not supported with "
                    "sliding window attention")
                start_idx = max(0, prompt_len - self.sliding_window)
            for i in range(prefix_len, prompt_len):
                if i < start_idx:
                    slot_mapping[-1].append(_PAD_SLOT_ID)
                    continue

                block_number = block_table[i // self.block_size]
                block_offset = i % self.block_size
                slot = block_number * self.block_size + block_offset
                slot_mapping[-1].append(slot)

        max_prompt_len = max(subquery_lens)
        input_tokens = _make_tensor_with_pad(input_tokens,
                                             max_prompt_len,
                                             pad=0,
                                             dtype=torch.long)
        input_positions = _make_tensor_with_pad(input_positions,
                                                max_prompt_len,
                                                pad=0,
                                                dtype=torch.long)
        slot_mapping = _make_tensor_with_pad(slot_mapping,
                                             max_prompt_len,
                                             pad=_PAD_SLOT_ID,
                                             dtype=torch.long)
        lora_index_mapping = [
            _pad_to_max(mapping, max_prompt_len, pad=0)
            for mapping in lora_index_mapping
        ]
        context_lens_tensor = torch.tensor(context_lens,
                                           dtype=torch.int,
                                           device='cuda')
        # Prepare prefix block tables
        max_prompt_block_table_len = max(len(t) for t in prefix_block_tables)
        block_tables = _make_tensor_with_pad(
            prefix_block_tables,
            max_len=max_prompt_block_table_len,
            pad=0,
            dtype=torch.int,
        )
        start_loc_tensor = torch.arange(0,
                                        len(prompt_lens) * max_prompt_len,
                                        max_prompt_len,
                                        dtype=torch.long,
                                        device='cuda')
        prompt_lens_tensor = torch.tensor(prompt_lens,
                                          dtype=torch.long,
                                          device='cuda')

        input_metadata = InputMetadata(
            is_prompt=True,
            slot_mapping=slot_mapping,
            prompt_lens=prompt_lens_tensor,
            max_seq_len=max_prompt_len,
            start_loc=start_loc_tensor,
            max_context_len=None,
            context_lens=context_lens_tensor,
            block_tables=block_tables,
            use_cuda_graph=False,
<<<<<<< HEAD
            use_flash_attn=self.use_flash_attn,
=======
            kv_cache_dtype=self.kv_cache_dtype,
>>>>>>> 93b38bea
        )
        return (input_tokens, input_positions, input_metadata, prompt_lens,
                subquery_lens, lora_index_mapping, lora_prompt_mapping,
                lora_requests)

    def _prepare_decode(
        self,
        seq_group_metadata_list: List[SequenceGroupMetadata],
    ) -> Tuple[torch.Tensor, torch.Tensor, InputMetadata, List[int], List[int],
               Set[LoRARequest]]:
        assert len(seq_group_metadata_list) > 0
        input_tokens: List[List[int]] = []
        input_positions: List[List[int]] = []
        slot_mapping: List[List[int]] = []
        context_lens: List[int] = []
        block_tables: List[List[int]] = []
        lora_index_mapping: List[int] = []
        lora_prompt_mapping: List[int] = []
        lora_requests: Set[LoRARequest] = set()

        for seq_group_metadata in seq_group_metadata_list:
            assert not seq_group_metadata.is_prompt

            seq_ids = list(seq_group_metadata.seq_data.keys())
            lora_id = seq_group_metadata.lora_int_id

            if lora_id > 0:
                lora_requests.add(seq_group_metadata.lora_request)

            for seq_id in seq_ids:
                seq_data = seq_group_metadata.seq_data[seq_id]
                generation_token = seq_data.get_last_token_id()
                input_tokens.append([generation_token])

                seq_len = seq_data.get_len()
                position = seq_len - 1
                input_positions.append([position])

                context_len = seq_len if self.sliding_window is None else min(
                    seq_len, self.sliding_window)
                context_lens.append(context_len)

                block_table = seq_group_metadata.block_tables[seq_id]
                block_number = block_table[position // self.block_size]
                block_offset = position % self.block_size
                slot = block_number * self.block_size + block_offset
                slot_mapping.append([slot])
                lora_index_mapping.append([lora_id])
                lora_prompt_mapping.append(lora_id)

                if self.sliding_window is not None:
                    sliding_window_blocks = (self.sliding_window //
                                             self.block_size)
                    block_table = block_table[-sliding_window_blocks:]
                block_tables.append(block_table)

        batch_size = len(input_tokens)
        max_context_len = max(context_lens)
        use_captured_graph = (
            not self.model_config.enforce_eager
            and batch_size <= _BATCH_SIZES_TO_CAPTURE[-1]
            and max_context_len <= self.max_context_len_to_capture)
        if use_captured_graph:
            # Pad the input tokens, positions, and slot mapping to match the
            # batch size of the captured graph.
            graph_batch_size = _get_graph_batch_size(batch_size)
            assert graph_batch_size >= batch_size
            for _ in range(graph_batch_size - batch_size):
                input_tokens.append([])
                input_positions.append([])
                slot_mapping.append([])
                context_lens.append(1)
                block_tables.append([])
            batch_size = graph_batch_size

        input_tokens = _make_tensor_with_pad(input_tokens,
                                             max_len=1,
                                             pad=0,
                                             dtype=torch.long,
                                             device="cuda")
        input_positions = _make_tensor_with_pad(input_positions,
                                                max_len=1,
                                                pad=0,
                                                dtype=torch.long,
                                                device="cuda")
        slot_mapping = _make_tensor_with_pad(slot_mapping,
                                             max_len=1,
                                             pad=_PAD_SLOT_ID,
                                             dtype=torch.long,
                                             device="cuda")
        context_lens = torch.tensor(context_lens,
                                    dtype=torch.int,
                                    device="cuda")

        if use_captured_graph:
            # The shape of graph_block_tables is
            # [max batch size, max context len // block size].
            input_block_tables = self.graph_block_tables[:batch_size]
            for i, block_table in enumerate(block_tables):
                if block_table:
                    input_block_tables[i, :len(block_table)] = block_table
            block_tables = torch.tensor(input_block_tables, device="cuda")
        else:
            max_block_table_len = max(
                len(block_table) for block_table in block_tables)
            block_tables = _make_tensor_with_pad(
                block_tables,
                max_len=max_block_table_len,
                pad=0,
                dtype=torch.int,
                device="cuda",
            )

        lora_index_mapping = [
            _pad_to_max(mapping, 1, pad=0) for mapping in lora_index_mapping
        ]

        input_metadata = InputMetadata(
            is_prompt=False,
            slot_mapping=slot_mapping,
            prompt_lens=None,
            max_seq_len=None,
            start_loc=None,
            max_context_len=max_context_len,
            context_lens=context_lens,
            block_tables=block_tables,
            use_cuda_graph=use_captured_graph,
<<<<<<< HEAD
            use_flash_attn=self.use_flash_attn,
=======
            kv_cache_dtype=self.kv_cache_dtype,
>>>>>>> 93b38bea
        )
        return input_tokens, input_positions, input_metadata, lora_index_mapping, lora_prompt_mapping, lora_requests

    def _prepare_sample(
        self,
        seq_group_metadata_list: List[SequenceGroupMetadata],
        prompt_lens: List[int],
        subquery_lens: Optional[List[int]],
    ) -> SamplingMetadata:
        seq_groups: List[Tuple[List[int], SamplingParams]] = []
        selected_token_indices: List[int] = []
        selected_token_start_idx = 0
        categorized_sample_indices = {t: [] for t in SamplingType}
        categorized_sample_indices_start_idx = 0

        max_subquery_len = max(subquery_lens) if subquery_lens else 1
        for i, seq_group_metadata in enumerate(seq_group_metadata_list):
            seq_ids = list(seq_group_metadata.seq_data.keys())
            sampling_params = seq_group_metadata.sampling_params
            seq_groups.append((seq_ids, sampling_params))

            if seq_group_metadata.is_prompt:
                assert len(seq_ids) == 1
                assert subquery_lens is not None
                subquery_len = subquery_lens[i]
                if sampling_params.prompt_logprobs is not None:
                    # NOTE: prompt token positions do not need sample, skip
                    categorized_sample_indices_start_idx += subquery_len - 1

                categorized_sample_indices[
                    sampling_params.sampling_type].append(
                        categorized_sample_indices_start_idx)
                categorized_sample_indices_start_idx += 1

                if sampling_params.prompt_logprobs is not None:
                    selected_token_indices.extend(
                        range(selected_token_start_idx,
                              selected_token_start_idx + subquery_len - 1))
                selected_token_indices.append(selected_token_start_idx +
                                              subquery_len - 1)
                selected_token_start_idx += max_subquery_len
            else:
                num_seqs = len(seq_ids)
                selected_token_indices.extend(
                    range(selected_token_start_idx,
                          selected_token_start_idx + num_seqs))
                selected_token_start_idx += num_seqs

                categorized_sample_indices[
                    sampling_params.sampling_type].extend(
                        range(categorized_sample_indices_start_idx,
                              categorized_sample_indices_start_idx + num_seqs))
                categorized_sample_indices_start_idx += num_seqs

        selected_token_indices = _async_h2d(selected_token_indices,
                                            dtype=torch.long,
                                            pin_memory=not self.in_wsl)
        categorized_sample_indices = {
            t: _async_h2d(seq_ids, dtype=torch.int, pin_memory=not self.in_wsl)
            for t, seq_ids in categorized_sample_indices.items()
        }

        seq_data: Dict[int, SequenceData] = {}
        for seq_group_metadata in seq_group_metadata_list:
            seq_data.update(seq_group_metadata.seq_data)

        sampling_metadata = SamplingMetadata(
            seq_groups=seq_groups,
            seq_data=seq_data,
            prompt_lens=prompt_lens,
            selected_token_indices=selected_token_indices,
            categorized_sample_indices=categorized_sample_indices,
        )
        return sampling_metadata

    def prepare_input_tensors(
        self,
        seq_group_metadata_list: Optional[List[SequenceGroupMetadata]],
    ) -> Tuple[torch.Tensor, torch.Tensor, InputMetadata, SamplingMetadata,
               Set[int], LoRAMapping]:
        if self.is_driver_worker:
            # NOTE: We assume that all sequences in the group are all prompts or
            # all decodes.
            is_prompt = seq_group_metadata_list[0].is_prompt
            # Prepare input tensors.
            if is_prompt:
                (input_tokens, input_positions, input_metadata, prompt_lens,
                 subquery_lens, lora_index_mapping, lora_prompt_mapping,
                 lora_requests) = self._prepare_prompt(seq_group_metadata_list)
            else:
                (input_tokens, input_positions, input_metadata,
                 lora_index_mapping, lora_prompt_mapping,
                 lora_requests) = self._prepare_decode(seq_group_metadata_list)
                prompt_lens = []
                subquery_lens = None
            sampling_metadata = self._prepare_sample(seq_group_metadata_list,
<<<<<<< HEAD
                                                     prompt_lens)

            def get_size_or_none(x: Optional[torch.Tensor]):
                return x.size() if x is not None else None

            # Broadcast the input data. For input tensors, we first broadcast
            # its shape and then broadcast the tensor to avoid high
            # serialization cost.
            py_data = {
                "input_tokens_size":
                input_tokens.size(),
                "input_positions_size":
                input_positions.size(),
                "is_prompt":
                input_metadata.is_prompt,
                "slot_mapping_size":
                get_size_or_none(input_metadata.slot_mapping),
                "max_context_len":
                input_metadata.max_context_len,
                "context_lens_size":
                get_size_or_none(input_metadata.context_lens),
                "block_tables_size":
                get_size_or_none(input_metadata.block_tables),
                "use_cuda_graph":
                input_metadata.use_cuda_graph,
                "selected_token_indices_size":
                sampling_metadata.selected_token_indices.size(),
                "use_flash_attn":
                input_metadata.use_flash_attn,
=======
                                                     prompt_lens,
                                                     subquery_lens)

            if self.lora_config:
                flat_lora_index_mapping = [
                    item for sublist in lora_index_mapping for item in sublist
                ]
                lora_mapping = LoRAMapping(
                    flat_lora_index_mapping,
                    lora_prompt_mapping,
                )
            else:
                lora_mapping = None

            # Broadcast the metadata.
            metadata_dict = {
                "input_tokens": input_tokens,
                "input_positions": input_positions,
                "is_prompt": input_metadata.is_prompt,
                "slot_mapping": input_metadata.slot_mapping,
                "prompt_lens": input_metadata.prompt_lens,
                "max_seq_len": input_metadata.max_seq_len,
                "start_loc": input_metadata.start_loc,
                "max_context_len": input_metadata.max_context_len,
                "context_lens": input_metadata.context_lens,
                "block_tables": input_metadata.block_tables,
                "use_cuda_graph": input_metadata.use_cuda_graph,
                "kv_cache_dtype": input_metadata.kv_cache_dtype,
                "selected_token_indices":
                sampling_metadata.selected_token_indices,
                "lora_requests": lora_requests,
                "lora_mapping": lora_mapping,
>>>>>>> 93b38bea
            }
            broadcast_tensor_dict(metadata_dict, src=0)
        else:
            metadata_dict = broadcast_tensor_dict(src=0)
            input_tokens = metadata_dict["input_tokens"]
            input_positions = metadata_dict["input_positions"]
            lora_mapping = metadata_dict["lora_mapping"]
            lora_requests = metadata_dict["lora_requests"]
            input_metadata = InputMetadata(
<<<<<<< HEAD
                is_prompt=py_data["is_prompt"],
                slot_mapping=slot_mapping,
                max_context_len=py_data["max_context_len"],
                context_lens=context_lens,
                block_tables=block_tables,
                use_cuda_graph=py_data["use_cuda_graph"],
                use_flash_attn=py_data["use_flash_attn"],
=======
                is_prompt=metadata_dict["is_prompt"],
                slot_mapping=metadata_dict["slot_mapping"],
                prompt_lens=metadata_dict["prompt_lens"],
                max_seq_len=metadata_dict["max_seq_len"],
                start_loc=metadata_dict["start_loc"],
                max_context_len=metadata_dict["max_context_len"],
                context_lens=metadata_dict["context_lens"],
                block_tables=metadata_dict["block_tables"],
                use_cuda_graph=metadata_dict["use_cuda_graph"],
                kv_cache_dtype=metadata_dict["kv_cache_dtype"],
>>>>>>> 93b38bea
            )
            sampling_metadata = SamplingMetadata(
                seq_groups=None,
                seq_data=None,
                prompt_lens=None,
                selected_token_indices=metadata_dict["selected_token_indices"],
                categorized_sample_indices=None,
                perform_sampling=False,
            )

        return input_tokens, input_positions, input_metadata, sampling_metadata, lora_requests, lora_mapping

    @torch.inference_mode()
    def execute_model(
        self,
        seq_group_metadata_list: Optional[List[SequenceGroupMetadata]],
        kv_caches: List[Tuple[torch.Tensor, torch.Tensor]],
    ) -> Optional[SamplerOutput]:
        input_tokens, input_positions, input_metadata, sampling_metadata, lora_requests, lora_mapping = (
            self.prepare_input_tensors(seq_group_metadata_list))

        if self.lora_config:
            self.set_active_loras(lora_requests, lora_mapping)

        # Execute the model.
        if input_metadata.use_cuda_graph:
            graph_batch_size = input_tokens.shape[0]
            model_executable = self.graph_runners[graph_batch_size]
        else:
            model_executable = self.model
        hidden_states = model_executable(
            input_ids=input_tokens,
            positions=input_positions,
            kv_caches=kv_caches,
            input_metadata=input_metadata,
        )

        # Sample the next token.
        output = self.model.sample(
            hidden_states=hidden_states,
            sampling_metadata=sampling_metadata,
        )
        return output

    @torch.inference_mode()
    def profile_run(self) -> None:
        # Enable top-k sampling to reflect the accurate memory usage.
        vocab_size = self.model_config.get_vocab_size()
        sampling_params = SamplingParams(top_p=0.99, top_k=vocab_size - 1)
        max_num_batched_tokens = self.scheduler_config.max_num_batched_tokens
        max_num_seqs = self.scheduler_config.max_num_seqs

        # This represents the maximum number of different requests
        # that will have unique loras, an therefore the max amount of memory
        # consumption create dummy lora request copies from the lora request
        # passed in, which contains a lora from the lora warmup path.
        dummy_lora_requests = []
        dummy_lora_requests_per_seq = []
        if self.lora_config:
            for idx in range(self.lora_config.max_loras):
                lora_id = idx + 1
                dummy_lora_request = LoRARequest(
                    lora_name=f"warmup_{lora_id}",
                    lora_int_id=lora_id,
                    lora_local_path="/not/a/real/path",
                )
                self.lora_manager.add_dummy_lora(dummy_lora_request,
                                                 rank=LORA_WARMUP_RANK)
                dummy_lora_requests.append(dummy_lora_request)
            dummy_lora_requests_per_seq = [
                dummy_lora_requests[idx % len(dummy_lora_requests)]
                for idx in range(max_num_seqs)
            ]

        # Profile memory usage with max_num_sequences sequences and the total
        # number of tokens equal to max_num_batched_tokens.
        seqs: List[SequenceGroupMetadata] = []
        for group_id in range(max_num_seqs):
            seq_len = (max_num_batched_tokens // max_num_seqs +
                       (group_id < max_num_batched_tokens % max_num_seqs))
            seq_data = SequenceData([0] * seq_len)
            seq = SequenceGroupMetadata(
                request_id=str(group_id),
                is_prompt=True,
                seq_data={group_id: seq_data},
                sampling_params=sampling_params,
                block_tables=None,
                lora_request=dummy_lora_requests_per_seq[group_id]
                if dummy_lora_requests_per_seq else None,
            )
            seqs.append(seq)

        # Run the model with the dummy inputs.
        num_layers = self.model_config.get_num_layers(self.parallel_config)
        kv_caches = [(None, None)] * num_layers
        self.execute_model(seqs, kv_caches)
        torch.cuda.synchronize()
        return

    def remove_all_loras(self) -> bool:
        if not self.lora_manager:
            raise RuntimeError("LoRA is not enabled.")
        return self.lora_manager.remove_all_loras()

    def set_active_loras(self, lora_requests: List[LoRARequest],
                         lora_mapping: LoRAMapping) -> None:
        if not self.lora_manager:
            raise RuntimeError("LoRA is not enabled.")
        self.lora_manager.set_active_loras(lora_requests, lora_mapping)

    def add_lora(self, lora_request: LoRARequest) -> bool:
        if not self.lora_manager:
            raise RuntimeError("LoRA is not enabled.")
        return self.lora_manager.add_lora(lora_request)

    def remove_lora(self, lora_id: int) -> bool:
        if not self.lora_manager:
            raise RuntimeError("LoRA is not enabled.")
        return self.lora_manager.remove_lora(lora_id)

    def list_loras(self) -> Set[int]:
        if not self.lora_manager:
            raise RuntimeError("LoRA is not enabled.")
        return self.lora_manager.list_loras()

    @torch.inference_mode()
    def capture_model(self, kv_caches: List[KVCache]) -> None:
        assert not self.model_config.enforce_eager
        logger.info("Capturing the model for CUDA graphs. This may lead to "
                    "unexpected consequences if the model is not static. To "
                    "run the model in eager mode, set 'enforce_eager=True' or "
                    "use '--enforce-eager' in the CLI.")
        logger.info("CUDA graphs can take additional 1~3 GiB memory per GPU. "
                    "If you are running out of memory, consider decreasing "
                    "`gpu_memory_utilization` or enforcing eager mode. "
                    "You can also reduce the `max_num_seqs` as needed "
                    "to decrease memory usage.")
        start_time = time.perf_counter()

        # Prepare dummy inputs. These will be reused for all batch sizes.
        max_batch_size = max(_BATCH_SIZES_TO_CAPTURE)
        input_tokens = torch.zeros(max_batch_size, 1, dtype=torch.long).cuda()
        input_positions = torch.zeros(max_batch_size, 1,
                                      dtype=torch.long).cuda()
        slot_mapping = torch.empty(max_batch_size, 1, dtype=torch.long).cuda()
        slot_mapping.fill_(_PAD_SLOT_ID)
        context_lens = torch.ones(max_batch_size, dtype=torch.int32).cuda()
        block_tables = torch.from_numpy(self.graph_block_tables).cuda()

        graph_batch_size = _get_graph_batch_size(
            self.scheduler_config.max_num_seqs)
        batch_size_capture_list = [
            bs for bs in _BATCH_SIZES_TO_CAPTURE if bs <= graph_batch_size
        ]

        # NOTE: Capturing the largest batch size first may help reduce the
        # memory usage of CUDA graph.
<<<<<<< HEAD
        for batch_size in reversed(batch_size_capture_list):
            # Create dummy input_metadata.
            input_metadata = InputMetadata(
                is_prompt=False,
                slot_mapping=slot_mapping[:batch_size],
                max_context_len=self.max_context_len_to_capture,
                context_lens=context_lens[:batch_size],
                block_tables=block_tables[:batch_size],
                use_cuda_graph=True,
                use_flash_attn=self.use_flash_attn,
            )

            graph_runner = CUDAGraphRunner(self.model)
            graph_runner.capture(
                input_tokens[:batch_size],
                input_positions[:batch_size],
                kv_caches,
                input_metadata,
                memory_pool=self.graph_memory_pool,
            )
            self.graph_memory_pool = graph_runner.graph.pool()
            self.graph_runners[batch_size] = graph_runner
=======
        with custom_all_reduce.capture():
            for batch_size in reversed(batch_size_capture_list):
                # Create dummy input_metadata.
                input_metadata = InputMetadata(
                    is_prompt=False,
                    slot_mapping=slot_mapping[:batch_size],
                    prompt_lens=None,
                    max_seq_len=None,
                    start_loc=None,
                    max_context_len=self.max_context_len_to_capture,
                    context_lens=context_lens[:batch_size],
                    block_tables=block_tables[:batch_size],
                    use_cuda_graph=True,
                    kv_cache_dtype=self.kv_cache_dtype,
                )

                if self.lora_config:
                    lora_mapping = LoRAMapping(
                        [0] * batch_size,
                        [0] * batch_size,
                    )
                    self.set_active_loras(set(), lora_mapping)

                graph_runner = CUDAGraphRunner(self.model)
                graph_runner.capture(
                    input_tokens[:batch_size],
                    input_positions[:batch_size],
                    kv_caches,
                    input_metadata,
                    memory_pool=self.graph_memory_pool,
                )
                self.graph_memory_pool = graph_runner.graph.pool()
                self.graph_runners[batch_size] = graph_runner
>>>>>>> 93b38bea

        end_time = time.perf_counter()
        elapsed_time = end_time - start_time
        # This usually takes < 10 seconds.
        logger.info(f"Graph capturing finished in {elapsed_time:.0f} secs.")


class CUDAGraphRunner:

    def __init__(self, model: nn.Module):
        self.model = model
        self.graph = None
        self.input_buffers: Dict[str, torch.Tensor] = {}
        self.output_buffers: Dict[str, torch.Tensor] = {}

    def capture(
        self,
        input_ids: torch.Tensor,
        positions: torch.Tensor,
        kv_caches: List[KVCache],
        input_metadata: InputMetadata,
        memory_pool,
    ) -> None:
        assert self.graph is None
        # Run the model once without capturing the graph.
        # This is to make sure that the captured graph does not include the
        # kernel launches for initial benchmarking (e.g., Triton autotune).
        self.model(
            input_ids,
            positions,
            kv_caches,
            input_metadata,
        )
        torch.cuda.synchronize()

        # Capture the graph.
        self.graph = torch.cuda.CUDAGraph()
        with torch.cuda.graph(self.graph, pool=memory_pool):
            hidden_states = self.model(
                input_ids,
                positions,
                kv_caches,
                input_metadata,
            )
        torch.cuda.synchronize()

        # Save the input and output buffers.
        self.input_buffers = {
            "input_ids": input_ids,
            "positions": positions,
            "kv_caches": kv_caches,
            "slot_mapping": input_metadata.slot_mapping,
            "context_lens": input_metadata.context_lens,
            "block_tables": input_metadata.block_tables,
        }
        self.output_buffers = {"hidden_states": hidden_states}
        return

    def forward(
        self,
        input_ids: torch.Tensor,
        positions: torch.Tensor,
        kv_caches: List[Tuple[torch.Tensor, torch.Tensor]],
        input_metadata: InputMetadata,
    ) -> torch.Tensor:
        # KV caches are fixed tensors, so we don't need to copy them.
        del kv_caches

        # Copy the input tensors to the input buffers.
        self.input_buffers["input_ids"].copy_(input_ids, non_blocking=True)
        self.input_buffers["positions"].copy_(positions, non_blocking=True)
        self.input_buffers["slot_mapping"].copy_(input_metadata.slot_mapping,
                                                 non_blocking=True)
        self.input_buffers["context_lens"].copy_(input_metadata.context_lens,
                                                 non_blocking=True)
        self.input_buffers["block_tables"].copy_(input_metadata.block_tables,
                                                 non_blocking=True)

        # Run the graph.
        self.graph.replay()

        # Return the output tensor.
        return self.output_buffers["hidden_states"]

    def __call__(self, *args, **kwargs):
        return self.forward(*args, **kwargs)


def _pad_to_max(x: List[int], max_len: int, pad: int) -> List[int]:
    assert len(x) <= max_len
    return x + [pad] * (max_len - len(x))


def _make_tensor_with_pad(
    x: List[List[int]],
    max_len: int,
    pad: int,
    dtype: torch.dtype,
    device: Union[str, torch.device] = "cuda",
    pin_memory: bool = False,
) -> torch.Tensor:
    padded_x = [_pad_to_max(x_i, max_len, pad) for x_i in x]
    return torch.tensor(padded_x,
                        dtype=dtype,
                        device=device,
                        pin_memory=pin_memory and str(device) == "cpu")


def _get_graph_batch_size(batch_size: int) -> int:
    if batch_size <= 2:
        return batch_size
    elif batch_size <= 4:
        return 4
    else:
        return (batch_size + 7) // 8 * 8


def _async_h2d(data: list, dtype, pin_memory):
    t = torch.tensor(data, dtype=dtype, pin_memory=pin_memory)
    return t.to(device="cuda", non_blocking=True)<|MERGE_RESOLUTION|>--- conflicted
+++ resolved
@@ -69,11 +69,8 @@
         self.graph_block_tables = None  # Set after initial profiling.
         # cache in_wsl result
         self.in_wsl = in_wsl()
-<<<<<<< HEAD
+        self.kv_cache_dtype = kv_cache_dtype
         self.use_flash_attn = model_config.use_flash_attn
-=======
-        self.kv_cache_dtype = kv_cache_dtype
->>>>>>> 93b38bea
 
     def load_model(self) -> None:
         self.model = get_model(self.model_config, self.lora_config)
@@ -229,11 +226,8 @@
             context_lens=context_lens_tensor,
             block_tables=block_tables,
             use_cuda_graph=False,
-<<<<<<< HEAD
+            kv_cache_dtype=self.kv_cache_dtype,
             use_flash_attn=self.use_flash_attn,
-=======
-            kv_cache_dtype=self.kv_cache_dtype,
->>>>>>> 93b38bea
         )
         return (input_tokens, input_positions, input_metadata, prompt_lens,
                 subquery_lens, lora_index_mapping, lora_prompt_mapping,
@@ -361,11 +355,8 @@
             context_lens=context_lens,
             block_tables=block_tables,
             use_cuda_graph=use_captured_graph,
-<<<<<<< HEAD
+            kv_cache_dtype=self.kv_cache_dtype,
             use_flash_attn=self.use_flash_attn,
-=======
-            kv_cache_dtype=self.kv_cache_dtype,
->>>>>>> 93b38bea
         )
         return input_tokens, input_positions, input_metadata, lora_index_mapping, lora_prompt_mapping, lora_requests
 
@@ -462,37 +453,6 @@
                 prompt_lens = []
                 subquery_lens = None
             sampling_metadata = self._prepare_sample(seq_group_metadata_list,
-<<<<<<< HEAD
-                                                     prompt_lens)
-
-            def get_size_or_none(x: Optional[torch.Tensor]):
-                return x.size() if x is not None else None
-
-            # Broadcast the input data. For input tensors, we first broadcast
-            # its shape and then broadcast the tensor to avoid high
-            # serialization cost.
-            py_data = {
-                "input_tokens_size":
-                input_tokens.size(),
-                "input_positions_size":
-                input_positions.size(),
-                "is_prompt":
-                input_metadata.is_prompt,
-                "slot_mapping_size":
-                get_size_or_none(input_metadata.slot_mapping),
-                "max_context_len":
-                input_metadata.max_context_len,
-                "context_lens_size":
-                get_size_or_none(input_metadata.context_lens),
-                "block_tables_size":
-                get_size_or_none(input_metadata.block_tables),
-                "use_cuda_graph":
-                input_metadata.use_cuda_graph,
-                "selected_token_indices_size":
-                sampling_metadata.selected_token_indices.size(),
-                "use_flash_attn":
-                input_metadata.use_flash_attn,
-=======
                                                      prompt_lens,
                                                      subquery_lens)
 
@@ -521,11 +481,11 @@
                 "block_tables": input_metadata.block_tables,
                 "use_cuda_graph": input_metadata.use_cuda_graph,
                 "kv_cache_dtype": input_metadata.kv_cache_dtype,
+                "use_flash_attn": input_metadata.use_flash_attn,
                 "selected_token_indices":
                 sampling_metadata.selected_token_indices,
                 "lora_requests": lora_requests,
                 "lora_mapping": lora_mapping,
->>>>>>> 93b38bea
             }
             broadcast_tensor_dict(metadata_dict, src=0)
         else:
@@ -535,15 +495,6 @@
             lora_mapping = metadata_dict["lora_mapping"]
             lora_requests = metadata_dict["lora_requests"]
             input_metadata = InputMetadata(
-<<<<<<< HEAD
-                is_prompt=py_data["is_prompt"],
-                slot_mapping=slot_mapping,
-                max_context_len=py_data["max_context_len"],
-                context_lens=context_lens,
-                block_tables=block_tables,
-                use_cuda_graph=py_data["use_cuda_graph"],
-                use_flash_attn=py_data["use_flash_attn"],
-=======
                 is_prompt=metadata_dict["is_prompt"],
                 slot_mapping=metadata_dict["slot_mapping"],
                 prompt_lens=metadata_dict["prompt_lens"],
@@ -554,7 +505,7 @@
                 block_tables=metadata_dict["block_tables"],
                 use_cuda_graph=metadata_dict["use_cuda_graph"],
                 kv_cache_dtype=metadata_dict["kv_cache_dtype"],
->>>>>>> 93b38bea
+                use_flash_attn=metadata_dict["use_flash_attn"],
             )
             sampling_metadata = SamplingMetadata(
                 seq_groups=None,
@@ -712,30 +663,6 @@
 
         # NOTE: Capturing the largest batch size first may help reduce the
         # memory usage of CUDA graph.
-<<<<<<< HEAD
-        for batch_size in reversed(batch_size_capture_list):
-            # Create dummy input_metadata.
-            input_metadata = InputMetadata(
-                is_prompt=False,
-                slot_mapping=slot_mapping[:batch_size],
-                max_context_len=self.max_context_len_to_capture,
-                context_lens=context_lens[:batch_size],
-                block_tables=block_tables[:batch_size],
-                use_cuda_graph=True,
-                use_flash_attn=self.use_flash_attn,
-            )
-
-            graph_runner = CUDAGraphRunner(self.model)
-            graph_runner.capture(
-                input_tokens[:batch_size],
-                input_positions[:batch_size],
-                kv_caches,
-                input_metadata,
-                memory_pool=self.graph_memory_pool,
-            )
-            self.graph_memory_pool = graph_runner.graph.pool()
-            self.graph_runners[batch_size] = graph_runner
-=======
         with custom_all_reduce.capture():
             for batch_size in reversed(batch_size_capture_list):
                 # Create dummy input_metadata.
@@ -750,6 +677,7 @@
                     block_tables=block_tables[:batch_size],
                     use_cuda_graph=True,
                     kv_cache_dtype=self.kv_cache_dtype,
+                    use_flash_attn=self.use_flash_attn,
                 )
 
                 if self.lora_config:
@@ -769,7 +697,6 @@
                 )
                 self.graph_memory_pool = graph_runner.graph.pool()
                 self.graph_runners[batch_size] = graph_runner
->>>>>>> 93b38bea
 
         end_time = time.perf_counter()
         elapsed_time = end_time - start_time

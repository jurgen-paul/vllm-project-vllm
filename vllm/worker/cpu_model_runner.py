--- conflicted
+++ resolved
@@ -464,18 +464,6 @@
         return dataclasses.replace(model_input,
                                    sampling_metadata=sampling_metadata,
                                    virtual_engine=virtual_engine)
-<<<<<<< HEAD
-
-    @property
-    def model_is_mrope(self) -> bool:
-        """Detect if the model has "mrope" rope_scaling type.
-        mrope requires keep "rope_deltas" between prompt and decoding phases."""
-        rope_scaling = getattr(self.model_config.hf_config, "rope_scaling", {})
-        if rope_scaling is None:
-            return False
-        return rope_scaling.get("type", None) == "mrope"
-=======
->>>>>>> cc4325b6
 
     @torch.no_grad()
     def execute_model(

--- conflicted
+++ resolved
@@ -1,10 +1,6 @@
 import dataclasses
-<<<<<<< HEAD
+import itertools
 from typing import Any, Dict, List, Optional, Tuple, Type, TypeVar, cast
-=======
-import itertools
-from typing import Any, Dict, List, Optional, Tuple, Type, cast
->>>>>>> f2bd246c
 
 import torch
 import torch.distributed
@@ -30,11 +26,7 @@
 from vllm.worker.model_runner import (GPUModelRunnerBase,
                                       ModelInputForGPUBuilder,
                                       ModelInputForGPUWithSamplingMetadata,
-<<<<<<< HEAD
-                                      TModelInputForGPU)
-=======
-                                      _get_graph_batch_size)
->>>>>>> f2bd246c
+                                      TModelInputForGPU, _get_graph_batch_size)
 from vllm.worker.model_runner_base import (
     _add_attn_metadata_broadcastable_dict,
     _add_sampling_metadata_broadcastable_dict)
@@ -177,116 +169,6 @@
     def _empty_long_tensor(self) -> torch.Tensor:
         return self._list_to_long_tensor([])
 
-    @torch.inference_mode()
-<<<<<<< HEAD
-=======
-    def execute_model(
-        self,
-        model_input: EncoderDecoderModelInput,
-        kv_caches: List[torch.Tensor],
-        intermediate_tensors: Optional[IntermediateTensors] = None,
-        num_steps: int = 1,
-    ) -> Optional[List[PoolerOutput]]:
-        if num_steps > 1:
-            raise ValueError("num_steps > 1 is not supported in "
-                             "EncoderDecoderModelRunner")
-
-        if (model_input.attn_metadata is not None
-                and model_input.attn_metadata.prefill_metadata is None
-                and model_input.attn_metadata.decode_metadata.use_cuda_graph):
-            assert model_input.input_tokens is not None
-            graph_batch_size = model_input.input_tokens.shape[0]
-            model_executable = self.graph_runners[
-                model_input.virtual_engine][graph_batch_size]
-        else:
-            model_executable = self.model
-
-        seqlen_agnostic_kwargs = {
-            "finished_requests_ids": model_input.finished_requests_ids,
-            "request_ids_to_seq_ids": model_input.request_ids_to_seq_ids,
-        } if self.has_seqlen_agnostic else {}
-        hidden_or_intermediate_states = model_executable(
-            input_ids=model_input.input_tokens,
-            positions=model_input.input_positions,
-            encoder_input_ids=model_input.encoder_input_tokens,
-            encoder_positions=model_input.encoder_input_positions,
-            kv_caches=kv_caches,
-            attn_metadata=model_input.attn_metadata,
-            intermediate_tensors=intermediate_tensors,
-            **seqlen_agnostic_kwargs)
-
-        logits = self.model.compute_logits(hidden_or_intermediate_states,
-                                           model_input.sampling_metadata)
-
-        if not self.is_driver_worker:
-            return []
-
-        if model_input.async_callback is not None:
-            model_input.async_callback()
-
-        # Sample the next token.
-        output: SamplerOutput = self.model.sample(
-            logits=logits,
-            sampling_metadata=model_input.sampling_metadata,
-        )
-
-        return [output]
-
-    def make_model_input_from_broadcasted_tensor_dict(
-            self, tensor_dict: Dict[str, Any]) -> EncoderDecoderModelInput:
-        return EncoderDecoderModelInput.from_broadcasted_tensor_dict(
-            tensor_dict,
-            attn_backend=self.attn_backend,
-        )
-
-    def prepare_model_input(
-        self,
-        seq_group_metadata_list: List[SequenceGroupMetadata],
-        virtual_engine: int = 0,
-        finished_requests_ids: Optional[List[str]] = None
-    ) -> EncoderDecoderModelInput:
-        """Prepare the model input based on a given sequence group, including
-        metadata for the sampling step.
-
-        Since chunked prefill is not supported for encoder/decoder models,
-        `input_tokens` is assumed to be either entirely prefill tokens or
-        entirely decode tokens.
-
-        """
-        model_input = self._prepare_model_input_tensors(
-            seq_group_metadata_list, finished_requests_ids)
-        (
-            attn_metadata,
-            encoder_input_tokens_tensor,
-            encoder_input_positions_tensor,
-        ) = (self._prepare_encoder_model_input_tensors(seq_group_metadata_list,
-                                                       model_input))
-        # Inject attn_metadata encoder/cross-attention fields &
-        # encoder input tokens/positions into model_input.
-        # Frozen dataclass fields cannot be modified, so use
-        # dataclasses.replace to construct a new model input
-        # instance.
-        model_input = dataclasses.replace(
-            model_input,
-            attn_metadata=attn_metadata,
-            encoder_input_tokens=encoder_input_tokens_tensor,
-            encoder_input_positions=encoder_input_positions_tensor,
-        )
-
-        sampling_metadata = SamplingMetadata.prepare(seq_group_metadata_list,
-                                                     model_input.seq_lens,
-                                                     model_input.query_lens,
-                                                     self.device,
-                                                     self.pin_memory)
-        is_prompt = (seq_group_metadata_list[0].is_prompt
-                     if seq_group_metadata_list else None)
-        return dataclasses.replace(model_input,
-                                   sampling_metadata=sampling_metadata,
-                                   is_prompt=is_prompt,
-                                   virtual_engine=virtual_engine)
-
-    @torch.inference_mode()
->>>>>>> f2bd246c
     def profile_run(self) -> None:
         # Enable top-k sampling to reflect the accurate memory usage.
         sampling_params = SamplingParams(top_p=0.99, top_k=self.vocab_size - 1)
@@ -550,8 +432,15 @@
             raise ValueError("num_steps > 1 is not supported in "
                              "EncoderDecoderModelRunner")
 
-        model_executable = self.model
-
+        if (model_input.attn_metadata is not None
+                and model_input.attn_metadata.prefill_metadata is None
+                and model_input.attn_metadata.decode_metadata.use_cuda_graph):
+            assert model_input.input_tokens is not None
+            graph_batch_size = model_input.input_tokens.shape[0]
+            model_executable = self.graph_runners[
+                model_input.virtual_engine][graph_batch_size]
+        else:
+            model_executable = self.model
         seqlen_agnostic_kwargs = {
             "finished_requests_ids": model_input.finished_requests_ids,
             "request_ids_to_seq_ids": model_input.request_ids_to_seq_ids,
@@ -572,6 +461,9 @@
         if not self.is_driver_worker:
             return []
 
+        if model_input.async_callback is not None:
+            model_input.async_callback()
+
         # Sample the next token.
         output: SamplerOutput = self.model.sample(
             logits=logits,

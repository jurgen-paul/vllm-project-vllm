"""A GPU worker class."""
import gc
import os
from typing import List, Optional, Set, Tuple, Type

import torch
import torch.distributed

from vllm.config import (CacheConfig, DeviceConfig, LoadConfig, LoRAConfig,
                         ModelConfig, MultiModalConfig, ObservabilityConfig,
                         ParallelConfig, PromptAdapterConfig, SchedulerConfig,
                         SpeculativeConfig)
from vllm.distributed import (ensure_model_parallel_initialized,
                              init_distributed_environment,
                              set_custom_all_reduce)
from vllm.lora.request import LoRARequest
from vllm.model_executor import set_random_seed
from vllm.model_executor.model_loader.tensorizer import TensorizerConfig
from vllm.platforms import current_platform
from vllm.prompt_adapter.request import PromptAdapterRequest
from vllm.sequence import ExecuteModelRequest
from vllm.utils import (is_embedding_model_config,
                        is_encoder_decoder_model_config)
from vllm.worker.cache_engine import CacheEngine
from vllm.worker.embedding_model_runner import EmbeddingModelRunner
from vllm.worker.enc_dec_model_runner import EncoderDecoderModelRunner
from vllm.worker.model_runner import GPUModelRunnerBase, ModelRunner
from vllm.worker.worker_base import LocalOrDistributedWorkerBase, WorkerInput


class Worker(LocalOrDistributedWorkerBase):
    """A worker class that executes (a partition of) the model on a GPU.

    Each worker is associated with a single GPU. The worker is responsible for
    maintaining the KV cache and executing the model on the GPU. In case of
    distributed inference, each worker is assigned a partition of the model.
    """

    def __init__(
        self,
        model_config: ModelConfig,
        parallel_config: ParallelConfig,
        scheduler_config: SchedulerConfig,
        device_config: DeviceConfig,
        cache_config: CacheConfig,
        load_config: LoadConfig,
        local_rank: int,
        rank: int,
        distributed_init_method: str,
        lora_config: Optional[LoRAConfig] = None,
        multimodal_config: Optional[MultiModalConfig] = None,
        speculative_config: Optional[SpeculativeConfig] = None,
        prompt_adapter_config: Optional[PromptAdapterConfig] = None,
        is_driver_worker: bool = False,
        model_runner_cls: Optional[Type[GPUModelRunnerBase]] = None,
        observability_config: Optional[ObservabilityConfig] = None,
    ) -> None:
        self.model_config = model_config
        self.parallel_config = parallel_config
        self.parallel_config.rank = rank
        self.scheduler_config = scheduler_config
        self.device_config = device_config
        self.cache_config = cache_config
        self.local_rank = local_rank
        self.rank = rank
        self.distributed_init_method = distributed_init_method
        self.lora_config = lora_config
        self.load_config = load_config
        self.prompt_adapter_config = prompt_adapter_config
        self.is_driver_worker = is_driver_worker
        if parallel_config and is_driver_worker:
            assert rank % parallel_config.tensor_parallel_size == 0, \
                   "Driver worker should be rank 0 of tensor parallel group."
        if self.model_config.trust_remote_code:
            # note: lazy import to avoid importing torch before initializing
            from vllm.utils import init_cached_hf_modules
            init_cached_hf_modules()
        self.multimodal_config = multimodal_config
        self.observability_config = observability_config

        # Return hidden states from target model if the draft model is an
        # mlp_speculator
        speculative_args = {} if speculative_config is None \
            or (speculative_config.draft_model_config.model ==
                model_config.model) \
            or (speculative_config.draft_model_config.hf_config.model_type
                not in ["medusa", "mlp_speculator"]) \
                    else {"return_hidden_states": True}

        ModelRunnerClass: Type[GPUModelRunnerBase] = ModelRunner
        if model_runner_cls is not None:
            ModelRunnerClass = model_runner_cls
        elif self._is_embedding_model():
            ModelRunnerClass = EmbeddingModelRunner
        elif self._is_encoder_decoder_model():
            ModelRunnerClass = EncoderDecoderModelRunner
        self.model_runner: GPUModelRunnerBase = ModelRunnerClass(
            model_config,
            parallel_config,
            scheduler_config,
            device_config,
            cache_config,
            load_config=load_config,
            lora_config=self.lora_config,
            kv_cache_dtype=self.cache_config.cache_dtype,
            is_driver_worker=is_driver_worker,
            prompt_adapter_config=prompt_adapter_config,
            multimodal_config=multimodal_config,
            observability_config=observability_config,
            **speculative_args,
        )
        # Uninitialized cache engine. Will be initialized by
        # initialize_cache.
        self.cache_engine: List[CacheEngine]
        # Initialize gpu_cache as embedding models don't initialize kv_caches
        self.gpu_cache: Optional[List[List[torch.Tensor]]] = None

    def _is_encoder_decoder_model(self):
<<<<<<< HEAD
        return is_encoder_decoder_model_config(self.model_config)

    def _is_embedding_model(self):
        return is_embedding_model_config(self.model_config)
=======
        return self.model_config.is_encoder_decoder_model

    def _is_embedding_model(self):
        return self.model_config.is_embedding_model
>>>>>>> 97a6be95

    def init_device(self) -> None:
        if self.device_config.device.type == "cuda":
            # torch.distributed.all_reduce does not free the input tensor until
            # the synchronization point. This causes the memory usage to grow
            # as the number of all_reduce calls increases. This env var disables
            # this behavior.
            # Related issue:
            # https://discuss.pytorch.org/t/cuda-allocation-lifetime-for-inputs-to-distributed-all-reduce/191573
            os.environ["TORCH_NCCL_AVOID_RECORD_STREAMS"] = "1"

            # This env var set by Ray causes exceptions with graph building.
            os.environ.pop("NCCL_ASYNC_ERROR_HANDLING", None)
            self.device = torch.device(f"cuda:{self.local_rank}")
            torch.cuda.set_device(self.device)

            _check_if_gpu_supports_dtype(self.model_config.dtype)
            torch.cuda.empty_cache()
            self.init_gpu_memory = torch.cuda.mem_get_info()[0]
        else:
            raise RuntimeError(
                f"Not support device type: {self.device_config.device}")
        # Initialize the distributed environment.
        init_worker_distributed_environment(self.parallel_config, self.rank,
                                            self.distributed_init_method,
                                            self.local_rank)
        # Set random seed.
        set_random_seed(self.model_config.seed)

    def load_model(self):
        self.model_runner.load_model()

    def save_sharded_state(
        self,
        path: str,
        pattern: Optional[str] = None,
        max_size: Optional[int] = None,
    ) -> None:
        self.model_runner.save_sharded_state(
            path,
            pattern=pattern,
            max_size=max_size,
        )

    def save_tensorized_model(
        self,
        tensorizer_config: TensorizerConfig,
    ) -> None:
        self.model_runner.save_tensorized_model(
            tensorizer_config=tensorizer_config, )

    @torch.inference_mode()
    def determine_num_available_blocks(self) -> Tuple[int, int]:
        """Profiles the peak memory usage of the model to determine how many
        KV blocks may be allocated without OOMs.

        The engine will first conduct a profiling of the existing memory usage.
        Then, it calculate the maximum possible number of GPU and CPU blocks
        that can be allocated with the remaining free memory.

        .. tip::
            You may limit the usage of GPU memory
            by adjusting the `gpu_memory_utilization` parameter.
        """
        # Profile the memory usage of the model and get the maximum number of
        # cache blocks that can be allocated with the remaining free memory.
        torch.cuda.empty_cache()

        # Execute a forward pass with dummy inputs to profile the memory usage
        # of the model.
        self.model_runner.profile_run()

        # Calculate the number of blocks that can be allocated with the
        # profiled peak memory.
        torch.cuda.synchronize()
        free_gpu_memory, total_gpu_memory = torch.cuda.mem_get_info()
        # NOTE(woosuk): Here we assume that the other processes using the same
        # GPU did not change their memory usage during the profiling.
        peak_memory = self.init_gpu_memory - free_gpu_memory
        assert peak_memory > 0, (
            "Error in memory profiling. "
            f"Initial free memory {self.init_gpu_memory}, current free memory"
            f" {free_gpu_memory}. This happens when the GPU memory was "
            "not properly cleaned up before initializing the vLLM instance.")

        cache_block_size = self.get_cache_block_size_bytes()
        num_gpu_blocks = int(
            (total_gpu_memory * self.cache_config.gpu_memory_utilization -
             peak_memory) // cache_block_size)
        num_cpu_blocks = int(self.cache_config.swap_space_bytes //
                             cache_block_size)
        num_gpu_blocks = max(num_gpu_blocks, 0)
        num_cpu_blocks = max(num_cpu_blocks, 0)
        if self.model_runner.lora_manager:
            self.model_runner.remove_all_loras()
        gc.collect()
        torch.cuda.empty_cache()
        return num_gpu_blocks, num_cpu_blocks

    def initialize_cache(self, num_gpu_blocks: int,
                         num_cpu_blocks: int) -> None:
        """Allocate GPU and CPU KV cache with the specified number of blocks.

        This also warms up the model, which may record CUDA graphs.
        """
        raise_if_cache_size_invalid(num_gpu_blocks,
                                    self.cache_config.block_size,
                                    self.model_config.max_model_len)

        self.cache_config.num_gpu_blocks = num_gpu_blocks
        self.cache_config.num_cpu_blocks = num_cpu_blocks

        self._init_cache_engine()
        self._warm_up_model()

    def _init_cache_engine(self):
        assert self.cache_config.num_gpu_blocks is not None
        self.cache_engine = [
            CacheEngine(self.cache_config, self.model_config,
                        self.parallel_config, self.device_config)
            for _ in range(self.parallel_config.pipeline_parallel_size)
        ]
        self.gpu_cache = [
            self.cache_engine[ve].gpu_cache
            for ve in range(self.parallel_config.pipeline_parallel_size)
        ]

    def _warm_up_model(self) -> None:
        if not self.model_config.enforce_eager:
            self.model_runner.capture_model(self.gpu_cache)
        # Reset the seed to ensure that the random state is not affected by
        # the model initialization and profiling.
        set_random_seed(self.model_config.seed)

    @property
    def do_metadata_broadcast(self) -> bool:
        return self.parallel_config.tensor_parallel_size > 1

    @property
    def kv_cache(self) -> Optional[List[List[torch.Tensor]]]:
        return self.gpu_cache

    @torch.inference_mode()
    def prepare_worker_input(
            self, execute_model_req: ExecuteModelRequest) -> WorkerInput:
        virtual_engine = execute_model_req.virtual_engine
        num_steps = execute_model_req.num_steps
        num_seq_groups = len(execute_model_req.seq_group_metadata_list)
        # `blocks_to_swap_in` and `blocks_to_swap_out` are cpu tensors.
        # they contain parameters to launch cudamemcpyasync.
        blocks_to_swap_in = torch.tensor(execute_model_req.blocks_to_swap_in,
                                         device="cpu",
                                         dtype=torch.int64).view(-1, 2)
        blocks_to_swap_out = torch.tensor(execute_model_req.blocks_to_swap_out,
                                          device="cpu",
                                          dtype=torch.int64).view(-1, 2)
        # `blocks_to_copy` is a gpu tensor. The src and tgt of
        # blocks to copy are in the same device, and `blocks_to_copy`
        # can be used directly within cuda kernels.
        blocks_to_copy = torch.tensor(execute_model_req.blocks_to_copy,
                                      device=self.device,
                                      dtype=torch.int64).view(-1, 2)

        return WorkerInput(
            num_seq_groups=num_seq_groups,
            blocks_to_swap_in=blocks_to_swap_in,
            blocks_to_swap_out=blocks_to_swap_out,
            blocks_to_copy=blocks_to_copy,
            virtual_engine=virtual_engine,
            num_steps=num_steps,
        )

    @torch.inference_mode()
    def execute_worker(self, worker_input: WorkerInput) -> None:
        virtual_engine = worker_input.virtual_engine
        # Issue cache operations.
        if (worker_input.blocks_to_swap_in is not None
                and worker_input.blocks_to_swap_in.numel() > 0):
            self.cache_engine[virtual_engine].swap_in(
                worker_input.blocks_to_swap_in)
        if (worker_input.blocks_to_swap_out is not None
                and worker_input.blocks_to_swap_out.numel() > 0):
            self.cache_engine[virtual_engine].swap_out(
                worker_input.blocks_to_swap_out)
        if (worker_input.blocks_to_copy is not None
                and worker_input.blocks_to_copy.numel() > 0):
            self.cache_engine[virtual_engine].copy(worker_input.blocks_to_copy)

    def add_lora(self, lora_request: LoRARequest) -> bool:
        return self.model_runner.add_lora(lora_request)

    def remove_lora(self, lora_id: int) -> bool:
        return self.model_runner.remove_lora(lora_id)

    def pin_lora(self, lora_id: int) -> bool:
        return self.model_runner.pin_lora(lora_id)

    def list_loras(self) -> Set[int]:
        return self.model_runner.list_loras()

    def add_prompt_adapter(
            self, prompt_adapter_request: PromptAdapterRequest) -> bool:
        return self.model_runner.add_prompt_adapter(prompt_adapter_request)

    def remove_prompt_adapter(self, prompt_adapter_id: int) -> bool:
        return self.model_runner.remove_lora(prompt_adapter_id)

    def pin_prompt_adapter(self, prompt_adapter_id: int) -> bool:
        return self.model_runner.pin_prompt_adapter(prompt_adapter_id)

    def list_prompt_adapters(self) -> Set[int]:
        return self.model_runner.list_prompt_adapters()

    @property
    def max_model_len(self) -> int:
        return self.model_config.max_model_len

    @property
    def vocab_size(self) -> int:
        return self.model_runner.vocab_size

    def get_cache_block_size_bytes(self) -> int:
        """Get the size of the KV cache block size in bytes.
        """
        return CacheEngine.get_cache_block_size(self.cache_config,
                                                self.model_config,
                                                self.parallel_config)


def init_worker_distributed_environment(
    parallel_config: ParallelConfig,
    rank: int,
    distributed_init_method: Optional[str] = None,
    local_rank: int = -1,
) -> None:
    """Initialize the distributed environment."""
    set_custom_all_reduce(not parallel_config.disable_custom_all_reduce)

    init_distributed_environment(parallel_config.world_size, rank,
                                 distributed_init_method, local_rank)

    ensure_model_parallel_initialized(parallel_config.tensor_parallel_size,
                                      parallel_config.pipeline_parallel_size)


def _check_if_gpu_supports_dtype(torch_dtype: torch.dtype):
    # Check if the GPU supports the dtype.
    if torch_dtype == torch.bfloat16:
        compute_capability = current_platform.get_device_capability()
        if compute_capability[0] < 8:
            gpu_name = torch.cuda.get_device_name()
            raise ValueError(
                "Bfloat16 is only supported on GPUs with compute capability "
                f"of at least 8.0. Your {gpu_name} GPU has compute capability "
                f"{compute_capability[0]}.{compute_capability[1]}. "
                "You can use float16 instead by explicitly setting the"
                "`dtype` flag in CLI, for example: --dtype=half.")


def raise_if_cache_size_invalid(num_gpu_blocks, block_size,
                                max_model_len) -> None:
    if num_gpu_blocks <= 0:
        raise ValueError("No available memory for the cache blocks. "
                         "Try increasing `gpu_memory_utilization` when "
                         "initializing the engine.")
    max_seq_len = block_size * num_gpu_blocks
    if max_model_len > max_seq_len:
        raise ValueError(
            f"The model's max seq len ({max_model_len}) "
            "is larger than the maximum number of tokens that can be "
            f"stored in KV cache ({max_seq_len}). Try increasing "
            "`gpu_memory_utilization` or decreasing `max_model_len` when "
            "initializing the engine.")<|MERGE_RESOLUTION|>--- conflicted
+++ resolved
@@ -19,8 +19,6 @@
 from vllm.platforms import current_platform
 from vllm.prompt_adapter.request import PromptAdapterRequest
 from vllm.sequence import ExecuteModelRequest
-from vllm.utils import (is_embedding_model_config,
-                        is_encoder_decoder_model_config)
 from vllm.worker.cache_engine import CacheEngine
 from vllm.worker.embedding_model_runner import EmbeddingModelRunner
 from vllm.worker.enc_dec_model_runner import EncoderDecoderModelRunner
@@ -116,17 +114,10 @@
         self.gpu_cache: Optional[List[List[torch.Tensor]]] = None
 
     def _is_encoder_decoder_model(self):
-<<<<<<< HEAD
-        return is_encoder_decoder_model_config(self.model_config)
-
-    def _is_embedding_model(self):
-        return is_embedding_model_config(self.model_config)
-=======
         return self.model_config.is_encoder_decoder_model
 
     def _is_embedding_model(self):
         return self.model_config.is_embedding_model
->>>>>>> 97a6be95
 
     def init_device(self) -> None:
         if self.device_config.device.type == "cuda":

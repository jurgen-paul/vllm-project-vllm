"""A GPU worker class."""
import gc
import os
from typing import List, Optional, Set, Tuple, Union

import torch
import torch.distributed

from vllm import TensorMeta
from vllm.config import (CacheConfig, DeviceConfig, LoadConfig, LoRAConfig,
                         ModelConfig, ParallelConfig, SchedulerConfig,
                         VisionLanguageConfig)
from vllm.distributed import (broadcast_tensor_dict,
                              ensure_model_parallel_initialized,
<<<<<<< HEAD
                              init_distributed_environment)
from vllm.distributed.communication_op import TensorDictWithBoundedMetadata
from vllm.distributed.device_communicators.custom_all_reduce import (
    init_custom_ar)
=======
                              init_distributed_environment,
                              set_custom_all_reduce)
>>>>>>> 702bee46
from vllm.lora.request import LoRARequest
from vllm.model_executor import set_random_seed
from vllm.sequence import ExecuteModelRequest, PoolerOutput, SamplerOutput
from vllm.worker.cache_engine import CacheEngine
from vllm.worker.embedding_model_runner import EmbeddingModelRunner
from vllm.worker.model_runner import ModelRunner
from vllm.worker.worker_base import WorkerBase


class BlockMetaData(TensorDictWithBoundedMetadata):
    """
    Use BlockMetaData to save one broadcasted in broadcast Python object.
    """

    def __init__(self, num_seq_groups: int, blocks_to_swap_in: torch.Tensor,
                 blocks_to_swap_out: torch.Tensor,
                 blocks_to_copy: torch.Tensor):
        self.num_seq_groups = num_seq_groups
        self.blocks_to_swap_in = blocks_to_swap_in
        self.blocks_to_swap_out = blocks_to_swap_out
        self.blocks_to_copy = blocks_to_copy

    fields = [
        "num_seq_groups", "blocks_to_swap_in", "blocks_to_swap_out",
        "blocks_to_copy"
    ]

    @classmethod
    def get_example_metadata_list(cls):
        return [
            ("num_seq_groups", 1),
            ("blocks_to_swap_in",
             TensorMeta("cpu", torch.int64, torch.Size([1, 2]))),
            ("blocks_to_swap_out",
             TensorMeta("cpu", torch.int64, torch.Size([1, 2]))),
            ("blocks_to_copy",
             TensorMeta("cuda", torch.int64, torch.Size([1, 2]))),
        ]


class Worker(WorkerBase):
    """A worker class that executes (a partition of) the model on a GPU.

    Each worker is associated with a single GPU. The worker is responsible for
    maintaining the KV cache and executing the model on the GPU. In case of
    distributed inference, each worker is assigned a partition of the model.
    """

    def __init__(
        self,
        model_config: ModelConfig,
        parallel_config: ParallelConfig,
        scheduler_config: SchedulerConfig,
        device_config: DeviceConfig,
        cache_config: CacheConfig,
        load_config: LoadConfig,
        local_rank: int,
        rank: int,
        distributed_init_method: str,
        lora_config: Optional[LoRAConfig] = None,
        vision_language_config: Optional[VisionLanguageConfig] = None,
        is_driver_worker: bool = False,
    ) -> None:
        self.model_config = model_config
        self.parallel_config = parallel_config
        self.scheduler_config = scheduler_config
        self.device_config = device_config
        self.cache_config = cache_config
        self.local_rank = local_rank
        self.rank = rank
        self.distributed_init_method = distributed_init_method
        self.lora_config = lora_config
        self.load_config = load_config
        self.is_driver_worker = is_driver_worker
        if self.is_driver_worker:
            assert self.rank == 0, "The driver worker must have rank 0."

        if self.model_config.trust_remote_code:
            # note: lazy import to avoid importing torch before initializing
            from vllm.utils import init_cached_hf_modules
            init_cached_hf_modules()
        self.vision_language_config = vision_language_config
        if self.vision_language_config:
            assert not self.lora_config, (
                "To be tested: vision language model with LoRA settings.")

        ModelRunnerClass = (EmbeddingModelRunner if
                            self.model_config.embedding_mode else ModelRunner)
        self.model_runner = ModelRunnerClass(
            model_config,
            parallel_config,
            scheduler_config,
            device_config,
            cache_config,
            load_config=load_config,
            lora_config=self.lora_config,
            kv_cache_dtype=self.cache_config.cache_dtype,
            is_driver_worker=is_driver_worker,
            vision_language_config=vision_language_config,
        )
        # Uninitialized cache engine. Will be initialized by
        # initialize_cache.
        self.cache_engine: CacheEngine
        # Initialize gpu_cache as embedding models don't initialize kv_caches
        self.gpu_cache: Optional[List[torch.tensor]] = None

    def init_device(self) -> None:
        if self.device_config.device.type == "cuda":
            # torch.distributed.all_reduce does not free the input tensor until
            # the synchronization point. This causes the memory usage to grow
            # as the number of all_reduce calls increases. This env var disables
            # this behavior.
            # Related issue:
            # https://discuss.pytorch.org/t/cuda-allocation-lifetime-for-inputs-to-distributed-all-reduce/191573
            os.environ["TORCH_NCCL_AVOID_RECORD_STREAMS"] = "1"

            # This env var set by Ray causes exceptions with graph building.
            os.environ.pop("NCCL_ASYNC_ERROR_HANDLING", None)
            self.device = torch.device(f"cuda:{self.local_rank}")
            torch.cuda.set_device(self.device)

            _check_if_gpu_supports_dtype(self.model_config.dtype)
            torch.cuda.empty_cache()
            self.init_gpu_memory = torch.cuda.mem_get_info()[0]
        else:
            raise RuntimeError(
                f"Not support device type: {self.device_config.device}")
        # Initialize the distributed environment.
        init_worker_distributed_environment(self.parallel_config, self.rank,
                                            self.distributed_init_method,
                                            self.local_rank)
        # Set random seed.
        set_random_seed(self.model_config.seed)

    def load_model(self):
        self.model_runner.load_model()

    @torch.inference_mode()
    def determine_num_available_blocks(self) -> Tuple[int, int]:
        """Profiles the peak memory usage of the model to determine how many
        KV blocks may be allocated without OOMs.

        The engine will first conduct a profiling of the existing memory usage.
        Then, it calculate the maximum possible number of GPU and CPU blocks
        that can be allocated with the remaining free memory.

        .. tip::
            You may limit the usage of GPU memory
            by adjusting the `gpu_memory_utilization` parameter.
        """
        # Profile the memory usage of the model and get the maximum number of
        # cache blocks that can be allocated with the remaining free memory.
        torch.cuda.empty_cache()

        # Execute a forward pass with dummy inputs to profile the memory usage
        # of the model.
        self.model_runner.profile_run()

        # Calculate the number of blocks that can be allocated with the
        # profiled peak memory.
        torch.cuda.synchronize()
        free_gpu_memory, total_gpu_memory = torch.cuda.mem_get_info()
        # NOTE(woosuk): Here we assume that the other processes using the same
        # GPU did not change their memory usage during the profiling.
        peak_memory = self.init_gpu_memory - free_gpu_memory
        assert peak_memory > 0, (
            "Error in memory profiling. This happens when the GPU memory was "
            "not properly cleaned up before initializing the vLLM instance.")

        cache_block_size = self.get_cache_block_size_bytes()
        num_gpu_blocks = int(
            (total_gpu_memory * self.cache_config.gpu_memory_utilization -
             peak_memory) // cache_block_size)
        num_cpu_blocks = int(self.cache_config.swap_space_bytes //
                             cache_block_size)
        num_gpu_blocks = max(num_gpu_blocks, 0)
        num_cpu_blocks = max(num_cpu_blocks, 0)
        if self.model_runner.lora_manager:
            self.model_runner.remove_all_loras()
        gc.collect()
        torch.cuda.empty_cache()
        return num_gpu_blocks, num_cpu_blocks

    def initialize_cache(self, num_gpu_blocks: int,
                         num_cpu_blocks: int) -> None:
        """Allocate GPU and CPU KV cache with the specified number of blocks.

        This also warms up the model, which may record CUDA graphs.
        """
        raise_if_cache_size_invalid(num_gpu_blocks,
                                    self.cache_config.block_size,
                                    self.model_config.max_model_len)

        self.cache_config.num_gpu_blocks = num_gpu_blocks
        self.cache_config.num_cpu_blocks = num_cpu_blocks

        self._init_cache_engine()
        self._warm_up_model()

    def _init_cache_engine(self):
        assert self.cache_config.num_gpu_blocks is not None
        self.cache_engine = CacheEngine(self.cache_config, self.model_config,
                                        self.parallel_config)
        self.gpu_cache = self.cache_engine.gpu_cache

    def _warm_up_model(self) -> None:
        if not self.model_config.enforce_eager:
            self.model_runner.capture_model(self.gpu_cache)
        # Reset the seed to ensure that the random state is not affected by
        # the model initialization and profiling.
        set_random_seed(self.model_config.seed)

    def cache_swap(
        self,
        blocks_to_swap_in: torch.Tensor,
        blocks_to_swap_out: torch.Tensor,
        blocks_to_copy: torch.Tensor,
    ) -> None:
        # Issue cache operations.
        if blocks_to_swap_in.numel() > 0:
            self.cache_engine.swap_in(blocks_to_swap_in)
        if blocks_to_swap_out.numel() > 0:
            self.cache_engine.swap_out(blocks_to_swap_out)
        if blocks_to_copy.numel() > 0:
            self.cache_engine.copy(blocks_to_copy)

    @torch.inference_mode()
    def execute_model(
        self,
        execute_model_req: Optional[ExecuteModelRequest] = None
    ) -> List[Union[SamplerOutput, PoolerOutput]]:

        if execute_model_req is None:
            seq_group_metadata_list = None
        else:
            seq_group_metadata_list = execute_model_req.seq_group_metadata_list

        blocks_to_swap_in: torch.Tensor
        blocks_to_swap_out: torch.Tensor
        blocks_to_copy: torch.Tensor
        data: BlockMetaData
        if self.is_driver_worker:
            assert seq_group_metadata_list is not None
            assert execute_model_req is not None
            num_seq_groups = len(seq_group_metadata_list)
            # `blocks_to_swap_in` and `blocks_to_swap_out` are cpu tensors.
            # they contain parameters to launch cudamemcpyasync.
            blocks_to_swap_in = torch.tensor(
                execute_model_req.blocks_to_swap_in,
                device="cpu",
                dtype=torch.int64).view(-1, 2)
            blocks_to_swap_out = torch.tensor(
                execute_model_req.blocks_to_swap_out,
                device="cpu",
                dtype=torch.int64).view(-1, 2)
            # `blocks_to_copy` is a gpu tensor. The src and tgt of
            # blocks to copy are in the same device, and `blocks_to_copy`
            # can be used directly within cuda kernels.
            blocks_to_copy = torch.tensor(execute_model_req.blocks_to_copy,
                                          device=self.device,
                                          dtype=torch.int64).view(-1, 2)
            data = BlockMetaData(num_seq_groups=num_seq_groups,
                                 blocks_to_swap_in=blocks_to_swap_in,
                                 blocks_to_swap_out=blocks_to_swap_out,
                                 blocks_to_copy=blocks_to_copy)
            broadcast_tensor_dict(data.__dict__, src=0, cls=BlockMetaData)
        else:
            data = broadcast_tensor_dict(src=0, cls=BlockMetaData)
            num_seq_groups = data.num_seq_groups
            blocks_to_swap_in = data.blocks_to_swap_in
            blocks_to_swap_out = data.blocks_to_swap_out
            blocks_to_copy = data.blocks_to_copy

        self.cache_swap(blocks_to_swap_in, blocks_to_swap_out, blocks_to_copy)

        # If there is no input, we don't need to execute the model.
        if num_seq_groups == 0:
            return []

        output = self.model_runner.execute_model(seq_group_metadata_list,
                                                 self.gpu_cache)

        # Worker only supports single-step execution. Wrap the output in a list
        # to conform to interface.
        return [output]

    def add_lora(self, lora_request: LoRARequest) -> bool:
        return self.model_runner.add_lora(lora_request)

    def remove_lora(self, lora_id: int) -> bool:
        return self.model_runner.remove_lora(lora_id)

    def list_loras(self) -> Set[int]:
        return self.model_runner.list_loras()

    @property
    def max_model_len(self) -> int:
        return self.model_config.max_model_len

    @property
    def vocab_size(self) -> int:
        return self.model_runner.vocab_size

    def get_cache_block_size_bytes(self) -> int:
        """Get the size of the KV cache block size in bytes.
        """
        return CacheEngine.get_cache_block_size(self.cache_config,
                                                self.model_config,
                                                self.parallel_config)


def init_worker_distributed_environment(
    parallel_config: ParallelConfig,
    rank: int,
    distributed_init_method: Optional[str] = None,
    local_rank: int = -1,
) -> None:
    """Initialize the distributed environment."""
    set_custom_all_reduce(not parallel_config.disable_custom_all_reduce)

    init_distributed_environment(parallel_config.world_size, rank,
                                 distributed_init_method, local_rank)

    ensure_model_parallel_initialized(parallel_config.tensor_parallel_size,
                                      parallel_config.pipeline_parallel_size)


def _check_if_gpu_supports_dtype(torch_dtype: torch.dtype):
    # Check if the GPU supports the dtype.
    if torch_dtype == torch.bfloat16:
        compute_capability = torch.cuda.get_device_capability()
        if compute_capability[0] < 8:
            gpu_name = torch.cuda.get_device_name()
            raise ValueError(
                "Bfloat16 is only supported on GPUs with compute capability "
                f"of at least 8.0. Your {gpu_name} GPU has compute capability "
                f"{compute_capability[0]}.{compute_capability[1]}. "
                "You can use float16 instead by explicitly setting the"
                "`dtype` flag in CLI, for example: --dtype=half.")


def raise_if_cache_size_invalid(num_gpu_blocks, block_size,
                                max_model_len) -> None:
    if num_gpu_blocks <= 0:
        raise ValueError("No available memory for the cache blocks. "
                         "Try increasing `gpu_memory_utilization` when "
                         "initializing the engine.")
    max_seq_len = block_size * num_gpu_blocks
    if max_model_len > max_seq_len:
        raise ValueError(
            f"The model's max seq len ({max_model_len}) "
            "is larger than the maximum number of tokens that can be "
            f"stored in KV cache ({max_seq_len}). Try increasing "
            "`gpu_memory_utilization` or decreasing `max_model_len` when "
            "initializing the engine.")<|MERGE_RESOLUTION|>--- conflicted
+++ resolved
@@ -12,15 +12,11 @@
                          VisionLanguageConfig)
 from vllm.distributed import (broadcast_tensor_dict,
                               ensure_model_parallel_initialized,
-<<<<<<< HEAD
-                              init_distributed_environment)
+                              init_distributed_environment,
+                              set_custom_all_reduce)
 from vllm.distributed.communication_op import TensorDictWithBoundedMetadata
 from vllm.distributed.device_communicators.custom_all_reduce import (
     init_custom_ar)
-=======
-                              init_distributed_environment,
-                              set_custom_all_reduce)
->>>>>>> 702bee46
 from vllm.lora.request import LoRARequest
 from vllm.model_executor import set_random_seed
 from vllm.sequence import ExecuteModelRequest, PoolerOutput, SamplerOutput

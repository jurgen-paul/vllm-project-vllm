--- conflicted
+++ resolved
@@ -279,15 +279,9 @@
                 init_method=distributed_init_method,
             )
 
-<<<<<<< HEAD
-    if cupy_utils.is_initialized():
-        cupy_world_size = cupy_utils.get_world_size()
-        if cupy_world_size != parallel_config.world_size:
-=======
     if pynccl_utils.is_initialized():
         pynccl_world_size = pynccl_utils.get_world_size()
         if pynccl_world_size != parallel_config.world_size:
->>>>>>> 4e850c10
             raise RuntimeError(
                 "pynccl is already initialized but the pynccl world "
                 "size does not match parallel_config.world_size "

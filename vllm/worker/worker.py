--- conflicted
+++ resolved
@@ -33,7 +33,6 @@
     distributed inference, each worker is assigned a partition of the model.
     """
 
-<<<<<<< HEAD
     def __init__(self,
                  model_config: ModelConfig,
                  parallel_config: ParallelConfig,
@@ -47,29 +46,10 @@
                  lora_config: Optional[LoRAConfig] = None,
                  multimodal_config: Optional[MultiModalConfig] = None,
                  speculative_config: Optional[SpeculativeConfig] = None,
+                 prompt_adapter_config: Optional[PromptAdapterConfig] = None,
                  is_driver_worker: bool = False,
                  model_runner_cls: Optional[Type[GPUModelRunnerBase]] = None,
                  enable_mqa: bool = False) -> None:
-=======
-    def __init__(
-        self,
-        model_config: ModelConfig,
-        parallel_config: ParallelConfig,
-        scheduler_config: SchedulerConfig,
-        device_config: DeviceConfig,
-        cache_config: CacheConfig,
-        load_config: LoadConfig,
-        local_rank: int,
-        rank: int,
-        distributed_init_method: str,
-        lora_config: Optional[LoRAConfig] = None,
-        multimodal_config: Optional[MultiModalConfig] = None,
-        speculative_config: Optional[SpeculativeConfig] = None,
-        prompt_adapter_config: Optional[PromptAdapterConfig] = None,
-        is_driver_worker: bool = False,
-        model_runner_cls: Optional[Type[GPUModelRunnerBase]] = None,
-    ) -> None:
->>>>>>> 75f64d8b
         self.model_config = model_config
         self.parallel_config = parallel_config
         self.parallel_config.rank = rank

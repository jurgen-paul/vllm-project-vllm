--- conflicted
+++ resolved
@@ -157,16 +157,10 @@
         seq_group_metadata_list: List[SequenceGroupMetadata],
     ) -> Tuple[torch.Tensor, torch.Tensor, InputMetadata]:
         seq_groups: List[Tuple[List[int], SamplingParams]] = []
-<<<<<<< HEAD
-        input_tokens: List[int] = []
-        input_positions: List[int] = []
-        input_embeds: List[torch.Tensor] = []
-        slot_mapping: List[int] = []
-=======
         input_tokens: List[List[int]] = []
         input_positions: List[List[int]] = []
         slot_mapping: List[List[int]] = []
->>>>>>> f8a1e39f
+        input_embeds: List[torch.Tensor] = []
 
         embedding_dim = self.model.get_input_embeddings().embedding_dim
 
@@ -188,16 +182,13 @@
             prompt_len = len(prompt_tokens)
             prompt_lens.append(prompt_len)
 
-<<<<<<< HEAD
-            input_tokens.extend(prompt_tokens)
+            input_tokens.append(prompt_tokens)
             if seq_data.has_prompt_embeds_forwarding():
                 input_embeds.append(seq_data.prompt_embeds.to("cuda"))
             else:
                 input_embeds.append(
                     _get_zero_embeds(len(prompt_tokens), embedding_dim))
-=======
-            input_tokens.append(prompt_tokens)
->>>>>>> f8a1e39f
+
             # NOTE(woosuk): Here we assume that the first token in the prompt
             # is always the first token in the sequence.
             input_positions.append(list(range(prompt_len)))
@@ -233,12 +224,9 @@
             for seq_id in seq_ids:
                 seq_data = seq_group_metadata.seq_data[seq_id]
                 generation_token = seq_data.get_last_token_id()
-<<<<<<< HEAD
-                input_tokens.append(generation_token)
+
+                input_tokens.append([generation_token])
                 input_embeds.append(_get_zero_embeds(1, embedding_dim))
-=======
-                input_tokens.append([generation_token])
->>>>>>> f8a1e39f
 
                 context_len = seq_data.get_len()
                 position = context_len - 1
@@ -402,13 +390,16 @@
                               parallel_config.pipeline_parallel_size)
 
 
-<<<<<<< HEAD
+def _pad_to_alignment(x: List[int], multiple_of: int, pad: int) -> List[int]:
+    return x + [pad] * ((-len(x)) % multiple_of)
+
+
+def _pad_to_max(x: List[int], max_len: int, pad: int) -> List[int]:
+    return x + [pad] * (max_len - len(x))
+
+
 def _get_zero_embeds(seqs_len: int, embedding_dim: int) -> torch.Tensor:
     return torch.zeros(seqs_len, embedding_dim, device="cuda")
-
-
-def _pad_to_alignment(x: List[int], multiple_of: int) -> List[int]:
-    return x + [0] * ((-len(x)) % multiple_of)
 
 
 def _pad_embeddings_to_alignment(x: torch.Tensor, multiple_of: int,
@@ -417,18 +408,6 @@
         [x, _get_zero_embeds(((-x.shape[0]) % multiple_of), embedding_dim)],
         dim=0,
     )
-
-
-def _pad_to_max(x: List[int], max_len: int) -> List[int]:
-    return x + [0] * (max_len - len(x))
-=======
-def _pad_to_alignment(x: List[int], multiple_of: int, pad: int) -> List[int]:
-    return x + [pad] * ((-len(x)) % multiple_of)
-
-
-def _pad_to_max(x: List[int], max_len: int, pad: int) -> List[int]:
-    return x + [pad] * (max_len - len(x))
->>>>>>> f8a1e39f
 
 
 def _check_if_can_support_max_seq_len(max_seq_len: int,

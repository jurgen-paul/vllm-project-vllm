"""A GPU worker class."""
import gc
import os
from typing import Dict, List, Optional, Set, Tuple

import torch
import torch.distributed

<<<<<<< HEAD
from vllm.config import (CacheConfig, DeviceConfig, ModelConfig,
                         ParallelConfig, SchedulerConfig, LoRAConfig,
                         VisionLanguageConfig)
=======
from vllm.config import (CacheConfig, DeviceConfig, LoRAConfig, ModelConfig,
                         ParallelConfig, SchedulerConfig)
from vllm.lora.request import LoRARequest
>>>>>>> 01bfb22b
from vllm.model_executor import set_random_seed
from vllm.model_executor.parallel_utils import cupy_utils
from vllm.model_executor.parallel_utils.communication_op import (
    broadcast_tensor_dict)
from vllm.model_executor.parallel_utils.custom_all_reduce import init_custom_ar
from vllm.model_executor.parallel_utils.parallel_state import (
    ensure_model_parallel_initialized)
from vllm.sequence import SamplerOutput, SequenceGroupMetadata
from vllm.worker.cache_engine import CacheEngine
from vllm.worker.model_runner import ModelRunner


class Worker:
    """A worker class that executes (a partition of) the model on a GPU.

    Each worker is associated with a single GPU. The worker is responsible for
    maintaining the KV cache and executing the model on the GPU. In case of
    distributed inference, each worker is assigned a partition of the model.
    """

    def __init__(
        self,
        model_config: ModelConfig,
        parallel_config: ParallelConfig,
        scheduler_config: SchedulerConfig,
        device_config: DeviceConfig,
        local_rank: int,
        rank: int,
        distributed_init_method: str,
        lora_config: Optional[LoRAConfig] = None,
        vision_language_config: Optional[VisionLanguageConfig] = None,
        kv_cache_dtype: Optional[str] = "auto",
        is_driver_worker: bool = False,
    ) -> None:
        self.model_config = model_config
        self.parallel_config = parallel_config
        self.scheduler_config = scheduler_config
        self.device_config = device_config
        self.local_rank = local_rank
        self.rank = rank
        self.distributed_init_method = distributed_init_method
        self.lora_config = lora_config
        self.is_driver_worker = is_driver_worker
        if self.is_driver_worker:
            assert self.rank == 0, "The driver worker must have rank 0."

        self.vision_language_config = vision_language_config
        if self.vision_language_config:
            assert not self.lora_config, (
                "To be tested: vision language model with LoRA settings.")

        self.model_runner = ModelRunner(
            model_config,
            parallel_config,
            scheduler_config,
            device_config,
            lora_config=self.lora_config,
            kv_cache_dtype=kv_cache_dtype,
            is_driver_worker=is_driver_worker,
            vision_language_config=vision_language_config)
        # Uninitialized cache engine. Will be initialized by
        # self.init_cache_engine().
        self.cache_config = None
        self.cache_engine = None
        self.gpu_cache = None

    def init_device(self, cupy_port: Optional[int] = None) -> None:
        if self.device_config.device.type == "cuda":
            # torch.distributed.all_reduce does not free the input tensor until
            # the synchronization point. This causes the memory usage to grow
            # as the number of all_reduce calls increases. This env var disables
            # this behavior.
            # Related issue:
            # https://discuss.pytorch.org/t/cuda-allocation-lifetime-for-inputs-to-distributed-all-reduce/191573
            os.environ["TORCH_NCCL_AVOID_RECORD_STREAMS"] = "1"

            # This env var set by Ray causes exceptions with graph building.
            os.environ.pop("NCCL_ASYNC_ERROR_HANDLING", None)
            self.device = torch.device(f"cuda:{self.local_rank}")
            torch.cuda.set_device(self.device)

            _check_if_gpu_supports_dtype(self.model_config.dtype)
            torch.cuda.empty_cache()
            self.init_gpu_memory = torch.cuda.mem_get_info()[0]
        else:
            raise RuntimeError(
                f"Not support device type: {self.device_config.device}")
        # Initialize the distributed environment.
        init_distributed_environment(self.parallel_config, self.rank,
                                     cupy_port, self.distributed_init_method)
        # Set random seed.
        set_random_seed(self.model_config.seed)

    def load_model(self):
        self.model_runner.load_model()

    @torch.inference_mode()
    def profile_num_available_blocks(
        self,
        block_size: int,
        gpu_memory_utilization: float,
        cpu_swap_space: int,
        cache_dtype: str,
    ) -> Tuple[int, int]:
        """Profiles the peak memory usage of the model and returns the maximum
        number of GPU and CPU cache blocks that can be allocated.

        Args:
            block_size: The size of the cache block.
            gpu_memory_utilization: The fraction of the total GPU memory to use.
            cpu_swap_space: The size of the CPU swap space in bytes.
        """
        # Profile the memory usage of the model and get the maximum number of
        # cache blocks that can be allocated with the remaining free memory.
        torch.cuda.empty_cache()

        # Execute a forward pass with dummy inputs to profile the memory usage
        # of the model.
        self.model_runner.profile_run()

        # Calculate the number of blocks that can be allocated with the
        # profiled peak memory.
        torch.cuda.synchronize()
        free_gpu_memory, total_gpu_memory = torch.cuda.mem_get_info()
        # NOTE(woosuk): Here we assume that the other processes using the same
        # GPU did not change their memory usage during the profiling.
        peak_memory = self.init_gpu_memory - free_gpu_memory
        assert peak_memory > 0, (
            "Error in memory profiling. This happens when the GPU memory was "
            "not properly cleaned up before initializing the vLLM instance.")

        cache_block_size = self.get_cache_block_size_bytes(
            block_size, cache_dtype)
        num_gpu_blocks = int(
            (total_gpu_memory * gpu_memory_utilization - peak_memory) //
            cache_block_size)
        num_cpu_blocks = int(cpu_swap_space // cache_block_size)
        num_gpu_blocks = max(num_gpu_blocks, 0)
        num_cpu_blocks = max(num_cpu_blocks, 0)
        if self.model_runner.lora_manager:
            self.model_runner.remove_all_loras()
        gc.collect()
        torch.cuda.empty_cache()
        return num_gpu_blocks, num_cpu_blocks

    def init_cache_engine(self, cache_config: CacheConfig) -> None:
        self.cache_config = cache_config
        self.cache_engine = CacheEngine(self.cache_config, self.model_config,
                                        self.parallel_config)
        self.gpu_cache = self.cache_engine.gpu_cache
        self.model_runner.set_block_size(self.cache_engine.block_size)

    def warm_up_model(self) -> None:
        if not self.model_config.enforce_eager:
            self.model_runner.capture_model(self.gpu_cache)
        # Reset the seed to ensure that the random state is not affected by
        # the model initialization and profiling.
        set_random_seed(self.model_config.seed)

    def cache_swap(
        self,
        blocks_to_swap_in: Dict[int, int],
        blocks_to_swap_out: Dict[int, int],
        blocks_to_copy: Dict[int, List[int]],
    ) -> None:
        # Issue cache operations.
        # TODO(woosuk): Profile swapping overhead and optimize if needed.
        if blocks_to_swap_in:
            self.cache_engine.swap_in(blocks_to_swap_in)
        if blocks_to_swap_out:
            self.cache_engine.swap_out(blocks_to_swap_out)
        if blocks_to_copy:
            self.cache_engine.copy(blocks_to_copy)

    @torch.inference_mode()
    def execute_model(
        self,
        seq_group_metadata_list: Optional[List[SequenceGroupMetadata]] = None,
        blocks_to_swap_in: Optional[Dict[int, int]] = None,
        blocks_to_swap_out: Optional[Dict[int, int]] = None,
        blocks_to_copy: Optional[Dict[int, List[int]]] = None,
    ) -> Optional[SamplerOutput]:
        if self.is_driver_worker:
            assert seq_group_metadata_list is not None
            num_seq_groups = len(seq_group_metadata_list)
            assert blocks_to_swap_in is not None
            assert blocks_to_swap_out is not None
            assert blocks_to_copy is not None
            data = {
                "num_seq_groups": num_seq_groups,
                "blocks_to_swap_in": blocks_to_swap_in,
                "blocks_to_swap_out": blocks_to_swap_out,
                "blocks_to_copy": blocks_to_copy,
            }
            broadcast_tensor_dict(data, src=0)
        else:
            data = broadcast_tensor_dict(src=0)
            num_seq_groups = data["num_seq_groups"]
            blocks_to_swap_in = data["blocks_to_swap_in"]
            blocks_to_swap_out = data["blocks_to_swap_out"]
            blocks_to_copy = data["blocks_to_copy"]

        self.cache_swap(blocks_to_swap_in, blocks_to_swap_out, blocks_to_copy)

        # If there is no input, we don't need to execute the model.
        if num_seq_groups == 0:
            return {}

        output = self.model_runner.execute_model(seq_group_metadata_list,
                                                 self.gpu_cache)
        return output

    def add_lora(self, lora_request: LoRARequest) -> bool:
        return self.model_runner.add_lora(lora_request)

    def remove_lora(self, lora_id: int) -> bool:
        return self.model_runner.remove_lora(lora_id)

    def list_loras(self) -> Set[int]:
        return self.model_runner.list_loras()

    @property
    def max_model_len(self) -> int:
        return self.model_config.max_model_len

    @property
    def vocab_size(self) -> int:
        return self.model_runner.vocab_size

    def get_cache_block_size_bytes(self, block_size: int,
                                   cache_dtype: str) -> int:
        """Get the size of the KV cache block size in bytes.
        """
        return CacheEngine.get_cache_block_size(block_size, cache_dtype,
                                                self.model_config,
                                                self.parallel_config)


def init_distributed_environment(
    parallel_config: ParallelConfig,
    rank: int,
    cupy_port: Optional[int],
    distributed_init_method: Optional[str] = None,
) -> None:
    """Initialize the distributed environment."""
    if torch.distributed.is_initialized():
        torch_world_size = torch.distributed.get_world_size()
        if torch_world_size != parallel_config.world_size:
            raise RuntimeError(
                "torch.distributed is already initialized but the torch world "
                "size does not match parallel_config.world_size "
                f"({torch_world_size} vs. {parallel_config.world_size}).")
    elif not distributed_init_method:
        raise ValueError(
            "distributed_init_method must be set if torch.distributed "
            "is not already initialized")
    else:
        torch.distributed.init_process_group(
            backend="nccl",
            world_size=parallel_config.world_size,
            rank=rank,
            init_method=distributed_init_method,
        )

    if cupy_utils.is_initialized():
        cupy_world_size = cupy_utils.get_world_size()
        if cupy_world_size != parallel_config.world_size:
            raise RuntimeError(
                "cupy.distributed is already initialized but the cupy world "
                "size does not match parallel_config.world_size "
                f"({cupy_world_size} vs. {parallel_config.world_size}).")
    elif (parallel_config.world_size > 1 and cupy_port is not None):
        # NOTE(woosuk): We don't initialize CuPy process group when world size
        # is 1.
        # TODO(woosuk): Support multi-node connection.
        cupy_utils.init_process_group(
            world_size=parallel_config.world_size,
            rank=rank,
            host="localhost",
            port=cupy_port,
        )

    # A small all_reduce for warmup.
    torch.distributed.all_reduce(torch.zeros(1).cuda())
    if cupy_utils.is_initialized():
        cupy_utils.all_reduce(torch.zeros(1).cuda())
    ensure_model_parallel_initialized(parallel_config.tensor_parallel_size,
                                      parallel_config.pipeline_parallel_size)

    # Initialize a custom fast all-reduce implementation.
    if not parallel_config.disable_custom_all_reduce:
        init_custom_ar()


def _check_if_gpu_supports_dtype(torch_dtype: torch.dtype):
    # Check if the GPU supports the dtype.
    if torch_dtype == torch.bfloat16:
        compute_capability = torch.cuda.get_device_capability()
        if compute_capability[0] < 8:
            gpu_name = torch.cuda.get_device_name()
            raise ValueError(
                "Bfloat16 is only supported on GPUs with compute capability "
                f"of at least 8.0. Your {gpu_name} GPU has compute capability "
                f"{compute_capability[0]}.{compute_capability[1]}. "
                "You can use float16 instead by explicitly setting the"
                "`dtype` flag in CLI, for example: --dtype=half.")<|MERGE_RESOLUTION|>--- conflicted
+++ resolved
@@ -6,15 +6,9 @@
 import torch
 import torch.distributed
 
-<<<<<<< HEAD
-from vllm.config import (CacheConfig, DeviceConfig, ModelConfig,
-                         ParallelConfig, SchedulerConfig, LoRAConfig,
-                         VisionLanguageConfig)
-=======
 from vllm.config import (CacheConfig, DeviceConfig, LoRAConfig, ModelConfig,
-                         ParallelConfig, SchedulerConfig)
+                         ParallelConfig, SchedulerConfig, VisionLanguageConfig)
 from vllm.lora.request import LoRARequest
->>>>>>> 01bfb22b
 from vllm.model_executor import set_random_seed
 from vllm.model_executor.parallel_utils import cupy_utils
 from vllm.model_executor.parallel_utils.communication_op import (

--- conflicted
+++ resolved
@@ -66,16 +66,7 @@
 
         # Initialize the model.
         set_random_seed(self.model_config.seed)
-<<<<<<< HEAD
         self.model = get_model(self.model_config, self.quantization_config)
-        initialize_all_reduce_launcher(
-            self.scheduler_config.max_num_batched_tokens,
-            self.model_config.get_hidden_size(),
-            self.model_config.dtype,
-        )
-=======
-        self.model = get_model(self.model_config)
->>>>>>> 1b151ed1
 
     @torch.inference_mode()
     def profile_num_available_blocks(

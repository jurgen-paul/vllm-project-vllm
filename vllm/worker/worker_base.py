--- conflicted
+++ resolved
@@ -567,16 +567,14 @@
             self.worker = worker_class(**kwargs)
             assert self.worker is not None
 
-<<<<<<< HEAD
     def initialize_from_config(self, kv_cache_configs: List[Any]) -> None:
         kv_cache_config = kv_cache_configs[self.rpc_rank]
         self.worker.initialize_from_config(kv_cache_config)  # type: ignore
-=======
+
     def init_device(self):
         with set_current_vllm_config(self.vllm_config):
             # To make vLLM config available during device initialization
             self.worker.init_device()  # type: ignore
->>>>>>> 2382ad29
 
     def execute_method(self, method: Union[str, bytes], *args, **kwargs):
         try:

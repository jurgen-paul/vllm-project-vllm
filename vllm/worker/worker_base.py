--- conflicted
+++ resolved
@@ -91,14 +91,11 @@
                 if output is None:
                     return None
 
-<<<<<<< HEAD
-=======
     @abstractmethod
     def get_model(self) -> nn.Module:
         raise NotImplementedError
 
     @abstractmethod
->>>>>>> 8d7aa9de
     def execute_model(
         self,
         execute_model_req: Optional[ExecuteModelRequest] = None
@@ -156,12 +153,9 @@
                          num_cpu_blocks: int) -> None:
         self.worker.initialize_cache(num_gpu_blocks, num_cpu_blocks)
 
-<<<<<<< HEAD
-=======
     def get_model(self) -> nn.Module:
         return self.worker.get_model()
 
->>>>>>> 8d7aa9de
     def execute_model(
         self,
         execute_model_req: Optional[ExecuteModelRequest] = None
@@ -491,11 +485,6 @@
     def __init__(
         self,
         vllm_config: VllmConfig,
-<<<<<<< HEAD
-        rank: int = 0,
-    ) -> None:
-        self.rank = rank
-=======
         rpc_rank: int = 0,
     ) -> None:
         """
@@ -509,7 +498,6 @@
         group.
         """
         self.rpc_rank = rpc_rank
->>>>>>> 8d7aa9de
         self.vllm_config = vllm_config
         self.worker: Optional[WorkerBase] = None
         if vllm_config.model_config is not None:
@@ -522,18 +510,6 @@
 
     def adjust_rank(self, rank_mapping: Dict[int, int]) -> None:
         """
-<<<<<<< HEAD
-        Adjust the rank based on the given mapping.
-        It is only used during the initialization of the executor,
-        to adjust the rank of workers after we create all workers.
-        """
-        if self.rank in rank_mapping:
-            self.rank = rank_mapping[self.rank]
-
-    def update_environment_variables(self, envs_list: List[Dict[str,
-                                                                str]]) -> None:
-        envs = envs_list[self.rank]
-=======
         Adjust the rpc_rank based on the given mapping.
         It is only used during the initialization of the executor,
         to adjust the rpc_rank of workers after we create all workers.
@@ -544,7 +520,6 @@
     def update_environment_variables(self, envs_list: List[Dict[str,
                                                                 str]]) -> None:
         envs = envs_list[self.rpc_rank]
->>>>>>> 8d7aa9de
         key = 'CUDA_VISIBLE_DEVICES'
         if key in envs and key in os.environ:
             # overwriting CUDA_VISIBLE_DEVICES is desired behavior
@@ -557,20 +532,12 @@
         Here we inject some common logic before initializing the worker.
         Arguments are passed to the worker class constructor.
         """
-<<<<<<< HEAD
-        kwargs = all_kwargs[self.rank]
-=======
         kwargs = all_kwargs[self.rpc_rank]
->>>>>>> 8d7aa9de
         enable_trace_function_call_for_thread(self.vllm_config)
 
         from vllm.plugins import load_general_plugins
         load_general_plugins()
 
-<<<<<<< HEAD
-        worker_class = resolve_obj_by_qualname(
-            self.vllm_config.parallel_config.worker_cls)
-=======
         if isinstance(self.vllm_config.parallel_config.worker_cls, str):
             worker_class = resolve_obj_by_qualname(
                 self.vllm_config.parallel_config.worker_cls)
@@ -579,7 +546,6 @@
                               bytes)
             worker_class = cloudpickle.loads(
                 self.vllm_config.parallel_config.worker_cls)
->>>>>>> 8d7aa9de
         self.worker = worker_class(**kwargs)
         assert self.worker is not None
 

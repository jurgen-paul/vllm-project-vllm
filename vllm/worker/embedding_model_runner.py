import dataclasses
from typing import Any, Dict, List, Optional, Tuple, Type

import torch

from vllm.config import (CacheConfig, DeviceConfig, LoadConfig, LoRAConfig,
<<<<<<< HEAD
                         ModelConfig, ParallelConfig, PromptAdapterConfig,
                         SchedulerConfig, VisionLanguageConfig)
from vllm.distributed import broadcast_tensor_dict
=======
                         ModelConfig, ParallelConfig, SchedulerConfig,
                         VisionLanguageConfig)
>>>>>>> 3aa7b6cf
from vllm.logger import init_logger
from vllm.model_executor.pooling_metadata import PoolingMetadata
from vllm.pooling_params import PoolingParams
from vllm.prompt_adapter.layers import PromptAdapterMapping
from vllm.prompt_adapter.request import PromptAdapterRequest
from vllm.sequence import PoolerOutput, SequenceData, SequenceGroupMetadata
from vllm.worker.model_runner import GPUModelRunnerBase, ModelInputForGPU

logger = init_logger(__name__)


@dataclasses.dataclass(frozen=True)
class ModelInputForGPUWithPoolingMetadata(ModelInputForGPU):
    """
    Used by the EmbeddingModelRunner.
    """
    pooling_metadata: Optional["PoolingMetadata"] = None


class EmbeddingModelRunner(
        GPUModelRunnerBase[ModelInputForGPUWithPoolingMetadata]):
    _model_input_cls: Type[ModelInputForGPUWithPoolingMetadata] = (
        ModelInputForGPUWithPoolingMetadata)

    def __init__(
        self,
        model_config: ModelConfig,
        parallel_config: ParallelConfig,
        scheduler_config: SchedulerConfig,
        device_config: DeviceConfig,
        cache_config: CacheConfig,
        load_config: LoadConfig,
        lora_config: Optional[LoRAConfig],
        kv_cache_dtype: Optional[str] = "auto",
        is_driver_worker: bool = False,
        vision_language_config: Optional[VisionLanguageConfig] = None,
        prompt_adapter_config: Optional[PromptAdapterConfig] = None,
    ):
        super().__init__(model_config,
                         parallel_config,
                         scheduler_config,
                         device_config,
                         cache_config,
                         load_config,
                         lora_config=lora_config,
                         kv_cache_dtype=kv_cache_dtype,
                         is_driver_worker=is_driver_worker,
                         vision_language_config=vision_language_config,
                         prompt_adapter_config=prompt_adapter_config)

    @torch.inference_mode()
    def execute_model(
        self,
        model_input: ModelInputForGPUWithPoolingMetadata,
        kv_caches: List[torch.Tensor],
    ) -> Optional[PoolerOutput]:
<<<<<<< HEAD
        (input_tokens, input_positions, attn_metadata, pooling_metadata,
         lora_requests, lora_mapping, multi_modal_input,
         prompt_adapter_requests, prompt_adapter_mapping
         ) = self.prepare_input_tensors(seq_group_metadata_list)

=======
>>>>>>> 3aa7b6cf
        if self.lora_config:
            assert model_input.lora_requests is not None
            assert model_input.lora_mapping is not None
            self.set_active_loras(model_input.lora_requests,
                                  model_input.lora_mapping)

        if self.prompt_adapter_config:
            self.set_active_prompt_adapters(prompt_adapter_requests,
                                            prompt_adapter_mapping)

        # Currently cuda graph is only supported by the decode phase.
        assert model_input.attn_metadata is not None
        prefill_meta = model_input.attn_metadata.prefill_metadata
        decode_meta = model_input.attn_metadata.decode_metadata
        if prefill_meta is None and decode_meta.use_cuda_graph:
            assert model_input.input_tokens is not None
            graph_batch_size = model_input.input_tokens.shape[0]
            model_executable = self.graph_runners[graph_batch_size]
        else:
            model_executable = self.model

        num_layers = self.model_config.get_num_layers(self.parallel_config)
        kv_caches = [None] * num_layers

        execute_model_kwargs = {
            "input_ids": model_input.input_tokens,
            "positions": model_input.input_positions,
            "kv_caches": kv_caches,
            "attn_metadata": model_input.attn_metadata,
        }
        if self.vision_language_config:
            multi_modal_kwargs = model_input.multi_modal_kwargs or {}
            execute_model_kwargs.update({"image_input": multi_modal_kwargs})
        hidden_states = model_executable(**execute_model_kwargs)

        # Only perform pooling in the driver worker.
        if not self.is_driver_worker:
            return None

        return self.model.pooler(hidden_states=hidden_states,
                                 pooling_metadata=model_input.pooling_metadata)

    def make_model_input_from_broadcasted_tensor_dict(
            self,
            tensor_dict: Dict[str,
                              Any]) -> ModelInputForGPUWithPoolingMetadata:
        return ModelInputForGPUWithPoolingMetadata.from_broadcasted_tensor_dict(
            tensor_dict,
            attn_backend=self.attn_backend,
        )

    def prepare_model_input(
        self,
        seq_group_metadata_list: Optional[List[SequenceGroupMetadata]],
<<<<<<< HEAD
    ) -> Tuple[torch.Tensor, torch.Tensor, AttentionMetadata, PoolingMetadata,
               Set[LoRARequest], LoRAMapping, Dict[str, torch.Tensor],
               Set[PromptAdapterRequest], PromptAdapterMapping]:
        if self.is_driver_worker:
            assert seq_group_metadata_list is not None
            # Prepare input tensors.
            (input_tokens, input_positions, attn_metadata, seq_lens, _,
             lora_mapping, lora_requests, multi_modal_kwargs, slot_mapping,
             num_prefill_tokens, num_decode_tokens, num_prefills,
             prompt_adapter_mapping, prompt_adapter_requests
             ) = self._prepare_model_input(seq_group_metadata_list)
            # Prepare PoolingMetadata
            pooling_metadata = self._prepare_pooling(seq_group_metadata_list,
                                                     seq_lens)

            metadata_dict = {
                "input_tokens": input_tokens,
                "input_positions": input_positions,
                "lora_requests": lora_requests,
                "lora_mapping": lora_mapping,
                "multi_modal_kwargs": multi_modal_kwargs,
                "num_prefill_tokens": num_prefill_tokens,
                "num_decode_tokens": num_decode_tokens,
                "slot_mapping": slot_mapping,
                "num_prefills": num_prefills,
                "prompt_adapter_requests": prompt_adapter_requests,
                "prompt_adapter_mapping": prompt_adapter_mapping,
            }
            if attn_metadata:
                metadata_dict.update(attn_metadata.asdict_zerocopy())
            broadcast_tensor_dict(metadata_dict, src=0)
        else:
            metadata_dict = broadcast_tensor_dict(src=0)
            input_tokens = metadata_dict.pop("input_tokens")
            input_positions = metadata_dict.pop("input_positions")
            lora_mapping = metadata_dict.pop("lora_mapping")
            lora_requests = metadata_dict.pop("lora_requests")
            multi_modal_kwargs = metadata_dict.pop("multi_modal_kwargs")
            prompt_adapter_mapping = metadata_dict.pop(
                "prompt_adapter_mapping")
            prompt_adapter_requests = metadata_dict.pop(
                "prompt_adapter_requests")
            if metadata_dict:
                attn_metadata = self.attn_backend.make_metadata(
                    **metadata_dict)
            else:
                attn_metadata = None
            pooling_metadata = PoolingMetadata(seq_groups=None,
                                               seq_data=None,
                                               prompt_lens=None)

        return (input_tokens, input_positions, attn_metadata, pooling_metadata,
                lora_requests, lora_mapping, multi_modal_kwargs,
                prompt_adapter_requests, prompt_adapter_mapping)
=======
    ) -> ModelInputForGPUWithPoolingMetadata:
        assert seq_group_metadata_list is not None
        model_input = self._prepare_model_input_tensors(
            seq_group_metadata_list)
        # Prepare PoolingMetadata.
        assert model_input.seq_lens is not None
        pooling_metadata = self._prepare_pooling(seq_group_metadata_list,
                                                 model_input.seq_lens)

        return dataclasses.replace(model_input,
                                   pooling_metadata=pooling_metadata)
>>>>>>> 3aa7b6cf

    def _prepare_pooling(
        self,
        seq_group_metadata_list: List[SequenceGroupMetadata],
        prompt_lens: List[int],
    ) -> PoolingMetadata:
        """Prepare PoolingMetadata for the sequence group metadata list."""
        seq_groups: List[Tuple[List[int], PoolingParams]] = []
        for i, seq_group_metadata in enumerate(seq_group_metadata_list):
            seq_ids = list(seq_group_metadata.seq_data.keys())
            pooling_params = seq_group_metadata.pooling_params
            seq_groups.append((seq_ids, pooling_params))

        seq_data: Dict[int, SequenceData] = {}
        for seq_group_metadata in seq_group_metadata_list:
            seq_data.update(seq_group_metadata.seq_data)

        pooling_metadata = PoolingMetadata(
            seq_groups=seq_groups,
            seq_data=seq_data,
            prompt_lens=prompt_lens,
        )

        return pooling_metadata<|MERGE_RESOLUTION|>--- conflicted
+++ resolved
@@ -4,14 +4,9 @@
 import torch
 
 from vllm.config import (CacheConfig, DeviceConfig, LoadConfig, LoRAConfig,
-<<<<<<< HEAD
                          ModelConfig, ParallelConfig, PromptAdapterConfig,
                          SchedulerConfig, VisionLanguageConfig)
 from vllm.distributed import broadcast_tensor_dict
-=======
-                         ModelConfig, ParallelConfig, SchedulerConfig,
-                         VisionLanguageConfig)
->>>>>>> 3aa7b6cf
 from vllm.logger import init_logger
 from vllm.model_executor.pooling_metadata import PoolingMetadata
 from vllm.pooling_params import PoolingParams
@@ -68,14 +63,6 @@
         model_input: ModelInputForGPUWithPoolingMetadata,
         kv_caches: List[torch.Tensor],
     ) -> Optional[PoolerOutput]:
-<<<<<<< HEAD
-        (input_tokens, input_positions, attn_metadata, pooling_metadata,
-         lora_requests, lora_mapping, multi_modal_input,
-         prompt_adapter_requests, prompt_adapter_mapping
-         ) = self.prepare_input_tensors(seq_group_metadata_list)
-
-=======
->>>>>>> 3aa7b6cf
         if self.lora_config:
             assert model_input.lora_requests is not None
             assert model_input.lora_mapping is not None
@@ -83,8 +70,10 @@
                                   model_input.lora_mapping)
 
         if self.prompt_adapter_config:
-            self.set_active_prompt_adapters(prompt_adapter_requests,
-                                            prompt_adapter_mapping)
+            assert model_input.prompt_adapter_requests is not None
+            assert model_input.prompt_adapter_mapping is not None
+            self.set_active_prompt_adapters(model_input.prompt_adapter_requests,
+                                            model_input.prompt_adapter_mapping)
 
         # Currently cuda graph is only supported by the decode phase.
         assert model_input.attn_metadata is not None
@@ -130,62 +119,6 @@
     def prepare_model_input(
         self,
         seq_group_metadata_list: Optional[List[SequenceGroupMetadata]],
-<<<<<<< HEAD
-    ) -> Tuple[torch.Tensor, torch.Tensor, AttentionMetadata, PoolingMetadata,
-               Set[LoRARequest], LoRAMapping, Dict[str, torch.Tensor],
-               Set[PromptAdapterRequest], PromptAdapterMapping]:
-        if self.is_driver_worker:
-            assert seq_group_metadata_list is not None
-            # Prepare input tensors.
-            (input_tokens, input_positions, attn_metadata, seq_lens, _,
-             lora_mapping, lora_requests, multi_modal_kwargs, slot_mapping,
-             num_prefill_tokens, num_decode_tokens, num_prefills,
-             prompt_adapter_mapping, prompt_adapter_requests
-             ) = self._prepare_model_input(seq_group_metadata_list)
-            # Prepare PoolingMetadata
-            pooling_metadata = self._prepare_pooling(seq_group_metadata_list,
-                                                     seq_lens)
-
-            metadata_dict = {
-                "input_tokens": input_tokens,
-                "input_positions": input_positions,
-                "lora_requests": lora_requests,
-                "lora_mapping": lora_mapping,
-                "multi_modal_kwargs": multi_modal_kwargs,
-                "num_prefill_tokens": num_prefill_tokens,
-                "num_decode_tokens": num_decode_tokens,
-                "slot_mapping": slot_mapping,
-                "num_prefills": num_prefills,
-                "prompt_adapter_requests": prompt_adapter_requests,
-                "prompt_adapter_mapping": prompt_adapter_mapping,
-            }
-            if attn_metadata:
-                metadata_dict.update(attn_metadata.asdict_zerocopy())
-            broadcast_tensor_dict(metadata_dict, src=0)
-        else:
-            metadata_dict = broadcast_tensor_dict(src=0)
-            input_tokens = metadata_dict.pop("input_tokens")
-            input_positions = metadata_dict.pop("input_positions")
-            lora_mapping = metadata_dict.pop("lora_mapping")
-            lora_requests = metadata_dict.pop("lora_requests")
-            multi_modal_kwargs = metadata_dict.pop("multi_modal_kwargs")
-            prompt_adapter_mapping = metadata_dict.pop(
-                "prompt_adapter_mapping")
-            prompt_adapter_requests = metadata_dict.pop(
-                "prompt_adapter_requests")
-            if metadata_dict:
-                attn_metadata = self.attn_backend.make_metadata(
-                    **metadata_dict)
-            else:
-                attn_metadata = None
-            pooling_metadata = PoolingMetadata(seq_groups=None,
-                                               seq_data=None,
-                                               prompt_lens=None)
-
-        return (input_tokens, input_positions, attn_metadata, pooling_metadata,
-                lora_requests, lora_mapping, multi_modal_kwargs,
-                prompt_adapter_requests, prompt_adapter_mapping)
-=======
     ) -> ModelInputForGPUWithPoolingMetadata:
         assert seq_group_metadata_list is not None
         model_input = self._prepare_model_input_tensors(
@@ -197,7 +130,6 @@
 
         return dataclasses.replace(model_input,
                                    pooling_metadata=pooling_metadata)
->>>>>>> 3aa7b6cf
 
     def _prepare_pooling(
         self,

--- conflicted
+++ resolved
@@ -7,14 +7,9 @@
 from vllm.attention import get_attn_backend
 from vllm.config import CacheConfig, DeviceConfig, ModelConfig, ParallelConfig
 from vllm.logger import init_logger
-<<<<<<< HEAD
 from vllm.platforms import current_platform
-from vllm.utils import (STR_DTYPE_TO_TORCH_DTYPE, get_dtype_size,
-                        is_pin_memory_available)
-=======
 from vllm.utils import (STR_DTYPE_TO_TORCH_DTYPE, LayerBlockType,
                         get_dtype_size, is_pin_memory_available)
->>>>>>> 8f10d5e3
 
 logger = init_logger(__name__)
 

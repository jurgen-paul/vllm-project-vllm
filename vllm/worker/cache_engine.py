"""CacheEngine class for managing the KV cache."""
from typing import List

import torch

from vllm.attention import get_attn_backend
from vllm.config import CacheConfig, DeviceConfig, ModelConfig, ParallelConfig
from vllm.logger import init_logger
from vllm.utils import (STR_DTYPE_TO_TORCH_DTYPE, get_dtype_size,
                        is_pin_memory_available)

logger = init_logger(__name__)


class CacheEngine:
    """Manages the KV cache.

    This class is responsible for initializing and managing the GPU and CPU KV
    caches. It also provides methods for performing KV cache operations, such
    as swapping and copying.
    """

    def __init__(
        self,
        cache_config: CacheConfig,
        model_config: ModelConfig,
        parallel_config: ParallelConfig,
<<<<<<< HEAD
        tp_rank: int = 0,
=======
        device_config: DeviceConfig,
>>>>>>> 2be6955a
    ) -> None:
        self.cache_config = cache_config
        self.model_config = model_config
        self.parallel_config = parallel_config
        self.device_config = device_config

        self.head_size = model_config.get_head_size()
        self.num_layers = model_config.get_num_layers(parallel_config)
        self.num_kv_heads = model_config.get_num_kv_heads(
            parallel_config, tp_rank)

        self.block_size = cache_config.block_size
        self.num_gpu_blocks = cache_config.num_gpu_blocks
        self.num_cpu_blocks = cache_config.num_cpu_blocks

        if cache_config.cache_dtype == "auto":
            self.dtype = model_config.dtype
        else:
            self.dtype = STR_DTYPE_TO_TORCH_DTYPE[cache_config.cache_dtype]

        # Get attention backend.
        self.attn_backend = get_attn_backend(
            model_config.get_num_attention_heads(parallel_config, tp_rank),
            self.head_size,
            self.num_kv_heads,
            model_config.get_sliding_window(),
            model_config.dtype,
            cache_config.cache_dtype,
            self.block_size,
        )

        # Initialize the cache.
        self.gpu_cache = self._allocate_kv_cache(
            self.num_gpu_blocks, self.device_config.device_type)
        self.cpu_cache = self._allocate_kv_cache(self.num_cpu_blocks, "cpu")

    def _allocate_kv_cache(
        self,
        num_blocks: int,
        device: str,
    ) -> List[torch.Tensor]:
        """Allocates KV cache on the specified device."""
        kv_cache_shape = self.attn_backend.get_kv_cache_shape(
            num_blocks, self.block_size, self.num_kv_heads, self.head_size)
        pin_memory = is_pin_memory_available() if device == "cpu" else False
        kv_cache: List[torch.Tensor] = []
        for _ in range(self.num_layers):
            # null block in CpuGpuBlockAllocator requires at least that
            # block to be zeroed-out.
            # We zero-out everything for simplicity.
            kv_cache.append(
                torch.zeros(kv_cache_shape,
                            dtype=self.dtype,
                            pin_memory=pin_memory,
                            device=device))
        return kv_cache

    def swap_in(self, src_to_dst: torch.Tensor) -> None:
        for i in range(self.num_layers):
            self.attn_backend.swap_blocks(self.cpu_cache[i], self.gpu_cache[i],
                                          src_to_dst)

    def swap_out(self, src_to_dst: torch.Tensor) -> None:
        for i in range(self.num_layers):
            self.attn_backend.swap_blocks(self.gpu_cache[i], self.cpu_cache[i],
                                          src_to_dst)

    def copy(self, src_to_dsts: torch.Tensor) -> None:
        self.attn_backend.copy_blocks(self.gpu_cache, src_to_dsts)

    @staticmethod
    def get_cache_block_size(
        cache_config: CacheConfig,
        model_config: ModelConfig,
        parallel_config: ParallelConfig,
        tp_rank: int = 0,
    ) -> int:
        head_size = model_config.get_head_size()
        num_heads = model_config.get_num_kv_heads(parallel_config, tp_rank)
        num_layers = model_config.get_num_layers(parallel_config)

        key_cache_block = cache_config.block_size * num_heads * head_size
        value_cache_block = key_cache_block
        total = num_layers * (key_cache_block + value_cache_block)
        if cache_config.cache_dtype == "auto":
            dtype = model_config.dtype
        else:
            dtype = STR_DTYPE_TO_TORCH_DTYPE[cache_config.cache_dtype]
        dtype_size = get_dtype_size(dtype)
        return dtype_size * total<|MERGE_RESOLUTION|>--- conflicted
+++ resolved
@@ -25,11 +25,8 @@
         cache_config: CacheConfig,
         model_config: ModelConfig,
         parallel_config: ParallelConfig,
-<<<<<<< HEAD
+        device_config: DeviceConfig,
         tp_rank: int = 0,
-=======
-        device_config: DeviceConfig,
->>>>>>> 2be6955a
     ) -> None:
         self.cache_config = cache_config
         self.model_config = model_config

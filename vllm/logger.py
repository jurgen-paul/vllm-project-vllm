--- conflicted
+++ resolved
@@ -58,15 +58,10 @@
     logger.setLevel(os.getenv("LOG_LEVEL", "DEBUG"))
 
     if VLLM_CONFIGURE_LOGGING:
-<<<<<<< HEAD
-        assert _default_handler is not None, (
-            "`_setup_logger` has to be called.")
-=======
         if _default_handler is None:
             raise ValueError(
                 "_default_handler is not set up. This should never happen!"
                 " Please open an issue on Github.")
->>>>>>> 7fd3949a
         logger.addHandler(_default_handler)
         logger.propagate = False
     return logger
--- conflicted
+++ resolved
@@ -94,11 +94,8 @@
     dtype: torch.dtype,
     kv_cache_dtype: Optional[str],
     block_size: int,
-<<<<<<< HEAD
-    device=None,
-=======
     is_attention_free: bool,
->>>>>>> d11b46f3
+    device: str = None,
     is_blocksparse: bool = False,
 ) -> Type[AttentionBackend]:
     """Selects which attention backend to use and lazily imports it."""
@@ -109,14 +106,8 @@
             BlocksparseFlashAttentionBackend)
         return BlocksparseFlashAttentionBackend
 
-<<<<<<< HEAD
-    backend = which_attn_to_use(num_heads, head_size, num_kv_heads,
-                                sliding_window, dtype, kv_cache_dtype,
-                                block_size, device)
-=======
     backend = which_attn_to_use(head_size, sliding_window, dtype,
-                                kv_cache_dtype, block_size, is_attention_free)
->>>>>>> d11b46f3
+                                kv_cache_dtype, block_size, is_attention_free, device)
     if backend == _Backend.FLASH_ATTN:
         from vllm.attention.backends.flash_attn import (  # noqa: F401
             FlashAttentionBackend)
@@ -169,11 +160,8 @@
     dtype: torch.dtype,
     kv_cache_dtype: Optional[str],
     block_size: int,
-<<<<<<< HEAD
-    device=None,
-=======
     is_attention_free: bool,
->>>>>>> d11b46f3
+    device: str = None,
 ) -> _Backend:
     """Returns which flash attention backend to use."""
     # Default case.

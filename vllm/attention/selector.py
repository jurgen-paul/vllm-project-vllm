--- conflicted
+++ resolved
@@ -17,11 +17,8 @@
     XFORMERS = enum.auto()
     ROCM_FLASH = enum.auto()
     TORCH_SDPA = enum.auto()
-<<<<<<< HEAD
+    FLASHINFER = enum.auto()
     PALLAS = enum.auto()
-=======
-    FLASHINFER = enum.auto()
->>>>>>> fee4dcc3
 
 
 @lru_cache(maxsize=None)
@@ -65,19 +62,16 @@
         logger.info("Using Torch SDPA backend.")
         from vllm.attention.backends.torch_sdpa import TorchSDPABackend
         return TorchSDPABackend
-<<<<<<< HEAD
-    elif backend == _Backend.PALLAS:
-        logger.info("Using Pallas backend.")
-        from vllm.attention.backends.pallas import PallasAttentionBackend
-        return PallasAttentionBackend
-=======
     elif backend == _Backend.FLASHINFER:
         logger.info("Using Flashinfer backend.")
         logger.warning("Eager mode is required for the Flashinfer backend. "
                        "Please make sure --enforce-eager is set.")
         from vllm.attention.backends.flashinfer import FlashInferBackend
         return FlashInferBackend
->>>>>>> fee4dcc3
+    elif backend == _Backend.PALLAS:
+        logger.info("Using Pallas backend.")
+        from vllm.attention.backends.pallas import PallasAttentionBackend
+        return PallasAttentionBackend
     else:
         raise ValueError("Invalid attention backend.")
 
@@ -92,11 +86,6 @@
     block_size: int,
 ) -> _Backend:
     """Returns which flash attention backend to use."""
-<<<<<<< HEAD
-    if is_tpu():
-        return _Backend.PALLAS
-=======
-
     # Default case.
     selected_backend = _Backend.FLASH_ATTN
 
@@ -111,11 +100,15 @@
                 "(case-sensitive).")
         selected_backend = _Backend[backend_by_env_var]
 
->>>>>>> fee4dcc3
     if is_cpu():
         if selected_backend != _Backend.TORCH_SDPA:
             logger.info("Cannot use %s backend on CPU.", selected_backend)
         return _Backend.TORCH_SDPA
+
+    if is_tpu():
+        if selected_backend != _Backend.PALLAS:
+            logger.info("Cannot use %s backend on TPU.", selected_backend)
+        return _Backend.PALLAS
 
     if is_hip():
         # AMD GPUs.

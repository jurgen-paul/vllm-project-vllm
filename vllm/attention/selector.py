--- conflicted
+++ resolved
@@ -248,14 +248,10 @@
             logger.info("%s is not supported in AMD GPUs.", selected_backend)
         return _Backend.ROCM_FLASH
 
-<<<<<<< HEAD
-    if use_v1:
-=======
     if current_platform.is_hpu():
         return _Backend.HPU_ATTN
 
-    if envs.VLLM_USE_V1:
->>>>>>> 098f94de
+    if use_v1:
         return _Backend.FLASH_ATTN_VLLM_V1
 
     # FlashAttn in NVIDIA GPUs.

from collections import defaultdict
from contextlib import contextmanager
from dataclasses import dataclass
from typing import TYPE_CHECKING, Any, Dict, List, Optional, Set, Tuple, Type

from vllm.multimodal import MultiModalPlaceholderMap

try:
    from flashinfer import BatchDecodeWithPagedKVCacheWrapper
    from flashinfer.decode import CUDAGraphBatchDecodeWithPagedKVCacheWrapper
    from flashinfer.prefill import BatchPrefillWithPagedKVCacheWrapper

    from vllm.vllm_flash_attn import flash_attn_varlen_func
    FLASHINFER_WORKSPACE_BUFFER_SIZE = 256 * 1024 * 1024
except ImportError:
    BatchDecodeWithPagedKVCacheWrapper = None
    CUDAGraphBatchDecodeWithPagedKVCacheWrapper = None
    BatchPrefillWithPagedKVCacheWrapper = None
    FLASHINFER_WORKSPACE_BUFFER_SIZE = 0

import torch

import vllm.envs as envs
from vllm import _custom_ops as ops
from vllm.attention.backends.abstract import (AttentionBackend, AttentionImpl,
                                              AttentionLayer,
                                              AttentionMetadata,
                                              AttentionMetadataBuilder,
                                              AttentionState, AttentionType)
from vllm.attention.backends.utils import (PAD_SLOT_ID, compute_slot_mapping,
                                           compute_slot_mapping_start_idx,
                                           is_block_tables_empty)
from vllm.attention.ops.paged_attn import PagedAttention
from vllm.utils import (async_tensor_h2d, get_kv_cache_torch_dtype,
                        make_tensor_with_pad)

if TYPE_CHECKING:
    from vllm.worker.model_runner import (ModelInputForGPUBuilder,
                                          ModelInputForGPUWithSamplingMetadata)


class FlashInferBackend(AttentionBackend):

    @staticmethod
    def get_name() -> str:
        return "FLASHINFER"

    @staticmethod
    def get_impl_cls() -> Type["FlashInferImpl"]:
        return FlashInferImpl

    @staticmethod
    def get_metadata_cls() -> Type["AttentionMetadata"]:
        return FlashInferMetadata

    @staticmethod
    def get_builder_cls() -> Type["FlashInferMetadataBuilder"]:
        return FlashInferMetadataBuilder

    @staticmethod
    def get_state_cls() -> Type["FlashInferState"]:
        return FlashInferState

    @staticmethod
    def get_kv_cache_shape(
        num_blocks: int,
        block_size: int,
        num_kv_heads: int,
        head_size: int,
    ) -> Tuple[int, ...]:
        return (num_blocks, 2, block_size, num_kv_heads, head_size)

    @staticmethod
    def swap_blocks(
        src_kv_cache: torch.Tensor,
        dst_kv_cache: torch.Tensor,
        src_to_dst: torch.Tensor,
    ) -> None:
        PagedAttention.swap_blocks(src_kv_cache, dst_kv_cache, src_to_dst)

    @staticmethod
    def copy_blocks(
        kv_caches: List[torch.Tensor],
        src_to_dists: torch.Tensor,
    ) -> None:
        PagedAttention.copy_blocks(kv_caches, src_to_dists)

    @staticmethod
    def get_supported_head_sizes() -> List[int]:
        return [64, 128, 256]

    @staticmethod
    def get_fp8_dtype_for_flashinfer(kv_cache_dtype: str) -> torch.dtype:
        if kv_cache_dtype in ("fp8", "fp8_e4m3"):
            return torch.float8_e4m3fn
        elif kv_cache_dtype == "fp8_e5m2":
            return torch.float8_e5m2
        else:
            raise ValueError(f"Unrecognized FP8 dtype: {kv_cache_dtype}")


class FlashInferState(AttentionState):

    def __init__(self, runner):
        self.runner = runner
        self._is_graph_capturing = False
        self._workspace_buffer = None
        self._decode_wrapper = None
        self._prefill_wrapper = None

    def _get_workspace_buffer(self):
        if self._workspace_buffer is None:
            self._workspace_buffer = torch.empty(
                FLASHINFER_WORKSPACE_BUFFER_SIZE,
                dtype=torch.uint8,
                device=self.runner.device)
        return self._workspace_buffer

    def _get_prefill_wrapper(self):
        if self._prefill_wrapper is None:
            self._prefill_wrapper = BatchPrefillWithPagedKVCacheWrapper(
                self._get_workspace_buffer(), "NHD")
        return self._prefill_wrapper

    def _get_decode_wrapper(self):
        if self._decode_wrapper is None:
            num_qo_heads = (self.runner.model_config.get_num_attention_heads(
                self.runner.parallel_config))
            num_kv_heads = self.runner.model_config.get_num_kv_heads(
                self.runner.parallel_config)
            use_tensor_cores = envs.VLLM_FLASHINFER_FORCE_TENSOR_CORES or (
                num_qo_heads // num_kv_heads > 4)
            self._decode_wrapper = BatchDecodeWithPagedKVCacheWrapper(
                self._get_workspace_buffer(),
                "NHD",
                use_tensor_cores=use_tensor_cores)
        return self._decode_wrapper

    @contextmanager
    def graph_capture(self, max_batch_size: int):
        self._is_graph_capturing = True
        self._graph_decode_wrapper = None
        self._graph_slot_mapping = torch.full((max_batch_size, ),
                                              PAD_SLOT_ID,
                                              dtype=torch.long,
                                              device=self.runner.device)
        self._graph_seq_lens = torch.ones(max_batch_size,
                                          dtype=torch.int32,
                                          device=self.runner.device)
        self._graph_block_tables = torch.from_numpy(
            self.runner.graph_block_tables).to(device=self.runner.device)
        self._graph_decode_workspace_buffer = self._get_workspace_buffer()
        self._graph_indices_buffer = torch.empty(
            max_batch_size * self.runner.cache_config.num_gpu_blocks,
            dtype=torch.int32,
            device=self.runner.device)
        self._graph_indptr_buffer = torch.empty(max_batch_size + 1,
                                                dtype=torch.int32,
                                                device=self.runner.device)
        self._graph_last_page_len_buffer = torch.empty(
            max_batch_size, dtype=torch.int32, device=self.runner.device)
        yield
        self._is_graph_capturing = False
        del self._graph_slot_mapping
        del self._graph_seq_lens
        del self._graph_block_tables
        del self._graph_decode_workspace_buffer
        del self._graph_indices_buffer
        del self._graph_indptr_buffer
        del self._graph_last_page_len_buffer
        del self._graph_decode_wrapper

    def graph_clone(self, batch_size: int):
        assert self._is_graph_capturing
        state = self.__class__(self.runner)
        state._workspace_buffer = self._graph_decode_workspace_buffer
        state._decode_wrapper = self._graph_decode_wrapper
        state._prefill_wrapper = self._get_prefill_wrapper()
        return state

    def graph_capture_get_metadata_for_batch(
            self, batch_size: int, is_encoder_decoder_model: bool = False):
        assert self._is_graph_capturing
        _indptr_buffer = self._graph_indptr_buffer[:batch_size + 1]
        _last_page_len_buffer = self._graph_last_page_len_buffer[:batch_size]

        num_qo_heads = (self.runner.model_config.get_num_attention_heads(
            self.runner.parallel_config))
        num_kv_heads = self.runner.model_config.get_num_kv_heads(
            self.runner.parallel_config)
        use_tensor_cores = envs.VLLM_FLASHINFER_FORCE_TENSOR_CORES or (
            num_qo_heads // num_kv_heads > 4)
        self._graph_decode_wrapper = \
            CUDAGraphBatchDecodeWithPagedKVCacheWrapper(
            self._graph_decode_workspace_buffer, _indptr_buffer,
            self._graph_indices_buffer, _last_page_len_buffer, "NHD",
            use_tensor_cores)
        if self.runner.kv_cache_dtype.startswith("fp8"):
            kv_cache_dtype = FlashInferBackend.get_fp8_dtype_for_flashinfer(
                self.runner.kv_cache_dtype)
        else:
            kv_cache_dtype = get_kv_cache_torch_dtype(
                self.runner.kv_cache_dtype, self.runner.model_config.dtype)

        paged_kv_indptr_tensor_host = torch.arange(0,
                                                   batch_size + 1,
                                                   dtype=torch.int32)
        paged_kv_indices_tensor_host = torch.arange(0,
                                                    batch_size,
                                                    dtype=torch.int32)
        paged_kv_last_page_len_tensor_host = torch.full((batch_size, ),
                                                        self.runner.block_size,
                                                        dtype=torch.int32)
        query_start_loc_host = torch.arange(0,
                                            batch_size + 1,
                                            dtype=torch.int32)

        attn_metadata = self.runner.attn_backend.make_metadata(
            num_prefills=0,
            slot_mapping=self._graph_slot_mapping[:batch_size],
            multi_modal_placeholder_index_maps=None,
            enable_kv_scales_calculation=False,
            num_prefill_tokens=0,
            num_decode_tokens=batch_size,
            max_prefill_seq_len=0,
            block_tables=self._graph_block_tables,
            paged_kv_indptr=paged_kv_indptr_tensor_host,
            paged_kv_indices=paged_kv_indices_tensor_host,
            paged_kv_last_page_len=paged_kv_last_page_len_tensor_host,
            num_qo_heads=num_qo_heads,
            num_kv_heads=num_kv_heads,
            head_dim=self.runner.model_config.get_head_size(),
            page_size=self.runner.block_size,
            seq_start_loc=None,
            query_start_loc=query_start_loc_host,
            device=self.runner.device,
            data_type=kv_cache_dtype,
            q_data_type=self.runner.model_config.dtype,
            use_cuda_graph=True,
            decode_wrapper=self._graph_decode_wrapper,
            prefill_wrapper=None)
        attn_metadata.begin_forward()
        return attn_metadata

    def get_graph_input_buffers(self,
                                attn_metadata,
                                is_encoder_decoder_model: bool = False):
        return {
            "slot_mapping": attn_metadata.slot_mapping,
        }

    def prepare_graph_input_buffers(self,
                                    input_buffers,
                                    attn_metadata,
                                    is_encoder_decoder_model: bool = False):
        return

    def begin_forward(self, model_input):
        assert not self._is_graph_capturing
        state = self
        use_cuda_graph = model_input.attn_metadata.use_cuda_graph
        is_decode = model_input.attn_metadata.num_prefills == 0
        # In case of multistep chunked-prefill, there might be prefill requests
        # scheduled while CUDA graph mode is enabled. We don't run graph in that
        # case.
        if use_cuda_graph and is_decode:
            batch_size = model_input.input_tokens.shape[0]
            state = (self.runner.graph_runners[model_input.virtual_engine]
                     [batch_size].attn_state)
        model_input.attn_metadata.prefill_wrapper = state._get_prefill_wrapper(
        )
        model_input.attn_metadata.decode_wrapper = state._get_decode_wrapper()
        model_input.attn_metadata.begin_forward()


@dataclass
class FlashInferMetadata(AttentionMetadata):
    # Maximum sequence length among prefill batch. 0 if there are decoding
    # requests only.
    max_prefill_seq_len: int
    # Number of query tokens for each request in the batch.
    # Currently, we require that all requests have the same number of query
    # tokens during the decoding phase. When speculavie decoding is enabled,
    # decode_query_len might be greater than 1. In all other cases, it is 1.
    decode_query_len: Optional[int] = 1

    use_cuda_graph: bool = True

    prefill_wrapper: Optional[BatchPrefillWithPagedKVCacheWrapper] = None
    decode_wrapper: Optional[BatchDecodeWithPagedKVCacheWrapper] = None

    # Metadata for the prefill stage
    seq_start_loc: Optional[torch.Tensor] = None
    query_start_loc: Optional[torch.Tensor] = None
    block_tables: Optional[torch.Tensor] = None

    # used for GPU in-place advance_step
    seq_lens_tensor: Optional[torch.Tensor] = None
    block_table_bound: Optional[torch.Tensor] = None

    # An example for paged_kv_indices, paged_kv_indptr:
    # request 1, page indices [0, 5, 8]
    # request 2, page indices [1, 6, 7]
    # request 3, page indices [3, 4]
    # paged_kv_indices is a concatenation of page indices of all requests:
    # [0, 5, 8, 1, 6, 7, 3, 4]
    # paged_kv_indptr is used to index into paged_kv_indices:
    # [0, 3, 6, 8]
    # The indptr of the paged kv cache, shape: [batch_size + 1]
    paged_kv_indptr: Optional[torch.Tensor] = None
    # The page indices of the paged kv cache
    paged_kv_indices: Optional[torch.Tensor] = None
    # The number of entries in the last page of each request in
    # the paged kv cache, shape: [batch_size]
    paged_kv_last_page_len: Optional[torch.Tensor] = None
    # The number of query/output heads
    num_qo_heads: Optional[int] = None
    # The number of key/value heads
    num_kv_heads: Optional[int] = None
    # The dimension of the attention heads
    head_dim: Optional[int] = None
    # Block size of vllm
    page_size: Optional[int] = None
    # The data type of the paged kv cache
    data_type: torch.dtype = None
    # The data type of the query
    q_data_type: torch.dtype = None
    device: torch.device = torch.device("cuda")
    is_profile_run: bool = False

    def __post_init__(self):
        # Refer to
        # https://github.com/flashinfer-ai/flashinfer/blob/3d55c71a62052c590c130897d3a3db49b14fcc34/include/flashinfer/utils.cuh#L157
        supported_head_sizes = FlashInferBackend.get_supported_head_sizes()
        if self.head_dim is not None and self.head_dim \
                not in supported_head_sizes:
            raise ValueError(
                f"Only {supported_head_sizes} are supported for head_dim,",
                f"received {self.head_dim}.")

    def begin_forward(self):
        if self.num_prefill_tokens > 0:
            if self.paged_kv_indices is None:
                return

            assert self.prefill_wrapper is not None
            assert self.query_start_loc is not None
            assert self.paged_kv_indices is not None
            assert self.paged_kv_indptr is not None
            assert self.paged_kv_last_page_len is not None
            assert self.block_table_bound is not None
            assert self.seq_lens_tensor is not None
            self.query_start_loc = self.query_start_loc[:self.num_prefills + 1]
            batch_size = self.query_start_loc.shape[0] - 1
            assert batch_size >= 0
            # We will use flash attention for profiling to
            # determine the number of blocks. Therefore,
            # we don't need to prepare the input for flashinfer for profile run.
            if not self.is_profile_run:
                self.paged_kv_indptr = self.paged_kv_indptr.to(self.device)
                self.paged_kv_last_page_len = self.paged_kv_last_page_len.to(
                    self.device)
                self.block_table_bound = self.block_table_bound.to(self.device)
                self.seq_lens_tensor = self.seq_lens_tensor.to(self.device)
                self.paged_kv_indices = self.paged_kv_indices.to(self.device)
                self.prefill_wrapper.end_forward()
                self.prefill_wrapper.begin_forward(
                    self.query_start_loc,
                    self.paged_kv_indptr[:self.num_prefills + 1],
                    self.paged_kv_indices,
                    self.paged_kv_last_page_len[:self.num_prefills],
                    self.num_qo_heads, self.num_kv_heads, self.head_dim,
                    self.page_size)
        if self.num_decode_tokens > 0:
            assert self.paged_kv_indices is not None
            assert self.paged_kv_indptr is not None
            assert self.paged_kv_last_page_len is not None
            self.paged_kv_indices = self.paged_kv_indices.to(self.device)
            self.paged_kv_indptr = self.paged_kv_indptr.to(self.device)
            self.paged_kv_last_page_len = self.paged_kv_last_page_len.to(
                self.device)
            # handle model warmup path
            if self.block_table_bound is not None:
                self.block_table_bound = self.block_table_bound.to(self.device)
            if self.seq_lens_tensor is not None:
                self.seq_lens_tensor = self.seq_lens_tensor.to(self.device)

            assert self.decode_wrapper is not None
            self.decode_wrapper.end_forward()
            self.decode_wrapper.begin_forward(
                self.paged_kv_indptr[self.num_prefills:],
                self.paged_kv_indices,
                self.paged_kv_last_page_len[self.num_prefills:],
                self.num_qo_heads,
                self.num_kv_heads,
                self.head_dim,
                self.page_size,
                # Disable flashinfer's pos encoding and use vllm's rope.
                pos_encoding_mode="NONE",
                # kv-cache data type.
                data_type=self.data_type,
                # query data type.
                q_data_type=self.q_data_type)

    def asdict_zerocopy(self,
                        skip_fields: Optional[Set[str]] = None
                        ) -> Dict[str, Any]:
        if skip_fields is None:
            skip_fields = set()
        # We need to skip the prefill/decode_wrapper field since it cannot be
        # broadcasted with nccl when TP is enabled.
        skip_fields.add('prefill_wrapper')
        skip_fields.add('decode_wrapper')
        return super().asdict_zerocopy(skip_fields)

    @property
    def prefill_metadata(self) -> Optional["FlashInferMetadata"]:
        if self.num_prefills == 0:
            return None
        return self

    @property
    def decode_metadata(self) -> Optional["FlashInferMetadata"]:
        if self.num_decode_tokens == 0:
            return None
        return self

    def advance_step(self,
                     model_input: "ModelInputForGPUWithSamplingMetadata",
                     sampled_token_ids: Optional[torch.Tensor],
                     block_size: int,
                     num_seqs: int,
                     num_queries: int,
                     turn_prefills_into_decodes: bool = False):
        """
        Update metadata in-place to advance one decode step.
        """

        if turn_prefills_into_decodes:
            # When Multi-Step is enabled with Chunked-Prefill, prefills and
            # decodes are scheduled together. In the first step, all the
            # prefills turn into decodes. This update reflects that
            # conversion.
            assert self.num_decode_tokens + self.num_prefills == num_seqs
            # Flashinfer doesn't support speculative decoding + chunked-prefill
            # + multi-step scheduling yet.
            assert self.decode_query_len == 1
            self.num_decode_tokens += self.num_prefills
            self.num_prefills = 0
            self.num_prefill_tokens = 0
            self.max_prefill_seq_len = 0
            self.max_query_len = 1

            self.slot_mapping = self.slot_mapping[:num_seqs]
        else:
            assert self.seq_lens_tensor is not None

        assert num_seqs > 0
        assert num_queries > 0
        assert model_input.attn_metadata is not None
        assert sampled_token_ids is not None

        # When using cudagraph, the num_seqs is padded to the next captured
        # batch sized, but num_queries tracks the actual number of requests in
        # the batch. For --enforce-eager mode, num_seqs == num_queries
        if num_seqs != num_queries:
            assert num_seqs > num_queries
            assert self.use_cuda_graph

        model_input.input_tokens[:num_queries] = sampled_token_ids.flatten()

        # Update GPU tensors
        ops.advance_step_flashinfer(
            num_seqs=num_seqs,
            num_queries=num_queries,
            block_size=block_size,
            input_tokens=model_input.input_tokens,
            sampled_token_ids=model_input.input_tokens,
            input_positions=model_input.input_positions,
            seq_lens=self.seq_lens_tensor,
            slot_mapping=self.slot_mapping,
            block_tables=self.block_tables,
            paged_kv_indices=self.paged_kv_indices,
            paged_kv_indptr=self.paged_kv_indptr,
            paged_kv_last_page_len=self.paged_kv_last_page_len,
            block_table_bound=self.block_table_bound)


class FlashInferMetadataBuilder(AttentionMetadataBuilder[FlashInferMetadata]):

    def __init__(self, input_builder: "ModelInputForGPUBuilder"):
        self.slot_mapping: List[int] = []
        self.prefill_seq_lens: List[int] = []
        self.context_lens: List[int] = []
        self.block_tables: List[List[int]] = []
        self.curr_seq_lens: List[int] = []
        self.multimodal_placeholder_maps: Dict[
            str,
            MultiModalPlaceholderMap] = defaultdict(MultiModalPlaceholderMap)
        self.num_prefills = 0
        self.num_prefill_tokens = 0
        self.num_decode_tokens = 0

        self.input_builder = input_builder
        self.runner = input_builder.runner

        self.sliding_window = input_builder.sliding_window
        self.block_size = input_builder.block_size

        # Please follow https://docs.flashinfer.ai/tutorials/kv_layout.html#page-layout
        # for the precise definition of the following fields.
        # An example:
        # request 1, page indices [0, 5, 8]
        # request 2, page indices [1, 6, 7]
        # request 3, page indices [3, 4]
        # paged_kv_indices is a concatenation of page indices of all requests:
        # [0, 5, 8, 1, 6, 7, 3, 4]
        # paged_kv_indptr is used to index into paged_kv_indices:
        # [0, 3, 6, 8]
        self.paged_kv_indices: List[int] = []
        # 0 at the beginning of paged_kv_indptr indicates the start of the
        # first request’s page indices in the paged_kv_indices list.
        self.paged_kv_indptr: List[int] = [0]
        # paged_kv_last_page_len is the length of the last page of each request
        self.paged_kv_last_page_len: List[int] = []
        self.total_blocks = 0
        self.is_profile_run: bool = False

    def _add_seq_group(
            self, inter_data: "ModelInputForGPUBuilder.InterDataForSeqGroup",
            chunked_prefill_enabled: bool):
        """Add a sequence group to the metadata. Specifically update/append
        1. context length.
        2. block table.
        3. slot mapping.
        """
        is_prompt = inter_data.is_prompt
        block_tables = inter_data.block_tables
        computed_block_nums = inter_data.computed_block_nums

        for (seq_id, token_len, seq_len, curr_seq_len, query_len, context_len,
             curr_sliding_window_block) in zip(
                 inter_data.seq_ids, [len(t) for t in inter_data.input_tokens],
                 inter_data.orig_seq_lens, inter_data.seq_lens,
                 inter_data.query_lens, inter_data.context_lens,
                 inter_data.curr_sliding_window_blocks):
            self.context_lens.append(context_len)
            if is_prompt:
                mm_maps = inter_data.multi_modal_placeholder_maps
                if mm_maps:
                    for modality, placeholders in mm_maps.items():
                        self.multimodal_placeholder_maps[modality].extend(
                            placeholders)
                self.num_prefills += 1
                self.num_prefill_tokens += token_len
                self.prefill_seq_lens.append(seq_len)
            else:
                assert query_len == 1, (
                    "seq_len: {}, context_len: {}, query_len: {}".format(
                        seq_len, context_len, query_len))
                self.num_decode_tokens += query_len
                self.curr_seq_lens.append(curr_seq_len)

            # Compute block table.
            # TODO(sang): Combine chunked prefill and prefix caching by
            # only allowing multiple of block_size chunk size.
            # NOTE: This only works for oooooooxxx style attention.
            block_table = []
            if inter_data.prefix_cache_hit:
                block_table = computed_block_nums
            elif ((chunked_prefill_enabled or not is_prompt)
                  and block_tables is not None):
                block_table = block_tables[seq_id][-curr_sliding_window_block:]
            self.block_tables.append(block_table)

            is_profile_run = is_block_tables_empty(block_tables)

            # Compute slot mapping.
            start_idx = compute_slot_mapping_start_idx(is_prompt, query_len,
                                                       context_len,
                                                       self.sliding_window)
            compute_slot_mapping(is_profile_run, self.slot_mapping, seq_id,
                                 seq_len, context_len, start_idx,
                                 self.block_size, inter_data.block_tables)

            # It is not necessary to add paged_kv_indices, paged_kv_indptr,
            # and paged_kv_last_page_len for profile run because we will
            # create dummy inputs.
            if is_profile_run:
                self.is_profile_run = is_profile_run
                return

            block_table = block_tables[seq_id]
            self._update_paged_kv_tensors(block_table, seq_len)

    def _update_paged_kv_tensors(self, block_table: List[int], seq_len: int):
        # Get the number of valid blocks based on sequence length.
        # If seq_len = 16, block_size = 16,
        # block_table_bound is 1 with 1 valid block.
        # If seq_len = 15, block_size = 16,
        # block_table_bound is 0 + 1 with 1 valid block.
        self.total_blocks += len(block_table)
        block_table_bound = seq_len // self.block_size + 1 \
                            if seq_len % self.block_size != 0 \
                            else seq_len // self.block_size
        self.paged_kv_indices.extend(block_table[:block_table_bound])
        self.paged_kv_indptr.append(self.paged_kv_indptr[-1] +
                                    block_table_bound)

        last_page_len = seq_len % self.block_size
        if last_page_len == 0:
            last_page_len = self.block_size
        self.paged_kv_last_page_len.append(last_page_len)

    def build(self, seq_lens: List[int], query_lens: List[int],
              cuda_graph_pad_size: int, batch_size: int):
        """Build attention metadata with on-device tensors.

        Args:
            seq_lens: The maybe padded sequence lengths of the input sequences.
            query_lens: The query lengths of the input sequences.
            cuda_graph_pad_size: The padding size for cuda graph.
                                 -1 if cuda graph is not used.
            batch_size: The maybe padded batch size.
        """
        for inter_data in self.input_builder.inter_data_list:
            self._add_seq_group(inter_data,
                                self.input_builder.chunked_prefill_enabled)

        device = self.runner.device
        use_captured_graph = cuda_graph_pad_size != -1

        max_prefill_seq_len = max(self.prefill_seq_lens, default=0)
        num_decode_tokens = self.num_decode_tokens
        decode_query_len = max(query_lens[self.num_prefills:], default=1)

        if use_captured_graph:
            self.slot_mapping.extend([PAD_SLOT_ID] * cuda_graph_pad_size)
            self.block_tables.extend([] * cuda_graph_pad_size)
            num_decode_tokens = batch_size - self.num_prefill_tokens

            # The shape of graph_block_tables is
            # [max batch size, max context len // block size].
            input_block_tables = self.runner.graph_block_tables[:batch_size]
            max_blocks = input_block_tables.shape[1]
            for i, block_table in enumerate(self.block_tables):
                if block_table:
                    num_blocks = len(block_table)
                    if num_blocks <= max_blocks:
                        input_block_tables[i, :num_blocks] = block_table
                    else:
                        # It may be possible to have more blocks allocated due
                        # to lookahead slots of multi-step, however, they are
                        # not used anyway, so can be safely ignored.
                        input_block_tables[
                            i, :max_blocks] = block_table[:max_blocks]

            block_tables = torch.from_numpy(input_block_tables).to(
                device, non_blocking=True)

            last_paged_kv_indptr = self.paged_kv_indptr[-1]
            self.paged_kv_indptr.extend([last_paged_kv_indptr] *
                                        cuda_graph_pad_size)
            self.paged_kv_last_page_len.extend([0] * cuda_graph_pad_size)
        else:
            block_tables = make_tensor_with_pad(
                self.block_tables,
                pad=0,
                dtype=torch.int,
                device=device,
            )

        assert device is not None
        seq_lens_tensor = async_tensor_h2d(seq_lens, torch.int, device,
                                           self.runner.pin_memory)
        query_lens_tensor = async_tensor_h2d(query_lens, torch.long, device,
                                             self.runner.pin_memory)
        slot_mapping_tensor = async_tensor_h2d(self.slot_mapping, torch.long,
                                               device, self.runner.pin_memory)
        query_start_loc = torch.zeros(query_lens_tensor.shape[0] + 1,
                                      dtype=torch.int32,
                                      device=device)
        seq_start_loc = torch.zeros(seq_lens_tensor.shape[0] + 1,
                                    dtype=torch.int32,
                                    device=device)
        placeholder_index_maps = {
            modality: placeholder_map.index_map()
            for modality, placeholder_map in
            self.multimodal_placeholder_maps.items()
        }
        torch.cumsum(seq_lens_tensor,
                     dim=0,
                     dtype=seq_start_loc.dtype,
                     out=seq_start_loc[1:])
        torch.cumsum(query_lens_tensor,
                     dim=0,
                     dtype=query_start_loc.dtype,
                     out=query_start_loc[1:])

        if len(self.paged_kv_indptr) > 0:
            # extend to the maximum number of blocks as returned by the
            # scheduler
            self.paged_kv_indices.extend(
                [0] * (self.total_blocks - len(self.paged_kv_indices)))
            paged_kv_indices_tensor = torch.tensor(self.paged_kv_indices,
                                                   device="cpu",
                                                   dtype=torch.int)
            paged_kv_indptr_tensor = torch.tensor(self.paged_kv_indptr,
                                                  device="cpu",
                                                  dtype=torch.int)
            paged_kv_last_page_len_tensor = torch.tensor(
                self.paged_kv_last_page_len, device="cpu", dtype=torch.int)
            block_table_bound_tensor = torch.zeros(len(self.paged_kv_indptr) -
                                                   1,
                                                   device="cpu",
                                                   dtype=torch.int)
        else:
            paged_kv_indices_tensor = None
            paged_kv_indptr_tensor = None
            paged_kv_last_page_len_tensor = None
            block_table_bound_tensor = None

        if self.runner.kv_cache_dtype.startswith("fp8"):
            kv_cache_dtype = FlashInferBackend.get_fp8_dtype_for_flashinfer(
                self.runner.kv_cache_dtype)
        else:
            kv_cache_dtype = get_kv_cache_torch_dtype(
                self.runner.kv_cache_dtype, self.runner.model_config.dtype)

        return FlashInferMetadata(
            decode_query_len=decode_query_len,
            num_prefills=self.num_prefills,
            slot_mapping=slot_mapping_tensor,
            multi_modal_placeholder_index_maps=placeholder_index_maps,
            enable_kv_scales_calculation=False,
            num_prefill_tokens=self.num_prefill_tokens,
            num_decode_tokens=num_decode_tokens,
            max_prefill_seq_len=max_prefill_seq_len,
            block_tables=block_tables,
            paged_kv_indptr=paged_kv_indptr_tensor,
            paged_kv_indices=paged_kv_indices_tensor,
            paged_kv_last_page_len=paged_kv_last_page_len_tensor,
            block_table_bound=block_table_bound_tensor,
            seq_lens_tensor=seq_lens_tensor,
            num_qo_heads=self.runner.model_config.get_num_attention_heads(
                self.runner.parallel_config),
            num_kv_heads=self.runner.model_config.get_num_kv_heads(
                self.runner.parallel_config),
            head_dim=self.runner.model_config.get_head_size(),
            page_size=self.block_size,
            seq_start_loc=seq_start_loc,
            query_start_loc=query_start_loc,
            device=device,
            data_type=kv_cache_dtype,
            q_data_type=self.runner.model_config.dtype,
            use_cuda_graph=use_captured_graph,
            is_profile_run=self.is_profile_run)


class FlashInferImpl(AttentionImpl):

    def __init__(
        self,
        num_heads: int,
        head_size: int,
        scale: float,
        num_kv_heads: int,
        alibi_slopes: Optional[List[float]],
        sliding_window: Optional[int],
        kv_cache_dtype: str,
        blocksparse_params: Optional[Dict[str, Any]] = None,
        logits_soft_cap: Optional[float] = None,
        attn_type: str = AttentionType.DECODER,
    ) -> None:
        self.num_heads = num_heads
        self.head_size = head_size
        self.scale = float(scale)
        self.num_kv_heads = num_kv_heads
        if alibi_slopes is not None:
            alibi_slopes = torch.tensor(alibi_slopes, dtype=torch.float32)
        self.alibi_slopes = alibi_slopes
        self.sliding_window = ((sliding_window - 1,
                                0) if sliding_window is not None else (-1, -1))
        self.kv_cache_dtype = kv_cache_dtype
        self.logits_soft_cap = logits_soft_cap

        assert self.num_heads % self.num_kv_heads == 0
        self.num_queries_per_kv = self.num_heads // self.num_kv_heads

        if attn_type != AttentionType.DECODER:
            raise NotImplementedError("Encoder self-attention and "
                                      "encoder/decoder cross-attention "
                                      "are not implemented for "
                                      "FlashInferImpl")

    def forward(
        self,
        layer: AttentionLayer,
        query: torch.Tensor,
        key: torch.Tensor,
        value: torch.Tensor,
        kv_cache: torch.Tensor,
        attn_metadata: FlashInferMetadata,
<<<<<<< HEAD
        k_scale: float = 1.0,
        v_scale: float = 1.0,
        q_scale: Optional[torch.Tensor] = None,
        prob_scale: Optional[torch.Tensor] = None,
        fp8_out_scale: Optional[torch.Tensor] = None,
=======
>>>>>>> 96663699
        output: Optional[torch.Tensor] = None,
    ) -> torch.Tensor:

        # TODO: directly write to output tensor
        num_heads: int = self.num_heads
        head_size: int = self.head_size
        num_kv_heads: int = self.num_kv_heads
        kv_cache_dtype: str = self.kv_cache_dtype
        softmax_scale: float = self.scale
        window_size = self.sliding_window
        alibi_slopes = self.alibi_slopes
        logits_soft_cap = self.logits_soft_cap

        num_tokens, hidden_size = query.shape
        query = query.view(-1, num_heads, head_size)
        key = key.view(-1, num_kv_heads, head_size)
        value = value.view(-1, num_kv_heads, head_size)

        if kv_cache.numel() > 0:
            # Use the same reshape and cache kernel as flash attention.
            ops.reshape_and_cache_flash(
                key,
                value,
                kv_cache[:, 0],
                kv_cache[:, 1],
                attn_metadata.slot_mapping.flatten(),
                kv_cache_dtype,
                layer._k_scale,
                layer._v_scale,
            )
            # The FlashInfer api requires data to be in fp8_e4m3 or fp8_e5m2
            # to process the cache when the kv_cache_dtype is fp8
            if kv_cache_dtype.startswith("fp8"):
                torch_dtype = FlashInferBackend.get_fp8_dtype_for_flashinfer(
                    kv_cache_dtype)
                kv_cache = kv_cache.view(torch_dtype)

        num_prefill_tokens = attn_metadata.num_prefill_tokens
        num_decode_tokens = attn_metadata.num_decode_tokens
        assert key.shape[0] == num_prefill_tokens + num_decode_tokens, \
                    f"key : {key.shape} : #prefill tokens {num_prefill_tokens} : #decode tokens {num_decode_tokens}" # noqa
        assert value.shape[0] == num_prefill_tokens + num_decode_tokens, \
                    f"value : {value.shape} : #prefill toks {num_prefill_tokens} : #decode toks {num_decode_tokens}" # noqa
        query = query.contiguous(
        )  # Flashinfer requires query to be contiguous
        # Query for decode. KV is not needed because it is already cached.
        # QKV for prefill.
        decode_query = query[num_prefill_tokens:]
        query = query[:num_prefill_tokens]

        key = key[:num_prefill_tokens]
        value = value[:num_prefill_tokens]

        assert query.shape[0] == num_prefill_tokens
        assert decode_query.shape[0] == num_decode_tokens

        window_left = window_size[0] if window_size is not None else -1

        prefill_output: Optional[torch.Tensor] = None
        decode_output: Optional[torch.Tensor] = None
        if prefill_meta := attn_metadata.prefill_metadata:
            # We will use flash attention for prefill
            # when kv_cache is not provided.
            # This happens when vllm runs the profiling to
            # determine the number of blocks.
            if kv_cache.numel() == 0:
                prefill_output = flash_attn_varlen_func(
                    q=query,
                    k=key,
                    v=value,
                    cu_seqlens_q=prefill_meta.seq_start_loc,
                    cu_seqlens_k=prefill_meta.seq_start_loc,
                    max_seqlen_q=prefill_meta.max_prefill_seq_len,
                    max_seqlen_k=prefill_meta.max_prefill_seq_len,
                    softmax_scale=softmax_scale,
                    causal=True,
                    window_size=window_size,
                    alibi_slopes=alibi_slopes,
                )
            else:
                assert prefill_meta is not None
                assert prefill_meta.prefill_wrapper is not None
                prefill_output = prefill_meta.prefill_wrapper.forward(
                    query,
                    kv_cache,
                    logits_soft_cap=logits_soft_cap,
                    causal=True,
                    k_scale=layer._k_scale,
                    v_scale=layer._v_scale,
                    window_left=window_left)
        if decode_meta := attn_metadata.decode_metadata:
            assert decode_meta is not None
            assert decode_meta.decode_wrapper is not None
            decode_output = decode_meta.decode_wrapper.forward(
                decode_query,
                kv_cache,
                sm_scale=softmax_scale,
                logits_soft_cap=logits_soft_cap,
                k_scale=layer._k_scale,
                v_scale=layer._v_scale,
                window_left=window_left)

        if prefill_output is None and decode_output is not None:
            # Decode only batch.
            output, num_tokens = decode_output, num_decode_tokens
        elif decode_output is None and prefill_output is not None:
            # Prefill only batch.
            output, num_tokens = prefill_output, num_prefill_tokens
        else:
            # Chunked prefill batch does not work with speculative decoding in
            # FlashInfer backend, so the query length for decode should be 1.
            assert prefill_output is not None
            assert decode_output is not None
            assert decode_meta is not None
            assert decode_meta.decode_query_len == 1
            decode_output = decode_output.squeeze(1)
            output = torch.cat([prefill_output, decode_output], dim=0)
        return output.view(num_tokens, hidden_size)<|MERGE_RESOLUTION|>--- conflicted
+++ resolved
@@ -801,14 +801,7 @@
         value: torch.Tensor,
         kv_cache: torch.Tensor,
         attn_metadata: FlashInferMetadata,
-<<<<<<< HEAD
-        k_scale: float = 1.0,
-        v_scale: float = 1.0,
-        q_scale: Optional[torch.Tensor] = None,
-        prob_scale: Optional[torch.Tensor] = None,
         fp8_out_scale: Optional[torch.Tensor] = None,
-=======
->>>>>>> 96663699
         output: Optional[torch.Tensor] = None,
     ) -> torch.Tensor:
 

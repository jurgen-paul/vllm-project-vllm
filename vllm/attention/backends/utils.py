"""Attention backend utils"""
from contextlib import contextmanager
from typing import TYPE_CHECKING, Any, Dict, List, Type, TypeVar, Union

import numpy as np
import torch

from vllm.attention import (AttentionMetadata, AttentionMetadataBuilder,
                            AttentionState)
from vllm.utils import async_tensor_h2d, make_tensor_with_pad

if TYPE_CHECKING:
    from vllm.worker.model_runner_base import ModelRunnerBase

# Error string(s) for encoder/decoder
# unsupported attention scenarios
STR_NOT_IMPL_ENC_DEC_ROCM_HIP = ("ROCm/HIP is not currently supported "
                                 "with encoder/decoder models.")

PAD_SLOT_ID = -1

# Switch to numpy implementation of compute_slot_mapping
# if we have at least this many elements. Could be tuned further.
_COMPUTE_SLOT_MAPPING_NUMPY_NUMEL = 256

if TYPE_CHECKING:
    from vllm.worker.model_runner import ModelInputForGPUBuilder


def is_block_tables_empty(block_tables: Union[None, Dict]):
    """
    Check if block_tables is None or a dictionary with all None values.
    """
    if block_tables is None:
        return True
    if isinstance(block_tables, dict) and all(
            value is None for value in block_tables.values()):
        return True
    return False


def compute_slot_mapping_start_idx(is_prompt: bool, query_len: int,
                                   context_len: int, sliding_window: int,
                                   use_v2_block_manager: bool):
    """
    Compute the start index of slot mapping.
    """
    start_idx = 0
    if is_prompt and sliding_window is not None:
        assert use_v2_block_manager or context_len == 0, (
            "Prefix caching is currently not supported with "
            "sliding window attention in V1 block manager")
        # When prefill, we use it to not write slots to kv cache
        # to save memory.
        start_idx = max(0, query_len - sliding_window)
    return start_idx


def _compute_slot_mapping_python(slot_mapping: List[int],
                                 block_table: List[int], range_start: int,
                                 range_end: int, block_size: int):
    for i in range(range_start, range_end):
        block_number = block_table[i // block_size]
        block_offset = i % block_size
        slot = block_number * block_size + block_offset
        slot_mapping.append(slot)


def _compute_slot_mapping_numpy(slot_mapping: List[int],
                                block_table: List[int], range_start: int,
                                range_end: int, block_size: int):
    block_table_array = np.array(block_table)
    idx = np.arange(range_start, range_end)
    block_offset = idx % block_size
    idx //= block_size
    seq_slot_mapping_array = block_table_array[idx]
    seq_slot_mapping_array *= block_size
    seq_slot_mapping_array += block_offset
    slot_mapping.extend(seq_slot_mapping_array)


def compute_slot_mapping(is_profile_run: bool, slot_mapping: List[int],
                         seq_id: int, seq_len: int, context_len: int,
                         start_idx: int, block_size: int,
                         block_tables: Dict[int, List[int]]):
    """
    Compute slot mapping.
    """
    if is_profile_run:
        # During memory profiling, the block tables are not
        # initialized yet. In this case, we just use a dummy
        # slot mapping.
        # In embeddings, the block tables are {seq_id: None}.
        slot_mapping.extend([PAD_SLOT_ID] * seq_len)
        return

    # Mask the [0, start_idx) tokens of the prompt with
    # PAD_SLOT_ID, where start_idx is max(0, seq_len -
    # sliding_window). For example, if the prompt len is 10,
    # sliding window is 8, and block size is 4, the first two
    # tokens are masked and the slot mapping will be
    # [-1, -1, 2, 3, 4, 5, 6, 7, 0, 1].
    padding_mask_len = max(0, start_idx - context_len)
    slot_mapping.extend([PAD_SLOT_ID] * padding_mask_len)

    range_start = max(start_idx, context_len)
    range_end = seq_len
    numel = range_end - range_start
    block_table = block_tables[seq_id]

    # numpy implementation will be faster than python if we have
    # many elements, otherwise it will be slower.
    if numel < _COMPUTE_SLOT_MAPPING_NUMPY_NUMEL:
        _compute_slot_mapping_python(slot_mapping, block_table, range_start,
                                     range_end, block_size)
    else:
        _compute_slot_mapping_numpy(slot_mapping, block_table, range_start,
                                    range_end, block_size)


TAttentionMetadata = TypeVar("TAttentionMetadata", bound='AttentionMetadata')


class CommonMetadataBuilder(AttentionMetadataBuilder[TAttentionMetadata]):

    _metadata_cls: Type[TAttentionMetadata]

    def __init__(self, input_builder: "ModelInputForGPUBuilder"):
        self.slot_mapping: List[int] = []
        self.prefill_seq_lens: List[int] = []
        self.context_lens: List[int] = []
        self.block_tables: List[List[int]] = []
        self.curr_seq_lens: List[int] = []
        self.num_prefills = 0
        self.num_prefill_tokens = 0
        self.num_decode_tokens = 0

        self.input_builder = input_builder
        self.runner = input_builder.runner

        self.sliding_window = input_builder.sliding_window
        self.block_size = input_builder.block_size
        self.use_v2_block_manager = (
            input_builder.scheduler_config.use_v2_block_manager)

    def _add_seq_group(
            self, inter_data: "ModelInputForGPUBuilder.InterDataForSeqGroup",
            chunked_prefill_enabled: bool):
        is_prompt = inter_data.is_prompt
        block_tables = inter_data.block_tables
        computed_block_nums = inter_data.computed_block_nums

        for (seq_id, token_len, seq_len, curr_seq_len, query_len, context_len,
             curr_sliding_window_block) in zip(
                 inter_data.seq_ids, [len(t) for t in inter_data.input_tokens],
                 inter_data.orig_seq_lens, inter_data.seq_lens,
                 inter_data.query_lens, inter_data.context_lens,
                 inter_data.curr_sliding_window_blocks):
            self.context_lens.append(context_len)
            if is_prompt:
                self.num_prefills += 1
                self.num_prefill_tokens += token_len
                self.prefill_seq_lens.append(seq_len)
            else:
                assert query_len == 1, (
                    "seq_len: {}, context_len: {}, query_len: {}".format(
                        seq_len, context_len, query_len))
                self.num_decode_tokens += query_len
                self.curr_seq_lens.append(curr_seq_len)

            # Compute block table.
            # TODO(sang): Combine chunked prefill and prefix caching by
            # only allowing multiple of block_size chunk size.
            # NOTE: This only works for oooooooxxx style attention.
            block_table = []
            if inter_data.prefix_cache_hit:
                block_table = computed_block_nums
            elif ((chunked_prefill_enabled or not is_prompt)
                  and block_tables is not None):
                block_table = block_tables[seq_id][-curr_sliding_window_block:]
            self.block_tables.append(block_table)

            # Compute slot mapping.
            is_profile_run = is_block_tables_empty(block_tables)
            start_idx = compute_slot_mapping_start_idx(
                is_prompt, query_len, context_len, self.sliding_window,
                self.use_v2_block_manager)
            compute_slot_mapping(is_profile_run, self.slot_mapping, seq_id,
                                 seq_len, context_len, start_idx,
                                 self.block_size, inter_data.block_tables)

    def build(self, seq_lens: List[int], query_lens: List[int],
              num_orig_input_tokens_list: List[int], cuda_graph_pad_size: int,
              batch_size: int):
        """Build attention metadata with on-device tensors.

        Args:
            seq_lens: The maybe padded sequence lengths of the input sequences.
            query_lens: The query lengths of the input sequences.
            cuda_graph_pad_size: The padding size for cuda graph.
                                 -1 if cuda graph is not used.
            batch_size: The maybe padded batch size.
        """
        for inter_data in self.input_builder.inter_data_list:
            self._add_seq_group(inter_data,
                                self.input_builder.chunked_prefill_enabled)

        device = self.runner.device
        use_captured_graph = cuda_graph_pad_size != -1

        max_query_len = max(query_lens)
        max_prefill_seq_len = max(self.prefill_seq_lens, default=0)
        max_decode_seq_len = max(self.curr_seq_lens, default=0)
        num_decode_tokens = self.num_decode_tokens

        if use_captured_graph:
            self.slot_mapping.extend([PAD_SLOT_ID] * cuda_graph_pad_size)
            self.block_tables.extend([] * cuda_graph_pad_size)
            num_decode_tokens = batch_size

            # The shape of graph_block_tables is
            # [max batch size, max context len // block size].
            input_block_tables = self.runner.graph_block_tables[:batch_size]
            for i, block_table in enumerate(self.block_tables):
                if block_table:
                    input_block_tables[i, :len(block_table)] = block_table
            block_tables = torch.from_numpy(input_block_tables).to(
                device, non_blocking=True)
        else:
            block_tables = make_tensor_with_pad(
                self.block_tables,
                pad=0,
                dtype=torch.int,
                device=device,
            )
        assert max_query_len > 0, "query_lens: {}".format(query_lens)

        assert device is not None
        context_lens_tensor = async_tensor_h2d(self.context_lens, torch.int,
                                               device, self.runner.pin_memory)
        seq_lens_tensor = async_tensor_h2d(seq_lens, torch.int, device,
                                           self.runner.pin_memory)
        query_lens_tensor = async_tensor_h2d(query_lens, torch.long, device,
                                             self.runner.pin_memory)
        slot_mapping_tensor = async_tensor_h2d(self.slot_mapping, torch.long,
                                               device, self.runner.pin_memory)
        query_start_loc = torch.zeros(query_lens_tensor.shape[0] + 1,
                                      dtype=torch.int32,
                                      device=device)
        seq_start_loc = torch.zeros(seq_lens_tensor.shape[0] + 1,
                                    dtype=torch.int32,
                                    device=device)
        torch.cumsum(seq_lens_tensor,
                     dim=0,
                     dtype=seq_start_loc.dtype,
                     out=seq_start_loc[1:])
        torch.cumsum(query_lens_tensor,
                     dim=0,
                     dtype=query_start_loc.dtype,
                     out=query_start_loc[1:])

        num_orig_input_tokens_tensor = torch.tensor(num_orig_input_tokens_list,
                                                    dtype=torch.long,
                                                    device=device)

        return self._metadata_cls(  # type: ignore
            num_prefills=self.num_prefills,
            slot_mapping=slot_mapping_tensor,
            num_prefill_tokens=self.num_prefill_tokens,
            num_decode_tokens=num_decode_tokens,
            seq_lens=seq_lens,
            seq_lens_tensor=seq_lens_tensor,
            num_orig_input_tokens_tensor=num_orig_input_tokens_tensor,
            max_query_len=max_query_len,
            max_prefill_seq_len=max_prefill_seq_len,
            max_decode_seq_len=max_decode_seq_len,
            query_start_loc=query_start_loc,
            seq_start_loc=seq_start_loc,
            context_lens_tensor=context_lens_tensor,
            block_tables=block_tables,
            use_cuda_graph=use_captured_graph,
        )


class CommonAttentionState(AttentionState):

    def __init__(self, runner: "ModelRunnerBase"):
        self.runner = runner
        self._is_graph_capturing = False

    @contextmanager
    def graph_capture(self, max_batch_size: int):
        self._is_graph_capturing = True
        self._graph_slot_mapping = torch.full((max_batch_size, ),
                                              PAD_SLOT_ID,
                                              dtype=torch.long,
                                              device=self.runner.device)
        self._graph_seq_lens = torch.ones(max_batch_size,
                                          dtype=torch.int32,
                                          device=self.runner.device)
        self._graph_block_tables = torch.from_numpy(
            self.runner.graph_block_tables).to(device=self.runner.device)

        self._num_orig_input_tokens_tensor = torch.zeros(
            max_batch_size, dtype=torch.int32, device=self.runner.device)

        yield
        self._is_graph_capturing = False
        del self._graph_slot_mapping
        del self._graph_seq_lens
        del self._graph_block_tables
        del self._num_orig_input_tokens_tensor

    def graph_clone(self, batch_size: int) -> "CommonAttentionState":
        assert self._is_graph_capturing
        return self.__class__(self.runner)

    def graph_capture_get_metadata_for_batch(
            self, batch_size: int, is_encoder_decoder_model: bool = False):
        assert self._is_graph_capturing
        attn_metadata = self.runner.attn_backend.make_metadata(
            num_prefills=0,
            num_prefill_tokens=0,
            num_decode_tokens=batch_size,
            slot_mapping=self._graph_slot_mapping[:batch_size],
            seq_lens=None,
            seq_lens_tensor=self._graph_seq_lens[:batch_size],
            num_orig_input_tokens_tensor=self.
            _num_orig_input_tokens_tensor[:batch_size],
            max_query_len=None,
            max_prefill_seq_len=0,
            max_decode_seq_len=self.runner.max_seq_len_to_capture,
            query_start_loc=None,
            seq_start_loc=None,
            context_lens_tensor=None,
            block_tables=self._graph_block_tables[:batch_size],
            use_cuda_graph=True,
        )
        if is_encoder_decoder_model:
            # The encoder decoder model works only with XFormers backend.
            # Assert the same.
            assert self.runner.attn_backend.get_name() == "xformers", \
            f"Expected attn_backend name to be 'xformers', but "\
            f" got '{self.runner.attn_backend.get_name()}'"
            self._update_captured_metadata_for_enc_dec_model(
                batch_size=batch_size, attn_metadata=attn_metadata)

        return attn_metadata

<<<<<<< HEAD
    def get_graph_input_buffers(self, attn_metadata) -> Dict[str, Any]:
        return {
            "slot_mapping":
            attn_metadata.slot_mapping,
            "seq_lens_tensor":
            attn_metadata.decode_metadata.seq_lens_tensor,
            "block_tables":
            attn_metadata.decode_metadata.block_tables,
            "num_orig_input_tokens_tensor":
            attn_metadata.num_orig_input_tokens_tensor,
=======
    def get_graph_input_buffers(
            self,
            attn_metadata,
            is_encoder_decoder_model: bool = False) -> Dict[str, Any]:
        input_buffers = {
            "slot_mapping": attn_metadata.slot_mapping,
            "seq_lens_tensor": attn_metadata.decode_metadata.seq_lens_tensor,
            "block_tables": attn_metadata.decode_metadata.block_tables,
>>>>>>> 9855b995
        }
        if is_encoder_decoder_model:
            # The encoder decoder model works only with XFormers backend.
            # Assert the same.
            assert self.runner.attn_backend.get_name() == "xformers", \
            f"Expected attn_backend name to be 'xformers', but "\
            f" got '{self.runner.attn_backend.get_name()}'"
            self._add_additonal_input_buffers_for_enc_dec_model(
                attn_metadata=attn_metadata, input_buffers=input_buffers)
        return input_buffers

    def prepare_graph_input_buffers(
            self,
            input_buffers,
            attn_metadata,
            is_encoder_decoder_model: bool = False) -> None:
        input_buffers["seq_lens_tensor"].copy_(
            attn_metadata.decode_metadata.seq_lens_tensor, non_blocking=True)
        input_buffers["block_tables"].copy_(
            attn_metadata.decode_metadata.block_tables, non_blocking=True)
<<<<<<< HEAD
        input_buffers["num_orig_input_tokens_tensor"].copy_(
            attn_metadata.num_orig_input_tokens_tensor, non_blocking=True)
=======
        if is_encoder_decoder_model:
            # The encoder decoder model works only with XFormers backend.
            # Assert the same.
            assert self.runner.attn_backend.get_name() == "xformers", \
            f"Expected attn_backend name to be 'xformers', but "\
            f" got '{self.runner.attn_backend.get_name()}'"
            self._prepare_input_buffers_for_enc_dec_model(
                attn_metadata, input_buffers)
>>>>>>> 9855b995

    def begin_forward(self, model_input) -> None:
        return

    def _update_captured_metadata_for_enc_dec_model(self, batch_size: int,
                                                    attn_metadata):
        """
        Updates the attention metadata parameters for CUDA graph capture in an
        encoder-decoder model.

        This method modifies attention-related tensors and metadata required
        for CUDA graph capture in encoder-decoder models. Specifically, it
        updates the cross-attention and encoder sequence tensors in the 
        AttentionMetadata object.
        """
        # During decode phase the cross_slot_mapping will be empty. Hence set
        # an empty tensor for CUDA Graph capture.
        attn_metadata.cross_slot_mapping = torch.tensor(
            [], dtype=torch.int).cuda()
        attn_metadata.cross_block_tables = torch.full(
            (batch_size, self.runner.get_max_block_per_batch()),
            1,
            dtype=torch.int).cuda()
        attn_metadata.encoder_seq_lens = torch.full((batch_size, ),
                                                    1,
                                                    dtype=torch.int).cuda()
        attn_metadata.encoder_seq_lens_tensor = torch.full(
            (batch_size, ), 1, dtype=torch.int).cuda()
        attn_metadata.max_encoder_seq_len = self.runner.max_seq_len_to_capture

    def _add_additonal_input_buffers_for_enc_dec_model(
            self, attn_metadata, input_buffers: Dict[str, Any]):
        """
        Saves additional input buffers specific to the encoder-decoder model
        from the attention metadata.

        This method extracts and stores encoder-decoder related input buffers
        from the `attn_metadata` into the `input_buffers` dictionary. The
        buffers include encoder sequence lengths, cross-slot mappings, and
        cross-block tables, which are essential for the encoder-decoder model
        during CUDA graph replay.
        """
        input_buffers["encoder_seq_lens_tensor"] = (
            attn_metadata.decode_metadata.encoder_seq_lens_tensor)
        input_buffers["cross_slot_mapping"] = (
            attn_metadata.decode_metadata.cross_slot_mapping)
        input_buffers["cross_block_tables"] = (
            attn_metadata.decode_metadata.cross_block_tables)

    def _prepare_input_buffers_for_enc_dec_model(self, attn_metadata,
                                                 input_buffers: Dict[str,
                                                                     Any]):
        """
        Populates input buffers with data from the encoder-decoder model's
        attention metadata.

        This method fills the input buffers with encoder-decoder specific
        tensors. It copies data from the `attn_metadata` and keyword arguments
        (`kwargs`) into corresponding buffers in the `input_buffers` dictionary.
        The copied data includes attention-related metadata as well as input 
        IDs and positional information for the encoder.
        """
        input_buffers["encoder_seq_lens_tensor"].copy_(
            attn_metadata.decode_metadata.encoder_seq_lens_tensor,
            non_blocking=True)
        input_buffers["cross_slot_mapping"].copy_(
            attn_metadata.decode_metadata.cross_slot_mapping,
            non_blocking=True)
        input_buffers["cross_block_tables"].copy_(
            attn_metadata.decode_metadata.cross_block_tables,
            non_blocking=True)<|MERGE_RESOLUTION|>--- conflicted
+++ resolved
@@ -347,18 +347,6 @@
 
         return attn_metadata
 
-<<<<<<< HEAD
-    def get_graph_input_buffers(self, attn_metadata) -> Dict[str, Any]:
-        return {
-            "slot_mapping":
-            attn_metadata.slot_mapping,
-            "seq_lens_tensor":
-            attn_metadata.decode_metadata.seq_lens_tensor,
-            "block_tables":
-            attn_metadata.decode_metadata.block_tables,
-            "num_orig_input_tokens_tensor":
-            attn_metadata.num_orig_input_tokens_tensor,
-=======
     def get_graph_input_buffers(
             self,
             attn_metadata,
@@ -367,7 +355,8 @@
             "slot_mapping": attn_metadata.slot_mapping,
             "seq_lens_tensor": attn_metadata.decode_metadata.seq_lens_tensor,
             "block_tables": attn_metadata.decode_metadata.block_tables,
->>>>>>> 9855b995
+            "num_orig_input_tokens_tensor":
+            attn_metadata.num_orig_input_tokens_tensor,
         }
         if is_encoder_decoder_model:
             # The encoder decoder model works only with XFormers backend.
@@ -388,10 +377,8 @@
             attn_metadata.decode_metadata.seq_lens_tensor, non_blocking=True)
         input_buffers["block_tables"].copy_(
             attn_metadata.decode_metadata.block_tables, non_blocking=True)
-<<<<<<< HEAD
         input_buffers["num_orig_input_tokens_tensor"].copy_(
             attn_metadata.num_orig_input_tokens_tensor, non_blocking=True)
-=======
         if is_encoder_decoder_model:
             # The encoder decoder model works only with XFormers backend.
             # Assert the same.
@@ -400,7 +387,6 @@
             f" got '{self.runner.attn_backend.get_name()}'"
             self._prepare_input_buffers_for_enc_dec_model(
                 attn_metadata, input_buffers)
->>>>>>> 9855b995
 
     def begin_forward(self, model_input) -> None:
         return

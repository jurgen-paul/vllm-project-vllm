"""Attention backend utils"""
from collections import defaultdict
from contextlib import contextmanager
from itertools import accumulate
from typing import TYPE_CHECKING, Any, Dict, List, Tuple, Type, TypeVar, Union

import numpy as np
import torch

from vllm.attention import (AttentionMetadata, AttentionMetadataBuilder,
                            AttentionState)
<<<<<<< HEAD
from vllm.platforms import current_platform
=======
from vllm.attention.backends.abstract import AttentionType
from vllm.multimodal import MultiModalPlaceholderMap
>>>>>>> ac6b8f19
from vllm.utils import async_tensor_h2d, make_tensor_with_pad

if TYPE_CHECKING:
    from vllm.worker.model_runner_base import ModelRunnerBase

# Error string(s) for encoder/decoder
# unsupported attention scenarios
STR_NOT_IMPL_ENC_DEC_ROCM_HIP = ("ROCm/HIP is not currently supported "
                                 "with encoder/decoder models.")

PAD_SLOT_ID = -1

# Switch to numpy implementation of compute_slot_mapping
# if we have at least this many elements. Could be tuned further.
_COMPUTE_SLOT_MAPPING_NUMPY_NUMEL = 256

if TYPE_CHECKING:
    from vllm.worker.model_runner import ModelInputForGPUBuilder


def is_block_tables_empty(block_tables: Union[None, Dict]):
    """
    Check if block_tables is None or a dictionary with all None values.
    """
    if block_tables is None:
        return True
    return (isinstance(block_tables, dict)
            and all(value is None for value in block_tables.values()))


def compute_slot_mapping_start_idx(is_prompt: bool, query_len: int,
                                   context_len: int, sliding_window: int):
    """
    Compute the start index of slot mapping.
    """
    start_idx = 0
    if is_prompt and sliding_window is not None:
        start_idx = max(0, query_len - sliding_window)
    return start_idx


def _compute_slot_mapping_python(slot_mapping: List[int],
                                 block_table: List[int], range_start: int,
                                 range_end: int, block_size: int):
    for i in range(range_start, range_end):
        block_number = block_table[i // block_size]
        block_offset = i % block_size
        slot = block_number * block_size + block_offset
        slot_mapping.append(slot)


def _compute_slot_mapping_numpy(slot_mapping: List[int],
                                block_table: List[int], range_start: int,
                                range_end: int, block_size: int):
    block_table_array = np.array(block_table)
    idx = np.arange(range_start, range_end)
    block_offset = idx % block_size
    idx //= block_size
    seq_slot_mapping_array = block_table_array[idx]
    seq_slot_mapping_array *= block_size
    seq_slot_mapping_array += block_offset
    slot_mapping.extend(seq_slot_mapping_array)


def compute_slot_mapping(is_profile_run: bool, slot_mapping: List[int],
                         seq_id: int, seq_len: int, context_len: int,
                         start_idx: int, block_size: int,
                         block_tables: Dict[int, List[int]]):
    """
    Compute slot mapping.
    """
    if is_profile_run:
        # During memory profiling, the block tables are not
        # initialized yet. In this case, we just use a dummy
        # slot mapping.
        # In embeddings, the block tables are {seq_id: None}.
        slot_mapping.extend([PAD_SLOT_ID] * seq_len)
        return

    # Mask the [0, start_idx) tokens of the prompt with
    # PAD_SLOT_ID, where start_idx is max(0, seq_len -
    # sliding_window). For example, if the prompt len is 10,
    # sliding window is 8, and block size is 4, the first two
    # tokens are masked and the slot mapping will be
    # [-1, -1, 2, 3, 4, 5, 6, 7, 0, 1].
    padding_mask_len = max(0, start_idx - context_len)
    slot_mapping.extend([PAD_SLOT_ID] * padding_mask_len)

    range_start = max(start_idx, context_len)
    range_end = seq_len
    numel = range_end - range_start
    block_table = block_tables[seq_id]

    # numpy implementation will be faster than python if we have
    # many elements, otherwise it will be slower.
    if numel < _COMPUTE_SLOT_MAPPING_NUMPY_NUMEL:
        _compute_slot_mapping_python(slot_mapping, block_table, range_start,
                                     range_end, block_size)
    else:
        _compute_slot_mapping_numpy(slot_mapping, block_table, range_start,
                                    range_end, block_size)


TAttentionMetadata = TypeVar("TAttentionMetadata", bound='AttentionMetadata')


class CommonMetadataBuilder(AttentionMetadataBuilder[TAttentionMetadata]):

    _metadata_cls: Type[TAttentionMetadata]

    def __init__(self, input_builder: "ModelInputForGPUBuilder"):
        self.slot_mapping: List[int] = []
        self.prefill_seq_lens: List[int] = []
        self.context_lens: List[int] = []
        self.block_tables: List[List[int]] = []
        self.curr_seq_lens: List[int] = []
        self.multimodal_placeholder_maps: Dict[
            str,
            MultiModalPlaceholderMap] = defaultdict(MultiModalPlaceholderMap)
        self.num_prefills = 0
        self.num_prefill_tokens = 0
        self.num_decode_tokens = 0

        self.input_builder = input_builder
        self.runner = input_builder.runner

        self.sliding_window = input_builder.sliding_window
        self.block_size = input_builder.block_size

    def _add_seq_group(
            self, inter_data: "ModelInputForGPUBuilder.InterDataForSeqGroup",
            chunked_prefill_enabled: bool):
        is_prompt = inter_data.is_prompt
        block_tables = inter_data.block_tables

        for (seq_id, token_len, seq_len, curr_seq_len, query_len, context_len,
             curr_sliding_window_block) in zip(
                 inter_data.seq_ids, [len(t) for t in inter_data.input_tokens],
                 inter_data.orig_seq_lens, inter_data.seq_lens,
                 inter_data.query_lens, inter_data.context_lens,
                 inter_data.curr_sliding_window_blocks):
            self.context_lens.append(context_len)
            if is_prompt:
                mm_maps = inter_data.multi_modal_placeholder_maps
                if mm_maps:
                    for modality, placeholders in mm_maps.items():
                        self.multimodal_placeholder_maps[modality].extend(
                            placeholders)

                self.num_prefills += 1
                self.num_prefill_tokens += token_len
                self.prefill_seq_lens.append(seq_len)
            else:
                assert query_len == 1, (
                    "seq_len: {}, context_len: {}, query_len: {}".format(
                        seq_len, context_len, query_len))
                self.num_decode_tokens += query_len
                self.curr_seq_lens.append(curr_seq_len)

            # Compute block table.
            # TODO(sang): Combine chunked prefill and prefix caching by
            # only allowing multiple of block_size chunk size.
            # NOTE: This only works for oooooooxxx style attention.
            block_table = []
            if inter_data.prefix_cache_hit:
                block_table = block_tables[seq_id]
            elif ((chunked_prefill_enabled or not is_prompt)
                  and block_tables is not None):
                if curr_sliding_window_block == 0:
                    block_table = block_tables[seq_id]
                else:
                    block_table = block_tables[seq_id][
                        -curr_sliding_window_block:]
            self.block_tables.append(block_table)

            # Compute slot mapping.
            is_profile_run = is_block_tables_empty(block_tables)
            start_idx = compute_slot_mapping_start_idx(is_prompt, query_len,
                                                       context_len,
                                                       self.sliding_window)
            compute_slot_mapping(is_profile_run, self.slot_mapping, seq_id,
                                 seq_len, context_len, start_idx,
                                 self.block_size, inter_data.block_tables)

    def build(self, seq_lens: List[int], query_lens: List[int],
              cuda_graph_pad_size: int, batch_size: int):
        """Build attention metadata with on-device tensors.

        Args:
            seq_lens: The maybe padded sequence lengths of the input sequences.
            query_lens: The query lengths of the input sequences.
            cuda_graph_pad_size: The padding size for cuda graph.
                                 -1 if cuda graph is not used.
            batch_size: The maybe padded batch size.
        """
        for inter_data in self.input_builder.inter_data_list:
            self._add_seq_group(inter_data,
                                self.input_builder.chunked_prefill_enabled)

        device = self.runner.device
        use_captured_graph = cuda_graph_pad_size != -1

        max_query_len = max(query_lens)
        max_prefill_seq_len = max(self.prefill_seq_lens, default=0)
        max_decode_seq_len = max(self.curr_seq_lens, default=0)
        num_decode_tokens = self.num_decode_tokens
        query_start_loc = list(accumulate(query_lens, initial=0))
        seq_start_loc = list(accumulate(seq_lens, initial=0))

        if use_captured_graph:
            self.slot_mapping.extend([PAD_SLOT_ID] * cuda_graph_pad_size)
            self.block_tables.extend([] * cuda_graph_pad_size)
            num_decode_tokens = batch_size

            # The shape of graph_block_tables is
            # [max batch size, max context len // block size].
            input_block_tables = self.runner.graph_block_tables[:batch_size]
            max_blocks = input_block_tables.shape[1]
            for i, block_table in enumerate(self.block_tables):
                if block_table:
                    num_blocks = len(block_table)
                    if num_blocks <= max_blocks:
                        input_block_tables[i, :num_blocks] = block_table
                    else:
                        # It may be possible to have more blocks allocated due
                        # to lookahead slots of multi-step, however, they are
                        # not used anyway, so can be safely ignored.
                        input_block_tables[
                            i, :max_blocks] = block_table[:max_blocks]
            block_tables = torch.from_numpy(input_block_tables).to(
                device, non_blocking=True)
        else:
            block_tables = make_tensor_with_pad(
                self.block_tables,
                pad=0,
                dtype=torch.int,
                device=device,
            )
        assert max_query_len > 0, "query_lens: {}".format(query_lens)

        assert device is not None
        context_lens_tensor = async_tensor_h2d(self.context_lens, torch.int,
                                               device, self.runner.pin_memory)
        seq_lens_tensor = async_tensor_h2d(seq_lens, torch.int, device,
                                           self.runner.pin_memory)
        slot_mapping_tensor = async_tensor_h2d(self.slot_mapping, torch.long,
                                               device, self.runner.pin_memory)
        query_start_loc_tensor = async_tensor_h2d(query_start_loc, torch.int32,
                                                  device,
                                                  self.runner.pin_memory)
        seq_start_loc_tensor = async_tensor_h2d(seq_start_loc, torch.int32,
                                                device, self.runner.pin_memory)
        placeholder_index_maps = {
            modality: placeholder_map.index_map()
            for modality, placeholder_map in
            self.multimodal_placeholder_maps.items()
        }

        return self._metadata_cls(  # type: ignore
            num_prefills=self.num_prefills,
            slot_mapping=slot_mapping_tensor,
            multi_modal_placeholder_index_maps=placeholder_index_maps,
            num_prefill_tokens=self.num_prefill_tokens,
            num_decode_tokens=num_decode_tokens,
            seq_lens=seq_lens,
            seq_lens_tensor=seq_lens_tensor,
            max_query_len=max_query_len,
            max_prefill_seq_len=max_prefill_seq_len,
            max_decode_seq_len=max_decode_seq_len,
            query_start_loc=query_start_loc_tensor,
            seq_start_loc=seq_start_loc_tensor,
            context_lens_tensor=context_lens_tensor,
            block_tables=block_tables,
            use_cuda_graph=use_captured_graph,
        )


class CommonAttentionState(AttentionState):

    def __init__(self, runner: "ModelRunnerBase"):
        self.runner = runner
        self._is_graph_capturing = False

    @contextmanager
    def graph_capture(self, max_batch_size: int):
        self._is_graph_capturing = True
        self._graph_slot_mapping = torch.full((max_batch_size, ),
                                              PAD_SLOT_ID,
                                              dtype=torch.long,
                                              device=self.runner.device)
        self._graph_seq_lens = torch.ones(max_batch_size,
                                          dtype=torch.int32,
                                          device=self.runner.device)
        self._graph_block_tables = torch.from_numpy(
            self.runner.graph_block_tables).to(device=self.runner.device)
        yield
        self._is_graph_capturing = False
        del self._graph_slot_mapping
        del self._graph_seq_lens
        del self._graph_block_tables

    def graph_clone(self, batch_size: int) -> "CommonAttentionState":
        assert self._is_graph_capturing
        return self.__class__(self.runner)

    def graph_capture_get_metadata_for_batch(
            self, batch_size: int, is_encoder_decoder_model: bool = False):
        assert self._is_graph_capturing
        attn_metadata = self.runner.attn_backend.make_metadata(
            num_prefills=0,
            num_prefill_tokens=0,
            num_decode_tokens=batch_size,
            slot_mapping=self._graph_slot_mapping[:batch_size],
            multi_modal_placeholder_index_maps=None,
            seq_lens=None,
            seq_lens_tensor=self._graph_seq_lens[:batch_size],
            max_query_len=1,
            max_decode_query_len=1,
            max_prefill_seq_len=0,
            max_decode_seq_len=self.runner.max_seq_len_to_capture,
            query_start_loc=None,
            seq_start_loc=None,
            context_lens_tensor=None,
            block_tables=self._graph_block_tables[:batch_size],
            use_cuda_graph=True,
        )
        if is_encoder_decoder_model:
<<<<<<< HEAD
            # The encoder decoder model works only with XFormers backend.
            # Assert the same.
            if current_platform.is_rocm():
                assert (self.runner.attn_backend.get_name() == "ROCM_FLASH"), (
                    f"Expected attn_backend name to be 'ROCM_FLASH', but "
                    f" got '{self.runner.attn_backend.get_name()}'")
                self._update_captured_metadata_for_enc_dec_model(
                    batch_size=batch_size, attn_metadata=attn_metadata)
            else:
                assert self.runner.attn_backend.get_name() == "XFORMERS", \
                f"Expected attn_backend name to be 'XFORMERS', but "\
                f" got '{self.runner.attn_backend.get_name()}'"
                self._update_captured_metadata_for_enc_dec_model(
                    batch_size=batch_size, attn_metadata=attn_metadata)
=======
            # The encoder decoder model works only with XFormers and
            # Flash Attention backend. Assert the same.
            assert self.runner.attn_backend.get_name() in\
                ["XFORMERS", "FLASH_ATTN"], \
                f"Expected attn_backend name to be either 'XFORMERS' or " \
                f"'FLASH_ATTN', but "\
                f"got '{self.runner.attn_backend.get_name()}'"
            self._update_captured_metadata_for_enc_dec_model(
                batch_size=batch_size, attn_metadata=attn_metadata)
>>>>>>> ac6b8f19

        return attn_metadata

    def get_graph_input_buffers(
            self,
            attn_metadata,
            is_encoder_decoder_model: bool = False) -> Dict[str, Any]:
        input_buffers = {
            "slot_mapping": attn_metadata.slot_mapping,
            "seq_lens_tensor": attn_metadata.decode_metadata.seq_lens_tensor,
            "block_tables": attn_metadata.decode_metadata.block_tables,
        }
        if is_encoder_decoder_model:
<<<<<<< HEAD
            # The encoder decoder model works only with XFormers backend.
            # Assert the same.
            if current_platform.is_rocm():
                assert (self.runner.attn_backend.get_name() == "ROCM_FLASH"), (
                    f"Expected attn_backend name to be 'ROCM_FLASH', but "
                    f" got '{self.runner.attn_backend.get_name()}'")
                self._add_additonal_input_buffers_for_enc_dec_model(
                    attn_metadata=attn_metadata, input_buffers=input_buffers)
            else:
                assert self.runner.attn_backend.get_name() == "XFORMERS", \
                f"Expected attn_backend name to be 'XFORMERS', but "\
                f" got '{self.runner.attn_backend.get_name()}'"
                self._add_additonal_input_buffers_for_enc_dec_model(
                    attn_metadata=attn_metadata, input_buffers=input_buffers)
=======
            # The encoder decoder model works only with XFormers and
            # Flash Attention backend. Assert the same.
            assert self.runner.attn_backend.get_name() in\
                ["XFORMERS", "FLASH_ATTN"], \
                f"Expected attn_backend name to be either 'XFORMERS' or "\
                f"'FLASH_ATTN', but "\
                f"got '{self.runner.attn_backend.get_name()}'"
            self._add_additonal_input_buffers_for_enc_dec_model(
                attn_metadata=attn_metadata, input_buffers=input_buffers)
>>>>>>> ac6b8f19
        return input_buffers

    def prepare_graph_input_buffers(
            self,
            input_buffers,
            attn_metadata,
            is_encoder_decoder_model: bool = False) -> None:
        input_buffers["seq_lens_tensor"].copy_(
            attn_metadata.decode_metadata.seq_lens_tensor, non_blocking=True)
        input_buffers["block_tables"].copy_(
            attn_metadata.decode_metadata.block_tables, non_blocking=True)
        if is_encoder_decoder_model:
<<<<<<< HEAD
            # The encoder decoder model works only with XFormers backend.
            # Assert the same.

            if current_platform.is_rocm():
                assert (self.runner.attn_backend.get_name() == "ROCM_FLASH"), (
                    f"Expected attn_backend name to be 'ROCM_FLASH', but "
                    f" got '{self.runner.attn_backend.get_name()}'")
                self._prepare_input_buffers_for_enc_dec_model(
                    attn_metadata, input_buffers)
            else:
                assert self.runner.attn_backend.get_name() == "XFORMERS", \
                f"Expected attn_backend name to be 'XFORMERS', but "\
                f" got '{self.runner.attn_backend.get_name()}'"
                self._prepare_input_buffers_for_enc_dec_model(
                    attn_metadata, input_buffers)
=======
            # The encoder decoder model works only with XFormers and
            # Flash Attention backend. Assert the same.
            assert self.runner.attn_backend.get_name() in\
                ["XFORMERS", "FLASH_ATTN"], \
                f"Expected attn_backend name to be either 'XFORMERS' or "\
                f"'FLASH_ATTN', but "\
                f"got '{self.runner.attn_backend.get_name()}'"
            self._prepare_input_buffers_for_enc_dec_model(
                attn_metadata, input_buffers)
>>>>>>> ac6b8f19

    def begin_forward(self, model_input) -> None:
        return

    def _update_captured_metadata_for_enc_dec_model(self, batch_size: int,
                                                    attn_metadata):
        """
        Updates the attention metadata parameters for CUDA graph capture in an
        encoder-decoder model.

        This method modifies attention-related tensors and metadata required
        for CUDA graph capture in encoder-decoder models. Specifically, it
        updates the cross-attention and encoder sequence tensors in the 
        AttentionMetadata object.
        """
        # During decode phase the cross_slot_mapping will be empty. Hence set
        # an empty tensor for CUDA Graph capture.
        attn_metadata.cross_slot_mapping = torch.tensor(
            [], dtype=torch.int).cuda()
        attn_metadata.cross_block_tables = torch.full(
            (batch_size, self.runner.get_max_block_per_batch()),
            1,
            dtype=torch.int).cuda()
        attn_metadata.encoder_seq_lens = torch.full((batch_size, ),
                                                    1,
                                                    dtype=torch.int).cuda()
        attn_metadata.encoder_seq_lens_tensor = torch.full(
            (batch_size, ), 1, dtype=torch.int).cuda()
        attn_metadata.max_encoder_seq_len = self.runner.max_seq_len_to_capture
        attn_metadata.num_encoder_tokens = 0

    def _add_additonal_input_buffers_for_enc_dec_model(
            self, attn_metadata, input_buffers: Dict[str, Any]):
        """
        Saves additional input buffers specific to the encoder-decoder model
        from the attention metadata.

        This method extracts and stores encoder-decoder related input buffers
        from the `attn_metadata` into the `input_buffers` dictionary. The
        buffers include encoder sequence lengths, cross-slot mappings, and
        cross-block tables, which are essential for the encoder-decoder model
        during CUDA graph replay.
        """
        input_buffers["encoder_seq_lens_tensor"] = (
            attn_metadata.decode_metadata.encoder_seq_lens_tensor)
        input_buffers["cross_slot_mapping"] = (
            attn_metadata.decode_metadata.cross_slot_mapping)
        input_buffers["cross_block_tables"] = (
            attn_metadata.decode_metadata.cross_block_tables)

    def _prepare_input_buffers_for_enc_dec_model(self, attn_metadata,
                                                 input_buffers: Dict[str,
                                                                     Any]):
        """
        Populates input buffers with data from the encoder-decoder model's
        attention metadata.

        This method fills the input buffers with encoder-decoder specific
        tensors. It copies data from the `attn_metadata` and keyword arguments
        (`kwargs`) into corresponding buffers in the `input_buffers` dictionary.
        The copied data includes attention-related metadata as well as input 
        IDs and positional information for the encoder.
        """
        input_buffers["encoder_seq_lens_tensor"].copy_(
            attn_metadata.decode_metadata.encoder_seq_lens_tensor,
            non_blocking=True)
        input_buffers["cross_slot_mapping"].copy_(
            attn_metadata.decode_metadata.cross_slot_mapping,
            non_blocking=True)
        input_buffers["cross_block_tables"].copy_(
            attn_metadata.decode_metadata.cross_block_tables,
            non_blocking=True)


def is_all_encoder_attn_metadata_set(attn_metadata):
    '''
    All attention metadata required for encoder attention is set.
    '''
    return ((attn_metadata.encoder_seq_lens is not None)
            and (attn_metadata.encoder_seq_lens_tensor is not None)
            and (attn_metadata.max_encoder_seq_len is not None))


def is_all_cross_attn_metadata_set(attn_metadata):
    '''
    All attention metadata required for enc/dec cross-attention is set.

    Superset of encoder attention required metadata.
    '''
    return (attn_metadata.is_all_encoder_attn_metadata_set
            and (attn_metadata.cross_slot_mapping is not None)
            and (attn_metadata.cross_block_tables is not None))


def get_seq_len_block_table_args(
    attn_metadata,
    is_prompt: bool,
    attn_type: AttentionType,
) -> tuple:
    '''
    The particular choice of sequence-length- and block-table-related
    attributes which should be extracted from attn_metadata is dependent
    on the type of attention operation.

    Decoder attn -> select entirely decoder self-attention-related fields
    Encoder/decoder cross-attn -> select encoder sequence lengths & 
                                  cross-attn block-tables fields
    Encoder attn -> select encoder sequence lengths fields & no block tables
    
    Arguments:

    * attn_metadata: Attention metadata structure associated with attention op
    * is_prompt: True if prefill, False otherwise
    * attn_type: encoder attention, decoder self-attention,
                 encoder/decoder cross-attention

    Returns:

    * Appropriate sequence-lengths tensor
    * Appropriate max sequence-length scalar
    * Appropriate block tables (or None)
    '''

    if attn_type == AttentionType.DECODER:
        # Decoder self-attention
        # Choose max_seq_len based on whether we are in prompt_run
        if is_prompt:
            max_seq_len = attn_metadata.max_prefill_seq_len
        else:
            max_seq_len = attn_metadata.max_decode_seq_len
        return (attn_metadata.seq_lens_tensor, max_seq_len,
                attn_metadata.block_tables)
    elif attn_type == AttentionType.ENCODER_DECODER:
        # Enc/dec cross-attention KVs match encoder sequence length;
        # cross-attention utilizes special "cross" block tables
        return (attn_metadata.encoder_seq_lens_tensor,
                attn_metadata.max_encoder_seq_len,
                attn_metadata.cross_block_tables)
    elif attn_type == AttentionType.ENCODER:
        # No block tables associated with encoder attention
        return (attn_metadata.encoder_seq_lens_tensor,
                attn_metadata.max_encoder_seq_len, None)
    else:
        raise AttributeError(f"Invalid attention type {str(attn_type)}")


def get_num_prefill_decode_query_kv_tokens(
    attn_metadata,
    attn_type: AttentionType,
) -> Tuple[int, int, int]:
    """
    Calculate the number of prefill and decode tokens for query, key/value
    based on the attention metadata and the specified attention type.

    Args:
        attn_metadata (FlashAttentionMetadata): Attention Metadata object.
        attn_type (AttentionType): The type of attention being used.
    Returns:
        Tuple[int, int, int]: A tuple containing three integers:
            - The number of prefill query tokens.
            - The number of prefill key/value tokens.
            - The number of decode query tokens.

    Raises:
        AssertionError: If the number of encoder tokens in `attn_metadata` 
        is `None` when required for the calculations.
    """
    num_prefill_query_tokens = 0
    num_decode_query_tokens = 0
    num_prefill_kv_tokens = 0
    if attn_type == AttentionType.ENCODER:
        # Encoder attention is only invoked during prefill phase.
        # The same input servers a both query and key.
        assert attn_metadata.num_encoder_tokens is not None
        num_prefill_query_tokens = attn_metadata.num_encoder_tokens
        num_prefill_kv_tokens = attn_metadata.num_encoder_tokens
        num_decode_query_tokens = 0
    elif attn_type == AttentionType.ENCODER_DECODER:
        assert attn_metadata.num_encoder_tokens is not None
        num_prefill_query_tokens = attn_metadata.num_prefill_tokens
        # The key is the encoder/cross-attention.
        num_prefill_kv_tokens = attn_metadata.num_encoder_tokens
        num_decode_query_tokens = attn_metadata.num_decode_tokens
    else:  # attn_type == AttentionType.DECODER or
        # attn_type == AttentionType.ENCODER_ONLY
        num_prefill_query_tokens = attn_metadata.num_prefill_tokens
        num_prefill_kv_tokens = attn_metadata.num_prefill_tokens
        num_decode_query_tokens = attn_metadata.num_decode_tokens

    return (num_prefill_query_tokens, num_prefill_kv_tokens,
            num_decode_query_tokens)<|MERGE_RESOLUTION|>--- conflicted
+++ resolved
@@ -9,12 +9,9 @@
 
 from vllm.attention import (AttentionMetadata, AttentionMetadataBuilder,
                             AttentionState)
-<<<<<<< HEAD
-from vllm.platforms import current_platform
-=======
 from vllm.attention.backends.abstract import AttentionType
 from vllm.multimodal import MultiModalPlaceholderMap
->>>>>>> ac6b8f19
+from vllm.platforms import current_platform
 from vllm.utils import async_tensor_h2d, make_tensor_with_pad
 
 if TYPE_CHECKING:
@@ -342,7 +339,6 @@
             use_cuda_graph=True,
         )
         if is_encoder_decoder_model:
-<<<<<<< HEAD
             # The encoder decoder model works only with XFormers backend.
             # Assert the same.
             if current_platform.is_rocm():
@@ -352,22 +348,13 @@
                 self._update_captured_metadata_for_enc_dec_model(
                     batch_size=batch_size, attn_metadata=attn_metadata)
             else:
-                assert self.runner.attn_backend.get_name() == "XFORMERS", \
-                f"Expected attn_backend name to be 'XFORMERS', but "\
-                f" got '{self.runner.attn_backend.get_name()}'"
+                assert self.runner.attn_backend.get_name() in\
+                    ["XFORMERS", "FLASH_ATTN"], \
+                    f"Expected attn_backend name to be either 'XFORMERS' or " \
+                    f"'FLASH_ATTN', but "\
+                    f"got '{self.runner.attn_backend.get_name()}'"
                 self._update_captured_metadata_for_enc_dec_model(
                     batch_size=batch_size, attn_metadata=attn_metadata)
-=======
-            # The encoder decoder model works only with XFormers and
-            # Flash Attention backend. Assert the same.
-            assert self.runner.attn_backend.get_name() in\
-                ["XFORMERS", "FLASH_ATTN"], \
-                f"Expected attn_backend name to be either 'XFORMERS' or " \
-                f"'FLASH_ATTN', but "\
-                f"got '{self.runner.attn_backend.get_name()}'"
-            self._update_captured_metadata_for_enc_dec_model(
-                batch_size=batch_size, attn_metadata=attn_metadata)
->>>>>>> ac6b8f19
 
         return attn_metadata
 
@@ -381,9 +368,8 @@
             "block_tables": attn_metadata.decode_metadata.block_tables,
         }
         if is_encoder_decoder_model:
-<<<<<<< HEAD
-            # The encoder decoder model works only with XFormers backend.
-            # Assert the same.
+            # The encoder decoder model works only with XFormers and
+            # Flash Attention backend. Assert the same.
             if current_platform.is_rocm():
                 assert (self.runner.attn_backend.get_name() == "ROCM_FLASH"), (
                     f"Expected attn_backend name to be 'ROCM_FLASH', but "
@@ -391,22 +377,13 @@
                 self._add_additonal_input_buffers_for_enc_dec_model(
                     attn_metadata=attn_metadata, input_buffers=input_buffers)
             else:
-                assert self.runner.attn_backend.get_name() == "XFORMERS", \
-                f"Expected attn_backend name to be 'XFORMERS', but "\
-                f" got '{self.runner.attn_backend.get_name()}'"
+                assert self.runner.attn_backend.get_name() in\
+                ["XFORMERS", "FLASH_ATTN"], \
+                    f"Expected attn_backend name to be either 'XFORMERS' or "\
+                f"'FLASH_ATTN', but "\
+                    f"got '{self.runner.attn_backend.get_name()}'"
                 self._add_additonal_input_buffers_for_enc_dec_model(
                     attn_metadata=attn_metadata, input_buffers=input_buffers)
-=======
-            # The encoder decoder model works only with XFormers and
-            # Flash Attention backend. Assert the same.
-            assert self.runner.attn_backend.get_name() in\
-                ["XFORMERS", "FLASH_ATTN"], \
-                f"Expected attn_backend name to be either 'XFORMERS' or "\
-                f"'FLASH_ATTN', but "\
-                f"got '{self.runner.attn_backend.get_name()}'"
-            self._add_additonal_input_buffers_for_enc_dec_model(
-                attn_metadata=attn_metadata, input_buffers=input_buffers)
->>>>>>> ac6b8f19
         return input_buffers
 
     def prepare_graph_input_buffers(
@@ -419,9 +396,8 @@
         input_buffers["block_tables"].copy_(
             attn_metadata.decode_metadata.block_tables, non_blocking=True)
         if is_encoder_decoder_model:
-<<<<<<< HEAD
-            # The encoder decoder model works only with XFormers backend.
-            # Assert the same.
+            # The encoder decoder model works only with XFormers and
+            # Flash Attention backend. Assert the same.
 
             if current_platform.is_rocm():
                 assert (self.runner.attn_backend.get_name() == "ROCM_FLASH"), (
@@ -430,22 +406,13 @@
                 self._prepare_input_buffers_for_enc_dec_model(
                     attn_metadata, input_buffers)
             else:
-                assert self.runner.attn_backend.get_name() == "XFORMERS", \
-                f"Expected attn_backend name to be 'XFORMERS', but "\
-                f" got '{self.runner.attn_backend.get_name()}'"
+                assert self.runner.attn_backend.get_name() in\
+                ["XFORMERS", "FLASH_ATTN"], \
+                    f"Expected attn_backend name to be either 'XFORMERS' or "\
+                f"'FLASH_ATTN', but "\
+                    f"got '{self.runner.attn_backend.get_name()}'"
                 self._prepare_input_buffers_for_enc_dec_model(
                     attn_metadata, input_buffers)
-=======
-            # The encoder decoder model works only with XFormers and
-            # Flash Attention backend. Assert the same.
-            assert self.runner.attn_backend.get_name() in\
-                ["XFORMERS", "FLASH_ATTN"], \
-                f"Expected attn_backend name to be either 'XFORMERS' or "\
-                f"'FLASH_ATTN', but "\
-                f"got '{self.runner.attn_backend.get_name()}'"
-            self._prepare_input_buffers_for_enc_dec_model(
-                attn_metadata, input_buffers)
->>>>>>> ac6b8f19
 
     def begin_forward(self, model_input) -> None:
         return

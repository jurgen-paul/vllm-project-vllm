--- conflicted
+++ resolved
@@ -229,8 +229,10 @@
 
 class AttentionLayer(Protocol):
 
-    _k_scale: float
-    _v_scale: float
+    _k_scale: torch.Tensor
+    _v_scale: torch.Tensor
+    _q_scale: torch.Tensor
+    _prob_scale: torch.Tensor
 
     def forward(
         self,
@@ -270,14 +272,7 @@
         value: torch.Tensor,
         kv_cache: torch.Tensor,
         attn_metadata: T,
-<<<<<<< HEAD
-        k_scale: torch.Tensor,
-        v_scale: torch.Tensor,
-        q_scale: Optional[torch.Tensor] = None,
-        prob_scale: Optional[torch.Tensor] = None,
         fp8_out_scale: Optional[torch.Tensor] = None,
-=======
->>>>>>> 96663699
         output: Optional[torch.Tensor] = None,
     ) -> torch.Tensor:
         raise NotImplementedError
--- conflicted
+++ resolved
@@ -159,11 +159,6 @@
         value: torch.Tensor,
         kv_cache: torch.Tensor,
         attn_metadata: HPUAttentionMetadata,
-<<<<<<< HEAD
-        k_scale: torch.Tensor,
-        v_scale: torch.Tensor,
-=======
->>>>>>> 96663699
         output: Optional[torch.Tensor] = None,
     ) -> torch.Tensor:
         """Forward pass with xFormers and PagedAttention.

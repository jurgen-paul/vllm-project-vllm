# SPDX-License-Identifier: Apache-2.0
"""
This file implements common components for MLA implementations.

First we define:

Sq      as Q sequence length
Skv     as KV sequence length

MLA has two possible ways of computing, a data-movement friendly approach and a 
compute friendly approach, we generally want to use the compute friendly 
approach for "prefill" (i.e. the ratio Sq / Skv is "small", is near 1) 
and the data-movement friendly approach for "decode" (i.e. the ratio 
Sq / Skv is "large"). 

NOTE what we deem small and large is currently determined by if its labelled 
prefill or decode by the scheduler, but this is something we should probably 
tune.

Main reference: DeepseekV2 paper, and FlashInfer Implementation
(https://arxiv.org/abs/2405.04434 and https://github.com/flashinfer-ai/flashinfer/pull/551).

Deepseek's MLA attention works the following way:
* Use a single latent vector to represent the per-token entry of the KV cache.  
* For decode (i.e. the memory friendly approach) the attention "simulates" a 
multi-head attention, while the compute is similar to multi-query attention.

Below is example of both paths assuming batchsize = 1

## More Extent Definitions:

C           Context length, `Skv - Sq`
H           hidden size
N           number of attention heads
Lq          latent dimension for Q              1536 in DSV3
Lkv         latent dimension for K/V            512 in DSV3
P           nope dimension, no rope.            128 in DSV3
R           rope dimension, goes through rope.  64 in DSV3
V           V head dim.                         128 in DSV3

## Vector/Matrix Definitions

h_t         hidden states (input to attention)  shape [Sq, H]
q_c         latent/compressed Q                 shape [Sq, Lq]
q_nope      uncompressed Q (no-rope)            shape [Sq, N, P]
q_pe        uncompressed Q (rope)               shape [Sq, N, R]
kv_c        latent/compressed KV                shape [Skv, Lkv]
k_pe        decoupled k position embeddings     shape [Skv, R]
new_kv_c    new kv_c from current iter          shape [Sq, Lkv]
new_k_pe    new k_pe from current iter          shape [Sq, R]
cache_kv_c  cached k_c from previous iters      shape [C, Lkv]
cache_k_pe  cached k_pe from previous iters     shape [C, R]
W_DQ        project h_t to q_c                  shape [H, Lq]
W_UQ        project q_c to q_nope               shape [Lq, N * P]
W_QR        project q_c to q_pe                 shape [Lq, N * R]
W_DKV       project h_t to kv_c                 shape [H, Lkv]
W_UK        project kv_c to k_nope              shape [Lkv, N * P]
W_KR        project h_t to k_pe                 shape [H, N * R]
W_UV        project kv_c to v                   shape [Lkv, N * V]
W_O         project v to h_t                    shape [N * V, H]


## Compute Friendly Approach (i.e. "_forward_prefill"):

q_c      = h_t @ W_DQ
q_nope   = (q_c @ W_UQ).view(Sq, N, P)
q_pe     = RoPE(q_c @ W_QR).view(Sq, N, R)
new_kv_c = h_t @ W_DKV
new_k_pe = RoPE(h_t @ W_KR)
kv_c     = torch.cat([new_kv_c, cache_kv_c], dim=0)
k_pe     = torch.cat([new_k_pe, cache_k_pe], dim=0)
k_nope   = (kv_c @ W_UK).view(Skv, N, P)
v        = (kv_c @ W_UV).view(Skv, N, V)

// MHA with QK headdim = P + R
//           V headdim = V
//      spda_o shape [Sq, N, V]
spda_o = scaled_dot_product_attention(
    torch.cat([q_nope, q_pe], dim=-1),
    torch.cat([k_nope, k_pe.unsqueeze(1).expand(-1, N, -1)], dim=-1),
    v
) 
return spda_o @ W_O

NOTE: in the actual code, 
    `kv_b_proj` is [W_UK; W_UV] concatnated per head
    `q_b_proj` is [W_UQ; W_QR] concatnated per head
    `out_proj` is W_O


## Data-Movement Friendly Approach (i.e. "_forward_decode"):

Ahead of time, compute:

% this projects from q_c to [Sq, N * Lkv]
W_UQ_UK = einsum("qnp,knp -> qnk"
                     W_UQ.view(Lq, N, P), W_UK.view(Lkv, N, P)
                ).view(Lkv, N * Lkv)
% this projects from attn output [Sq, N * Lkv] to [Sq, H]
W_UV_O  = einsum("knv,nvh -> nkh"
                     W_UV.view(Lkv, N, V), W_O.view(N, V, H)
                ).view(N * Lkv, H)

Runtime
q_c      = h_t @ W_DQ
q_latent = q_c @ W_UQ_UK.view(Sq, N, Lkv)
q_pe     = RoPE(q_c @ W_QR).view(Sq, N, R)
new_kv_c = h_t @ W_DKV
new_k_pe = RoPE(h_t @ W_KR)
kv_c     = torch.cat([new_kv_c, cache_kv_c], dim=0)
k_pe     = torch.cat([new_k_pe, cache_k_pe], dim=0)

// MQA with QK headdim = Lkv + R
//           V headdim = Lkv
//      spda_o shape [Sq, N, Lkv]
// NOTE: this is less compute-friendly since Lkv > P
//       but is more data-movement friendly since its MQA vs MHA
spda_o = scaled_dot_product_attention(
    torch.cat([q_latent, q_pe], dim=-1),
    torch.cat([kv_c, k_pe], dim=-1),
    kv_c
)
return spda_o.reshape(-1, N * Lkv) @ W_UV_O


## Chunked Prefill

For chunked prefill we want to use the compute friendly algorithm. We are 
assuming sufficiently large Sq / Skv ratio, in the future may want to switch to 
the data-movement friendly approach if the chunk (i.e. `Sq`) is small.

However, the compute-friendly approach can potentially run out of memory if Skv
is large due to: `k_nope = (kv_c @ W_UK).view(Skv, N, P)`

To mitigate this, we chunk the computation of attention with respect to the 
current context (i.e. `cache_kv_c` and `cache_k_pe`) so that we can used a 
fixed workspace size.

The chunked prefill approach is as follows:

MCC        Max chunk of context to process per iter, computed dynamically, 
           used to bound the memory usage

q_c        = h_t @ W_DQ
q_nope     = (q_c @ W_UQ).view(Sq, N, P)
q_pe       = RoPE(q_c @ W_QR).view(Sq, N, R)
new_kv_c   = h_t @ W_DKV
new_k_pe   = RoPE(h_t @ W_KR)
new_k_nope = (new_kv_c @ W_UK).view(Sq, N, P)
new_v      = (new_kv_c @ W_UV).view(Sq, N, V)

// MHA between queries and new KV
//     with QK headdim = P + R
//           V headdim = V
//    curr_o   shape [Sq, N, V]
//    curr_lse shape [N, Sq], this is just order FA returns
curr_o, curr_lse = scaled_dot_product_attention(
    torch.cat([q_nope, q_pe], dim=-1),
    torch.cat([new_k_nope, new_k_pe.unsqueeze(1).expand(-1, N, -1)], dim=-1),
    new_v,
    casual=True,
    return_softmax_lse=True
) 

// Compute attention with the already existing context
for chunk_idx in range(cdiv(C, MCC)):
    chunk_start  = chunk_idx * MCC
    chunk_end    = min(chunk_start + MCC, C)
    Sc           = chunk_end - chunk_start
    cache_kv_c_chunk   = cache_kv_c[chunk_start:chunk_end]
    cache_k_pe_chunk   = cache_k_pe[chunk_start:chunk_end]
    cache_k_nope_chunk = (cache_kv_c_chunk @ W_UK).view(-1, N, P)
    cache_v_chunk      = (cache_kv_c_chunk @ W_UV).view(-1, N, V)
    
    chunk_o, chunk_lse = scaled_dot_product_attention(
        torch.cat([q_nope, q_pe], dim=-1),
        torch.cat([cache_k_nope_chunk, 
                   cache_k_pe_chunk.unsqueeze(1).expand(-1, N, -1)], 
                   dim=-1),
        cache_v_chunk,
        casual=False,
        return_softmax_lse=True
    )
    
    curr_o, curr_lse = merge_attn_states(
        suffix_output=curr_o,
        suffix_lse=curr_lse,
        prefix_output=chunk_o,
        prefix_lse=chunk_lse,
    )

return curr_o @ W_O
"""

import functools
from abc import abstractmethod
from collections import defaultdict
from contextlib import contextmanager
from dataclasses import dataclass
from itertools import accumulate
from typing import (TYPE_CHECKING, Any, Dict, Generic, List, Optional, Tuple,
                    Type, TypeVar)

import torch
from compressed_tensors.quantization import QuantizationStrategy

from vllm import _custom_ops as ops
from vllm import envs
from vllm.attention.backends.abstract import (AttentionBackend, AttentionLayer,
                                              AttentionMetadata,
                                              AttentionMetadataBuilder,
                                              AttentionState, MLAAttentionImpl)
from vllm.attention.backends.utils import (PAD_SLOT_ID, compute_slot_mapping,
                                           compute_slot_mapping_start_idx,
                                           get_flash_attn_version,
                                           is_block_tables_empty)
from vllm.attention.ops.triton_merge_attn_states import merge_attn_states
from vllm.distributed import (get_tensor_model_parallel_world_size,
                              tensor_model_parallel_all_reduce)
from vllm.model_executor.layers.linear import (ColumnParallelLinear,
                                               LinearBase, RowParallelLinear,
                                               UnquantizedLinearMethod)
from vllm.model_executor.layers.quantization.compressed_tensors.compressed_tensors import (  # noqa: E501
    CompressedTensorsLinearMethod)
from vllm.model_executor.layers.quantization.compressed_tensors.schemes import (
    CompressedTensorsW8A8Fp8)
from vllm.model_executor.layers.quantization.fp8 import Fp8LinearMethod
from vllm.model_executor.layers.quantization.utils.fp8_utils import (
    apply_fp8_linear_generic, current_platform_fp8_dtype, is_fp8)
from vllm.model_executor.layers.quantization.utils.quant_utils import (
    scaled_quantize)
from vllm.model_executor.layers.rotary_embedding import (
    DeepseekScalingRotaryEmbedding, RotaryEmbedding)
from vllm.multimodal import MultiModalPlaceholderMap
from vllm.platforms import current_platform
from vllm.utils import async_tensor_h2d, cdiv, make_tensor_with_pad, round_down

try:
    from vllm.vllm_flash_attn import flash_attn_varlen_func
    is_vllm_fa = True
except ImportError:
    # For rocm use upstream flash attention
    from flash_attn import flash_attn_varlen_func
    is_vllm_fa = False

from vllm.attention.ops.triton_flash_attention import triton_attention

if TYPE_CHECKING:
    from vllm.worker.model_runner import (ModelInputForGPUBuilder,
                                          ModelInputForGPUWithSamplingMetadata)

is_hip = current_platform.is_rocm()


class MLACommonBackend(AttentionBackend):

    @staticmethod
    def get_name() -> str:
        return "TRITON_MLA"

    @staticmethod
    def get_metadata_cls() -> Type["AttentionMetadata"]:
        return MLACommonMetadata

    @staticmethod
    def get_builder_cls() -> Type["MLACommonMetadataBuilder"]:
        return MLACommonMetadataBuilder

    @staticmethod
    def get_state_cls() -> Type["MLACommonState"]:
        return MLACommonState

    @staticmethod
    def get_kv_cache_shape(
        num_blocks: int,
        block_size: int,
        num_kv_heads: int,  # assumed to be 1 for MLA
        head_size: int,
    ) -> Tuple[int, ...]:
        return (num_blocks, block_size, head_size)

    @staticmethod
    def swap_blocks(
        src_kv_cache: torch.Tensor,
        dst_kv_cache: torch.Tensor,
        src_to_dst: torch.Tensor,
    ) -> None:
        ops.swap_blocks(src_kv_cache, dst_kv_cache, src_to_dst)

    @staticmethod
    def copy_blocks(
        kv_caches: List[torch.Tensor],
        src_to_dists: torch.Tensor,
    ) -> None:
        ops.copy_blocks_mla(kv_caches, src_to_dists)

    @staticmethod
    def get_supported_head_sizes() -> List[int]:
        return [576]


T = TypeVar("T", bound="MLACommonMetadata")


class MLACommonState(AttentionState, Generic[T]):

    def __init__(self, runner):
        self.runner = runner
        self._is_graph_capturing = False

        scheduler_config = runner.scheduler_config
        self.model_config = runner.model_config
        cache_config = runner.cache_config

        self.chunked_prefill_enabled = scheduler_config.chunked_prefill_enabled

        if self.chunked_prefill_enabled:
            self.chunked_prefill_workspace_size = min(
                # Max sure there is enough for 8 full length request or at least
                # 4 pages of cache per request
                max(
                    8 * self.model_config.max_model_len, 4 *
                    scheduler_config.max_num_seqs * cache_config.block_size),
                # For long-context models try not to over-allocate limiting
                # kv-cache space, limiting it to 64k tokens,
                # which would result in the workspace being:
                #   2*(576)*(64*1024) = 144mb
                # (assuming 576 MLA head dim, and fp16)
                # which would result in up-projected context being
                #   2*(192*128)*(64*1024) = 3gb
                # (assuming 192 QK head dim, 128 heads, and fp16)
                128 * 1024)
            assert self.chunked_prefill_workspace_size >= \
                scheduler_config.max_num_seqs * cache_config.block_size

    @contextmanager
    def graph_capture(self, max_batch_size: int):
        self._is_graph_capturing = True

        self._graph_slot_mapping = torch.full((max_batch_size, ),
                                              PAD_SLOT_ID,
                                              dtype=torch.long,
                                              device=self.runner.device)
        self._graph_seq_lens = torch.ones(max_batch_size,
                                          dtype=torch.int32,
                                          device=self.runner.device)
        self._graph_block_tables = torch.from_numpy(
            self.runner.graph_block_tables).to(device=self.runner.device)

        self._positions = torch.zeros((max_batch_size, ),
                                      dtype=torch.long,
                                      device=self.runner.device)

        yield

        self._is_graph_capturing = False
        del self._graph_slot_mapping
        del self._graph_seq_lens
        del self._graph_block_tables
        del self._positions

    def graph_clone(self, batch_size: int):
        assert self._is_graph_capturing
        return self.__class__(self.runner)

    def graph_capture_get_metadata_for_batch(
            self,
            batch_size: int,
            is_encoder_decoder_model: bool = False) -> T:
        assert self._is_graph_capturing

        attn_metadata = self.runner.attn_backend.make_metadata(
            multi_modal_placeholder_index_maps=None,
            enable_kv_scales_calculation=False,
            use_cuda_graph=True,
            num_prefills=0,
            num_prefill_tokens=0,
            num_decode_tokens=batch_size,
            slot_mapping=self._graph_slot_mapping[:batch_size],
            seq_lens=None,
            seq_lens_tensor=self._graph_seq_lens[:batch_size],
            max_query_len=1,
            max_decode_query_len=1,
            max_prefill_seq_len=0,
            max_decode_seq_len=self.runner.max_seq_len_to_capture,
            query_start_loc=None,
            seq_start_loc=None,
            context_lens_tensor=None,
            block_tables=self._graph_block_tables[:batch_size],
            input_positions=self._positions[:batch_size],
            head_dim=self.runner.model_config.get_head_size())

        if is_encoder_decoder_model:
            raise NotImplementedError(
                "MLACommonState does not support encoder/decoder yet")

        return attn_metadata

    def get_graph_input_buffers(self,
                                attn_metadata,
                                is_encoder_decoder_model: bool = False):
        input_buffers = {
            "slot_mapping": attn_metadata.slot_mapping,
            "seq_lens_tensor": attn_metadata.decode_metadata.seq_lens_tensor,
            "block_tables": attn_metadata.decode_metadata.block_tables,
            "input_positions": attn_metadata.decode_metadata.input_positions,
        }
        if is_encoder_decoder_model:
            raise NotImplementedError(
                "MLACommonState does not support encoder/decoder yet")

        return input_buffers

    def prepare_graph_input_buffers(self,
                                    input_buffers,
                                    attn_metadata,
                                    is_encoder_decoder_model: bool = False):
        input_positions = attn_metadata.input_positions
        num_positions = input_positions.shape[0]
        input_buffers["seq_lens_tensor"].copy_(
            attn_metadata.decode_metadata.seq_lens_tensor, non_blocking=True)
        input_buffers["block_tables"].copy_(
            attn_metadata.decode_metadata.block_tables, non_blocking=True)
        # CUDA graph buffer is padded so only perform a partial copy based on
        # num_positions
        input_buffers["input_positions"][:num_positions].copy_(
            input_positions, non_blocking=True)
        if is_encoder_decoder_model:
            raise NotImplementedError(
                "TritonMLAState does not support encoder/decoder yet")

    def begin_forward(self, model_input):
        if self.chunked_prefill_enabled:
            if not hasattr(self, "chunked_prefill_workspace"):
                # not self.runner.device does not return the correct device
                # for this process, (init_device sets the correct device but
                # only on the Worker). The only way Ive figured out to get the
                # correct device is to allocate the workspace on the first call
                # to begin_forward and use the device of the input tokens
                assert model_input.input_tokens is not None
                self.chunked_prefill_workspace = torch.empty(
                    (self.chunked_prefill_workspace_size,
                     self.model_config.get_head_size()),
                    dtype=self.model_config.dtype,
                    device=model_input.input_tokens.device,
                )

            model_input.attn_metadata.chunked_prefill_workspace = \
                self.chunked_prefill_workspace


@dataclass
class MLACommonMetadata(AttentionMetadata):
    """Metadata for MLACommon. 
    
    NOTE: Please read the comment at the top of the file before trying to 
    understand this class

    NOTE: Any python object stored here is not updated when it is
    cuda-graph replayed. If you have values that need to be changed
    dynamically, it should be stored in tensor. The tensor has to be
    updated from `CUDAGraphRunner.forward` API.
    """
    # Whether or not if cuda graph is enabled.
    # Cuda-graph is currently enabled for decoding only.
    # TODO(woosuk): Move `use_cuda_graph` out since it's unrelated to attention.
    use_cuda_graph: bool

    # New for MLA (compared to FlashAttention)
    # Input positions for rotrary embeddings since for MLA the rotary
    # position embeddings are applied inside the attention backend
    input_positions: torch.Tensor

    # NOTE(sang): Definition of context_len, query_len, and seq_len.
    # |---------- N-1 iteration --------|
    # |---------------- N iteration ---------------------|
    # |- tokenA -|......................|-- newTokens ---|
    # |---------- context_len ----------|
    # |-------------------- seq_len ---------------------|
    #                                   |-- query_len ---|

    # (batch_size,). The sequence length per sequence. Sequence length means
    # the computed tokens + new tokens None if it is a decoding.
    seq_lens: Optional[List[int]]
    # seq_lens stored as a tensor.
    seq_lens_tensor: Optional[torch.Tensor]

    # Maximum sequence length among prefill batch. 0 if there are decoding
    # requests only.
    max_prefill_seq_len: int
    # Maximum sequence length among decode batch. 0 if there are prefill
    # requests only.
    max_decode_seq_len: int
    # (batch_size,) A tensor of context lengths (tokens that are computed
    # so far).
    context_lens_tensor: Optional[torch.Tensor]

    # (batch_size, max_blocks_per_seq).
    # Block addresses per sequence. (Seq id -> list of physical block)
    # E.g., [0, 1, 2] means tokens are stored in 0th, 1st, and 2nd blocks
    # in the kv cache. Each block can contain up to block_size tokens.
    # 2nd dimensions are padded up to max_blocks_per_seq if it is cuda-graph
    # captured.
    block_tables: Optional[torch.Tensor]

    # Maximum query length in the batch.
    max_query_len: Optional[int] = None

    # Max number of query tokens among request in the batch.
    max_decode_query_len: Optional[int] = None

    # (batch_size + 1,). The cumulative subquery lengths of the sequences in
    # the batch, used to index into subquery. E.g., if the subquery length
    # is [4, 6], it is [0, 4, 10].
    query_start_loc: Optional[torch.Tensor] = None
    # (batch_size + 1,). The cumulative sequence lengths of the sequences in
    # the batch, used to index into sequence. E.g., if the sequence length is
    # [4, 6], it is [0, 4, 10].
    seq_start_loc: Optional[torch.Tensor] = None

    _cached_prefill_metadata: Optional[Any] = None
    _cached_decode_metadata: Optional[Any] = None

    num_prefill_tokens: int

    # The dimension of the attention heads
    head_dim: Optional[int] = None

    # Used when chunked prefill is enabled to simulate worst case workspace
    # allocations, hopefully to avoid going OOM
    is_profile_run: bool = False

    # New for MLA (compared to FlashAttention)
    # For chunked prefill
    context_chunk_cu_seq_lens: Optional[torch.Tensor] = None
    context_chunk_starts: Optional[torch.Tensor] = None
    context_chunk_seq_tot: Optional[List[int]] = None
    context_chunk_max_seq_lens: Optional[List[int]] = None
    # Set by MLAAttentionState in `begin_forward` so it doesn't get broadcasted
    chunked_prefill_workspace: Optional[torch.Tensor] = None

    def __post_init__(self):
        supported_head_sizes = MLACommonBackend.get_supported_head_sizes()
        if self.head_dim is not None and self.head_dim \
                not in supported_head_sizes:
            raise ValueError(
                f"Only {supported_head_sizes} are supported for head_dim,",
                f" received {self.head_dim}.")

    @property
    def prefill_metadata(self):
        if self.num_prefills == 0:
            return None

        if self._cached_prefill_metadata is not None:
            return self._cached_prefill_metadata

        assert self.seq_lens is not None
        assert self.seq_lens_tensor is not None

        # Compute some attn_metadata fields which default to None
        query_start_loc = (None if self.query_start_loc is None else
                           self.query_start_loc[:self.num_prefills + 1])
        slot_mapping = (None if self.slot_mapping is None else
                        self.slot_mapping[:self.num_prefill_tokens])
        seq_lens = (None if self.seq_lens is None else
                    self.seq_lens[:self.num_prefills])
        seq_lens_tensor = (None if self.seq_lens_tensor is None else
                           self.seq_lens_tensor[:self.num_prefills])
        seq_start_loc = (None if self.seq_start_loc is None else
                         self.seq_start_loc[:self.num_prefills + 1])
        context_lens_tensor = (None if self.context_lens_tensor is None else
                               self.context_lens_tensor[:self.num_prefills])
        block_tables = (None if self.block_tables is None else
                        self.block_tables[:self.num_prefills])
        input_positions = (None if self.input_positions is None else
                           self.input_positions[:self.num_prefill_tokens])

        self._cached_prefill_metadata = self.__class__(
            # Required by ModelRunner
            use_cuda_graph=False,  # Not Attention Related
            # Required by Attention Metadata
            num_prefills=self.num_prefills,
            num_prefill_tokens=self.num_prefill_tokens,
            num_decode_tokens=0,
            slot_mapping=slot_mapping,
            # Required by Attention Metadata (not used)
            multi_modal_placeholder_index_maps=None,
            enable_kv_scales_calculation=False,
            # MLACommonMetadata
            input_positions=input_positions,
            seq_lens=seq_lens,
            seq_lens_tensor=seq_lens_tensor,
            max_query_len=self.max_query_len,
            max_prefill_seq_len=self.max_prefill_seq_len,
            max_decode_query_len=0,
            max_decode_seq_len=0,
            query_start_loc=query_start_loc,
            seq_start_loc=seq_start_loc,
            context_lens_tensor=context_lens_tensor,
            block_tables=block_tables,
            head_dim=self.head_dim,
            is_profile_run=self.is_profile_run,
            # MLACommonMetadata Chunk prefill specific
            context_chunk_cu_seq_lens=self.context_chunk_cu_seq_lens,
            context_chunk_starts=self.context_chunk_starts,
            context_chunk_seq_tot=self.context_chunk_seq_tot,
            context_chunk_max_seq_lens=self.context_chunk_max_seq_lens,
        )
        return self._cached_prefill_metadata

    @property
    def decode_metadata(self):
        if self.num_decode_tokens == 0:
            return None

        if self._cached_decode_metadata is not None:
            return self._cached_decode_metadata
        assert self.seq_lens_tensor is not None

        # Compute some attn_metadata fields which default to None
        slot_mapping = (None if self.slot_mapping is None else
                        self.slot_mapping[self.num_prefill_tokens:])
        seq_lens_tensor = (None if self.seq_lens_tensor is None else
                           self.seq_lens_tensor[self.num_prefills:])
        block_tables = (None if self.block_tables is None else
                        self.block_tables[self.num_prefills:])
        input_positions = (None if self.input_positions is None else
                           self.input_positions[self.num_prefill_tokens:])

        self._cached_decode_metadata = self.__class__(
            # Required by ModelRunner
            use_cuda_graph=self.use_cuda_graph,  # Not Attention Related
            # Required by Attention Metadata
            num_prefills=0,
            num_prefill_tokens=0,
            num_decode_tokens=self.num_decode_tokens,
            slot_mapping=slot_mapping,
            # Required by Attention Metadata (not used)
            multi_modal_placeholder_index_maps=None,
            enable_kv_scales_calculation=False,
            # MLACommonMetadata
            seq_lens=None,
            seq_lens_tensor=seq_lens_tensor,
            max_decode_query_len=self.max_decode_query_len,
            max_query_len=self.max_query_len,
            max_prefill_seq_len=0,
            max_decode_seq_len=self.max_decode_seq_len,
            # Batch may be composed of prefill|decodes, adjust query start
            # indices to refer to the start of decodes. E.g.
            # in tokens:[3 prefills|6 decodes], query_start_loc=[3,9] => [0,6].
            query_start_loc=(self.query_start_loc[self.num_prefills:] -
                             self.query_start_loc[self.num_prefills])
            if self.query_start_loc is not None else None,
            seq_start_loc=self.seq_start_loc[self.num_prefills:]
            if self.seq_start_loc is not None else None,
            context_lens_tensor=None,
            block_tables=block_tables,
            input_positions=input_positions,
            head_dim=self.head_dim,
            is_profile_run=self.is_profile_run)
        return self._cached_decode_metadata

    def advance_step(self,
                     model_input: "ModelInputForGPUWithSamplingMetadata",
                     sampled_token_ids: Optional[torch.Tensor],
                     block_size: int,
                     num_seqs: int,
                     num_queries: int,
                     turn_prefills_into_decodes: bool = False):
        """
        Update metadata in-place to advance one decode step.
        """
        # When using cudagraph, the num_seqs is padded to the next captured
        # batch sized, but num_queries tracks the actual number of requests in
        # the batch. For --enforce-eager mode, num_seqs == num_queries
        if num_seqs != num_queries:
            assert num_seqs > num_queries

        if turn_prefills_into_decodes:
            # When Mutli-Step is enabled with Chunked-Prefill, prefills and
            # decodes are scheduled together. In the first step, all the
            # prefills turn into decodes. This update reflects that
            # conversion.
            assert self.num_decode_tokens + self.num_prefills == num_seqs
            self.num_decode_tokens += self.num_prefills
            self.num_prefills = 0
            self.num_prefill_tokens = 0
            self.max_prefill_seq_len = 0
            self.max_query_len = 1

            self.slot_mapping = self.slot_mapping[:num_seqs]
        else:
            assert self.seq_lens is not None
            assert self.max_decode_seq_len == max(self.seq_lens)

        assert self.num_prefills == 0
        assert self.num_prefill_tokens == 0
        assert self.num_decode_tokens == num_seqs
        assert self.slot_mapping.shape == (num_seqs, )

        assert self.seq_lens is not None
        assert len(self.seq_lens) == num_seqs
        assert self.seq_lens_tensor is not None
        assert self.seq_lens_tensor.shape == (num_seqs, )
        assert self.max_query_len == 1
        assert self.max_prefill_seq_len == 0

        assert self.query_start_loc is not None
        assert self.query_start_loc.shape == (num_queries + 1, )
        assert self.seq_start_loc is not None
        assert self.seq_start_loc.shape == (num_seqs + 1, )

        assert self.context_lens_tensor is not None
        assert self.context_lens_tensor.shape == (num_queries, )

        assert self.block_tables is not None
        assert self.block_tables.shape[0] == num_seqs

        # Update query lengths. Note that we update only queries and not seqs,
        # since tensors may be padded due to captured cuda graph batch size
        for i in range(num_queries):
            self.seq_lens[i] += 1
        self.max_decode_seq_len = max(self.seq_lens)

        ops.advance_step_flashattn(num_seqs=num_seqs,
                                   num_queries=num_queries,
                                   block_size=block_size,
                                   input_tokens=model_input.input_tokens,
                                   sampled_token_ids=sampled_token_ids,
                                   input_positions=model_input.input_positions,
                                   seq_lens=self.seq_lens_tensor,
                                   slot_mapping=self.slot_mapping,
                                   block_tables=self.block_tables)


class MLACommonMetadataBuilder(AttentionMetadataBuilder[T], Generic[T]):
    """
    NOTE: Please read the comment at the top of the file before trying to 
    understand this class
    """

    def __init__(self, input_builder: "ModelInputForGPUBuilder"):
        self.input_builder = input_builder
        self.runner = input_builder.runner
        self.sliding_window = input_builder.sliding_window
        self.block_size = input_builder.block_size
        self.chunked_prefill_enabled = \
            self.runner.scheduler_config.chunked_prefill_enabled

        if self.chunked_prefill_enabled:
            attn_state = self.input_builder.runner.attn_state
            self.chunked_prefill_workspace_size = \
                attn_state.chunked_prefill_workspace_size
            self.page_size = self.runner.block_size

    def prepare(self):
        self.slot_mapping: List[int] = []
        self.prefill_seq_lens: List[int] = []
        self.context_lens: List[int] = []
        self.block_tables: List[List[int]] = []
        self.curr_seq_lens: List[int] = []
        self.input_positions: List[int] = []
        self.multimodal_placeholder_maps: Dict[
            str,
            MultiModalPlaceholderMap] = defaultdict(MultiModalPlaceholderMap)
        self.num_prefills = 0
        self.num_prefill_tokens = 0
        self.num_decode_tokens = 0
        self.has_prefix_cache_hit = False

    def _add_seq_group(
            self, inter_data: "ModelInputForGPUBuilder.InterDataForSeqGroup",
            chunked_prefill_enabled: bool, prefix_cache_hit: bool):
        """Add a sequence group to the metadata. Specifically update/append
        1. context length.
        2. block table.
        3. slot mapping.
        """
        is_prompt = inter_data.is_prompt
        block_tables = inter_data.block_tables

        for (seq_id, token_len, seq_len, curr_seq_len, query_len, context_len,
             curr_sliding_window_block, input_positions) in zip(
                 inter_data.seq_ids, [len(t) for t in inter_data.input_tokens],
                 inter_data.orig_seq_lens, inter_data.seq_lens,
                 inter_data.query_lens, inter_data.context_lens,
                 inter_data.curr_sliding_window_blocks,
                 inter_data.input_positions):
            self.input_positions.extend(input_positions)
            self.context_lens.append(context_len)
            if is_prompt:
                self.num_prefills += 1
                self.num_prefill_tokens += token_len
                self.prefill_seq_lens.append(seq_len)
            else:
                self.num_decode_tokens += query_len
                self.curr_seq_lens.append(curr_seq_len)

            # Compute block table.
            # TODO(sang): Combine chunked prefill and prefix caching by
            # only allowing multiple of block_size chunk size.
            # NOTE: This only works for oooooooxxx style attention.
            block_table = []
            if prefix_cache_hit:
                # NOTE(woosuk): For flash-attn, the block table should
                # include the entries for the incoming prefill tokens.
                block_table = block_tables[seq_id]
            elif ((chunked_prefill_enabled or not is_prompt)
                  and block_tables is not None):
                if curr_sliding_window_block == 0:
                    block_table = block_tables[seq_id]
                else:
                    block_table = block_tables[seq_id][
                        -curr_sliding_window_block:]
            self.block_tables.append(block_table)

            # Compute slot mapping.
            is_profile_run = is_block_tables_empty(block_tables)
            start_idx = compute_slot_mapping_start_idx(is_prompt, query_len,
                                                       context_len,
                                                       self.sliding_window)
            compute_slot_mapping(is_profile_run, self.slot_mapping, seq_id,
                                 seq_len, context_len, start_idx,
                                 self.block_size, inter_data.block_tables)

    def _get_graph_runner_block_tables(
            self, num_seqs: int,
            block_tables: List[List[int]]) -> torch.Tensor:
        # The shape of graph_block_tables is
        # [max batch size, max context len // block size].
        max_batch_size, max_blocks = self.runner.graph_block_tables.shape
        assert max_batch_size >= num_seqs

        graph_block_tables = self.runner.graph_block_tables[:num_seqs]
        for i, block_table in enumerate(block_tables):
            if block_table:
                num_blocks = len(block_table)
                if num_blocks <= max_blocks:
                    graph_block_tables[i, :num_blocks] = block_table
                else:
                    # It may be possible to have more blocks allocated due
                    # to lookahead slots of multi-step, however, they are
                    # not used anyway, so can be safely ignored.
                    graph_block_tables[
                        i, :max_blocks] = block_table[:max_blocks]

        return torch.from_numpy(graph_block_tables).to(
            device=self.runner.device, non_blocking=True)

    def build(self, seq_lens: List[int], query_lens: List[int],
              cuda_graph_pad_size: int, batch_size: int):
        """Build attention metadata with on-device tensors.

        Args:
            seq_lens: The maybe padded sequence lengths of the input sequences.
            query_lens: The query lengths of the input sequences.
            cuda_graph_pad_size: The padding size for cuda graph.
                                 -1 if cuda graph is not used.
            batch_size: The maybe padded batch size.
        """
        prefix_cache_hit = any([
            inter_data.prefix_cache_hit
            for inter_data in self.input_builder.inter_data_list
        ])

        for inter_data in self.input_builder.inter_data_list:
            self._add_seq_group(inter_data,
                                self.input_builder.chunked_prefill_enabled,
                                prefix_cache_hit)

        device = self.runner.device
        use_captured_graph = cuda_graph_pad_size != -1

        max_query_len = max(query_lens)
        decode_query_lens = query_lens[self.num_prefills:]
        if len(decode_query_lens) > 0:
            max_decode_query_len = max(decode_query_lens)
        else:
            max_decode_query_len = 1
        max_prefill_seq_len = max(self.prefill_seq_lens, default=0)
        max_decode_seq_len = max(self.curr_seq_lens, default=0)
        num_decode_tokens = self.num_decode_tokens
        query_start_loc = list(accumulate(query_lens, initial=0))
        seq_start_loc = list(accumulate(seq_lens, initial=0))

        num_seqs = len(seq_lens)
        if use_captured_graph:
            self.slot_mapping.extend([PAD_SLOT_ID] * cuda_graph_pad_size)
            self.block_tables.extend([] * cuda_graph_pad_size)
            num_decode_tokens = batch_size - self.num_prefill_tokens
            block_tables = self._get_graph_runner_block_tables(
                num_seqs, self.block_tables)
        else:
            block_tables = make_tensor_with_pad(
                self.block_tables,
                pad=0,
                dtype=torch.int,
                device=device,
            )
        assert max_query_len > 0, ("query_lens: {}".format(query_lens))

        assert device is not None
        context_lens_tensor = async_tensor_h2d(self.context_lens, torch.int,
                                               device, self.runner.pin_memory)
        seq_lens_tensor = async_tensor_h2d(seq_lens, torch.int, device,
                                           self.runner.pin_memory)
        input_positions = async_tensor_h2d(self.input_positions, torch.long,
                                           device, self.runner.pin_memory)
        slot_mapping_tensor = async_tensor_h2d(self.slot_mapping, torch.long,
                                               device, self.runner.pin_memory)
        query_start_loc_tensor = async_tensor_h2d(query_start_loc, torch.int32,
                                                  device,
                                                  self.runner.pin_memory)
        seq_start_loc_tensor = async_tensor_h2d(seq_start_loc, torch.int32,
                                                device, self.runner.pin_memory)

        context_chunk_cu_seq_lens = None
        context_chunk_starts = None
        context_chunk_seq_tot = None
        context_chunk_max_seq_lens = None

        if self.chunked_prefill_enabled and self.num_prefills > 0 \
            and context_lens_tensor is not None \
            and context_lens_tensor[:self.num_prefills].max() > 0:

            # NOTE: it is recommend you read the `Chunked Prefill` section in
            # the comment at the top of the file before trying to understand
            # the following code

            num_prefills_with_context = \
                (context_lens_tensor[:self.num_prefills] > 0).sum().item()

            # currently we allocate an equal amount of workspace for each
            # prefill in the batch, we could probably use a more advanced
            # algorithm here and allocate more workspace to prefills with
            # longer context lengths
            max_context_chunk = \
                self.chunked_prefill_workspace_size // num_prefills_with_context

            # align max_context_chunk to page_size by rounding down,
            # currently the `gather_cache` kernel cannot handle
            # `context_chunk_starts` that are not aligned to page_size
            max_context_chunk = round_down(max_context_chunk, self.page_size)
            assert max_context_chunk > 0
            num_chunks = cdiv(context_lens_tensor.max(), max_context_chunk)

            # if `max_context_chunk = 256`, `num_chunks = 3`, and
            #   `num_prefills_with_context = 4`, create a tensor that looks like
            #  [[0, 0, 0, 0], [256, 256, 256, 256], [512, 512, 512, 512]]
            context_chunk_starts = \
                torch.arange(num_chunks, device=device, dtype=torch.int32)\
                .unsqueeze(1).expand(-1, self.num_prefills)\
                * max_context_chunk
            chunk_ends = torch.min(context_lens_tensor[:self.num_prefills]\
                .unsqueeze(0), context_chunk_starts + max_context_chunk)
            chunk_seq_lens = (chunk_ends - context_chunk_starts).clamp(min=0)
            _context_chunk_cu_seq_lens = chunk_seq_lens.cumsum(dim=1).to(
                torch.int32)
            zero = torch.zeros(num_chunks, dtype=torch.int32, device=device)\
                .unsqueeze(-1)
            context_chunk_cu_seq_lens = \
                torch.cat([zero, _context_chunk_cu_seq_lens], dim=1)
            context_chunk_max_seq_lens = \
                chunk_seq_lens.max(dim=1).values.tolist()
            context_chunk_seq_tot = chunk_seq_lens.sum(dim=1).tolist()
            assert max(context_chunk_seq_tot) <= \
                self.chunked_prefill_workspace_size

        return self.runner.attn_backend.make_metadata(
            # Required by ModelRunner
            use_cuda_graph=use_captured_graph,  # Not Attention Related
            # Required by Attention Metadata
            num_prefills=self.num_prefills,
            slot_mapping=slot_mapping_tensor,
            num_prefill_tokens=self.num_prefill_tokens,
            num_decode_tokens=num_decode_tokens,
            # Required by Attention Metadata (not used)
            multi_modal_placeholder_index_maps=None,  # Not Attention Related
            enable_kv_scales_calculation=False,
            # MLACommonMetadata
            input_positions=input_positions,
            seq_lens=seq_lens,
            seq_lens_tensor=seq_lens_tensor,
            max_query_len=max_query_len,
            max_decode_query_len=max_decode_query_len,
            max_prefill_seq_len=max_prefill_seq_len,
            max_decode_seq_len=max_decode_seq_len,
            query_start_loc=query_start_loc_tensor,
            seq_start_loc=seq_start_loc_tensor,
            context_lens_tensor=context_lens_tensor,
            block_tables=block_tables,
            head_dim=self.runner.model_config.get_head_size(),
            is_profile_run=self.runner.in_profile_run,
            # MLACommonMetadata Chunk prefill specific
            context_chunk_cu_seq_lens=context_chunk_cu_seq_lens,
            context_chunk_starts=context_chunk_starts,
            context_chunk_seq_tot=context_chunk_seq_tot,
            context_chunk_max_seq_lens=context_chunk_max_seq_lens,
        )


class MLACommonImpl(MLAAttentionImpl[T], Generic[T]):
    """
    NOTE: Please read the comment at the top of the file before trying to 
    understand this class
    """

    def __init__(
        self,
        num_heads: int,
        head_size: int,
        scale: float,
        num_kv_heads: int,
        alibi_slopes: Optional[List[float]],
        sliding_window: Optional[int],
        kv_cache_dtype: str,
        blocksparse_params: Optional[Dict[str, Any]],
        logits_soft_cap: Optional[float],
        attn_type: str,
        # MLA Specific Arguments
        q_lora_rank: Optional[int],
        kv_lora_rank: int,
        qk_nope_head_dim: int,
        qk_rope_head_dim: int,
        qk_head_dim: int,
        v_head_dim: int,
        rotary_emb: RotaryEmbedding,
        # q_proj should be q_b_proj if q_lora_rank is not None, but from an
        # attention backend perspective we rely on the layer to pass in the
        # correct matrix
        q_proj: ColumnParallelLinear,
        kv_b_proj: ColumnParallelLinear,
        o_proj: RowParallelLinear,
    ) -> None:
        self.num_heads = num_heads
        self.head_size = head_size
        self.scale = float(scale)
        self.num_kv_heads = num_kv_heads
        self.kv_cache_dtype = kv_cache_dtype

        self.q_lora_rank = q_lora_rank
        self.kv_lora_rank = kv_lora_rank
        self.qk_nope_head_dim = qk_nope_head_dim
        self.qk_rope_head_dim = qk_rope_head_dim
        self.qk_head_dim = qk_head_dim
        self.v_head_dim = v_head_dim

        self.rotary_emb = rotary_emb
        self.use_yarn_rope = isinstance(rotary_emb,
                                        DeepseekScalingRotaryEmbedding)
        self.q_proj = q_proj
        self.kv_b_proj = kv_b_proj
        self.o_proj = o_proj
        self.triton_fa_func = triton_attention

        # Handle the differences between the flash_attn_varlen from flash_attn
        # and the one from vllm_flash_attn. The former is used on RoCM and the
        # latter has an additional parameter to control FA2 vs FA3
<<<<<<< HEAD
        self._flash_attn_varlen_func = flash_attn_varlen_func
        if self._flash_attn_varlen_func is not None:
            self._flash_attn_varlen_func = \
=======
        self.flash_attn_varlen_func = flash_attn_varlen_func
        self.vllm_flash_attn_version = get_flash_attn_version()
        if self.vllm_flash_attn_version is not None:
            self.flash_attn_varlen_func = \
>>>>>>> 1088f062
                functools.partial(flash_attn_varlen_func,
                                  fa_version=self.vllm_flash_attn_version)

        # For MLA the v head dim is smaller than qk head dim so we pad out
        # v with 0s to match the qk head dim for attention backends that do
        # not support different headdims
        # We don't need to pad V if we are on a hopper system with FA3
        self._pad_v = self.vllm_flash_attn_version is None or not (
            self.vllm_flash_attn_version == 3
            and current_platform.get_device_capability()[0] == 9)

    def _flash_attn_varlen_diff_headdims(self, q, k, v, **kwargs):
        maybe_padded_v = v
        if self._pad_v:
            maybe_padded_v = torch.nn.functional.pad(
                v, [0, q.shape[-1] - v.shape[-1]], value=0)

        attn_out = self._flash_attn_varlen_func(q, k, maybe_padded_v, **kwargs)

        # Remain consistent with old `flash_attn_varlen_func` where there
        # is only one output tensor if `return_softmax_lse` is False.
        # only unpack if it is a tuple to avoid unpacking tensors by accident
        if isinstance(attn_out, tuple):
            attn_out, *rest = attn_out
            # unpad if necessary
            if self._pad_v:
                attn_out = attn_out[..., :v.shape[-1]]
            return attn_out, *rest
        else:
            return attn_out[..., :v.shape[-1]] if self._pad_v else attn_out

    def _v_up_proj_and_o_proj(self, x):
        if envs.VLLM_MLA_PERFORM_MATRIX_ABSORPTION:
            if is_fp8(self.W_UV_O):
                output_parallel = apply_fp8_linear_generic(
                    x.flatten(start_dim=1), self.W_UV_O, self.W_UV_O_scales,
                    self.reqaunt_input_group_shape,
                    self.reqaunt_weight_group_shape)
            else:
                output_parallel = torch.matmul(x.flatten(start_dim=1),
                                               self.W_UV_O)
            if self.tp_size > 1:
                output = tensor_model_parallel_all_reduce(output_parallel)
            else:
                output = output_parallel
            return output
        else:
            x = torch.einsum("bnl,lnv->bnv", x, self.W_UV)
            return self.o_proj(x.reshape(-1,
                                         self.num_heads * self.v_head_dim))[0]

    def _q_proj_and_k_up_proj(self, x):
        if envs.VLLM_MLA_PERFORM_MATRIX_ABSORPTION:
            if is_fp8(self.W_Q_UK):
                return apply_fp8_linear_generic(
                    x, self.W_Q_UK, self.W_Q_UK_scales,
                    self.reqaunt_input_group_shape,
                    self.reqaunt_weight_group_shape).view(
                        -1, self.num_heads, self.kv_lora_rank)
            return torch.matmul(x, self.W_Q_UK)\
                .view(-1, self.num_heads, self.kv_lora_rank)
        else:
            x = torch.matmul(x, self.W_Q)\
                .view(-1, self.num_heads, self.qk_nope_head_dim)
            return torch.einsum("bnp,lnp->bnl", x, self.W_UK)\
                .view(-1, self.num_heads, self.kv_lora_rank)

    def process_weights_after_loading(self, act_dtype: torch.dtype):

        # TODO(lucas) This is very gross, we need a more wide scale refactor of
        # all the FP8 code with a more standard way of
        # defining schemes/group-shapes, we should also potentially force
        # quant_methods to support a decompress function
        #
        # returns input_group_shape, weight_group_shape
        def get_scale_group_shapes_for_fp8(layer: LinearBase) -> \
            Tuple[Tuple[int, int], Tuple[int, int]]:
            if isinstance(layer.quant_method, Fp8LinearMethod):
                if layer.quant_method.block_quant:
                    weight_block_size = \
                        layer.quant_method.quant_config.weight_block_size
                    # per-token-group (1, X), block-quantized (X, Y)
                    return (1, weight_block_size[-1]), weight_block_size
                else:
                    return (-1, -1), (-1, -1)  # per-tensor, per-tensor
            elif isinstance(layer.quant_method, CompressedTensorsLinearMethod)\
                and isinstance(layer.scheme, CompressedTensorsW8A8Fp8):
                # this is hacky but we always assume the for
                # CompressedTensorsW8A8Fp8 the input is dynamic per-token
                # we ignore if it is static-per-tensor since we are going to
                # requantize after later anyways
                strategy = layer.scheme.strategy
                if strategy == QuantizationStrategy.TENSOR:
                    return (1, -1), (-1, -1)  # per-token, per-tensor
                elif strategy == QuantizationStrategy.CHANNEL:
                    return (1, -1), (-1, 1)  # per-token, per-channel
                else:
                    raise NotImplementedError(
                        f"QuantizationStrategy.{strategy} is not supported for "
                        "fp8 MLA, please run with VLLM_MLA_DISABLE=1")
            else:
                raise NotImplementedError(
                    "Can't determine scale group shapes for "
                    f"{layer.quant_method}, please run with VLLM_MLA_DISABLE=1"
                )

        def get_layer_weight(layer):
            WEIGHT_NAMES = ("weight", "qweight", "weight_packed")
            for attr in WEIGHT_NAMES:
                if hasattr(layer, attr):
                    return getattr(layer, attr)
            raise AttributeError(
                f"Layer '{layer}' has no recognized weight attribute:"
                f" {WEIGHT_NAMES}.")

        def get_and_maybe_dequant_weights(layer: LinearBase):
            if not isinstance(layer.quant_method, UnquantizedLinearMethod):
                # NOTE: This should only be used offline, since it's O(N^3)
                eye = torch.eye(layer.input_size_per_partition,
                                dtype=act_dtype,
                                device=get_layer_weight(layer).device)
                dequant_weights = layer.quant_method.apply(layer,
                                                           eye,
                                                           bias=None)
                del eye
                # standardize to (output, input)
                return dequant_weights.T
            return layer.weight

        weight_dtype = get_layer_weight(self.kv_b_proj).dtype
        assert get_layer_weight(self.o_proj).dtype == weight_dtype
        assert get_layer_weight(self.q_proj).dtype == weight_dtype

        kv_b_proj_weight = get_and_maybe_dequant_weights(self.kv_b_proj).T
        assert kv_b_proj_weight.shape == (
            self.kv_lora_rank,
            self.num_heads * (self.qk_nope_head_dim + self.v_head_dim)), (
                f"{kv_b_proj_weight.shape=}, "
                f"{self.kv_lora_rank=}, "
                f"{self.num_heads=}, "
                f"{self.qk_nope_head_dim=}, "
                f"{self.v_head_dim=}")
        kv_b_proj_weight = kv_b_proj_weight.view(
            self.kv_lora_rank,
            self.num_heads,
            self.qk_nope_head_dim + self.v_head_dim,
        )

        W_UK, W_UV = kv_b_proj_weight.split(
            [self.qk_nope_head_dim, self.v_head_dim], dim=-1)

        q_proj_weight = get_and_maybe_dequant_weights(self.q_proj).T\
                .view(-1, self.num_heads, self.qk_head_dim)

        # can be W_Q or W_UQ depending q_lora_rank, the former if
        # q_lora_rank is None, the latter otherwise. From the Attention backend
        # perspective though we call these both W_Q and rely on the layer
        # to pass in the correct matrix
        W_Q = q_proj_weight[..., :self.qk_nope_head_dim]
        self.W_QR = q_proj_weight[..., self.qk_nope_head_dim:]\
            .flatten(start_dim=1).contiguous()

        # W_QR is small so for simplicity we dont bother requantizing it
        self.W_QR = self.W_QR.to(act_dtype)

        if envs.VLLM_MLA_PERFORM_MATRIX_ABSORPTION:
            requantization_enabled = not envs.VLLM_MLA_DISABLE_REQUANTIZATION
            if is_fp8(weight_dtype) and requantization_enabled:
                # This assumes it wise to requantize using the same group shapes
                # (i.e. strategy, per-tensor, per-channel, block etc.) that the
                # weights were originally quantized
                requant_input_group_shape, requant_weight_group_shape = \
                    get_scale_group_shapes_for_fp8(self.q_proj)
                assert (requant_input_group_shape, requant_weight_group_shape)\
                    == get_scale_group_shapes_for_fp8(self.kv_b_proj)
                assert (requant_input_group_shape, requant_weight_group_shape)\
                    == get_scale_group_shapes_for_fp8(self.o_proj)
                self.reqaunt_input_group_shape = requant_input_group_shape
                self.reqaunt_weight_group_shape = requant_weight_group_shape

            #
            # Perform matrix-absorption following
            #     https://github.com/flashinfer-ai/flashinfer/pull/551
            # for decode, as a result we end up with absorbed weights for decode
            # and another copy of raw weights for prefill.
            #
            self.W_UK, self.W_UV = kv_b_proj_weight.split(
                [self.qk_nope_head_dim, self.v_head_dim], dim=-1)
            # We absorb `W_UK` into `W_Q` resulting in either W_Q_UK or W_UQ_UK
            # depending q_lora_rank, the former if q_lora_rank is None, the
            # latter otherwise
            # basically if q_lora_rank is none we are absorbing into q_proj
            # instead of UQ
            W_Q_UK = torch.einsum("qnd,lnd -> qnl", W_Q, W_UK)\
                .flatten(start_dim=1).contiguous()

            if is_fp8(weight_dtype) and requantization_enabled:
                W_Q_UK, W_Q_UK_scales = scaled_quantize(
                    W_Q_UK,
                    self.reqaunt_weight_group_shape,
                    quant_dtype=current_platform_fp8_dtype)
                # For FP8 save the transpose so we can use
                # `apply_w8a8_block_fp8_linear` directly
                self.W_Q_UK = W_Q_UK.T.contiguous()
                self.W_Q_UK_scales = W_Q_UK_scales.T.contiguous()
            else:
                self.W_Q_UK = W_Q_UK.to(act_dtype)

            W_O = get_and_maybe_dequant_weights(self.o_proj)\
                .view(-1, self.num_heads, self.v_head_dim)
            W_UV_O = torch.einsum("lnd,hnd -> nlh", W_UV, W_O)\
                .flatten(start_dim=0, end_dim=1).contiguous()

            if is_fp8(weight_dtype) and requantization_enabled:
                W_UV_O, W_UV_O_scales = scaled_quantize(
                    W_UV_O,
                    self.reqaunt_weight_group_shape,
                    quant_dtype=current_platform_fp8_dtype)
                # For FP8 save the transpose so we can use
                # `apply_w8a8_block_fp8_linear` directly
                self.W_UV_O = W_UV_O.T.contiguous()
                self.W_UV_O_scales = W_UV_O_scales.T.contiguous()
            else:
                self.W_UV_O = W_UV_O.to(act_dtype)

            self.tp_size = get_tensor_model_parallel_world_size()
        else:
            if is_fp8(weight_dtype):
                raise NotImplementedError(
                    "Currently fp8 requires matrix absorption")

            self.W_UV = W_UV
            self.W_UK = W_UK
            self.W_Q = W_Q.flatten(start_dim=1)

    def _compute_prefill_context(
        self,
        q: torch.Tensor,
        kv_c_and_k_pe_cache: torch.Tensor,
        attn_metadata: MLACommonMetadata,
    ):
        prefill_metadata = attn_metadata.prefill_metadata
        assert prefill_metadata is not None
        assert prefill_metadata.context_chunk_seq_tot is not None
        assert prefill_metadata.context_chunk_cu_seq_lens is not None
        assert prefill_metadata.context_chunk_starts is not None
        assert prefill_metadata.context_chunk_max_seq_lens is not None
        assert prefill_metadata.context_lens_tensor is not None

        output = None
        iters = len(prefill_metadata.context_chunk_seq_tot)

        # Fetch from attn_metadata directly, since it late bound by
        # MLAAttentionState, grabbing it directly `attn_metadata` can avoid
        # any weirdness around prefill_metadata caching
        assert attn_metadata.chunked_prefill_workspace is not None
        workspace = attn_metadata.chunked_prefill_workspace

        for i in range(iters):
            toks = prefill_metadata.context_chunk_seq_tot[i]

            ops.gather_cache(
                src_cache=kv_c_and_k_pe_cache,
                dst=workspace,
                block_table=prefill_metadata.block_tables,
                cu_seq_lens=prefill_metadata.context_chunk_cu_seq_lens[i],
                batch_size=prefill_metadata.num_prefills,
                seq_starts=prefill_metadata.context_chunk_starts[i],
            )

            kv_c_normed = workspace[:toks]\
                [..., :self.kv_lora_rank].unsqueeze(1)
            k_pe = workspace[:toks]\
                [..., self.kv_lora_rank:].unsqueeze(1)

            kv_nope = self.kv_b_proj(kv_c_normed)[0].view( \
                -1, self.num_heads, self.qk_nope_head_dim + self.v_head_dim)
            k_nope, v = kv_nope\
                .split([self.qk_nope_head_dim, self.v_head_dim], dim=-1)

            k = torch.cat((k_nope, k_pe.expand((*k_nope.shape[:-1], -1))),
                          dim=-1)

<<<<<<< HEAD
            attn_output, attn_softmax_lse = \
                self._flash_attn_varlen_diff_headdims(
                    q=q,
                    k=k,
                    v=v,
                    cu_seqlens_q=prefill_metadata.query_start_loc,
                    cu_seqlens_k=prefill_metadata.context_chunk_cu_seq_lens[i],
                    max_seqlen_q=prefill_metadata.max_query_len,
                    max_seqlen_k=prefill_metadata.context_chunk_max_seq_lens[i],
=======
            # For MLA the v head dim is smaller than qk head dim so we pad
            # out v with 0s to match the qk head dim
            v_padded = torch.nn.functional.pad(v,
                                               [0, q.shape[-1] - v.shape[-1]],
                                               value=0)

            if is_hip and envs.VLLM_USE_TRITON_FLASH_ATTN:
                attn_output, attn_softmax_lse = self.triton_fa_func(
                    q,
                    k,
                    v_padded,
                    None,
                    prefill_metadata.query_start_loc,
                    prefill_metadata.context_chunk_cu_seq_lens[i],
                    prefill_metadata.max_query_len,
                    prefill_metadata.context_chunk_max_seq_lens[i],
                    False,  # causal
                    self.scale,
                    None,  # attn_mask is None unless applying ALiBi mask
                )
            elif is_vllm_fa:
                attn_output, attn_softmax_lse = self.flash_attn_varlen_func(
                    q=q,
                    k=k,
                    v=v_padded,
                    cu_seqlens_q=prefill_metadata.query_start_loc,
                    cu_seqlens_k=prefill_metadata.context_chunk_cu_seq_lens[i],
                    max_seqlen_q=prefill_metadata.max_query_len,
                    max_seqlen_k=prefill_metadata.
                    context_chunk_max_seq_lens[i],
>>>>>>> 1088f062
                    softmax_scale=self.scale,
                    causal=False,  # Context is unmasked
                    return_softmax_lse=True,
                )
<<<<<<< HEAD
=======
            else:
                attn_output, attn_softmax_lse, _ = self.flash_attn_varlen_func(
                    q=q,
                    k=k,
                    v=v_padded,
                    cu_seqlens_q=prefill_metadata.query_start_loc,
                    cu_seqlens_k=prefill_metadata.context_chunk_cu_seq_lens[i],
                    max_seqlen_q=prefill_metadata.max_query_len,
                    max_seqlen_k=prefill_metadata.
                    context_chunk_max_seq_lens[i],
                    softmax_scale=self.scale,
                    causal=False,  # Context is unmasked
                    return_attn_probs=True,
                )
>>>>>>> 1088f062

            if output is None:
                output = attn_output
                output_lse = attn_softmax_lse
            else:
                output_tmp = torch.empty_like(output)
                output_lse_tmp = torch.empty_like(output_lse)
                merge_attn_states(
                    output=output_tmp,
                    output_lse=output_lse_tmp,
                    prefix_output=output,
                    prefix_lse=output_lse,
                    suffix_output=attn_output,
                    suffix_lse=attn_softmax_lse,
                )
                output = output_tmp
                output_lse = output_lse_tmp

        return output, output_lse

    def _forward_prefill(
        self,
        q: torch.Tensor,
        kv_c_normed: torch.Tensor,
        k_pe: torch.Tensor,
        kv_c_and_k_pe_cache: torch.Tensor,
        attn_metadata: MLACommonMetadata,
    ) -> torch.Tensor:

        prefill_metadata = attn_metadata.prefill_metadata
        assert prefill_metadata is not None

        has_context = prefill_metadata.context_lens_tensor is not None \
            and prefill_metadata.context_lens_tensor.max() > 0

        kv_nope = self.kv_b_proj(kv_c_normed)[0].view(\
            -1, self.num_heads, self.qk_nope_head_dim + self.v_head_dim)
        k_nope, v = kv_nope\
            .split([self.qk_nope_head_dim, self.v_head_dim], dim=-1)

        k = torch.cat((k_nope, k_pe.expand((*k_nope.shape[:-1], -1))), dim=-1)

<<<<<<< HEAD
        if has_context:
            if not current_platform.is_cuda():
                raise NotImplementedError(
                    "Chunked Prefill for MLA is not currently supported on"
                    "non-cuda platforms")
            output = self._flash_attn_varlen_diff_headdims(
=======
        # For MLA the v head dim is smaller than qk head dim so we pad out
        # v with 0s to match the qk head dim
        v_padded = torch.nn.functional.pad(v, [0, q.shape[-1] - v.shape[-1]],
                                           value=0)

        if is_hip and envs.VLLM_USE_TRITON_FLASH_ATTN:
            output = self.triton_fa_func(
                q,
                k,
                v_padded,
                None,
                prefill_metadata.query_start_loc,
                prefill_metadata.query_start_loc,
                prefill_metadata.max_prefill_seq_len,
                prefill_metadata.max_prefill_seq_len,
                True,  # causal
                self.scale,
                None,  # attn_mask is None unless applying ALiBi mask
            )
            ## triton flash attention always return 2 objects
            if not has_context:
                output = output[0]
        elif is_vllm_fa:
            output = self.flash_attn_varlen_func(
>>>>>>> 1088f062
                q=q,
                k=k,
                v=v,
                cu_seqlens_q=prefill_metadata.query_start_loc,
                cu_seqlens_k=prefill_metadata.query_start_loc,
                max_seqlen_q=prefill_metadata.max_prefill_seq_len,
                max_seqlen_k=prefill_metadata.max_prefill_seq_len,
                softmax_scale=self.scale,
                causal=True,
                return_softmax_lse=has_context,
            )
        else:
            output = self._flash_attn_varlen_diff_headdims(
                q=q,
                k=k,
                v=v,
                cu_seqlens_q=prefill_metadata.query_start_loc,
                cu_seqlens_k=prefill_metadata.query_start_loc,
                max_seqlen_q=prefill_metadata.max_prefill_seq_len,
                max_seqlen_k=prefill_metadata.max_prefill_seq_len,
                softmax_scale=self.scale,
                causal=True,
                return_attn_probs=has_context,
            )

        if has_context:
            # ROCm flash_attn_varlen_func will return 3 objects instead of 2
            suffix_output, suffix_lse, *rest = output
            context_output, context_lse = self._compute_prefill_context( \
                q, kv_c_and_k_pe_cache, attn_metadata)

            output = torch.empty_like(suffix_output)
            merge_attn_states(
                output=output,
                prefix_output=context_output,
                prefix_lse=context_lse,
                suffix_output=suffix_output,
                suffix_lse=suffix_lse,
            )

        return self.o_proj(output.flatten(start_dim=-2))[0]

    @abstractmethod
    def _forward_decode(
        self,
        q_nope: torch.Tensor,
        q_pe: torch.Tensor,
        kv_c_and_k_pe_cache: torch.Tensor,
        attn_metadata: T,
    ) -> torch.Tensor:
        raise NotImplementedError

    def forward(
        self,
        layer: AttentionLayer,
        hidden_states_or_q_c: torch.Tensor,  # query in unified attn
        k_c_normed: torch.Tensor,  # key in unified attn
        k_pe: torch.Tensor,  # value in unified attn
        kv_cache: torch.Tensor,
        attn_metadata: T,
        output: Optional[torch.Tensor] = None,
    ) -> torch.Tensor:
        if output is not None:
            raise NotImplementedError(
                "output is not yet supported for MLAImplBase")

        if attn_metadata.is_profile_run and \
            attn_metadata.chunked_prefill_workspace is not None:
            # During the profile run try to simulate to worse case output size
            # for `self.kv_b_proj(kv_c_normed)` in `_compute_prefill_context`
            # since this can be large
            _ = torch.empty(
                (attn_metadata.chunked_prefill_workspace.shape[0],
                 self.num_heads, self.qk_nope_head_dim + self.v_head_dim),
                device=k_c_normed.device,
                dtype=k_c_normed.dtype,
            )

        has_decode = attn_metadata.decode_metadata is not None
        has_prefill = attn_metadata.prefill_metadata is not None

        # Restore head dim (for rotary embedding)
        k_pe = k_pe.unsqueeze(1)
        assert hasattr(attn_metadata, "input_positions")

        num_prefill_tokens: int = attn_metadata.num_prefill_tokens

        decode_hs_or_q_c = hidden_states_or_q_c[num_prefill_tokens:]
        decode_k_pe = k_pe[num_prefill_tokens:]
        decode_input_positions = \
            attn_metadata.input_positions[num_prefill_tokens:]

        prefill_hs_or_q_c = hidden_states_or_q_c[:num_prefill_tokens]
        prefill_k_pe = k_pe[:num_prefill_tokens]
        prefill_input_positions = \
            attn_metadata.input_positions[:num_prefill_tokens]
        prefill_k_c_normed = k_c_normed[:num_prefill_tokens]

        if has_decode:
            decode_q_nope = self._q_proj_and_k_up_proj(decode_hs_or_q_c)
            decode_q_pe = torch.matmul(decode_hs_or_q_c, self.W_QR)\
                .view(-1, self.num_heads, self.qk_rope_head_dim)
            decode_q_pe[...], decode_k_pe[...] = self.rotary_emb(
                decode_input_positions, decode_q_pe, decode_k_pe)

        if has_prefill:
            prefill_q = self.q_proj(prefill_hs_or_q_c)[0]\
                .view(-1, self.num_heads, self.qk_head_dim)
            prefill_q_pe = prefill_q[..., self.qk_nope_head_dim:]
            prefill_q_pe[...], prefill_k_pe[...] = self.rotary_emb(
                prefill_input_positions, prefill_q_pe, prefill_k_pe)

        # write the latent and rope to kv cache
        if kv_cache.numel() > 0:
            ops.concat_and_cache_mla(
                k_c_normed,
                k_pe.squeeze(1),
                kv_cache,
                attn_metadata.slot_mapping.flatten(),
                kv_cache_dtype=self.kv_cache_dtype,
                scale=layer._k_scale,
            )

        output = torch.empty(attn_metadata.num_prefill_tokens +
                             attn_metadata.num_decode_tokens,
                             self.o_proj.output_size,
                             device=hidden_states_or_q_c.device,
                             dtype=hidden_states_or_q_c.dtype)
        if has_prefill:
            output[:num_prefill_tokens] = self._forward_prefill(
                prefill_q, prefill_k_c_normed, prefill_k_pe, kv_cache,
                attn_metadata)

        if has_decode:
            output[num_prefill_tokens:] = self._forward_decode(
                decode_q_nope, decode_q_pe, kv_cache, attn_metadata)

        return output<|MERGE_RESOLUTION|>--- conflicted
+++ resolved
@@ -1057,16 +1057,10 @@
         # Handle the differences between the flash_attn_varlen from flash_attn
         # and the one from vllm_flash_attn. The former is used on RoCM and the
         # latter has an additional parameter to control FA2 vs FA3
-<<<<<<< HEAD
-        self._flash_attn_varlen_func = flash_attn_varlen_func
-        if self._flash_attn_varlen_func is not None:
-            self._flash_attn_varlen_func = \
-=======
         self.flash_attn_varlen_func = flash_attn_varlen_func
         self.vllm_flash_attn_version = get_flash_attn_version()
         if self.vllm_flash_attn_version is not None:
             self.flash_attn_varlen_func = \
->>>>>>> 1088f062
                 functools.partial(flash_attn_varlen_func,
                                   fa_version=self.vllm_flash_attn_version)
 
@@ -1078,13 +1072,46 @@
             self.vllm_flash_attn_version == 3
             and current_platform.get_device_capability()[0] == 9)
 
-    def _flash_attn_varlen_diff_headdims(self, q, k, v, **kwargs):
+    def _flash_attn_varlen_diff_headdims(self,
+                                         q,
+                                         k,
+                                         v,
+                                         return_softmax_lse=False,
+                                         softmax_scale=None,
+                                         **kwargs):
         maybe_padded_v = v
         if self._pad_v:
             maybe_padded_v = torch.nn.functional.pad(
                 v, [0, q.shape[-1] - v.shape[-1]], value=0)
 
-        attn_out = self._flash_attn_varlen_func(q, k, maybe_padded_v, **kwargs)
+        if is_hip and envs.VLLM_USE_TRITON_FLASH_ATTN:
+            assert return_softmax_lse is False
+            attn_out = self.triton_fa_func(
+                q,
+                k,
+                maybe_padded_v,
+                sm_scale=softmax_scale,
+                **kwargs,
+            )
+        elif is_vllm_fa:
+            attn_out = self.flash_attn_varlen_func(
+                q=q,
+                k=k,
+                v=maybe_padded_v,
+                return_softmax_lse=return_softmax_lse,
+                sm_scale=softmax_scale,
+                **kwargs,
+            )
+        else:
+            # Use return_attn_probs instead of return_softmax_lse for RoCM
+            attn_out = self.flash_attn_varlen_func(
+                q=q,
+                k=k,
+                v=maybe_padded_v,
+                return_attn_probs=return_softmax_lse,
+                sm_scale=softmax_scale,
+                **kwargs,
+            )
 
         # Remain consistent with old `flash_attn_varlen_func` where there
         # is only one output tensor if `return_softmax_lse` is False.
@@ -1350,7 +1377,6 @@
             k = torch.cat((k_nope, k_pe.expand((*k_nope.shape[:-1], -1))),
                           dim=-1)
 
-<<<<<<< HEAD
             attn_output, attn_softmax_lse = \
                 self._flash_attn_varlen_diff_headdims(
                     q=q,
@@ -1360,59 +1386,10 @@
                     cu_seqlens_k=prefill_metadata.context_chunk_cu_seq_lens[i],
                     max_seqlen_q=prefill_metadata.max_query_len,
                     max_seqlen_k=prefill_metadata.context_chunk_max_seq_lens[i],
-=======
-            # For MLA the v head dim is smaller than qk head dim so we pad
-            # out v with 0s to match the qk head dim
-            v_padded = torch.nn.functional.pad(v,
-                                               [0, q.shape[-1] - v.shape[-1]],
-                                               value=0)
-
-            if is_hip and envs.VLLM_USE_TRITON_FLASH_ATTN:
-                attn_output, attn_softmax_lse = self.triton_fa_func(
-                    q,
-                    k,
-                    v_padded,
-                    None,
-                    prefill_metadata.query_start_loc,
-                    prefill_metadata.context_chunk_cu_seq_lens[i],
-                    prefill_metadata.max_query_len,
-                    prefill_metadata.context_chunk_max_seq_lens[i],
-                    False,  # causal
-                    self.scale,
-                    None,  # attn_mask is None unless applying ALiBi mask
-                )
-            elif is_vllm_fa:
-                attn_output, attn_softmax_lse = self.flash_attn_varlen_func(
-                    q=q,
-                    k=k,
-                    v=v_padded,
-                    cu_seqlens_q=prefill_metadata.query_start_loc,
-                    cu_seqlens_k=prefill_metadata.context_chunk_cu_seq_lens[i],
-                    max_seqlen_q=prefill_metadata.max_query_len,
-                    max_seqlen_k=prefill_metadata.
-                    context_chunk_max_seq_lens[i],
->>>>>>> 1088f062
                     softmax_scale=self.scale,
                     causal=False,  # Context is unmasked
                     return_softmax_lse=True,
                 )
-<<<<<<< HEAD
-=======
-            else:
-                attn_output, attn_softmax_lse, _ = self.flash_attn_varlen_func(
-                    q=q,
-                    k=k,
-                    v=v_padded,
-                    cu_seqlens_q=prefill_metadata.query_start_loc,
-                    cu_seqlens_k=prefill_metadata.context_chunk_cu_seq_lens[i],
-                    max_seqlen_q=prefill_metadata.max_query_len,
-                    max_seqlen_k=prefill_metadata.
-                    context_chunk_max_seq_lens[i],
-                    softmax_scale=self.scale,
-                    causal=False,  # Context is unmasked
-                    return_attn_probs=True,
-                )
->>>>>>> 1088f062
 
             if output is None:
                 output = attn_output
@@ -1455,63 +1432,23 @@
 
         k = torch.cat((k_nope, k_pe.expand((*k_nope.shape[:-1], -1))), dim=-1)
 
-<<<<<<< HEAD
-        if has_context:
-            if not current_platform.is_cuda():
-                raise NotImplementedError(
-                    "Chunked Prefill for MLA is not currently supported on"
-                    "non-cuda platforms")
-            output = self._flash_attn_varlen_diff_headdims(
-=======
-        # For MLA the v head dim is smaller than qk head dim so we pad out
-        # v with 0s to match the qk head dim
-        v_padded = torch.nn.functional.pad(v, [0, q.shape[-1] - v.shape[-1]],
-                                           value=0)
-
-        if is_hip and envs.VLLM_USE_TRITON_FLASH_ATTN:
-            output = self.triton_fa_func(
-                q,
-                k,
-                v_padded,
-                None,
-                prefill_metadata.query_start_loc,
-                prefill_metadata.query_start_loc,
-                prefill_metadata.max_prefill_seq_len,
-                prefill_metadata.max_prefill_seq_len,
-                True,  # causal
-                self.scale,
-                None,  # attn_mask is None unless applying ALiBi mask
-            )
-            ## triton flash attention always return 2 objects
-            if not has_context:
-                output = output[0]
-        elif is_vllm_fa:
-            output = self.flash_attn_varlen_func(
->>>>>>> 1088f062
-                q=q,
-                k=k,
-                v=v,
-                cu_seqlens_q=prefill_metadata.query_start_loc,
-                cu_seqlens_k=prefill_metadata.query_start_loc,
-                max_seqlen_q=prefill_metadata.max_prefill_seq_len,
-                max_seqlen_k=prefill_metadata.max_prefill_seq_len,
-                softmax_scale=self.scale,
-                causal=True,
-                return_softmax_lse=has_context,
-            )
-        else:
-            output = self._flash_attn_varlen_diff_headdims(
-                q=q,
-                k=k,
-                v=v,
-                cu_seqlens_q=prefill_metadata.query_start_loc,
-                cu_seqlens_k=prefill_metadata.query_start_loc,
-                max_seqlen_q=prefill_metadata.max_prefill_seq_len,
-                max_seqlen_k=prefill_metadata.max_prefill_seq_len,
-                softmax_scale=self.scale,
-                causal=True,
-                return_attn_probs=has_context,
-            )
+        if has_context and not current_platform.is_cuda():
+            raise NotImplementedError(
+                "Chunked Prefill for MLA is not currently supported on"
+                "non-cuda platforms")
+
+        output = self._flash_attn_varlen_diff_headdims(
+            q=q,
+            k=k,
+            v=v,
+            cu_seqlens_q=prefill_metadata.query_start_loc,
+            cu_seqlens_k=prefill_metadata.query_start_loc,
+            max_seqlen_q=prefill_metadata.max_prefill_seq_len,
+            max_seqlen_k=prefill_metadata.max_prefill_seq_len,
+            softmax_scale=self.scale,
+            causal=True,
+            return_softmax_lse=has_context,
+        )
 
         if has_context:
             # ROCm flash_attn_varlen_func will return 3 objects instead of 2

--- conflicted
+++ resolved
@@ -622,7 +622,6 @@
         else:
             assert value is None
 
-<<<<<<< HEAD
         # Reshaping kv tensors is required for AITER paged attention kernel
         # because it works on a different tensor shape,
         # when the size of one element is one byte (int8/fp8 dtypes).
@@ -647,14 +646,11 @@
             layer._k_scale = k_scale
             layer._v_scale = v_scale
 
-        if self.attn_type != AttentionType.ENCODER and kv_cache.numel() > 0:
-=======
         # Only update KV cache for decoder self-attention
         # and encoder-decoder cross-attention
         if self.attn_type not in [
                 AttentionType.ENCODER, AttentionType.ENCODER_ONLY
         ] and kv_cache.numel() > 0:
->>>>>>> 38240392
             key_cache, value_cache = PagedAttention.split_kv_cache(
                 kv_cache, self.num_kv_heads, self.head_size)
 

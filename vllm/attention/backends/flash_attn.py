--- conflicted
+++ resolved
@@ -471,11 +471,11 @@
 class FlashAttentionImpl(AttentionImpl):
     """
     If the input tensors contain prompt tokens, the layout is as follows:
-    |<--------------- num_prefill_tokens ----------------->|	
+    |<--------------- num_prefill_tokens ----------------->|
     |<--prefill_0-->|<--prefill_1-->|...|<--prefill_N-1--->|
 
-    Otherwise, the layout is as follows:	
-    |<----------------- num_decode_tokens ------------------>|	
+    Otherwise, the layout is as follows:
+    |<----------------- num_decode_tokens ------------------>|
     |<--decode_0-->|..........|<--decode_M-1-->|<--padding-->|
 
     Generation tokens can contain padding when cuda-graph is used.
@@ -629,7 +629,7 @@
                     max_seqlen_q=prefill_meta.max_prefill_seq_len,
                     max_seqlen_k=prefill_meta.max_prefill_seq_len,
                     softmax_scale=self.scale,
-                    causal=True,
+                    causal=self.causal,
                     window_size=self.sliding_window,
                     alibi_slopes=self.alibi_slopes,
                     softcap=self.logits_soft_cap,
@@ -650,7 +650,7 @@
                            cu_seqlens_k=prefill_meta.seq_start_loc,
                            max_seqlen_k=max_seq_len,
                            softmax_scale=self.scale,
-                           causal=True,
+                           causal=self.causal,
                            alibi_slopes=self.alibi_slopes,
                            block_table=prefill_meta.block_tables,
                            softcap=self.logits_soft_cap,
@@ -669,25 +669,7 @@
                     causal=self.causal,
                     alibi_slopes=self.alibi_slopes,
                     softcap=self.logits_soft_cap,
-<<<<<<< HEAD
-                )
-
-        if decode_meta := attn_metadata.decode_metadata:
-            # Decoding run.
-            output[num_prefill_tokens:] = flash_attn_with_kvcache(
-                decode_query.unsqueeze(1),
-                key_cache,
-                value_cache,
-                block_table=decode_meta.block_tables,
-                cache_seqlens=decode_meta.seq_lens_tensor,
-                softmax_scale=self.scale,
-                causal=self.causal,
-                alibi_slopes=self.alibi_slopes,
-                softcap=self.logits_soft_cap,
-            ).squeeze(1)
-=======
                 ).squeeze(1)
->>>>>>> 9587b050
 
         # Reshape the output tensor.
         return output.view(num_tokens, hidden_size)
"""Attention layer with FlashAttention."""
from dataclasses import dataclass
from typing import Any, Dict, List, Optional, Tuple, Type

import torch
from vllm_flash_attn import flash_attn_varlen_func

from vllm import _custom_ops as ops
from vllm.attention.backends.abstract import (AttentionBackend, AttentionImpl,
                                              AttentionMetadata)


class FlashAttentionBackend(AttentionBackend):

    @staticmethod
    def get_supported_head_sizes() -> List[int]:
        return [32, 64, 96, 128, 160, 192, 224, 256]

    @staticmethod
    def get_name() -> str:
        return "flash-attn"

    @staticmethod
    def get_impl_cls() -> Type["FlashAttentionImpl"]:
        return FlashAttentionImpl

    @staticmethod
    def get_metadata_cls() -> Type["AttentionMetadata"]:
        return FlashAttentionMetadata

    @staticmethod
    def get_kv_cache_shape(
        num_blocks: int,
        block_size: int,
        num_kv_heads: int,
        head_size: int,
    ) -> Tuple[int, ...]:
        if block_size % 16 != 0:
            raise ValueError("Block size must be a multiple of 16.")
        return (2, num_blocks, block_size, num_kv_heads, head_size)

    @staticmethod
    def swap_blocks(
        src_kv_cache: torch.Tensor,
        dst_kv_cache: torch.Tensor,
        src_to_dst: torch.Tensor,
    ) -> None:
        src_key_cache = src_kv_cache[0]
        dst_key_cache = dst_kv_cache[0]
        ops.swap_blocks(src_key_cache, dst_key_cache, src_to_dst)

        src_value_cache = src_kv_cache[1]
        dst_value_cache = dst_kv_cache[1]
        ops.swap_blocks(src_value_cache, dst_value_cache, src_to_dst)

    @staticmethod
    def copy_blocks(
        kv_caches: List[torch.Tensor],
        src_to_dists: torch.Tensor,
    ) -> None:
        key_caches = [kv_cache[0] for kv_cache in kv_caches]
        value_caches = [kv_cache[1] for kv_cache in kv_caches]
        ops.copy_blocks(key_caches, value_caches, src_to_dists)


@dataclass
class FlashAttentionMetadata(AttentionMetadata):
    """Metadata for FlashAttentionBackend.

    NOTE: Any python object stored here is not updated when it is
    cuda-graph replayed. If you have values that need to be changed
    dynamically, it should be stored in tensor. The tensor has to be
    updated from `CUDAGraphRunner.forward` API.
    """
    # (batch_size,). The sequence length per sequence. Sequence length means
    # the computed tokens + new tokens.
    seq_lens: List[int]

    # NOTE(sang): Definition of context_len, query_len, and seq_len.
    # |---------- N-1 iteration --------|
    # |---------------- N iteration ---------------------|
    # |- tokenA -|......................|-- newTokens ---|
    # |---------- context_len ----------|
    # |-------------------- seq_len ---------------------|
    #                                   |-- query_len ---|

    # Maximum query length in the batch. None for decoding.
    max_query_len: Optional[int]
    # (batch_size + 1,). The cumulative subquery lengths of the sequences in
    # the batch, used to index into subquery. E.g., if the subquery length
    # is [4, 6], it is [0, 4, 10].
    query_start_loc: Optional[torch.Tensor]
    # (batch_size + 1,). The cumulative sequence lengths of the sequences in
    # the batch, used to index into sequence. E.g., if the sequence length is
    # [4, 6], it is [0, 4, 10].
    seq_start_loc: Optional[torch.Tensor]

    # (batch_size, max_blocks_per_seq).
    # Block addresses per sequence. (Seq id -> list of physical block)
    # E.g., [0, 1, 2] means tokens are stored in 0th, 1st, and 2nd blocks
    # in the kv cache. Each block can contain up to block_size tokens.
    # 2nd dimensions are padded up to max_blocks_per_seq if it is cuda-graph
    # captured.
    block_tables: Optional[torch.Tensor]

    # Whether or not if cuda graph is enabled.
    # Cuda-graph is currently enabled for decoding only.
    # TODO(woosuk): Move `use_cuda_graph` out since it's unrelated to attention.
    use_cuda_graph: bool

<<<<<<< HEAD
    _cached_prefill_metadata: Optional["FlashAttentionMetadata"] = None
    _cached_decode_metadata: Optional["FlashAttentionMetadata"] = None

    @property
    def prefill_metadata(self) -> Optional["FlashAttentionMetadata"]:
        if self.num_prefills == 0:
            return None

        if self._cached_prefill_metadata is not None:
            return self._cached_prefill_metadata

        assert self.seq_lens is not None
        assert self.seq_lens_tensor is not None
        assert self.query_start_loc is not None
        assert self.context_lens_tensor is not None
        assert self.block_tables is not None
        assert self.seq_start_loc is not None

        self._cached_prefill_metadata = FlashAttentionMetadata(
            num_prefills=self.num_prefills,
            num_prefill_tokens=self.num_prefill_tokens,
            num_decode_tokens=0,
            slot_mapping=self.slot_mapping[:self.num_prefill_tokens],
            seq_lens=self.seq_lens[:self.num_prefills],
            seq_lens_tensor=self.seq_lens_tensor[:self.num_prefills],
            max_query_len=self.max_query_len,
            max_prefill_seq_len=self.max_prefill_seq_len,
            max_decode_seq_len=0,
            query_start_loc=self.query_start_loc[:self.num_prefills + 1],
            seq_start_loc=self.seq_start_loc[:self.num_prefills + 1],
            context_lens_tensor=self.context_lens_tensor[:self.num_prefills],
            block_tables=self.block_tables[:self.num_prefills],
            use_cuda_graph=False,
        )
        return self._cached_prefill_metadata

    @property
    def decode_metadata(self) -> Optional["FlashAttentionMetadata"]:
        if self.num_decode_tokens == 0:
            return None

        if self._cached_decode_metadata is not None:
            return self._cached_decode_metadata
        assert self.block_tables is not None
        assert self.seq_lens_tensor is not None

        self._cached_decode_metadata = FlashAttentionMetadata(
            num_prefills=0,
            num_prefill_tokens=0,
            num_decode_tokens=self.num_decode_tokens,
            slot_mapping=self.slot_mapping[self.num_prefill_tokens:],
            seq_lens=self.seq_lens,
            seq_lens_tensor=self.seq_lens_tensor[self.num_prefills:],
            max_query_len=self.max_query_len,
            max_prefill_seq_len=0,
            max_decode_seq_len=self.max_decode_seq_len,
            query_start_loc=self.query_start_loc,
            seq_start_loc=self.seq_start_loc,
            context_lens_tensor=None,
            block_tables=self.block_tables[self.num_prefills:],
            use_cuda_graph=self.use_cuda_graph,
        )
        return self._cached_decode_metadata
=======
    # Fields that are not used in flash attention backend,
    # but used in other backends
    context_lens_tensor: Optional[torch.Tensor] = None
    seq_lens_tensor: Optional[torch.Tensor] = None
    max_prefill_seq_len: Optional[int] = None
    max_decode_seq_len: Optional[int] = None
>>>>>>> 66d33474


class FlashAttentionImpl(AttentionImpl):
    """
    If the input tensors contain prompt tokens, the layout is as follows:
    |<--------------- num_prefill_tokens ----------------->|	
    |<--prefill_0-->|<--prefill_1-->|...|<--prefill_N-1--->|

    Otherwise, the layout is as follows:	
    |<----------------- num_decode_tokens ------------------>|	
    |<--decode_0-->|..........|<--decode_M-1-->|<--padding-->|

    Generation tokens can contain padding when cuda-graph is used.
    Currently, prompt tokens don't contain any padding.

    The prompts might have different lengths, while the generation tokens
    always have length 1.

    If chunked prefill is enabled, prefill tokens and decode tokens can be
    batched together in a flattened 1D query.

    |<----- num_prefill_tokens ---->|<------- num_decode_tokens --------->|
    |<-prefill_0->|...|<-prefill_N-1->|<--decode_0-->|...|<--decode_M-1-->|

    Currently, cuda graph is disabled for chunked prefill, meaning there's no
    padding between prefill and decode tokens.
    """

    def __init__(
        self,
        num_heads: int,
        head_size: int,
        scale: float,
        num_kv_heads: int,
        alibi_slopes: Optional[List[float]],
        sliding_window: Optional[int],
        kv_cache_dtype: str,
        blocksparse_params: Optional[Dict[str, Any]] = None,
    ) -> None:
        assert blocksparse_params is None, ValueError(
            "FlashAttention does not support block-sparse attention.")
        self.num_heads = num_heads
        self.head_size = head_size
        self.scale = float(scale)
        self.num_kv_heads = num_kv_heads
        if alibi_slopes is not None:
            alibi_slopes = torch.tensor(alibi_slopes, dtype=torch.float32)
        self.alibi_slopes = alibi_slopes
        self.sliding_window = ((sliding_window, sliding_window)
                               if sliding_window is not None else (-1, -1))
        self.kv_cache_dtype = kv_cache_dtype

        assert self.num_heads % self.num_kv_heads == 0
        self.num_queries_per_kv = self.num_heads // self.num_kv_heads

        if sliding_window is not None:
            # NOTE(woosuk): flash-attn's sliding window does not work with
            # paged KV cache.
            raise ValueError(
                "Sliding window is not supported in FlashAttention.")

        support_head_sizes = FlashAttentionBackend.get_supported_head_sizes()
        if head_size not in support_head_sizes:
            raise ValueError(
                f"Head size {head_size} is not supported by FlashAttention. "
                f"Supported head sizes are: {support_head_sizes}.")

    def forward(
        self,
        query: torch.Tensor,
        key: torch.Tensor,
        value: torch.Tensor,
        kv_cache: torch.Tensor,
        attn_metadata: FlashAttentionMetadata,
        kv_scale: float = 1.0,
    ) -> torch.Tensor:
        """Forward pass with FlashAttention.

        Args:
            query: shape = [num_tokens, num_heads * head_size]
            key: shape = [num_tokens, num_kv_heads * head_size]
            value: shape = [num_tokens, num_kv_heads * head_size]
            kv_cache = [2, num_blocks, block_size, num_kv_heads, head_size]
            attn_metadata: Metadata for attention.
        Returns:
            shape = [num_tokens, num_heads * head_size]
        """
        # NOTE(woosuk): FlashAttention does not support FP8 KV cache.
        assert kv_scale == 1.0, "kv_scale is not supported in FlashAttention."

        num_tokens, hidden_size = query.shape
        # Reshape the query, key, and value tensors.
        query = query.view(-1, self.num_heads, self.head_size)
        key = key.view(-1, self.num_kv_heads, self.head_size)
        value = value.view(-1, self.num_kv_heads, self.head_size)

        if kv_cache is not None:
            key_cache = kv_cache[0]
            value_cache = kv_cache[1]
            # Reshape the input keys and values and store them in the cache.
            # If kv_cache is not provided, the new key and value tensors are
            # not cached. This happens during the initial memory profiling run.
            ops.reshape_and_cache_flash(
                key,
                value,
                key_cache,
                value_cache,
                attn_metadata.slot_mapping.flatten(),
                self.kv_cache_dtype,
            )

<<<<<<< HEAD
        num_prefill_tokens = attn_metadata.num_prefill_tokens
        num_decode_tokens = attn_metadata.num_decode_tokens
        assert key.shape[0] == num_prefill_tokens + num_decode_tokens
        assert value.shape[0] == num_prefill_tokens + num_decode_tokens

        output = torch.empty_like(query)
        # Query for decode. KV is not needed because it is already cached.
        decode_query = query[num_prefill_tokens:]
        # QKV for prefill.
        query = query[:num_prefill_tokens]
        key = key[:num_prefill_tokens]
        value = value[:num_prefill_tokens]

        assert query.shape[0] == num_prefill_tokens
        assert decode_query.shape[0] == num_decode_tokens

        if prefill_meta := attn_metadata.prefill_metadata:
            # Prompt run.
            if (kv_cache is None or prefill_meta.block_tables is None
                    or prefill_meta.block_tables.numel() == 0):
                # normal attention
                # When block_tables are not filled, it means q and k are the
                # prompt, and they have the same length.
                out = flash_attn_varlen_func(
                    q=query,
                    k=key,
                    v=value,
                    cu_seqlens_q=prefill_meta.seq_start_loc,
                    cu_seqlens_k=prefill_meta.seq_start_loc,
                    max_seqlen_q=prefill_meta.max_prefill_seq_len,
                    max_seqlen_k=prefill_meta.max_prefill_seq_len,
                    softmax_scale=self.scale,
                    causal=True,
                    window_size=self.sliding_window,
                    alibi_slopes=self.alibi_slopes,
                )
                assert output[:num_prefill_tokens].shape == out.shape
                output[:num_prefill_tokens] = out
            else:
                # prefix-enabled attention
                assert prefill_meta.seq_lens is not None
                max_seq_len = max(prefill_meta.seq_lens)
                output[:num_prefill_tokens] = flash_attn_varlen_func(
                    q=query,
                    k=key_cache,
                    v=value_cache,
                    cu_seqlens_q=prefill_meta.query_start_loc,
                    max_seqlen_q=prefill_meta.max_query_len,
                    cu_seqlens_k=prefill_meta.seq_start_loc,
                    max_seqlen_k=max_seq_len,
                    softmax_scale=self.scale,
                    causal=True,
                    alibi_slopes=self.alibi_slopes,
                    block_table=prefill_meta.block_tables,
                )

        if decode_meta := attn_metadata.decode_metadata:
            if decode_meta.max_query_len and decode_meta.max_query_len > 1:
                assert decode_meta.seq_lens is not None
                max_seq_len = max(decode_meta.seq_lens)
                output[num_prefill_tokens:] = flash_attn_varlen_func(
                    q=decode_query,
                    k=key_cache,
                    v=value_cache,
                    cu_seqlens_q=decode_meta.query_start_loc,
                    max_seqlen_q=decode_meta.max_query_len,
                    cu_seqlens_k=decode_meta.seq_start_loc,
                    max_seqlen_k=max_seq_len,
                    softmax_scale=self.scale,
                    causal=True,
                    alibi_slopes=self.alibi_slopes,
                    block_table=decode_meta.block_tables,
                )
            else:
                output[num_prefill_tokens:] = flash_attn_with_kvcache(
                    decode_query.unsqueeze(1),
                    key_cache,
                    value_cache,
                    block_table=decode_meta.block_tables,
                    cache_seqlens=decode_meta.seq_lens_tensor,
                    softmax_scale=self.scale,
                    causal=True,
                    alibi_slopes=self.alibi_slopes,
                ).squeeze(1)
=======
        if kv_cache is None or (attn_metadata.block_tables is not None
                                and attn_metadata.block_tables.numel()) == 0:
            k = key
            v = value
            block_tables = None
        else:
            k = kv_cache[0]
            v = kv_cache[1]
            block_tables = attn_metadata.block_tables

        max_seq_len = max(attn_metadata.seq_lens)
        output = flash_attn_varlen_func(
            q=query,
            k=k,
            v=v,
            cu_seqlens_q=attn_metadata.query_start_loc,
            cu_seqlens_k=attn_metadata.seq_start_loc,
            max_seqlen_q=attn_metadata.max_query_len,
            max_seqlen_k=max_seq_len,
            softmax_scale=self.scale,
            causal=True,
            window_size=self.sliding_window,
            alibi_slopes=self.alibi_slopes,
            block_table=block_tables)
>>>>>>> 66d33474

        # Reshape the output tensor.
        return output.view(num_tokens, hidden_size)<|MERGE_RESOLUTION|>--- conflicted
+++ resolved
@@ -108,78 +108,12 @@
     # TODO(woosuk): Move `use_cuda_graph` out since it's unrelated to attention.
     use_cuda_graph: bool
 
-<<<<<<< HEAD
-    _cached_prefill_metadata: Optional["FlashAttentionMetadata"] = None
-    _cached_decode_metadata: Optional["FlashAttentionMetadata"] = None
-
-    @property
-    def prefill_metadata(self) -> Optional["FlashAttentionMetadata"]:
-        if self.num_prefills == 0:
-            return None
-
-        if self._cached_prefill_metadata is not None:
-            return self._cached_prefill_metadata
-
-        assert self.seq_lens is not None
-        assert self.seq_lens_tensor is not None
-        assert self.query_start_loc is not None
-        assert self.context_lens_tensor is not None
-        assert self.block_tables is not None
-        assert self.seq_start_loc is not None
-
-        self._cached_prefill_metadata = FlashAttentionMetadata(
-            num_prefills=self.num_prefills,
-            num_prefill_tokens=self.num_prefill_tokens,
-            num_decode_tokens=0,
-            slot_mapping=self.slot_mapping[:self.num_prefill_tokens],
-            seq_lens=self.seq_lens[:self.num_prefills],
-            seq_lens_tensor=self.seq_lens_tensor[:self.num_prefills],
-            max_query_len=self.max_query_len,
-            max_prefill_seq_len=self.max_prefill_seq_len,
-            max_decode_seq_len=0,
-            query_start_loc=self.query_start_loc[:self.num_prefills + 1],
-            seq_start_loc=self.seq_start_loc[:self.num_prefills + 1],
-            context_lens_tensor=self.context_lens_tensor[:self.num_prefills],
-            block_tables=self.block_tables[:self.num_prefills],
-            use_cuda_graph=False,
-        )
-        return self._cached_prefill_metadata
-
-    @property
-    def decode_metadata(self) -> Optional["FlashAttentionMetadata"]:
-        if self.num_decode_tokens == 0:
-            return None
-
-        if self._cached_decode_metadata is not None:
-            return self._cached_decode_metadata
-        assert self.block_tables is not None
-        assert self.seq_lens_tensor is not None
-
-        self._cached_decode_metadata = FlashAttentionMetadata(
-            num_prefills=0,
-            num_prefill_tokens=0,
-            num_decode_tokens=self.num_decode_tokens,
-            slot_mapping=self.slot_mapping[self.num_prefill_tokens:],
-            seq_lens=self.seq_lens,
-            seq_lens_tensor=self.seq_lens_tensor[self.num_prefills:],
-            max_query_len=self.max_query_len,
-            max_prefill_seq_len=0,
-            max_decode_seq_len=self.max_decode_seq_len,
-            query_start_loc=self.query_start_loc,
-            seq_start_loc=self.seq_start_loc,
-            context_lens_tensor=None,
-            block_tables=self.block_tables[self.num_prefills:],
-            use_cuda_graph=self.use_cuda_graph,
-        )
-        return self._cached_decode_metadata
-=======
     # Fields that are not used in flash attention backend,
     # but used in other backends
     context_lens_tensor: Optional[torch.Tensor] = None
     seq_lens_tensor: Optional[torch.Tensor] = None
     max_prefill_seq_len: Optional[int] = None
     max_decode_seq_len: Optional[int] = None
->>>>>>> 66d33474
 
 
 class FlashAttentionImpl(AttentionImpl):
@@ -291,92 +225,6 @@
                 self.kv_cache_dtype,
             )
 
-<<<<<<< HEAD
-        num_prefill_tokens = attn_metadata.num_prefill_tokens
-        num_decode_tokens = attn_metadata.num_decode_tokens
-        assert key.shape[0] == num_prefill_tokens + num_decode_tokens
-        assert value.shape[0] == num_prefill_tokens + num_decode_tokens
-
-        output = torch.empty_like(query)
-        # Query for decode. KV is not needed because it is already cached.
-        decode_query = query[num_prefill_tokens:]
-        # QKV for prefill.
-        query = query[:num_prefill_tokens]
-        key = key[:num_prefill_tokens]
-        value = value[:num_prefill_tokens]
-
-        assert query.shape[0] == num_prefill_tokens
-        assert decode_query.shape[0] == num_decode_tokens
-
-        if prefill_meta := attn_metadata.prefill_metadata:
-            # Prompt run.
-            if (kv_cache is None or prefill_meta.block_tables is None
-                    or prefill_meta.block_tables.numel() == 0):
-                # normal attention
-                # When block_tables are not filled, it means q and k are the
-                # prompt, and they have the same length.
-                out = flash_attn_varlen_func(
-                    q=query,
-                    k=key,
-                    v=value,
-                    cu_seqlens_q=prefill_meta.seq_start_loc,
-                    cu_seqlens_k=prefill_meta.seq_start_loc,
-                    max_seqlen_q=prefill_meta.max_prefill_seq_len,
-                    max_seqlen_k=prefill_meta.max_prefill_seq_len,
-                    softmax_scale=self.scale,
-                    causal=True,
-                    window_size=self.sliding_window,
-                    alibi_slopes=self.alibi_slopes,
-                )
-                assert output[:num_prefill_tokens].shape == out.shape
-                output[:num_prefill_tokens] = out
-            else:
-                # prefix-enabled attention
-                assert prefill_meta.seq_lens is not None
-                max_seq_len = max(prefill_meta.seq_lens)
-                output[:num_prefill_tokens] = flash_attn_varlen_func(
-                    q=query,
-                    k=key_cache,
-                    v=value_cache,
-                    cu_seqlens_q=prefill_meta.query_start_loc,
-                    max_seqlen_q=prefill_meta.max_query_len,
-                    cu_seqlens_k=prefill_meta.seq_start_loc,
-                    max_seqlen_k=max_seq_len,
-                    softmax_scale=self.scale,
-                    causal=True,
-                    alibi_slopes=self.alibi_slopes,
-                    block_table=prefill_meta.block_tables,
-                )
-
-        if decode_meta := attn_metadata.decode_metadata:
-            if decode_meta.max_query_len and decode_meta.max_query_len > 1:
-                assert decode_meta.seq_lens is not None
-                max_seq_len = max(decode_meta.seq_lens)
-                output[num_prefill_tokens:] = flash_attn_varlen_func(
-                    q=decode_query,
-                    k=key_cache,
-                    v=value_cache,
-                    cu_seqlens_q=decode_meta.query_start_loc,
-                    max_seqlen_q=decode_meta.max_query_len,
-                    cu_seqlens_k=decode_meta.seq_start_loc,
-                    max_seqlen_k=max_seq_len,
-                    softmax_scale=self.scale,
-                    causal=True,
-                    alibi_slopes=self.alibi_slopes,
-                    block_table=decode_meta.block_tables,
-                )
-            else:
-                output[num_prefill_tokens:] = flash_attn_with_kvcache(
-                    decode_query.unsqueeze(1),
-                    key_cache,
-                    value_cache,
-                    block_table=decode_meta.block_tables,
-                    cache_seqlens=decode_meta.seq_lens_tensor,
-                    softmax_scale=self.scale,
-                    causal=True,
-                    alibi_slopes=self.alibi_slopes,
-                ).squeeze(1)
-=======
         if kv_cache is None or (attn_metadata.block_tables is not None
                                 and attn_metadata.block_tables.numel()) == 0:
             k = key
@@ -401,7 +249,6 @@
             window_size=self.sliding_window,
             alibi_slopes=self.alibi_slopes,
             block_table=block_tables)
->>>>>>> 66d33474
 
         # Reshape the output tensor.
         return output.view(num_tokens, hidden_size)
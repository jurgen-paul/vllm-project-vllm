"""Attention layer."""
from typing import Any, Dict, List, Optional

import torch
import torch.nn as nn
import torch.nn.functional as F

from vllm.attention import AttentionMetadata, AttentionType
from vllm.attention.selector import backend_name_to_enum, get_attn_backend
from vllm.config import CacheConfig, get_current_vllm_config
from vllm.forward_context import ForwardContext, get_forward_context
from vllm.model_executor.layers.quantization.base_config import (
    QuantizationConfig)
from vllm.model_executor.layers.quantization.kv_cache import BaseKVCacheMethod
from vllm.platforms import _Backend, current_platform
from vllm.utils import direct_register_custom_op


class Attention(nn.Module):
    """Attention layer.

    This class takes query, key, and value tensors as input. The input tensors
    can either contain prompt tokens or generation tokens.
    The class does the following:

    1. Store the input key and value tensors in the KV cache.
    2. Perform (multi-head/multi-query/grouped-query) attention.
    3. Return the output tensor.
    """

    def __init__(
        self,
        num_heads: int,
        head_size: int,
        scale: float,
        num_kv_heads: Optional[int] = None,
        alibi_slopes: Optional[List[float]] = None,
        cache_config: Optional[CacheConfig] = None,
        quant_config: Optional[QuantizationConfig] = None,
        blocksparse_params: Optional[Dict[str, Any]] = None,
        logits_soft_cap: Optional[float] = None,
        per_layer_sliding_window: Optional[int] = None,
        prefix: str = "",
        attn_type: str = AttentionType.DECODER,
    ) -> None:
        super().__init__()
        if per_layer_sliding_window is not None:
            # per-layer sliding window
            sliding_window = per_layer_sliding_window
        elif cache_config is not None:
            # model-level sliding window
            sliding_window = cache_config.sliding_window
        else:
            sliding_window = None

        if cache_config is not None:
            kv_cache_dtype = cache_config.cache_dtype
            block_size = cache_config.block_size
            is_attention_free = cache_config.is_attention_free
        else:
            kv_cache_dtype = "auto"
            block_size = 16
            is_attention_free = False
        if num_kv_heads is None:
            num_kv_heads = num_heads

        # The default k/v_scale is set to 1.0. This is ignored
        # when kv-cache is not fp8, and should be used with
        # kv-cache in fp8_e5m2. For kv-cache in fp8_e4m3, we
        # expect the pre-quantized k/v_scale to be loaded along
        # with the model weights.
        self.kv_cache_dtype = kv_cache_dtype
        self._k_scale = 1.0
        self._v_scale = 1.0
        quant_method = quant_config.get_quant_method(
            self, prefix=prefix) if quant_config else None
        if quant_method is not None:
            assert isinstance(quant_method, BaseKVCacheMethod)
            # TODO (mgoin): kv cache dtype should be specified in the FP8
            # checkpoint config and become the "auto" behavior
            if self.kv_cache_dtype == "fp8_e5m2":
                raise ValueError("fp8_e5m2 kv-cache is not supported with "
                                 "fp8 checkpoints.")
            # If quantization is enabled, we make "k_scale" and "v_scale"
            # parameters so that it can be loaded from the model checkpoint.
            # The k/v_scale will then be converted back to native float32
            # values after weight loading.
            self.quant_method = quant_method
            self.quant_method.create_weights(self)

        # During model initialization, the default dtype is set as the model
        # weight and activation dtype.
        dtype = torch.get_default_dtype()
        attn_backend = get_attn_backend(head_size, dtype, kv_cache_dtype,
                                        block_size, is_attention_free,
                                        blocksparse_params is not None)
        impl_cls = attn_backend.get_impl_cls()
        self.impl = impl_cls(num_heads, head_size, scale, num_kv_heads,
                             alibi_slopes, sliding_window, kv_cache_dtype,
                             blocksparse_params, logits_soft_cap, attn_type)
        self.num_heads = num_heads
        self.head_size = head_size
        self.num_kv_heads = num_kv_heads
        self.sliding_window = sliding_window
        self.backend = backend_name_to_enum(attn_backend.get_name())
        self.dtype = dtype

        # For cuda-alike (CUDA and ROCM) and cpu platforms, we control how
        # torch.compile works by registering the attention as one giant
        # opaque custom op. For other platforms, we directly call them
        # and let torch.compile handle them.
        self.use_direct_call = not current_platform.is_cuda_alike(
        ) and not current_platform.is_cpu()

        self.use_output = attn_backend.accept_output_buffer
        compilation_config = get_current_vllm_config().compilation_config
        if prefix in compilation_config.static_forward_context:
            raise ValueError(f"Duplicate layer name: {prefix}")
        compilation_config.static_forward_context[prefix] = self
        self.layer_name = prefix
        self.attn_type = attn_type
        # use a placeholder kv cache tensor during init, which will be replaced
        # by bind_kv_cache
        # this variable will not be accessed if use_direct_call is True
        self.kv_cache = [
            torch.tensor([]) for _ in range(get_current_vllm_config(
            ).parallel_config.pipeline_parallel_size)
        ]

    def forward(
        self,
        query: torch.Tensor,
        key: torch.Tensor,
        value: torch.Tensor,
        kv_cache: torch.Tensor,
        attn_metadata: AttentionMetadata,
    ) -> torch.Tensor:
        if self.use_output:
            output = torch.empty_like(query)
            hidden_size = query.size(-1)
            # Reshape the query, key, and value tensors.
            # NOTE(woosuk): We do this outside the custom op to minimize the
            # CPU overheads from the non-CUDA-graph regions.
            query = query.view(-1, self.num_heads, self.head_size)
            output = output.view(-1, self.num_heads, self.head_size)
            if key is not None:
                key = key.view(-1, self.num_kv_heads, self.head_size)
            if value is not None:
                value = value.view(-1, self.num_kv_heads, self.head_size)
            if self.use_direct_call:
                unified_attention_with_output(query, key, value, output,
                                              self.layer_name)
            else:
                torch.ops.vllm.unified_attention_with_output(
                    query, key, value, output, self.layer_name)
            return output.view(-1, hidden_size)
        else:
            if self.use_direct_call:
                return unified_attention(query, key, value, self.layer_name)
            else:
                return torch.ops.vllm.unified_attention(
                    query, key, value, self.layer_name)

    def extra_repr(self) -> str:
        s = f"head_size={self.impl.head_size}"  # type: ignore
        s += f", num_heads={self.impl.num_heads}"  # type: ignore
        s += f", num_kv_heads={self.impl.num_kv_heads}"  # type: ignore
        s += f", scale={self.impl.scale}"  # type: ignore
        s += f", backend={self.impl.__class__.__name__}"
        return s


class MultiHeadAttention(nn.Module):
    """Multi-headed attention without any cache, used for ViT."""

    def __init__(
        self,
        num_heads: int,
        head_size: int,
        scale: float,
        num_kv_heads: Optional[int] = None,
    ):
        super().__init__()
        self.num_heads = num_heads
        self.head_size = head_size
        self.scale = scale
        self.num_kv_heads = num_heads if num_kv_heads is None else num_kv_heads

        dtype = torch.get_default_dtype()
        attn_backend = get_attn_backend(head_size,
                                        dtype,
                                        kv_cache_dtype=None,
                                        block_size=16,
                                        is_attention_free=False)
        backend = backend_name_to_enum(attn_backend.get_name())
        if backend in {_Backend.FLASH_ATTN, _Backend.FLASH_ATTN_VLLM_V1}:
            backend = _Backend.XFORMERS

        self.attn_backend = backend if backend in {
            _Backend.TORCH_SDPA, _Backend.XFORMERS
        } else _Backend.TORCH_SDPA

    def forward(
        self,
        query: torch.Tensor,
        key: torch.Tensor,
        value: torch.Tensor,
    ) -> torch.Tensor:
        """Input shape: batch_size x seq_len x hidden_size"""
        # TODO(Isotr0py): Use existing backend implementations and support FA2
        bsz, q_len, _ = query.size()
        kv_len = key.size(1)

        query = query.view(bsz, q_len, self.num_heads, self.head_size)
        key = key.view(bsz, kv_len, self.num_kv_heads, self.head_size)
        value = value.view(bsz, kv_len, self.num_kv_heads, self.head_size)

        if self.attn_backend == _Backend.XFORMERS:
            from xformers import ops as xops

            out = xops.memory_efficient_attention_forward(query,
                                                          key,
                                                          value,
                                                          scale=self.scale)
        elif self.attn_backend == _Backend.TORCH_SDPA:
            query, key, value = (x.transpose(1, 2)
                                 for x in (query, key, value))
            out = F.scaled_dot_product_attention(query,
                                                 key,
                                                 value,
                                                 scale=self.scale)
            out = out.transpose(1, 2)
        return out.reshape(bsz, q_len, -1)


def unified_attention(
    query: torch.Tensor,
    key: torch.Tensor,
    value: torch.Tensor,
    layer_name: str,
) -> torch.Tensor:
    forward_context: ForwardContext = get_forward_context()
    attn_metadata = forward_context.attn_metadata
    self = forward_context.attn_layers[layer_name]
    kv_cache = self.kv_cache[forward_context.virtual_engine]
<<<<<<< HEAD
    if isinstance(attn_metadata, dict):
        attn_metadata = attn_metadata[layer_name]
    return self.impl.forward(query, key, value, kv_cache, attn_metadata,
                             self._k_scale, self._v_scale)
=======
    return self.impl.forward(self, query, key, value, kv_cache, attn_metadata)
>>>>>>> cbdc4ad5


def unified_attention_fake(
    query: torch.Tensor,
    key: torch.Tensor,
    value: torch.Tensor,
    layer_name: str,
) -> torch.Tensor:
    return torch.empty_like(query).contiguous()


direct_register_custom_op(
    op_name="unified_attention",
    op_func=unified_attention,
    mutates_args=[],
    fake_impl=unified_attention_fake,
    dispatch_key=current_platform.dispatch_key,
)


def unified_attention_with_output(
    query: torch.Tensor,
    key: torch.Tensor,
    value: torch.Tensor,
    output: torch.Tensor,
    layer_name: str,
) -> None:
    forward_context: ForwardContext = get_forward_context()
    attn_metadata = forward_context.attn_metadata
    self = forward_context.attn_layers[layer_name]
    kv_cache = self.kv_cache[forward_context.virtual_engine]
<<<<<<< HEAD
    if isinstance(attn_metadata, dict):
        attn_metadata = attn_metadata[layer_name]
    self.impl.forward(query,
=======
    self.impl.forward(self,
                      query,
>>>>>>> cbdc4ad5
                      key,
                      value,
                      kv_cache,
                      attn_metadata,
                      output=output)


def unified_attention_with_output_fake(
    query: torch.Tensor,
    key: torch.Tensor,
    value: torch.Tensor,
    output: torch.Tensor,
    layer_name: str,
) -> None:
    return


direct_register_custom_op(
    op_name="unified_attention_with_output",
    op_func=unified_attention_with_output,
    mutates_args=["output"],
    fake_impl=unified_attention_with_output_fake,
    dispatch_key=current_platform.dispatch_key,
)<|MERGE_RESOLUTION|>--- conflicted
+++ resolved
@@ -243,14 +243,9 @@
     attn_metadata = forward_context.attn_metadata
     self = forward_context.attn_layers[layer_name]
     kv_cache = self.kv_cache[forward_context.virtual_engine]
-<<<<<<< HEAD
     if isinstance(attn_metadata, dict):
         attn_metadata = attn_metadata[layer_name]
-    return self.impl.forward(query, key, value, kv_cache, attn_metadata,
-                             self._k_scale, self._v_scale)
-=======
     return self.impl.forward(self, query, key, value, kv_cache, attn_metadata)
->>>>>>> cbdc4ad5
 
 
 def unified_attention_fake(
@@ -282,14 +277,10 @@
     attn_metadata = forward_context.attn_metadata
     self = forward_context.attn_layers[layer_name]
     kv_cache = self.kv_cache[forward_context.virtual_engine]
-<<<<<<< HEAD
     if isinstance(attn_metadata, dict):
         attn_metadata = attn_metadata[layer_name]
-    self.impl.forward(query,
-=======
     self.impl.forward(self,
                       query,
->>>>>>> cbdc4ad5
                       key,
                       value,
                       kv_cache,

--- conflicted
+++ resolved
@@ -23,13 +23,9 @@
                          Optional["MultiModalDataDict"], Optional[Dict[str,
                                                                        Any]]]
 DecoderPromptComponents = Tuple[Optional[str], Optional[List[int]],
-<<<<<<< HEAD
-                                Optional["MultiModalDataDict"]]
-_DEFAULT_BOS_TOKEN_ID = 1
-=======
                                 Optional["MultiModalDataDict"],
                                 Optional[Dict[str, Any]]]
->>>>>>> c6cf9295
+_DEFAULT_BOS_TOKEN_ID = 1
 
 
 class InputPreprocessor:

--- conflicted
+++ resolved
@@ -92,29 +92,7 @@
     """
 
 
-<<<<<<< HEAD
 PromptInputs = Union[str, TextPrompt, TokensPrompt]
-=======
-class TextTokensPrompt(TypedDict):
-    """It is assumed that :attr:`prompt` is consistent with
-    :attr:`prompt_token_ids`. This is currently used in
-    :class:`AsyncLLMEngine` for logging both the text and token IDs."""
-
-    prompt: str
-    """The prompt text."""
-
-    prompt_token_ids: List[int]
-    """The token IDs of the prompt."""
-
-    multi_modal_data: NotRequired["MultiModalDataDict"]
-    """
-    Optional multi-modal data to pass to the model,
-    if the model supports it.
-    """
-
-
-PromptStrictInputs = Union[str, TextPrompt, TokensPrompt]
->>>>>>> a41357e9
 """
 The inputs to the LLM, which can take one of the following forms:
 

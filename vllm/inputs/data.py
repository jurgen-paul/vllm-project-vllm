from typing import (TYPE_CHECKING, List, Literal, Optional, Sequence,
                    TypedDict, Union, cast, overload)

import torch
from typing_extensions import NotRequired

if TYPE_CHECKING:
    from vllm.multimodal import MultiModalDataDict


class ParsedText(TypedDict):
    content: str
    is_tokens: Literal[False]


class ParsedTokens(TypedDict):
    content: List[int]
    is_tokens: Literal[True]


# https://github.com/vllm-project/vllm/pull/4028
@overload
def parse_and_batch_prompt(
        prompt: Union[str, List[str]]) -> Sequence[ParsedText]:
    ...


@overload
def parse_and_batch_prompt(
        prompt: Union[List[int], List[List[int]]]) -> Sequence[ParsedTokens]:
    ...


def parse_and_batch_prompt(
    prompt: Union[str, List[str], List[int], List[List[int]]],
) -> Union[Sequence[ParsedText], Sequence[ParsedTokens]]:
    if len(prompt) == 0:
        return []

    if isinstance(prompt, str):
        # case 1: a string
        return [ParsedText(content=prompt, is_tokens=False)]

    if isinstance(prompt, list):
        if len(prompt) == 0:
            raise ValueError("please provide at least one prompt")

        if isinstance(prompt[0], str):
            # case 2: array of strings
            return [
                ParsedText(content=elem, is_tokens=False)
                for elem in cast(List[str], prompt)
            ]
        if isinstance(prompt[0], int):
            # case 3: array of tokens
            elem = cast(List[int], prompt)
            return [ParsedTokens(content=elem, is_tokens=True)]
        if isinstance(prompt[0], list):
            if len(prompt[0]) == 0:
                raise ValueError("please provide at least one prompt")

            if isinstance(prompt[0][0], int):
                # case 4: array of token arrays
                return [
                    ParsedTokens(content=elem, is_tokens=True)
                    for elem in cast(List[List[int]], prompt)
                ]

    raise ValueError("prompt must be a string, array of strings, "
                     "array of tokens, or array of token arrays")


class TextPrompt(TypedDict):
    """Schema for a text prompt."""

    prompt: str
    """The input text to be tokenized before passing to the model."""

    multi_modal_data: NotRequired["MultiModalDataDict"]
    """
    Optional multi-modal data to pass to the model,
    if the model supports it.
    """


class TokensPrompt(TypedDict):
    """Schema for a tokenized prompt."""

    prompt_token_ids: List[int]
    """A list of token IDs to pass to the model."""

    multi_modal_data: NotRequired["MultiModalDataDict"]
    """
    Optional multi-modal data to pass to the model,
    if the model supports it.
    """


<<<<<<< HEAD
class EmbedsPrompt(TypedDict):
    """Schema for a tokenized prompt."""

    prompt_embeds: torch.Tensor
    """Embeddings of the prompt to pass to the model."""

    multi_modal_data: NotRequired["MultiModalDataDict"]
    """
    Optional multi-modal data to pass to the model,
    if the model supports it.
    """


PromptInputs = Union[str, TextPrompt, TokensPrompt, EmbedsPrompt]
=======
SingletonPromptInputs = Union[str, TextPrompt, TokensPrompt]
>>>>>>> fd95e026
"""
Set of possible schemas for a single LLM input:

- A text prompt (:class:`str` or :class:`TextPrompt`)
- A tokenized prompt (:class:`TokensPrompt`)

Note that "singleton" is as opposed to a data structure
which encapsulates multiple prompts, i.e. of the sort
which may be utilized for encoder/decoder models when
the user desires to express both the encoder & decoder
prompts explicitly, i.e. ExplicitEncoderDecoderPrompt

A prompt of type SingletonPromptInputs may be employed
as (1) input to a decoder-only model, (2) input to
the encoder of an encoder/decoder model, in the scenario
where the decoder-prompt is not specified explicitly, or
(3) as a member of a larger data structure encapsulating
more than one prompt, i.e. ExplicitEncoderDecoderPrompt
"""


class ExplicitEncoderDecoderPrompt(TypedDict):
    """Represents an encoder/decoder model input prompt,
    comprising an explicit encoder prompt and a 
    decoder prompt.

    The encoder and decoder prompts, respectively,
    may formatted according to any of the
    SingletonPromptInputs schemas, and are not
    required to have the same schema.

    Only the encoder prompt may have multi-modal data.

    Note that an ExplicitEncoderDecoderPrompt may not
    be used as an input to a decoder-only model,
    and that the `encoder_prompt` and `decoder_prompt`
    fields of this data structure may not themselves
    must be SingletonPromptInputs instances.
    """

    encoder_prompt: SingletonPromptInputs

    decoder_prompt: SingletonPromptInputs


PromptInputs = Union[SingletonPromptInputs, ExplicitEncoderDecoderPrompt]
"""
Set of possible schemas for an LLM input, including
both decoder-only and encoder/decoder input types:

- A text prompt (:class:`str` or :class:`TextPrompt`)
- A tokenized prompt (:class:`TokensPrompt`)
- A single data structure containing both an encoder and a decoder prompt
  (:class:`ExplicitEncoderDecoderPrompt`)
"""


def _has_required_keys(
    d: dict,
    required_keys: set,
) -> bool:
    return required_keys.issubset(d.keys())


def get_prompt_type(prompt: Optional[PromptInputs]) -> Optional[str]:
    """
    Get the type-name of the prompt argument instance, given that
    isinstance() cannot apply to TypedDict subclasses directly.
    If the prompt is None, return 'None' as the type name.

    Arguments:

    * prompt: LLM input prompt or None

    Returns:

    * String representation of prompt type
    """

    if prompt is None:
        return 'None'

    required_keys_dict = {
        'TextPrompt': {'prompt'},
        'TokensPrompt': {'prompt_token_ids'},
        'ExplicitEncoderDecoder': {'encoder_prompt', 'decoder_prompt'},
    }

    if isinstance(prompt, dict):
        for (ptype, required_keys) in required_keys_dict.items():
            # Ignore type checking in the conditional below because type
            # checker does not understand that is_dict(prompt) narrows
            # down the possible types
            if _has_required_keys(
                    prompt,  # type: ignore
                    required_keys):
                return ptype

        raise ValueError(f"Invalid prompt {prompt}, valid types are "
                         "required_keys_dict={required_keys_dict}")

    if isinstance(prompt, str):
        return "str"

    raise ValueError(f"Invalid prompt {prompt}")


class LLMInputs(TypedDict):
    """
    The inputs in :class:`~vllm.LLMEngine` before they are
    passed to the model executor.
    """
    prompt_token_ids: List[int]
    """The token IDs of the prompt."""

    prompt: NotRequired[Optional[str]]
    """
    The original prompt text corresponding to the token IDs, if available.
    """

<<<<<<< HEAD
    prompt_embeds: NotRequired[Optional[torch.Tensor]]
    """
    The embeddings of the prompt, if available.
=======
    encoder_prompt_token_ids: NotRequired[List[int]]
    """The token IDs of the encoder prompt."""

    encoder_prompt: NotRequired[Optional[str]]
    """
    The original encoder prompt text corresponding to the token IDs, if
    available.
>>>>>>> fd95e026
    """

    multi_modal_data: NotRequired[Optional["MultiModalDataDict"]]
    """
    Optional multi-modal data to pass to the model,
    if the model supports it.
    """


def is_valid_encoder_decoder_llm_inputs(inputs: LLMInputs) -> bool:
    """
    Return True if the LLMInputs instance has the correct configuration
    for encoder/decoder.
    """

    # True if encoder prompt token ids field exists &
    # is not None
    return ('encoder_prompt_token_ids' in inputs
            and inputs['encoder_prompt_token_ids'] is not None)<|MERGE_RESOLUTION|>--- conflicted
+++ resolved
@@ -96,7 +96,6 @@
     """
 
 
-<<<<<<< HEAD
 class EmbedsPrompt(TypedDict):
     """Schema for a tokenized prompt."""
 
@@ -110,15 +109,13 @@
     """
 
 
-PromptInputs = Union[str, TextPrompt, TokensPrompt, EmbedsPrompt]
-=======
-SingletonPromptInputs = Union[str, TextPrompt, TokensPrompt]
->>>>>>> fd95e026
+SingletonPromptInputs = Union[str, TextPrompt, TokensPrompt, EmbedsPrompt]
 """
 Set of possible schemas for a single LLM input:
 
 - A text prompt (:class:`str` or :class:`TextPrompt`)
 - A tokenized prompt (:class:`TokensPrompt`)
+- Embeddings of a prompt (:class:`EmbedsPrompt`)
 
 Note that "singleton" is as opposed to a data structure
 which encapsulates multiple prompts, i.e. of the sort
@@ -137,7 +134,7 @@
 
 class ExplicitEncoderDecoderPrompt(TypedDict):
     """Represents an encoder/decoder model input prompt,
-    comprising an explicit encoder prompt and a 
+    comprising an explicit encoder prompt and a
     decoder prompt.
 
     The encoder and decoder prompts, respectively,
@@ -234,11 +231,11 @@
     The original prompt text corresponding to the token IDs, if available.
     """
 
-<<<<<<< HEAD
     prompt_embeds: NotRequired[Optional[torch.Tensor]]
     """
     The embeddings of the prompt, if available.
-=======
+    """
+
     encoder_prompt_token_ids: NotRequired[List[int]]
     """The token IDs of the encoder prompt."""
 
@@ -246,7 +243,6 @@
     """
     The original encoder prompt text corresponding to the token IDs, if
     available.
->>>>>>> fd95e026
     """
 
     multi_modal_data: NotRequired[Optional["MultiModalDataDict"]]

--- conflicted
+++ resolved
@@ -248,16 +248,11 @@
 
         return seq_data, mm_data
 
-<<<<<<< HEAD
-    def _default_input_processor(self, ctx: InputContext,
-                                 inputs: ProcessorInputs) -> ProcessorInputs:
-=======
     def _default_input_processor(
         self,
         ctx: InputContext,
         inputs: ProcessorInputs,
     ) -> ProcessorInputs:
->>>>>>> 9287a1b6
         """The default input processor is a no-op."""
         return inputs
 

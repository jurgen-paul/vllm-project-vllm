# SPDX-License-Identifier: Apache-2.0

import enum
import platform
import random
from platform import uname
from typing import TYPE_CHECKING, NamedTuple, Optional, Tuple, Union

import numpy as np
import torch

from vllm.logger import init_logger

if TYPE_CHECKING:
    from vllm.config import VllmConfig
    from vllm.utils import FlexibleArgumentParser
else:
    VllmConfig = None
    FlexibleArgumentParser = None

logger = init_logger(__name__)


def in_wsl() -> bool:
    # Reference: https://github.com/microsoft/WSL/issues/4071
    return "microsoft" in " ".join(uname()).lower()


class _Backend(enum.Enum):
    FLASH_ATTN = enum.auto()
    FLASH_ATTN_VLLM_V1 = enum.auto()
    XFORMERS = enum.auto()
    ROCM_FLASH = enum.auto()
    TORCH_SDPA = enum.auto()
    OPENVINO = enum.auto()
    FLASHINFER = enum.auto()
    TRITON_MLA = enum.auto()
<<<<<<< HEAD
    FLASHMLA = enum.auto()
=======
    TRITON_MLA_VLLM_V1 = enum.auto()
>>>>>>> 29c06c7b
    HPU_ATTN = enum.auto()
    PALLAS = enum.auto()
    PALLAS_VLLM_V1 = enum.auto()
    IPEX = enum.auto()
    BLOCK_SPARSE_FLASH_ATTN = enum.auto()
    NO_ATTENTION = enum.auto()


class PlatformEnum(enum.Enum):
    CUDA = enum.auto()
    ROCM = enum.auto()
    TPU = enum.auto()
    HPU = enum.auto()
    XPU = enum.auto()
    CPU = enum.auto()
    NEURON = enum.auto()
    OPENVINO = enum.auto()
    OOT = enum.auto()
    UNSPECIFIED = enum.auto()


class CpuArchEnum(enum.Enum):
    X86 = enum.auto()
    ARM = enum.auto()
    POWERPC = enum.auto()
    OTHER = enum.auto()
    UNKNOWN = enum.auto()


class DeviceCapability(NamedTuple):
    major: int
    minor: int

    def as_version_str(self) -> str:
        return f"{self.major}.{self.minor}"

    def to_int(self) -> int:
        """
        Express device capability as an integer ``<major><minor>``.

        It is assumed that the minor version is always a single digit.
        """
        assert 0 <= self.minor < 10
        return self.major * 10 + self.minor


class Platform:
    _enum: PlatformEnum
    device_name: str
    device_type: str

    # available dispatch keys:
    # check https://github.com/pytorch/pytorch/blob/313dac6c1ca0fa0cde32477509cce32089f8532a/torchgen/model.py#L134 # noqa
    # use "CPU" as a fallback for platforms not registered in PyTorch
    dispatch_key: str = "CPU"

    # available ray device keys:
    # https://github.com/ray-project/ray/blob/10ba5adadcc49c60af2c358a33bb943fb491a171/python/ray/_private/ray_constants.py#L438 # noqa
    # empty string means the device does not support ray
    ray_device_key: str = ""

    # platform-agnostic way to specify the device control environment variable,
    # .e.g. CUDA_VISIBLE_DEVICES for CUDA.
    # hint: search for "get_visible_accelerator_ids_env_var" in
    # https://github.com/ray-project/ray/tree/master/python/ray/_private/accelerators # noqa
    device_control_env_var: str = "VLLM_DEVICE_CONTROL_ENV_VAR_PLACEHOLDER"

    # The torch.compile backend for compiling simple and
    # standalone functions. The default value is "inductor" to keep
    # the same behavior as PyTorch.
    # NOTE: for the forward part of the model, vLLM has another separate
    # compilation strategy.
    simple_compile_backend: str = "inductor"

    supported_quantization: list[str] = []

    def is_cuda(self) -> bool:
        return self._enum == PlatformEnum.CUDA

    def is_rocm(self) -> bool:
        return self._enum == PlatformEnum.ROCM

    def is_tpu(self) -> bool:
        return self._enum == PlatformEnum.TPU

    def is_hpu(self) -> bool:
        return self._enum == PlatformEnum.HPU

    def is_xpu(self) -> bool:
        return self._enum == PlatformEnum.XPU

    def is_cpu(self) -> bool:
        return self._enum == PlatformEnum.CPU

    def is_neuron(self) -> bool:
        return self._enum == PlatformEnum.NEURON

    def is_openvino(self) -> bool:
        return self._enum == PlatformEnum.OPENVINO

    def is_out_of_tree(self) -> bool:
        return self._enum == PlatformEnum.OOT

    def is_cuda_alike(self) -> bool:
        """Stateless version of :func:`torch.cuda.is_available`."""
        return self._enum in (PlatformEnum.CUDA, PlatformEnum.ROCM)

    @classmethod
    def get_attn_backend_cls(cls, selected_backend: _Backend, head_size: int,
                             dtype: torch.dtype, kv_cache_dtype: Optional[str],
                             block_size: int, use_v1: bool,
                             use_mla: bool) -> str:
        """Get the attention backend class of a device."""
        return ""

    @classmethod
    def get_device_capability(
        cls,
        device_id: int = 0,
    ) -> Optional[DeviceCapability]:
        """Stateless version of :func:`torch.cuda.get_device_capability`."""
        return None

    @classmethod
    def has_device_capability(
        cls,
        capability: Union[Tuple[int, int], int],
        device_id: int = 0,
    ) -> bool:
        """
        Test whether this platform is compatible with a device capability.

        The ``capability`` argument can either be:

        - A tuple ``(major, minor)``.
        - An integer ``<major><minor>``. (See :meth:`DeviceCapability.to_int`)
        """
        current_capability = cls.get_device_capability(device_id=device_id)
        if current_capability is None:
            return False

        if isinstance(capability, tuple):
            return current_capability >= capability

        return current_capability.to_int() >= capability

    @classmethod
    def get_device_name(cls, device_id: int = 0) -> str:
        """Get the name of a device."""
        raise NotImplementedError

    @classmethod
    def get_device_uuid(cls, device_id: int = 0) -> str:
        """Get the uuid of a device, e.g. the PCI bus ID."""
        raise NotImplementedError

    @classmethod
    def get_device_total_memory(cls, device_id: int = 0) -> int:
        """Get the total memory of a device in bytes."""
        raise NotImplementedError

    @classmethod
    def is_async_output_supported(cls, enforce_eager: Optional[bool]) -> bool:
        """
        Check if the current platform supports async output.
        """
        raise NotImplementedError

    @classmethod
    def inference_mode(cls):
        """A device-specific wrapper of `torch.inference_mode`.

        This wrapper is recommended because some hardware backends such as TPU
        do not support `torch.inference_mode`. In such a case, they will fall
        back to `torch.no_grad` by overriding this method.
        """
        return torch.inference_mode(mode=True)

    @classmethod
    def seed_everything(cls, seed: Optional[int] = None) -> None:
        """
        Set the seed of each random module.
        `torch.manual_seed` will set seed on all devices.

        Loosely based on: https://github.com/Lightning-AI/pytorch-lightning/blob/2.4.0/src/lightning/fabric/utilities/seed.py#L20
        """
        if seed is not None:
            random.seed(seed)
            np.random.seed(seed)
            torch.manual_seed(seed)

    @classmethod
    def pre_register_and_update(cls,
                                parser: Optional[FlexibleArgumentParser] = None
                                ) -> None:
        """
        Do some pre-registeration or update action for the current platform.

        This function is called before global VllmConfig is initialized or cli
        arguments are parsed. It's used for out-of-tree platforms to register or
        update the configuration.

        For example, the out-of-tree quantization config can be imported and
        registered here dynamically.
        """
        pass

    @classmethod
    def check_and_update_config(cls, vllm_config: VllmConfig) -> None:
        """
        Check and update the configuration for the current platform.

        It can raise an exception if the configuration is not compatible with
        the current platform, or it can update the configuration to make it
        compatible with the current platform.

        The config is passed by reference, so it can be modified in place.
        """
        pass

    @classmethod
    def verify_model_arch(cls, model_arch: str) -> None:
        """
        Verify whether the current platform supports the specified model
        architecture.

        - This will raise an Error or Warning based on the model support on
        the current platform.
        - By default all models are considered supported.
        """
        pass

    @classmethod
    def verify_quantization(cls, quant: str) -> None:
        """
        Verify whether the quantization is supported by the current platform.
        """
        if cls.supported_quantization and \
            quant not in cls.supported_quantization:
            raise ValueError(
                f"{quant} quantization is currently not supported in "
                f"{cls.device_name}.")

    @classmethod
    def get_cpu_architecture(cls) -> CpuArchEnum:
        """
        Determine the CPU architecture of the current system.
        Returns CpuArchEnum indicating the architecture type.
        """
        machine = platform.machine().lower()

        if machine in ("x86_64", "amd64", "i386", "i686"):
            return CpuArchEnum.X86
        elif machine.startswith("arm") or machine.startswith("aarch"):
            return CpuArchEnum.ARM
        elif machine.startswith("ppc"):
            return CpuArchEnum.POWERPC

        return CpuArchEnum.OTHER if machine else CpuArchEnum.UNKNOWN

    @classmethod
    def is_pin_memory_available(cls) -> bool:
        """Checks whether pin memory is available on the current platform."""
        if in_wsl():
            # Pinning memory in WSL is not supported.
            # https://docs.nvidia.com/cuda/wsl-user-guide/index.html#known-limitations-for-linux-cuda-applications
            logger.warning("Using 'pin_memory=False' as WSL is detected. "
                           "This may slow down the performance.")
            return False
        return True

    @classmethod
    def get_current_memory_usage(cls,
                                 device: Optional[torch.types.Device] = None
                                 ) -> float:
        """
        Return the memory usage in bytes.
        """
        raise NotImplementedError

    @classmethod
    def get_punica_wrapper(cls) -> str:
        """
        Return the punica wrapper for current platform.
        """
        raise NotImplementedError

    @classmethod
    def get_device_communicator_cls(cls) -> str:
        """
        Get device specific communicator class for distributed communication.
        """
        return "vllm.distributed.device_communicators.base_device_communicator.DeviceCommunicatorBase"  # noqa


class UnspecifiedPlatform(Platform):
    _enum = PlatformEnum.UNSPECIFIED
    device_type = ""<|MERGE_RESOLUTION|>--- conflicted
+++ resolved
@@ -34,12 +34,8 @@
     TORCH_SDPA = enum.auto()
     OPENVINO = enum.auto()
     FLASHINFER = enum.auto()
-    TRITON_MLA = enum.auto()
-<<<<<<< HEAD
-    FLASHMLA = enum.auto()
-=======
-    TRITON_MLA_VLLM_V1 = enum.auto()
->>>>>>> 29c06c7b
+    TRITON_MLA = enum.auto()  # Supported by V1
+    FLASHMLA = enum.auto()  # Supported by V1
     HPU_ATTN = enum.auto()
     PALLAS = enum.auto()
     PALLAS_VLLM_V1 = enum.auto()

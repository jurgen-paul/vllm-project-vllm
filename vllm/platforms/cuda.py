# SPDX-License-Identifier: Apache-2.0
"""Code inside this file can safely assume cuda platform, e.g. importing
pynvml. However, it should not initialize cuda context.
"""

import os
from functools import wraps
from typing import (TYPE_CHECKING, Callable, List, Optional, Tuple, TypeVar,
                    Union)

import torch
from typing_extensions import ParamSpec

# import custom ops, trigger op registration
import vllm._C  # noqa
import vllm.envs as envs
from vllm.logger import init_logger
from vllm.utils import import_pynvml

from .interface import DeviceCapability, Platform, PlatformEnum, _Backend

if TYPE_CHECKING:
    from vllm.config import VllmConfig
else:
    VllmConfig = None

logger = init_logger(__name__)

_P = ParamSpec("_P")
_R = TypeVar("_R")

pynvml = import_pynvml()

# pytorch 2.5 uses cudnn sdpa by default, which will cause crash on some models
# see https://github.com/huggingface/diffusers/issues/9704 for details
torch.backends.cuda.enable_cudnn_sdp(False)


def device_id_to_physical_device_id(device_id: int) -> int:
    if "CUDA_VISIBLE_DEVICES" in os.environ:
        device_ids = os.environ["CUDA_VISIBLE_DEVICES"].split(",")
        if device_ids == [""]:
            msg = (
                "CUDA_VISIBLE_DEVICES is set to empty string, which means"
                " GPU support is disabled. If you are using ray, please unset"
                " the environment variable `CUDA_VISIBLE_DEVICES` inside the"
                " worker/actor. "
                "Check https://github.com/vllm-project/vllm/issues/8402 for"
                " more information.")
            raise RuntimeError(msg)
        physical_device_id = device_ids[device_id]
        return int(physical_device_id)
    else:
        return device_id


def with_nvml_context(fn: Callable[_P, _R]) -> Callable[_P, _R]:

    @wraps(fn)
    def wrapper(*args: _P.args, **kwargs: _P.kwargs) -> _R:
        pynvml.nvmlInit()
        try:
            return fn(*args, **kwargs)
        finally:
            pynvml.nvmlShutdown()

    return wrapper


class CudaPlatformBase(Platform):
    _enum = PlatformEnum.CUDA
    device_name: str = "cuda"
    device_type: str = "cuda"
    dispatch_key: str = "CUDA"
    ray_device_key: str = "GPU"
    device_control_env_var: str = "CUDA_VISIBLE_DEVICES"

    @classmethod
    def get_device_capability(cls,
                              device_id: int = 0
                              ) -> Optional[DeviceCapability]:
        raise NotImplementedError

    @classmethod
    def get_device_name(cls, device_id: int = 0) -> str:
        raise NotImplementedError

    @classmethod
    def get_device_total_memory(cls, device_id: int = 0) -> int:
        raise NotImplementedError

    @classmethod
    def is_async_output_supported(cls, enforce_eager: Optional[bool]) -> bool:
        if enforce_eager:
            logger.warning(
                "To see benefits of async output processing, enable CUDA "
                "graph. Since, enforce-eager is enabled, async output "
                "processor cannot be used")
            return False
        return True

    @classmethod
    def is_full_nvlink(cls, device_ids: List[int]) -> bool:
        raise NotImplementedError

    @classmethod
    def log_warnings(cls):
        pass

    @classmethod
    def check_and_update_config(cls, vllm_config: VllmConfig) -> None:
        parallel_config = vllm_config.parallel_config
        scheduler_config = vllm_config.scheduler_config
        compilation_config = vllm_config.compilation_config
        model_config = vllm_config.model_config

        if parallel_config.worker_cls == "auto":
            if scheduler_config.is_multi_step:
                if envs.VLLM_USE_V1:
                    raise NotImplementedError(
                        "Multi-step scheduling is not supported (and not "
                        "needed) on vLLM V1. Please launch without "
                        "--num-scheduler-steps.")
                else:
                    parallel_config.worker_cls = \
                        "vllm.worker.multi_step_worker.MultiStepWorker"
            elif vllm_config.speculative_config:
                if envs.VLLM_USE_V1:
                    parallel_config.worker_cls = \
                            "vllm.v1.worker.gpu_worker.Worker"
                else:
                    parallel_config.worker_cls = \
                        "vllm.spec_decode.spec_decode_worker.create_spec_worker"
                    parallel_config.sd_worker_cls = \
                        "vllm.worker.worker.Worker"
            else:
                if envs.VLLM_USE_V1:
                    parallel_config.worker_cls = \
                            "vllm.v1.worker.gpu_worker.Worker"
                else:
                    parallel_config.worker_cls = "vllm.worker.worker.Worker"

        cache_config = vllm_config.cache_config
        if cache_config and cache_config.block_size is None:
            cache_config.block_size = 16

        # TODO(lucas): handle this more gracefully
        # Note: model_config may be None during testing
        if model_config is not None and model_config.use_mla:
            # if `VLLM_ATTENTION_BACKEND` is not set and we are using MLA, then
            # we default to FlashMLA backend, so we need to force the blocksize
            # here
            use_flashmla = (envs.VLLM_ATTENTION_BACKEND is None \
                or envs.VLLM_ATTENTION_BACKEND == "FLASHMLA")
            from vllm.attention.backends.flashmla import is_flashmla_supported
            if use_flashmla and is_flashmla_supported()[0] \
                and cache_config.block_size != 64:
                cache_config.block_size = 64
                logger.info(
                    "Forcing kv cache block size to 64 for FlashMLA backend.")

        if (parallel_config.data_parallel_size > 1
                and compilation_config.use_cudagraph):
            logger.info(
                "Data Parallel: Forcing enforce eager to be True since DP is "
                "currently not supported with CUDA Graphs.")
            vllm_config.model_config.enforce_eager = True
            compilation_config.use_cudagraph = False

    @classmethod
    def get_current_memory_usage(cls,
                                 device: Optional[torch.types.Device] = None
                                 ) -> float:
        torch.cuda.reset_peak_memory_stats(device)
        return torch.cuda.max_memory_allocated(device)

    @classmethod
    def get_attn_backend_cls(cls, selected_backend, head_size, dtype,
                             kv_cache_dtype, block_size, use_v1,
                             use_mla) -> str:
        if use_mla:
<<<<<<< HEAD
            logger.info("Using FlashInfer MLA backend.")
            return "vllm.attention.backends.flashinfer_mla.FlashInferMLABackend"
            # logger.info("Using Triton MLA backend.")
            # return "vllm.attention.backends.triton_mla.TritonMLABackend"
=======
            # TODO(lucas): refactor to  be more concise
            #  we should probably consider factoring out V1 here
            if selected_backend == _Backend.TRITON_MLA or block_size != 64:
                if use_v1:
                    logger.info_once("Using Triton MLA backend on V1 engine.")
                    return ("vllm.v1.attention.backends.mla."
                            "triton_mla.TritonMLABackend")
                else:
                    logger.info("Using Triton MLA backend.")
                    return "vllm.attention.backends.triton_mla.TritonMLABackend"
            else:
                from vllm.attention.backends.flashmla import (
                    is_flashmla_supported)
                if not is_flashmla_supported()[0]:
                    logger.warning(
                        "FlashMLA backend is not supported due to %s",
                        is_flashmla_supported()[1])
                elif block_size != 64:
                    logger.warning(
                        "FlashMLA backend is not supported for block size %d"
                        " (currently only supports block size 64).",
                        block_size)
                else:
                    if use_v1:
                        logger.info_once(
                            "Using FlashMLA backend on V1 engine.")
                        return ("vllm.v1.attention.backends.mla."
                                "flashmla.FlashMLABackend")
                    else:
                        logger.info("Using FlashMLA backend.")
                        return ("vllm.attention.backends."
                                "flashmla.FlashMLABackend")
        if use_v1:
            logger.info_once("Using Flash Attention backend on V1 engine.")
            return ("vllm.v1.attention.backends.flash_attn."
                    "FlashAttentionBackend")
>>>>>>> f6137adb
        if selected_backend == _Backend.FLASHINFER:
            logger.info("Using FlashInfer backend.")
            return "vllm.attention.backends.flashinfer.FlashInferBackend"
        elif selected_backend == _Backend.XFORMERS:
            logger.info("Using XFormers backend.")
            return "vllm.attention.backends.xformers.XFormersBackend"
        elif selected_backend == _Backend.FLASH_ATTN:
            pass
        elif selected_backend:
            raise ValueError(
                f"Invalid attention backend for {cls.device_name}, "
                f"with use_v1: {use_v1} use_mla: {use_mla}")

        target_backend = _Backend.FLASH_ATTN
        if not cls.has_device_capability(80):
            # Volta and Turing NVIDIA GPUs.
            logger.info(
                "Cannot use FlashAttention-2 backend for Volta and Turing "
                "GPUs.")
            target_backend = _Backend.XFORMERS
        elif dtype not in (torch.float16, torch.bfloat16):
            logger.info(
                "Cannot use FlashAttention-2 backend for dtype other than "
                "torch.float16 or torch.bfloat16.")
            target_backend = _Backend.XFORMERS
        elif kv_cache_dtype is not None and \
            kv_cache_dtype.startswith("fp8"):
            logger.info(
                "Cannot use FlashAttention-2 backend for FP8 KV cache.")
            logger.warning(
                "Please use FlashInfer backend with FP8 KV Cache for "
                "better performance by setting environment variable "
                "VLLM_ATTENTION_BACKEND=FLASHINFER")
            target_backend = _Backend.XFORMERS
        elif block_size % 16 != 0:
            logger.info(
                "Cannot use FlashAttention-2 backend for block size not "
                "divisible by 16.")
            target_backend = _Backend.XFORMERS

        # FlashAttn is valid for the model, checking if the package is
        # installed.
        if target_backend == _Backend.FLASH_ATTN:
            try:
                import vllm.vllm_flash_attn  # noqa: F401
                from vllm.attention.backends.flash_attn import (  # noqa: F401
                    FlashAttentionBackend)

                supported_sizes = \
                    FlashAttentionBackend.get_supported_head_sizes()
                if head_size not in supported_sizes:
                    logger.info(
                        "Cannot use FlashAttention-2 backend for head size %d.",
                        head_size)
                    target_backend = _Backend.XFORMERS
            except ImportError:
                logger.info(
                    "Cannot use FlashAttention-2 backend because the "
                    "vllm.vllm_flash_attn package is not found. "
                    "Make sure that vllm_flash_attn was built and installed "
                    "(on by default).")
                target_backend = _Backend.XFORMERS

        if target_backend == _Backend.XFORMERS:
            logger.info("Using XFormers backend.")
            return "vllm.attention.backends.xformers.XFormersBackend"

        logger.info("Using Flash Attention backend.")
        return "vllm.attention.backends.flash_attn.FlashAttentionBackend"

    @classmethod
    def get_punica_wrapper(cls) -> str:
        return "vllm.lora.punica_wrapper.punica_gpu.PunicaWrapperGPU"

    @classmethod
    def get_device_communicator_cls(cls) -> str:
        return "vllm.distributed.device_communicators.cuda_communicator.CudaCommunicator"  # noqa

    @classmethod
    def supports_fp8(cls) -> bool:
        return cls.has_device_capability(89)


# NVML utils
# Note that NVML is not affected by `CUDA_VISIBLE_DEVICES`,
# all the related functions work on real physical device ids.
# the major benefit of using NVML is that it will not initialize CUDA
class NvmlCudaPlatform(CudaPlatformBase):

    @classmethod
    @with_nvml_context
    def get_device_capability(cls,
                              device_id: int = 0
                              ) -> Optional[DeviceCapability]:
        try:
            physical_device_id = device_id_to_physical_device_id(device_id)
            handle = pynvml.nvmlDeviceGetHandleByIndex(physical_device_id)
            major, minor = pynvml.nvmlDeviceGetCudaComputeCapability(handle)
            return DeviceCapability(major=major, minor=minor)
        except RuntimeError:
            return None

    @classmethod
    @with_nvml_context
    def has_device_capability(
        cls,
        capability: Union[Tuple[int, int], int],
        device_id: int = 0,
    ) -> bool:
        try:
            return super().has_device_capability(capability, device_id)
        except RuntimeError:
            return False

    @classmethod
    @with_nvml_context
    def get_device_name(cls, device_id: int = 0) -> str:
        physical_device_id = device_id_to_physical_device_id(device_id)
        return cls._get_physical_device_name(physical_device_id)

    @classmethod
    @with_nvml_context
    def get_device_uuid(cls, device_id: int = 0) -> str:
        physical_device_id = device_id_to_physical_device_id(device_id)
        handle = pynvml.nvmlDeviceGetHandleByIndex(physical_device_id)
        return pynvml.nvmlDeviceGetUUID(handle)

    @classmethod
    @with_nvml_context
    def get_device_total_memory(cls, device_id: int = 0) -> int:
        physical_device_id = device_id_to_physical_device_id(device_id)
        handle = pynvml.nvmlDeviceGetHandleByIndex(physical_device_id)
        return int(pynvml.nvmlDeviceGetMemoryInfo(handle).total)

    @classmethod
    @with_nvml_context
    def is_full_nvlink(cls, physical_device_ids: List[int]) -> bool:
        """
        query if the set of gpus are fully connected by nvlink (1 hop)
        """
        handles = [
            pynvml.nvmlDeviceGetHandleByIndex(i) for i in physical_device_ids
        ]
        for i, handle in enumerate(handles):
            for j, peer_handle in enumerate(handles):
                if i < j:
                    try:
                        p2p_status = pynvml.nvmlDeviceGetP2PStatus(
                            handle,
                            peer_handle,
                            pynvml.NVML_P2P_CAPS_INDEX_NVLINK,
                        )
                        if p2p_status != pynvml.NVML_P2P_STATUS_OK:
                            return False
                    except pynvml.NVMLError:
                        logger.exception(
                            "NVLink detection failed. This is normal if"
                            " your machine has no NVLink equipped.")
                        return False
        return True

    @classmethod
    def _get_physical_device_name(cls, device_id: int = 0) -> str:
        handle = pynvml.nvmlDeviceGetHandleByIndex(device_id)
        return pynvml.nvmlDeviceGetName(handle)

    @classmethod
    @with_nvml_context
    def log_warnings(cls):
        device_ids: int = pynvml.nvmlDeviceGetCount()
        if device_ids > 1:
            device_names = [
                cls._get_physical_device_name(i) for i in range(device_ids)
            ]
            if (len(set(device_names)) > 1
                    and os.environ.get("CUDA_DEVICE_ORDER") != "PCI_BUS_ID"):
                logger.warning(
                    "Detected different devices in the system: %s. Please"
                    " make sure to set `CUDA_DEVICE_ORDER=PCI_BUS_ID` to "
                    "avoid unexpected behavior.",
                    ", ".join(device_names),
                )


class NonNvmlCudaPlatform(CudaPlatformBase):

    @classmethod
    def get_device_capability(cls, device_id: int = 0) -> DeviceCapability:
        major, minor = torch.cuda.get_device_capability(device_id)
        return DeviceCapability(major=major, minor=minor)

    @classmethod
    def get_device_name(cls, device_id: int = 0) -> str:
        return torch.cuda.get_device_name(device_id)

    @classmethod
    def get_device_total_memory(cls, device_id: int = 0) -> int:
        device_props = torch.cuda.get_device_properties(device_id)
        return device_props.total_memory

    @classmethod
    def is_full_nvlink(cls, physical_device_ids: List[int]) -> bool:
        logger.exception(
            "NVLink detection not possible, as context support was"
            " not found. Assuming no NVLink available.")
        return False


# Autodetect either NVML-enabled or non-NVML platform
# based on whether NVML is available.
nvml_available = False
try:
    try:
        pynvml.nvmlInit()
        nvml_available = True
    except Exception:
        # On Jetson, NVML is not supported.
        nvml_available = False
finally:
    if nvml_available:
        pynvml.nvmlShutdown()

CudaPlatform = NvmlCudaPlatform if nvml_available else NonNvmlCudaPlatform

try:
    from sphinx.ext.autodoc.mock import _MockModule

    if not isinstance(pynvml, _MockModule):
        CudaPlatform.log_warnings()
except ModuleNotFoundError:
    CudaPlatform.log_warnings()<|MERGE_RESOLUTION|>--- conflicted
+++ resolved
@@ -179,12 +179,15 @@
                              kv_cache_dtype, block_size, use_v1,
                              use_mla) -> str:
         if use_mla:
-<<<<<<< HEAD
-            logger.info("Using FlashInfer MLA backend.")
-            return "vllm.attention.backends.flashinfer_mla.FlashInferMLABackend"
-            # logger.info("Using Triton MLA backend.")
-            # return "vllm.attention.backends.triton_mla.TritonMLABackend"
-=======
+            if selected_backend == _Backend.FLASHINFER:
+                if use_v1:
+                    logger.info("Using FlashInfer MLA backend on V1 engine.")
+                    return ("vllm.v1.attention.backends.mla.flashinfer_mla."
+                            "FlashInferMLABackend")
+                else:
+                    logger.info("Using FlashInfer MLA backend.")
+                    return ("vllm.attention.backends.mla.flashinfer_mla."
+                            "FlashInferMLABackend")
             # TODO(lucas): refactor to  be more concise
             #  we should probably consider factoring out V1 here
             if selected_backend == _Backend.TRITON_MLA or block_size != 64:
@@ -221,7 +224,6 @@
             logger.info_once("Using Flash Attention backend on V1 engine.")
             return ("vllm.v1.attention.backends.flash_attn."
                     "FlashAttentionBackend")
->>>>>>> f6137adb
         if selected_backend == _Backend.FLASHINFER:
             logger.info("Using FlashInfer backend.")
             return "vllm.attention.backends.flashinfer.FlashInferBackend"

--- conflicted
+++ resolved
@@ -1,11 +1,6 @@
 import os
-<<<<<<< HEAD
 from functools import lru_cache, wraps
-from typing import List
-=======
-from functools import lru_cache
-from typing import TYPE_CHECKING
->>>>>>> 1b583cfe
+from typing import TYPE_CHECKING, List
 
 import torch
 from amdsmi import (AmdSmiException, amdsmi_get_gpu_board_info,

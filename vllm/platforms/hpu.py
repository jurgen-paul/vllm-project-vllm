--- conflicted
+++ resolved
@@ -1,12 +1,9 @@
 from typing import TYPE_CHECKING, Optional
 
-<<<<<<< HEAD
-=======
 import torch
 
 from vllm.logger import init_logger
 
->>>>>>> 241ad7b3
 from .interface import Platform, PlatformEnum, _Backend
 
 if TYPE_CHECKING:
@@ -41,7 +38,6 @@
 
         parallel_config = vllm_config.parallel_config
         if parallel_config.worker_cls == "auto":
-<<<<<<< HEAD
             if scheduler_config.is_multi_step:
                 parallel_config.worker_cls = \
                     "vllm.worker.multi_step_hpu_worker.MultiStepHPUWorker"
@@ -52,8 +48,6 @@
                     "vllm.worker.hpu_worker.HPUWorker"
             else:
                 parallel_config.worker_cls = "vllm.worker.hpu_worker.HPUWorker"
-=======
-            parallel_config.worker_cls = "vllm.worker.hpu_worker.HPUWorker"
 
         # NOTE(kzawora): default block size for Gaudi should be 128
         # smaller sizes still work, but very inefficiently
@@ -64,5 +58,4 @@
     @classmethod
     def is_pin_memory_available(cls):
         logger.warning("Pin memory is not supported on HPU.")
-        return False
->>>>>>> 241ad7b3
+        return False
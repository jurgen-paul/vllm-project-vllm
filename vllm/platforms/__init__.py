from .interface import Platform, PlatformEnum, UnspecifiedPlatform

current_platform: Platform

# NOTE: we don't use `torch.version.cuda` / `torch.version.hip` because
# they only indicate the build configuration, not the runtime environment.
# For example, people can install a cuda build of pytorch but run on tpu.

is_tpu = False
try:
    # While it's technically possible to install libtpu on a non-TPU machine,
    # this is a very uncommon scenario. Therefore, we assume that libtpu is
    # installed if and only if the machine has TPUs.
    import libtpu  # noqa: F401
    is_tpu = True
except Exception:
    pass

is_cuda = False

try:
    import pynvml
    pynvml.nvmlInit()
    try:
        if pynvml.nvmlDeviceGetCount() > 0:
            is_cuda = True
    finally:
        pynvml.nvmlShutdown()
except Exception:
    pass

is_rocm = False

try:
    import amdsmi
    amdsmi.amdsmi_init()
    try:
        if len(amdsmi.amdsmi_get_processor_handles()) > 0:
            is_rocm = True
    finally:
        amdsmi.amdsmi_shut_down()
except Exception:
    pass

<<<<<<< HEAD
is_xpu = False

try:
    import torch
    if hasattr(torch, 'xpu') and torch.xpu.is_available():
        is_xpu = True
except AttributeError:
=======
is_cpu = False
try:
    from importlib.metadata import version
    is_cpu = "cpu" in version("vllm")
except Exception:
>>>>>>> 7015417f
    pass

if is_tpu:
    # people might install pytorch built with cuda but run on tpu
    # so we need to check tpu first
    from .tpu import TpuPlatform
    current_platform = TpuPlatform()
elif is_cuda:
    from .cuda import CudaPlatform
    current_platform = CudaPlatform()
elif is_rocm:
    from .rocm import RocmPlatform
    current_platform = RocmPlatform()
<<<<<<< HEAD
elif is_xpu:
    from .xpu import XPUPlatform
    current_platform = XPUPlatform()
=======
elif is_cpu:
    from .cpu import CpuPlatform
    current_platform = CpuPlatform()
>>>>>>> 7015417f
else:
    current_platform = UnspecifiedPlatform()

__all__ = ['Platform', 'PlatformEnum', 'current_platform']<|MERGE_RESOLUTION|>--- conflicted
+++ resolved
@@ -42,21 +42,20 @@
 except Exception:
     pass
 
-<<<<<<< HEAD
 is_xpu = False
 
 try:
     import torch
     if hasattr(torch, 'xpu') and torch.xpu.is_available():
         is_xpu = True
-except AttributeError:
-=======
+except Exception:
+  pass
+
 is_cpu = False
 try:
     from importlib.metadata import version
     is_cpu = "cpu" in version("vllm")
 except Exception:
->>>>>>> 7015417f
     pass
 
 if is_tpu:
@@ -70,15 +69,12 @@
 elif is_rocm:
     from .rocm import RocmPlatform
     current_platform = RocmPlatform()
-<<<<<<< HEAD
 elif is_xpu:
     from .xpu import XPUPlatform
     current_platform = XPUPlatform()
-=======
 elif is_cpu:
     from .cpu import CpuPlatform
     current_platform = CpuPlatform()
->>>>>>> 7015417f
 else:
     current_platform = UnspecifiedPlatform()
 

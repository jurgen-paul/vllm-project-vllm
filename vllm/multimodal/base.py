import sys
from abc import ABC, abstractmethod
from collections import UserDict, defaultdict
from typing import (Callable, Dict, List, Mapping, Optional, Tuple, Type,
                    TypedDict, TypeVar, Union, cast, final)

import numpy as np
import torch
import torch.types
from PIL import Image
from torch import nn
from typing_extensions import TypeAlias

from vllm.config import ModelConfig
from vllm.inputs import InputContext
from vllm.logger import init_logger
from vllm.utils import (JSONTree, get_allowed_kwarg_only_overrides, is_list_of,
                        json_map_leaves)

logger = init_logger(__name__)

NestedTensors = Union[List["NestedTensors"], List[torch.Tensor], torch.Tensor]
"""
Uses a list instead of a tensor if the dimensions of each element do not match.
"""

BatchedTensorInputs: TypeAlias = Dict[str, NestedTensors]
"""
A dictionary containing nested tensors which have been batched via
:meth:`MultiModalInputs.batch`.
"""

if sys.version_info < (3, 9):
    # UserDict cannot be subscripted
    class _MultiModalInputsBase(UserDict):
        pass
else:

    class _MultiModalInputsBase(UserDict[str, NestedTensors]):
        pass


class MultiModalInputs(_MultiModalInputsBase):
    """
    A dictionary that represents the keyword arguments to
    :meth:`~torch.nn.Module.forward`.
    """

    @staticmethod
    def _try_stack(nested_tensors: NestedTensors) -> NestedTensors:
        """
        Recursively stacks lists of tensors when they all have the same shape.
        """
        if isinstance(nested_tensors, torch.Tensor):
            return nested_tensors

        stacked = [MultiModalInputs._try_stack(t) for t in nested_tensors]
        if not is_list_of(stacked, torch.Tensor, check="all"):
            # Only tensors (not lists) can be stacked.
            return stacked

        tensors_ = cast(List[torch.Tensor], stacked)
        if any(t.shape != tensors_[0].shape for t in tensors_):
            # The tensors have incompatible shapes and can't be stacked.
            return tensors_

        return torch.stack(tensors_)

    @staticmethod
    def batch(inputs_list: List["MultiModalInputs"]) -> BatchedTensorInputs:
        """
        Batch multiple inputs together into a dictionary.

        The resulting dictionary has the same keys as the inputs.
        If the corresponding value from each input is a tensor and they all
        share the same shape, the output value is a single batched tensor;
        otherwise, the output value is a list containing the original value
        from each input.
        """
        if len(inputs_list) == 0:
            return {}

        item_lists: Dict[str, List[NestedTensors]] = defaultdict(list)

        for inputs in inputs_list:
            # For models that supports multiple modalities (e.g. Qwen2-VL),
            # different modalities will return different data keys,
            # so batch() should skip the same key check.

            for k, v in inputs.items():
                item_lists[k].append(v)

        return {
            k: MultiModalInputs._try_stack(item_list)
            for k, item_list in item_lists.items()
        }

    @staticmethod
    def as_kwargs(
        batched_inputs: BatchedTensorInputs,
        *,
        device: torch.types.Device,
    ) -> BatchedTensorInputs:
        json_inputs = cast(JSONTree[torch.Tensor], batched_inputs)

        json_mapped = json_map_leaves(
            lambda x: x.to(device, non_blocking=True),
            json_inputs,
        )

        return cast(BatchedTensorInputs, json_mapped)


_T = TypeVar("_T")

MultiModalData: TypeAlias = Union[_T, List[_T]]
"""
Either a single data instance, or a list of data instances.

The number of data instances allowed per modality is restricted by
`--limit-mm-per-prompt`.
"""


@final
class MultiModalDataBuiltins(TypedDict, total=False):
    """Modality types that are predefined by vLLM."""

    image: MultiModalData[Image.Image]
    """The input image(s)."""

    audio: MultiModalData[Tuple[np.ndarray, Union[int, float]]]
    """The input audio item(s) and corresponding sampling rate(s)."""


MultiModalDataDict = Union[MultiModalDataBuiltins,
                           Mapping[str, MultiModalData[object]]]
"""
A dictionary containing an item for each modality type to input.

Note:
    This dictionary also accepts modality keys defined outside
    :class:`MultiModalDataBuiltins` as long as a customized plugin is registered
    through the :class:`~vllm.multimodal.MULTIMODAL_REGISTRY`.
    Read more on that :ref:`here <adding_multimodal_plugin>`.
"""

MultiModalInputMapper = Callable[[InputContext, MultiModalData[object]],
                                 MultiModalInputs]
"""
Return a dictionary to be passed as keyword arguments to
:meth:`~torch.nn.Module.forward`. This is similar in concept to tokenizers
and processors in HuggingFace Transformers.

If the data is not supported, throw :exc:`TypeError`.
"""

MultiModalTokensCalc = Union[int, Callable[[InputContext], int]]
"""
Calculate the maximum number of multimodal tokens input to the language
model. This does not include tokens that correspond to the input text.
"""

N = TypeVar("N", bound=Type[nn.Module])


class MultiModalPlugin(ABC):
    """
    Base class that defines data processing logic for a specific modality.

    In particular, we adopt a registry pattern to dispatch data processing
    according to the model being used (considering that different models may
    process the same data differently). This registry is in turn used by
    :class:`~MultiModalRegistry` which acts at a higher level
    (i.e., the modality of the data).

    See also:
        :ref:`adding_multimodal_plugin`
    """

    def __init__(self) -> None:
        self._input_mappers: Dict[Type[nn.Module], MultiModalInputMapper] = {}
        self._max_mm_tokens: Dict[Type[nn.Module], MultiModalTokensCalc] = {}

    @abstractmethod
    def get_data_key(self) -> str:
        """
        Get the data key corresponding to the modality.
        """
        raise NotImplementedError

    @abstractmethod
    def _default_input_mapper(
        self,
        ctx: InputContext,
        data: MultiModalData[object],
    ) -> MultiModalInputs:
        """
        Return a dictionary to be passed as keyword arguments to
        :meth:`~torch.nn.Module.forward`. This is similar in concept to
        tokenizers and processors in HuggingFace Transformers.

        If the data is not supported, throw :exc:`TypeError`.
        """
        raise NotImplementedError

    def register_input_mapper(
        self,
        mapper: Optional[MultiModalInputMapper] = None,
    ):
        """
        Register an input mapper to a model class.

        When the model receives input data that matches the modality served by
        this plugin (see :meth:`get_data_key`), the provided function is
        invoked to transform the data into a dictionary of model inputs.

        If `None` is provided, then the default input mapper is used instead.

        See also:
            - :ref:`input_processing_pipeline`
            - :ref:`enabling_multimodal_inputs`
        """

        def wrapper(model_cls: N) -> N:
            if model_cls in self._input_mappers:
                logger.warning(
                    "Model class %s already has an input mapper "
                    "registered to %s. It is overwritten by the new one.",
                    model_cls, self)

            self._input_mappers[model_cls] = mapper \
                or self._default_input_mapper

            return model_cls

        return wrapper

    def map_input(self, model_config: ModelConfig,
                  data: MultiModalData[object]) -> MultiModalInputs:
        """
        Transform the data into a dictionary of model inputs using the
        input mapper registered for that model.

        The model is identified by ``model_config``.

        Raises:
            TypeError: If the data type is not supported.

        See also:
            - :ref:`input_processing_pipeline`
            - :ref:`enabling_multimodal_inputs`
        """
        # Avoid circular import
        from vllm.model_executor.model_loader import get_model_architecture

        model_cls, _ = get_model_architecture(model_config)

        mapper = self._input_mappers.get(model_cls)
        # Only get processor kwargs at mapping time if we are not using the
        # input mapper; no overrides are used on the default here because they
        # should be passed to the huggingface resource at initialization time.
<<<<<<< HEAD
        if mapper != self._default_input_mapper:
            mm_processor_kwargs = get_allowed_kwarg_only_overrides(
                callable=mapper, overrides=model_config.mm_processor_kwargs)
=======
        if mapper is not None and mapper != self._default_input_mapper:
            mm_processor_kwargs = get_allowed_kwarg_only_overrides(
                mapper, overrides=model_config.mm_processor_kwargs)
>>>>>>> e551ca15
        else:
            mm_processor_kwargs = {}

        if mapper is None:
            raise KeyError(f"No input mapper in {self} is registered for "
                           f"model class {model_cls.__name__}.")

        return mapper(InputContext(model_config), data, **mm_processor_kwargs)

    @abstractmethod
    def _default_max_multimodal_tokens(self, ctx: InputContext) -> int:
        """
        Calculate the maximum number of tokens, corresponding to a single
        instance of multimodal data, that are passed to the language model.
        """
        raise NotImplementedError

    def _validate_max_multimodal_tokens(self, max_mm_tokens: int):
        if max_mm_tokens < 1:
            raise ValueError("You should set the number of tokens to a "
                             f"positive integer. Found: {max_mm_tokens}")

    def register_max_multimodal_tokens(
        self,
        max_mm_tokens: Optional[MultiModalTokensCalc] = None,
    ):
        """
        Register the maximum number of tokens, corresponding to a single
        instance of multimodal data, that are passed to the language model
        for a model class.

        If `None` is provided, then the default calculation is used instead.

        See also:
            :ref:`enabling_multimodal_inputs`
        """

        def wrapper(model_cls: N) -> N:
            if model_cls in self._max_mm_tokens:
                logger.warning(
                    "Model class %s already calculates maximum number of "
                    "tokens in %s. It is overwritten by the new one.",
                    model_cls, self)

            if isinstance(max_mm_tokens, int):
                self._validate_max_multimodal_tokens(max_mm_tokens)

            self._max_mm_tokens[model_cls] = max_mm_tokens \
                or self._default_max_multimodal_tokens

            return model_cls

        return wrapper

    def get_max_multimodal_tokens(self, model_config: ModelConfig) -> int:
        """
        Get the maximum number of multi-modal tokens
        for profiling the memory usage of a model.

        If this registry is not applicable to the model, `0` is returned.

        The model is identified by ``model_config``.

        See also:
            :ref:`enabling_multimodal_inputs`
        """
        # Avoid circular import
        from vllm.model_executor.model_loader import get_model_architecture

        model_cls, _ = get_model_architecture(model_config)

        if model_cls not in self._input_mappers:
            return 0

        max_mm_tokens = self._max_mm_tokens.get(model_cls)
        if max_mm_tokens is None:
            raise KeyError(f"No maximum number of multi-modal tokens is given "
                           f"for model class {model_cls.__name__} in {self}.")

        if callable(max_mm_tokens):
            mm_processor_kwargs = get_allowed_kwarg_only_overrides(
<<<<<<< HEAD
                callable=max_mm_tokens,
                overrides=model_config.mm_processor_kwargs)
=======
                max_mm_tokens, overrides=model_config.mm_processor_kwargs)
>>>>>>> e551ca15
            max_mm_tokens = max_mm_tokens(InputContext(model_config),
                                          **mm_processor_kwargs)

        self._validate_max_multimodal_tokens(max_mm_tokens)

        return max_mm_tokens<|MERGE_RESOLUTION|>--- conflicted
+++ resolved
@@ -260,15 +260,9 @@
         # Only get processor kwargs at mapping time if we are not using the
         # input mapper; no overrides are used on the default here because they
         # should be passed to the huggingface resource at initialization time.
-<<<<<<< HEAD
-        if mapper != self._default_input_mapper:
-            mm_processor_kwargs = get_allowed_kwarg_only_overrides(
-                callable=mapper, overrides=model_config.mm_processor_kwargs)
-=======
         if mapper is not None and mapper != self._default_input_mapper:
             mm_processor_kwargs = get_allowed_kwarg_only_overrides(
                 mapper, overrides=model_config.mm_processor_kwargs)
->>>>>>> e551ca15
         else:
             mm_processor_kwargs = {}
 
@@ -350,12 +344,7 @@
 
         if callable(max_mm_tokens):
             mm_processor_kwargs = get_allowed_kwarg_only_overrides(
-<<<<<<< HEAD
-                callable=max_mm_tokens,
-                overrides=model_config.mm_processor_kwargs)
-=======
                 max_mm_tokens, overrides=model_config.mm_processor_kwargs)
->>>>>>> e551ca15
             max_mm_tokens = max_mm_tokens(InputContext(model_config),
                                           **mm_processor_kwargs)
 

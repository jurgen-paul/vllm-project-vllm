--- conflicted
+++ resolved
@@ -114,28 +114,8 @@
     return _load_image_from_bytes(base64.b64decode(image))
 
 
-<<<<<<< HEAD
-# TODO(ywang96): move this to a model registry for preprocessing vision
-# language prompts based on the model type.
-def get_full_image_text_prompt(image_prompt: str, text_prompt: str,
-                               config: ModelConfig) -> str:
-    """Combine image and text prompts for vision language model depending on
-    the model architecture."""
-
-    if config.hf_config.model_type in ("llava", "llava_next"):
-        full_prompt = f"{image_prompt}\n{text_prompt}"
-    elif config.hf_config.model_type == "paligemma":
-        full_prompt = f"{image_prompt}<bos>{text_prompt}\n"
-    elif config.hf_config.model_type == 'phi3_v':
-        full_prompt = f"{image_prompt}<s>\n{text_prompt}"
-    else:
-        raise ValueError(
-            f"Unsupported model type: {config.hf_config.model_type}")
-    return full_prompt
-=======
 def rescale_image_size(image: Image.Image, size_factor: float) -> Image.Image:
     """Rescale the dimensions of an image by a constant factor."""
     new_width = int(image.width * size_factor)
     new_height = int(image.height * size_factor)
-    return image.resize((new_width, new_height))
->>>>>>> ea4b5704
+    return image.resize((new_width, new_height))
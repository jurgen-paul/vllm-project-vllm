--- conflicted
+++ resolved
@@ -256,19 +256,10 @@
         on underlying model configuration.
         """
         if self.has_processor(model_config):
-<<<<<<< HEAD
-            tokenizer = cached_get_tokenizer(
-                model_config.tokenizer,
-                tokenizer_mode=model_config.tokenizer_mode,
-                trust_remote_code=model_config.trust_remote_code,
-            )
-            processor = self.create_processor(model_config, tokenizer)
-=======
             tokenizer = cached_tokenizer_from_config(model_config)
             processor = self.create_processor(model_config,
                                               tokenizer,
                                               disable_cache=True)
->>>>>>> a21076ed
             seq_len = model_config.max_model_len
             mm_limits = self.get_mm_limits_per_prompt(model_config)
             return processor.info.get_mm_max_tokens_per_item(
@@ -382,19 +373,10 @@
             This should be called after :meth:`init_mm_limits_per_prompt`.
         """
         if self.has_processor(model_config):
-<<<<<<< HEAD
-            tokenizer = cached_get_tokenizer(
-                model_config.tokenizer,
-                tokenizer_mode=model_config.tokenizer_mode,
-                trust_remote_code=model_config.trust_remote_code,
-            )
-            processor = self.create_processor(model_config, tokenizer)
-=======
             tokenizer = cached_tokenizer_from_config(model_config)
             processor = self.create_processor(model_config,
                                               tokenizer,
                                               disable_cache=True)
->>>>>>> a21076ed
             profiler = MultiModalProfiler(processor)
             return profiler.get_mm_limits()
 

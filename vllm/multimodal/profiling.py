# SPDX-License-Identifier: Apache-2.0

from abc import ABC, abstractmethod
from collections.abc import Mapping
from dataclasses import dataclass, field
from typing import Generic, TypeVar

import numpy as np
import numpy.typing as npt
from PIL import Image

import vllm.envs as envs
from vllm.inputs import DummyData
from vllm.logger import init_logger

from .inputs import MultiModalDataDict, MultiModalInputs
from .processing import BaseMultiModalProcessor, BaseProcessingInfo

logger = init_logger(__name__)


@dataclass
class ProcessorInputs:
    """
    Represents the keyword arguments to
    :meth:`vllm.multimodal.processing.BaseMultiModalProcessor.apply`.
    """
    prompt_text: str
    mm_data: MultiModalDataDict
    hf_processor_mm_kwargs: Mapping[str, object] = field(default_factory=dict)


_I = TypeVar("_I", bound=BaseProcessingInfo)


class BaseDummyInputsBuilder(ABC, Generic[_I]):
    """
    Abstract base class that constructs the dummy data to profile
    multi-modal models.
    """

    def __init__(self, info: _I) -> None:
        super().__init__()

        self.info = info

    @abstractmethod
    def get_dummy_processor_inputs(
        self,
        seq_len: int,
        mm_counts: Mapping[str, int],
    ) -> ProcessorInputs:
        """
        Build the input which, after processing, results in
        :code:`self.info.get_mm_max_tokens_per_item()` placeholder tokens.
        """
        raise NotImplementedError

    def _get_dummy_audios(
        self,
        *,
        length: int,
        num_audios: int,
    ) -> list[npt.NDArray]:
        audio = np.zeros((length, ))
        return [audio] * num_audios

    def _get_dummy_images(
        self,
        *,
        width: int,
        height: int,
        num_images: int,
    ) -> list[Image.Image]:
        image = Image.new("RGB", (width, height), color=0)
        return [image] * num_images

    def _get_dummy_videos(
        self,
        *,
        width: int,
        height: int,
        num_frames: int,
        num_videos: int,
    ) -> list[npt.NDArray]:
        video = np.zeros((num_frames, width, height, 3))
        return [video] * num_videos


class MultiModalProfiler(Generic[_I]):
    """
    Contains code for running memory profiling for multi-modal models.
    """

    def __init__(
        self,
        processor: BaseMultiModalProcessor[_I],
    ) -> None:
        super().__init__()

        self.processor = processor

    @property
    def processing_info(self) -> BaseProcessingInfo:
        return self.processor.info

    @property
    def dummy_inputs(self) -> BaseDummyInputsBuilder[_I]:
        return self.processor.dummy_inputs

    def get_mm_limits(self) -> Mapping[str, int]:
        mm_config = self.processing_info.ctx.get_mm_config()
        mm_limit_per_prompt = mm_config.limit_per_prompt

        supported_mm_limits = self.processing_info.get_supported_mm_limits()

        mm_limits = {
            modality: mm_limit_per_prompt.get(modality, 1)
            for modality in supported_mm_limits
        }

        for modality, supported_limit in supported_mm_limits.items():
            limit = mm_limits[modality]
            if supported_limit is not None and supported_limit < limit:
                raise ValueError(
                    f"You set {modality}={limit} (or defaulted to 1) in "
                    f"`--limit-mm-per-prompt`, but this model only supports "
                    f"at most {supported_limit} {modality} items.")

        return mm_limits

    def _get_dummy_mm_inputs(
        self,
        seq_len: int,
        mm_counts: Mapping[str, int],
    ) -> MultiModalInputs:
        factory = self.dummy_inputs
        processor_inputs = factory.get_dummy_processor_inputs(
            seq_len, mm_counts)

        return self.processor.apply(
            prompt=processor_inputs.prompt_text,
            mm_data=processor_inputs.mm_data,
            hf_processor_mm_kwargs=processor_inputs.hf_processor_mm_kwargs,
        )

    def get_dummy_data(
        self,
        seq_len: int,
        is_encoder_data: bool = False,
    ) -> DummyData:
        # Avoid circular import
        from vllm.sequence import SequenceData

        mm_counts = self.get_mm_limits()

        info = self.processing_info
        mm_max_tokens_per_item = info.get_mm_max_tokens_per_item(
            seq_len, mm_counts)

        if mm_counts.keys() != mm_max_tokens_per_item.keys():
            raise AssertionError(
                "The keys returned by `get_supported_mm_limits` "
                f"({set(mm_counts.keys())}) should be the same as those "
                "returned by `get_mm_max_tokens_per_item` "
                f"({set(mm_max_tokens_per_item.keys())})")

        mm_inputs = self._get_dummy_mm_inputs(seq_len, mm_counts)
<<<<<<< HEAD
        prompt_token_ids = (
            mm_inputs["prompt_token_ids"] if not is_encoder_data else
            mm_inputs["encoder_prompt_token_ids"])  # type: ignore
=======
>>>>>>> cd711c48
        placeholders_by_modality = mm_inputs["mm_placeholders"]
        # For encoder-decoder models, use encoder prompt token ids instead of
        # decoder prompt to construct dummy seq_data for encoder profiling.
        prompt_token_ids = (
            mm_inputs["prompt_token_ids"] if not is_encoder_data else
            mm_inputs["encoder_prompt_token_ids"])  # type: ignore

        total_placeholders_by_modality = {
            modality: sum(item["length"] for item in placeholders)
            for modality, placeholders in placeholders_by_modality.items()
        }
        expected_placeholders_by_modality = {
            modality: mm_max_tokens_per_item[modality] * mm_counts[modality]
            for modality in placeholders_by_modality
        }
        if total_placeholders_by_modality != expected_placeholders_by_modality:
            raise AssertionError(
                f"The processed dummy data has a total of "
                f"{total_placeholders_by_modality} placeholder tokens, which "
                f"is not the expected {expected_placeholders_by_modality} "
                "tokens.")

        total_len = len(prompt_token_ids)

        # V0 does not support chunked prefill.
        if (total_len > seq_len and not envs.VLLM_USE_V1) or is_encoder_data:
            if total_len > seq_len and not is_encoder_data:
                logger.warning(
                    "The context length (%d) of the model is too short "
                    "to hold the multi-modal embeddings in the worst case "
                    "(%d tokens in total, out of which %s are reserved for "
                    "multi-modal embeddings). This may cause certain "
                    "multi-modal inputs to fail during inference, even when "
                    "the input text is short. To avoid this, you should "
                    "increase `max_model_len`, reduce `max_num_seqs`, "
                    "and/or reduce `mm_counts`.", seq_len, total_len,
                    total_placeholders_by_modality)

            num_tokens_to_pad = max(total_len, seq_len) - total_len
            prompt_token_ids.extend([0] * num_tokens_to_pad)

            return DummyData(
<<<<<<< HEAD
                seq_data=SequenceData.from_seqs(prompt_token_ids),
=======
                seq_data=SequenceData.from_prompt_token_counts(
                    (0, max(seq_len, total_len))),
>>>>>>> cd711c48
                multi_modal_data=None,
                multi_modal_placeholders=None,
            )

        prompt_token_ids.extend([0] * (seq_len - len(prompt_token_ids)))

        return DummyData(
            seq_data=SequenceData.from_seqs(prompt_token_ids),
            multi_modal_data=mm_inputs["mm_kwargs"],
            multi_modal_placeholders=placeholders_by_modality,
        )<|MERGE_RESOLUTION|>--- conflicted
+++ resolved
@@ -166,12 +166,9 @@
                 f"({set(mm_max_tokens_per_item.keys())})")
 
         mm_inputs = self._get_dummy_mm_inputs(seq_len, mm_counts)
-<<<<<<< HEAD
         prompt_token_ids = (
             mm_inputs["prompt_token_ids"] if not is_encoder_data else
             mm_inputs["encoder_prompt_token_ids"])  # type: ignore
-=======
->>>>>>> cd711c48
         placeholders_by_modality = mm_inputs["mm_placeholders"]
         # For encoder-decoder models, use encoder prompt token ids instead of
         # decoder prompt to construct dummy seq_data for encoder profiling.
@@ -214,12 +211,7 @@
             prompt_token_ids.extend([0] * num_tokens_to_pad)
 
             return DummyData(
-<<<<<<< HEAD
                 seq_data=SequenceData.from_seqs(prompt_token_ids),
-=======
-                seq_data=SequenceData.from_prompt_token_counts(
-                    (0, max(seq_len, total_len))),
->>>>>>> cd711c48
                 multi_modal_data=None,
                 multi_modal_placeholders=None,
             )

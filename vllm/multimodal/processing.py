import re
from abc import ABC, abstractmethod
from collections import defaultdict
from collections.abc import Callable, ItemsView, Iterable, Mapping, Sequence
from dataclasses import dataclass, field
from functools import lru_cache
from typing import (TYPE_CHECKING, Generic, NamedTuple, Optional, Protocol,
                    TypeVar, Union)

from transformers import BatchFeature, PretrainedConfig, ProcessorMixin

import vllm.envs as envs
from vllm.inputs import InputProcessingContext
from vllm.logger import init_logger
from vllm.transformers_utils.tokenizer import (AnyTokenizer, decode_tokens,
                                               encode_tokens)
from vllm.utils import LRUCache, flatten_2d_lists, full_groupby

from .hasher import MultiModalHasher
from .inputs import (MultiModalDataDict, MultiModalFieldConfig,
                     MultiModalInputsV2, MultiModalKwargs,
                     MultiModalKwargsItem, PlaceholderRange)
from .parse import MultiModalDataItems, MultiModalDataParser

if TYPE_CHECKING:
    from .profiling import BaseDummyInputsBuilder

logger = init_logger(__name__)

_S = TypeVar("_S", str, list[int])
_PromptSeq = Union[str, list[int]]


@dataclass
class PromptReplacement:
    """
    Defines how to replace portions of an input prompt with placeholder tokens.
    """

    modality: str
    """The modality for which the replacement is made."""

    target: _PromptSeq
    """The token sequence (or text) to find and replace."""

    replacement: Union[Callable[[int], _PromptSeq],
                       _PromptSeq] = field(repr=False)
    """
    Given the index of the processed item within :attr:`modality`,
    output the replacement token sequence (or text).

    For convenience, you can directly pass in the replacement token sequence
    (or text) instead of a function if it does not depend on the input.
    """

    def bind(self, tokenizer: AnyTokenizer) -> "BoundPromptReplacement":
        return BoundPromptReplacement(
            tokenizer=tokenizer,
            modality=self.modality,
            _target=self.target,
            _replacement=self.replacement,
        )


@lru_cache(maxsize=2048)
def _cached_encode(
    tokenizer: AnyTokenizer,
    text: str,
    *,
    add_special_tokens: bool = False,
) -> list[int]:
    return encode_tokens(tokenizer,
                         text,
                         add_special_tokens=add_special_tokens)


@lru_cache(maxsize=2048)
def _cached_decode(
    tokenizer: AnyTokenizer,
    token_ids: tuple[int, ...],
    *,
    skip_special_tokens: bool = False,
) -> str:
    return decode_tokens(tokenizer,
                         list(token_ids),
                         skip_special_tokens=skip_special_tokens)


class _HasModalityAttr(Protocol):
    modality: str


class _HasModalityProp(Protocol):

    @property
    def modality(self) -> str:
        ...


_M = TypeVar("_M", bound=Union[_HasModalityAttr, _HasModalityProp])


def full_groupby_modality(values: Iterable[_M]) -> ItemsView[str, list[_M]]:
    """Convenience function to apply :func:`full_groupby` based on modality."""
    return full_groupby(values, key=lambda x: x.modality)


@dataclass
class _BoundPromptSequence:
    tokenizer: AnyTokenizer = field(repr=False)

    _text: Optional[str]
    _token_ids: Optional[list[int]]

    def __post_init__(self) -> None:
        if self._text is None and self._token_ids is None:
            raise ValueError("At least one of 'text' and 'token_ids' must be "
                             "specified")

    @property
    def text(self) -> str:
        if self._text is None:
            assert self._token_ids is not None
            self._text = _cached_decode(self.tokenizer, tuple(self._token_ids))

        return self._text

    @property
    def token_ids(self) -> list[int]:
        if self._token_ids is None:
            assert self._text is not None
            self._token_ids = _cached_encode(self.tokenizer, self._text)

        return self._token_ids


@dataclass
class BoundPromptReplacement:
    """
    A :class:`PromptReplacement` bound to a tokenizer to automatically
    convert :attr:`target` and the result of :meth:`get_replacement` between
    token sequence and text representations.
    """
    tokenizer: AnyTokenizer = field(repr=False)
    modality: str

    _target: _PromptSeq
    _replacement: Union[Callable[[int], _PromptSeq],
                        _PromptSeq] = field(repr=False)

    def __post_init__(self) -> None:
        self._replacement_cache = dict[int, _BoundPromptSequence]()

    @property
    def target(self) -> _BoundPromptSequence:
        """The token sequence (or text) to find and replace."""
        target = self._target

        return _BoundPromptSequence(
            tokenizer=self.tokenizer,
            _text=target if isinstance(target, str) else None,
            _token_ids=target if isinstance(target, list) else None,
        )

    def get_replacement(self, item_idx: int) -> _BoundPromptSequence:
        """
        Given the index of the processed item within :attr:`modality`,
        output the replacement token sequence (or text).
        """
        replacement = self._replacement
        if callable(replacement):
            cache_key = item_idx
            if cache_key in self._replacement_cache:
                return self._replacement_cache[cache_key]

            replacement = replacement(item_idx)
        else:
            cache_key = None

        bound_replacement = _BoundPromptSequence(
            tokenizer=self.tokenizer,
            _text=replacement if isinstance(replacement, str) else None,
            _token_ids=replacement if isinstance(replacement, list) else None,
        )

        if cache_key is not None:
            self._replacement_cache[cache_key] = bound_replacement

        return bound_replacement


<<<<<<< HEAD
class ImageSize(NamedTuple):
    width: int
    height: int

class MultiModalDataItems(UserDict[str, list[Any]]):
    """
    As :class:`MultiModalDataDict`, but normalized such that each entry
    corresponds to a list.
    """

    @staticmethod
    def from_dict(data: MultiModalDataDict) -> "MultiModalDataItems":
        """
        Normalize :class:`MultiModalDataDict` to :class:`MultiModalDataItems`.
        """
        multi_data = MultiModalDataItems()

        for k, v in data.items():
            # yapf: disable
            if k == "video":
                # Special case since even a single item can be a list
                multi_data[k] = (  # type: ignore[index]
                    v if is_list_of(v, (list, torch.Tensor)) else [v]
                )
            elif k in ("image", "audio"):
                multi_data[k] = (  # type: ignore[index]
                    v if isinstance(v, (list, torch.Tensor)) else [v]
                )
            else:
                multi_data[k] = v if isinstance(v, list) else [v]  # type: ignore[index]
            # yapf: enable

        return multi_data

    # NOTE: When a field (e.g. `images`) doesn't exist, directly appending to
    # `self.images` doesn't update this dictionary, which may be confusing
    # We annotate the getter methods as `Sequence` to prevent others from
    # trying to update the list in this way
    @property
    def images(self) -> Sequence[ImageItem]:
        return self.get("image", [])

    @property
    def videos(self) -> Sequence[VideoItem]:
        return self.get("video", [])

    @property
    def audios(self) -> Sequence[AudioItem]:
        return self.get("audio", [])

    def get_image_size(self, item_idx: int) -> ImageSize:
        image = self.images[item_idx]

        if isinstance(image, Image):
            return ImageSize(*image.size)
        if isinstance(image, (np.ndarray, torch.Tensor)):
            _, h, w = image.shape
            return ImageSize(w, h)

        assert_never(image)

    def get_audio_with_sr(
        self,
        item_idx: int,
        *,
        default_sr: float,
    ) -> tuple[np.ndarray, float]:
        audio = self.audios[item_idx]

        if isinstance(audio, tuple):
            return audio
        if isinstance(audio, list):
            return np.array(audio), default_sr
        if isinstance(audio, np.ndarray):
            return audio, default_sr

        assert_never(audio)

    def resample_audios(self, new_sr: float, *, drop_sr: bool = True) -> None:
        """
        If :code:`drop_sr=True`, the audio items in this dictionary are updated
        to be NumPy arrays which implicitly means that their sampling rate is
        the same as the model's expected sampling rate; otherwise, they remain
        as :code:`(audio, new_sr)` tuples.
        """
        if not self.audios:
            return

        new_audios = []
        for item_idx in range(len(self.audios)):
            audio, sr = self.get_audio_with_sr(item_idx, default_sr=new_sr)
            audio = resample_audio(audio, orig_sr=sr, target_sr=new_sr)

            new_audios.append(audio if drop_sr else (audio, new_sr))

        self["audio"] = new_audios


=======
>>>>>>> 65097ca0
class _TokenMatch(NamedTuple):
    start_idx: int
    end_idx: int


def iter_token_matches(
    token_ids: list[int],
    match_ids: list[int],
) -> Iterable[_TokenMatch]:
    """
    Yield each occurrence of :code:`match_ids` in :code:`token_ids`.

    Note that empty matches are ignored.
    """
    prompt_len = len(token_ids)
    match_len = len(match_ids)

    if match_len == 0:
        return

    start_idx = 0
    while start_idx < prompt_len - match_len + 1:
        end_idx = start_idx + match_len

        if token_ids[start_idx:end_idx] == match_ids:
            yield _TokenMatch(start_idx=start_idx, end_idx=end_idx)

            # Exclude overlapping matches
            start_idx = end_idx
        else:
            start_idx += 1

@dataclass(repr=False)
class _PromptReplacementMatch(ABC):
    prompt_repl: BoundPromptReplacement

    @property
    def modality(self) -> str:
        return self.prompt_repl.modality

    @property
    @abstractmethod
    def start_idx(self) -> int:
        raise NotImplementedError

    @property
    @abstractmethod
    def end_idx(self) -> int:
        raise NotImplementedError

    def __repr__(self) -> str:
        return (f"{type(self).__name__}(modality={self.modality!r}, "
                f"start_idx={self.start_idx!r}, end_idx={self.end_idx!r})")


@dataclass(repr=False)
class _PromptReplacementTokenMatch(_PromptReplacementMatch):
    match: _TokenMatch

    @property
    def start_idx(self) -> int:
        return self.match.start_idx

    @property
    def end_idx(self) -> int:
        return self.match.end_idx


@dataclass(repr=False)
class _PromptReplacementTextMatch(_PromptReplacementMatch):
    match: re.Match[str]

    @property
    def start_idx(self) -> int:
        return self.match.start()

    @property
    def end_idx(self) -> int:
        return self.match.end()


@dataclass
class PlaceholderInfo:
    modality: str
    item_idx: int
    start_idx: int
    replacement: list[int]

    @property
    def length(self) -> int:
        return len(self.replacement)

    def to_range(self) -> PlaceholderRange:
        return PlaceholderRange(
            offset=self.start_idx,
            length=self.length,
        )


def find_token_matches(
    prompt: list[int],
    prompt_repls: Sequence[BoundPromptReplacement],
) -> list[_PromptReplacementTokenMatch]:
    """Return each target of :code:`prompt_repls` found in :code:`prompt`."""
    return [
        _PromptReplacementTokenMatch(prompt_repl, match)
        for prompt_repl in prompt_repls
        for match in iter_token_matches(prompt, prompt_repl.target.token_ids)
    ]


def find_text_matches(
    prompt: str,
    prompt_repls: Sequence[BoundPromptReplacement],
) -> list[_PromptReplacementTextMatch]:
    """Return each target of :code:`prompt_repls` found in :code:`prompt`."""
    return [
        _PromptReplacementTextMatch(prompt_repl, match)
        for prompt_repl in prompt_repls
        for match in re.finditer(re.escape(prompt_repl.target.text), prompt)
    ]


def _resolve_matches(
    prompt: _PromptSeq,
    mm_matches: Mapping[str, Sequence[_PromptReplacementMatch]],
) -> list[_PromptReplacementMatch]:
    """
    Resolve :code:`mm_matches` to ensure that there are no overlapping matches,
    and sort them such that earlier matches take priority over later ones.
    """
    matches = [m for matches in mm_matches.values() for m in matches]

    seen_matches: list[Optional[_PromptReplacementMatch]] = [None
                                                             ] * len(prompt)

    for match in matches:
        for idx in range(match.start_idx, match.end_idx):
            if seen_matches[idx] is not None:
                raise ValueError("Found overlapping matches "
                                 f"({seen_matches[idx]} and {match}) "
                                 f"at index={idx} of prompt={prompt}")

            seen_matches[idx] = match

    return sorted(matches, key=lambda x: x.start_idx)


def _replace_matches(
    prompt: _S,
    mm_matches: Mapping[str, Sequence[_PromptReplacementMatch]],
    mm_item_counts: Mapping[str, int],
) -> list[_S]:
    """Apply the replacements in :code:`mm_matches` to :code:`prompt`."""
    out_seqs = list[_S]()
    prev_end_idx = 0
    next_idx_by_modality = defaultdict[str, int](lambda: 0)

    for match in _resolve_matches(prompt, mm_matches):
        modality = match.modality

        item_idx = next_idx_by_modality[modality]
        if item_idx >= mm_item_counts.get(modality, 0):
            continue

        start_idx = match.start_idx
        end_idx = match.end_idx

        repl_info = match.prompt_repl
        replacement = repl_info.get_replacement(item_idx)

        if isinstance(prompt, str):
            repl_seq = replacement.text
            out_seqs.append(prompt[prev_end_idx:start_idx] + repl_seq)
        else:
            repl_seq = replacement.token_ids
            out_seqs.append(prompt[prev_end_idx:start_idx] + repl_seq)

        prev_end_idx = end_idx
        next_idx_by_modality[modality] += 1

    out_seqs.append(prompt[prev_end_idx:])

    return out_seqs


def replace_token_matches(
    prompt: list[int],
    mm_matches: Mapping[str, Sequence[_PromptReplacementTokenMatch]],
    mm_item_counts: Mapping[str, int],
) -> list[int]:
    """Apply the replacements in :code:`mm_matches` to :code:`prompt`."""
    if not mm_matches:
        return prompt

    token_id_seqs = _replace_matches(prompt, mm_matches, mm_item_counts)

    return flatten_2d_lists(token_id_seqs)


def replace_text_matches(
    prompt: str,
    mm_matches: Mapping[str, Sequence[_PromptReplacementTextMatch]],
    mm_item_counts: Mapping[str, int],
) -> str:
    """Apply the replacements in :code:`mm_matches` to :code:`prompt`."""
    if not mm_matches:
        return prompt

    texts = _replace_matches(prompt, mm_matches, mm_item_counts)

    return "".join(texts)


def _iter_modality_placeholders(
    prompt: list[int],
    modality: str,
    modality_repls: Sequence[BoundPromptReplacement],
    modal_item_count: int,
) -> Iterable[PlaceholderInfo]:
    if modal_item_count == 0:
        return

    prompt_len = len(prompt)
    item_idx = 0

    start_idx = 0
    while start_idx < prompt_len:
        found = False

        for repl_info in modality_repls:
            replacement = repl_info.get_replacement(item_idx)
            repl_tokens = replacement.token_ids
            repl_len = len(repl_tokens)
            end_idx = start_idx + repl_len

            if repl_len == 0 or end_idx > prompt_len:
                continue

            if prompt[start_idx:end_idx] == repl_tokens:
                yield PlaceholderInfo(
                    modality=modality,
                    item_idx=item_idx,
                    start_idx=start_idx,
                    replacement=repl_tokens,
                )

                item_idx += 1
                if item_idx >= modal_item_count:
                    return

                # Exclude overlapping matches
                start_idx = end_idx
                found = True
                break

        if not found:
            start_idx += 1


def _iter_placeholders(
    mm_prompt_repls: Mapping[str, Sequence[BoundPromptReplacement]],
    prompt: list[int],
    mm_item_counts: Mapping[str, int],
) -> Iterable[PlaceholderInfo]:
    """
    For each modality, yield each set of placeholder tokens found in
    :code:`prompt`.

    Note that empty matches are ignored.
    """
    for modality, modal_item_count in mm_item_counts.items():
        if modality in mm_prompt_repls:
            yield from _iter_modality_placeholders(
                prompt,
                modality,
                mm_prompt_repls[modality],
                modal_item_count,
            )


def find_mm_placeholders(
    mm_prompt_repls: Mapping[str, Sequence[BoundPromptReplacement]],
    prompt: list[int],
    mm_item_counts: Mapping[str, int],
) -> Mapping[str, list[PlaceholderInfo]]:
    it = _iter_placeholders(mm_prompt_repls, prompt, mm_item_counts)
    return dict(full_groupby_modality(it))


class ProcessingCache:

    def __init__(self, capacity: int) -> None:
        super().__init__()

        # DEBUG: Set to None to disable
        self.debug_cache_hit_ratio_steps: Optional[int] = None

        self._cache = LRUCache[str, MultiModalKwargsItem](capacity)

    def _maybe_log_cache_stats(self) -> None:
        steps = self.debug_cache_hit_ratio_steps
        if not steps:
            return

        cache_stats = self._cache.stat()
        if cache_stats.total % steps == 0:
            logger.debug("ProcessingCache: hit_ratio = %.2f",
                         cache_stats.hit_ratio)

    def get(
        self,
        model_id: str,
        modality: str,
        input_item: object,
        input_kwargs: Mapping[str, object],
    ) -> Optional[MultiModalKwargsItem]:
        """
        Get a processed multi-modal item from the cache
        according to its dependencies, including:

        - The model ID
        - The modality of the item
        - The original data item passed to the HF processor
        - The configuration options of the HF processor
        """
        self._maybe_log_cache_stats()

        cache_key = MultiModalHasher.hash_kwargs(model_id=model_id,
                                                 **{modality: input_item},
                                                 **input_kwargs)
        return self._cache.get(cache_key)

    def put(
        self,
        model_id: str,
        modality: str,
        input_item: object,
        input_kwargs: Mapping[str, object],
        output_kwargs: MultiModalKwargsItem,
    ) -> None:
        """
        Put a processed multi-modal item into the cache
        according to its dependencies (see :meth:`get`).
        """
        cache_key = MultiModalHasher.hash_kwargs(model_id=model_id,
                                                 **{modality: input_item},
                                                 **input_kwargs)
        self._cache.put(cache_key, output_kwargs)


class BaseProcessingInfo:
    """Base class to provide the information necessary for data processing."""

    def __init__(self, ctx: InputProcessingContext) -> None:
        super().__init__()

        self.ctx = ctx

    @property
    def model_id(self) -> str:
        return self.ctx.model_config.model

    def get_tokenizer(self) -> AnyTokenizer:
        return self.ctx.tokenizer

    def get_hf_config(self) -> PretrainedConfig:
        return self.ctx.get_hf_config()

    def get_hf_processor(self, **kwargs: object) -> ProcessorMixin:
        """
        Subclasses can override this method to handle
        specific kwargs from model config or user inputs.
        """
        return self.ctx.get_hf_processor(**kwargs)

    @abstractmethod
    def get_supported_mm_limits(self) -> Mapping[str, Optional[int]]:
        """
        Return the maximum supported number of items for each modality.

        A value of `None` means unlimited number of items.

        Omitting a modality from the returned dictionary means that
        it is not supported at all.
        """
        raise NotImplementedError

    @abstractmethod
    def get_mm_max_tokens_per_item(self, seq_len: int) -> Mapping[str, int]:
        """
        Get the maximum possible number of tokens per data item
        for each modality.

        The dictionary returned by this method should have the same
        keys as that returned by :meth:`get_supported_mm_limits`.
        """
        raise NotImplementedError


_I = TypeVar("_I", bound=BaseProcessingInfo)


class BaseMultiModalProcessor(ABC, Generic[_I]):
    """
    Abstract base class to process multi-modal inputs to be used in vLLM.

    Not to be confused with :class:`transformers.ProcessorMixin`.
    """

    def __init__(self,
                 info: _I,
                 dummy_inputs: "BaseDummyInputsBuilder[_I]",
                 *,
                 cache: Optional[ProcessingCache] = None,
                 enable_sanity_checks: bool = True) -> None:
        super().__init__()

        self.info = info
        self.dummy_inputs = dummy_inputs
        self.cache = cache
        self.enable_sanity_checks = enable_sanity_checks

        self.data_parser = self._get_data_parser()

    def __call__(
        self,
        prompt: str,
        mm_data: MultiModalDataDict,
        hf_processor_mm_kwargs: Mapping[str, object],
    ) -> MultiModalInputsV2:
        return self.apply(prompt, mm_data, hf_processor_mm_kwargs)

    def _get_data_parser(self) -> MultiModalDataParser:
        """
        Construct a parser to preprocess multi-modal data items
        before passing them to :meth:`_get_hf_mm_data`.

        You can support additional modalities by creating a subclass
        of :class:`MultiModalDataParser` that has additional subparsers.
        """
        return MultiModalDataParser()

    def _to_mm_items(
        self,
        mm_data: MultiModalDataDict,
    ) -> MultiModalDataItems:
        """
        Normalize :class:`MultiModalDataDict` to :class:`MultiModalDataItems`
        before passing them to :meth:`_get_hf_mm_data`.
        """
        mm_items = self.data_parser.parse_mm_data(mm_data)

        mm_limits = self.info.ctx.get_mm_config().limit_per_prompt
        for modality, items in mm_items.items():
            limit = mm_limits.get(modality, 1)
            if len(items) > limit:
                raise ValueError(
                    f"You set {modality}={limit} (or defaulted to 1) in "
                    f"`--limit-mm-per-prompt`, but passed {len(items)} "
                    f"{modality} items in the same prompt.")

        return mm_items

    @abstractmethod
    def _get_mm_fields_config(
        self,
        hf_inputs: BatchFeature,
        hf_processor_mm_kwargs: Mapping[str, object],
    ) -> Mapping[str, MultiModalFieldConfig]:
        """Given the HF-processed data, output the metadata of each field."""
        raise NotImplementedError

    @abstractmethod
    def _get_prompt_replacements(
        self,
        mm_items: MultiModalDataItems,
        hf_processor_mm_kwargs: Mapping[str, object],
        out_mm_kwargs: MultiModalKwargs,
    ) -> list[PromptReplacement]:
        """
        Given the original multi-modal items for this modality
        and HF-processed data, output the replacements to perform.

        Notes:
            - You should not assume that HF processor always performs prompt
              replacement: in :meth:`_apply_hf_processor_missing`, this method
              is called on text-only and multimodal-only inputs separately,
              instead of passing them in the same call.
            - The replacement information returned by this method is also used
              to determine the placeholder token positions for each multi-modal
              item.
        """
        raise NotImplementedError

    def _find_mm_placeholders(
        self,
        mm_prompt_repls: Mapping[str, Sequence[BoundPromptReplacement]],
        new_token_ids: list[int],
        mm_item_counts: Mapping[str, int],
    ) -> Mapping[str, list[PlaceholderInfo]]:
        return find_mm_placeholders(mm_prompt_repls, new_token_ids,
                                    mm_item_counts)

    def _get_hf_mm_data(
        self,
        mm_items: MultiModalDataItems,
    ) -> tuple[Mapping[str, object], Mapping[str, object]]:
        processor_data = dict[str, object]()
        passthrough_data = dict[str, object]()

        for items in mm_items.values():
            processor_data.update(items.get_processor_data())
            passthrough_data.update(items.get_passthrough_data())

        return processor_data, passthrough_data

    def _call_hf_processor(
        self,
        prompt: str,
        # Not to be confused with `mm_data` in `self.apply`.
        # This refers to the data to be passed to HF processor.
        mm_data: Mapping[str, object],
        mm_kwargs: Mapping[str, object],
    ) -> BatchFeature:
        """
        Call the HF processor on the prompt text and
        associated multi-modal data.
        """
        return self.info.ctx.call_hf_processor(
            self.info.get_hf_processor(**mm_kwargs),
            dict(text=prompt, **mm_data),
            mm_kwargs,
        )

    def _apply_hf_processor(
        self,
        prompt_text: str,
        mm_items: MultiModalDataItems,
        hf_processor_mm_kwargs: Mapping[str, object],
    ) -> tuple[list[int], MultiModalKwargs]:
        """
        Wrapper of :meth:`_call_hf_processor` that applies
        additional pre-processing and post-processing.
        """
        processor_data, passthrough_data = self._get_hf_mm_data(mm_items)

        processed_data = self._call_hf_processor(
            prompt=prompt_text,
            mm_data=processor_data,
            mm_kwargs=hf_processor_mm_kwargs,
        )
        processed_data.update(passthrough_data)

        prompt_ids, = processed_data.pop("input_ids").tolist()

        mm_kwargs = MultiModalKwargs.from_hf_inputs(
            processed_data,
            self._get_mm_fields_config(processed_data, hf_processor_mm_kwargs),
        )

        return prompt_ids, mm_kwargs

    def _apply_hf_processor_missing(
        self,
        prompt_text: str,
        mm_missing_data_items: MultiModalDataItems,
        hf_processor_mm_kwargs: Mapping[str, object],
    ):
        """
        Apply the HF processor on the full prompt text, but only on the
        multi-modal data that are missing from the cache.

        Note:
            We pass prompt text and multi-modal data into the HF processor
            in separate calls to avoid HF prompt replacement being done for
            cached items; instead, we rely on our own prompt replacement logic
            (:meth:`_get_prompt_replacements`) for the full text.
        """
        mm_missing_counts = mm_missing_data_items.get_all_counts()

        prompt_ids, _ = self._apply_hf_processor(
            prompt_text=prompt_text,
            mm_items=MultiModalDataItems({}),
            hf_processor_mm_kwargs={},
        )

        # Some HF processors (e.g. Qwen2-VL) expect corresponding
        # multi-modal tokens to be in the prompt text
        dummy_inputs = self.dummy_inputs.get_dummy_processor_inputs(
            self.info.ctx.model_config.max_model_len,
            mm_missing_counts,
        )

        _, mm_missing_kwargs = self._apply_hf_processor(
            prompt_text=dummy_inputs.prompt_text,
            mm_items=mm_missing_data_items,
            hf_processor_mm_kwargs=hf_processor_mm_kwargs,
        )

        return prompt_ids, mm_missing_kwargs

<<<<<<< HEAD
        try:
            hf_inputs = hf_processor(
                text=prompt,  # type: ignore
                **processor_data,
                **mm_processor_kwargs,
                return_tensors="pt",
            )
        except Exception as exc:
            data = dict(text=prompt, **processor_data)

            raise RuntimeError(
                f"Failed to apply {type(hf_processor).__name__} "
                f"on data={data} with kwargs={mm_processor_kwargs}") from exc

        hf_inputs.update(passthrough_data)

        return hf_inputs

    def _bind_prompt_replacements(
=======
    def _cached_apply_hf_processor(
        self,
        prompt_text: str,
        mm_data_items: MultiModalDataItems,
        hf_processor_mm_kwargs: Mapping[str, object],
    ) -> tuple[list[int], MultiModalKwargs]:
        """
        Apply the HF processor on the full prompt text,
        caching the results and reusing cached results.
        """
        cache = self.cache
        model_id = self.info.model_id

        _, passthrough_data = self._get_hf_mm_data(mm_data_items)
        if cache is None or passthrough_data:
            return self._apply_hf_processor(
                prompt_text=prompt_text,
                mm_items=mm_data_items,
                hf_processor_mm_kwargs=hf_processor_mm_kwargs,
            )

        mm_maybe_cached_kw_items = {
            modality: [
                cache.get(model_id, modality, item, hf_processor_mm_kwargs)
                for item in items
            ]
            for modality, items in mm_data_items.items()
        }

        mm_missing_idxs = {
            modality:
            [idx for idx, item in enumerate(kw_items) if item is None]
            for modality, kw_items in mm_maybe_cached_kw_items.items()
        }
        mm_missing_data = {
            modality: [mm_data_items[modality][idx] for idx in idxs]
            for modality, idxs in mm_missing_idxs.items()
        }
        mm_missing_data_items = self._to_mm_items(mm_missing_data)

        prompt_ids, mm_missing_kwargs = self._apply_hf_processor_missing(
            prompt_text=prompt_text,
            mm_missing_data_items=mm_missing_data_items,
            hf_processor_mm_kwargs=hf_processor_mm_kwargs,
        )

        mm_missing_next_idx = {
            modality: 0
            for modality in mm_missing_data_items
        }

        merged_kw_items = list[MultiModalKwargsItem]()
        for modality, kw_items in mm_maybe_cached_kw_items.items():
            for idx, kw_item in enumerate(kw_items):
                if kw_item is None:
                    kw_item = mm_missing_kwargs.get_item(
                        modality,
                        mm_missing_next_idx[modality],
                    )

                    cache.put(
                        model_id,
                        modality,
                        mm_data_items[modality][idx],
                        hf_processor_mm_kwargs,
                        kw_item,
                    )

                    mm_missing_next_idx[modality] += 1

                merged_kw_items.append(kw_item)

        if self.enable_sanity_checks:
            mm_missing_counts = mm_missing_data_items.get_all_counts()
            assert all(
                item_count == mm_missing_counts[modality]
                for modality, item_count in mm_missing_next_idx.items()), dict(
                    mm_missing_next_idx=mm_missing_next_idx,
                    mm_missing_counts=mm_missing_counts)

        mm_kwargs = MultiModalKwargs.from_items(merged_kw_items)

        return prompt_ids, mm_kwargs

    def _bind_and_group_repls(
>>>>>>> 65097ca0
        self,
        prompt_repls: list[PromptReplacement],
    ) -> dict[str, list[BoundPromptReplacement]]:
        tokenizer = self.info.get_tokenizer()

        it = (prompt_repl.bind(tokenizer) for prompt_repl in prompt_repls)
        return dict(full_groupby_modality(it))

    def _always_apply_prompt_replacements(self) -> bool:
        """
        A flag which can be overridden so that
        :meth:`_apply_prompt_replacements` is always called even if we
        detect that HF has performed processing via
        :meth:`_find_placeholders_by_modality`.

        This is useful in cases where :meth:`_find_placeholders_by_modality`
        cannot be reliably used to detect whether HF has performed processing.
        """
        return False

    def _apply_prompt_replacements(
        self,
        token_ids: list[int],
        mm_prompt_repls: Mapping[str, Sequence[BoundPromptReplacement]],
        mm_item_counts: Mapping[str, int],
    ) -> tuple[list[int], str, Mapping[str, list[PlaceholderInfo]]]:
        tokenizer = self.info.get_tokenizer()

        mm_token_matches = {
            modality: find_token_matches(token_ids, prompt_repls)
            for modality, prompt_repls in mm_prompt_repls.items()
        }
        mm_match_counts = {
            modality: len(matches)
            for modality, matches in mm_token_matches.items()
        }

        # If the search text does not represent a special token,
        # it may have different token IDs in the prompt, because
        # the tokens may go across the boundaries of the search text.
        # ----
        # e.g. when searching for "foo" in "food", if "food" itself makes
        # up a token, then the token ID of "foo" will not appear at all
        # ----
        # Since it is inefficient to search for all possible tokenizations
        # of the search text in the prompt, we instead perform string
        # replacement on the decoded token IDs, then encode them back.
        if all(
            mm_match_counts.get(modality, 0) >= item_count
            for modality, item_count in mm_item_counts.items()
        ):  # yapf: disable
            token_ids = replace_token_matches(
                token_ids,
                mm_token_matches,
                mm_item_counts,
            )

            text = decode_tokens(tokenizer, token_ids)
            matched_repls = {
                modality: [match.prompt_repl for match in token_matches]
                for modality, token_matches in mm_token_matches.items()
            }
        else:
            text = decode_tokens(tokenizer, token_ids)

            mm_text_matches = {
                modality: find_text_matches(text, prompt_repls)
                for modality, prompt_repls in mm_prompt_repls.items()
            }
            text = replace_text_matches(
                text,
                mm_text_matches,
                mm_item_counts,
            )

            token_ids = encode_tokens(tokenizer,
                                      text,
                                      add_special_tokens=False)
            matched_repls = {
                modality: [match.prompt_repl for match in token_matches]
                for modality, token_matches in mm_text_matches.items()
            }

        placeholders = self._find_mm_placeholders(
            matched_repls,
            token_ids,
            mm_item_counts,
        )

        return token_ids, text, placeholders

    def _validate_mm_kwargs(
        self,
        mm_kwargs: MultiModalKwargs,
        mm_item_counts: Mapping[str, int],
    ) -> None:
        for modality, item_count in mm_item_counts.items():
            if modality in mm_kwargs.modalities:
                items = mm_kwargs.get_items(modality)
            else:
                items = []

            if len(items) != item_count:
                raise RuntimeError(
                    f"Expected there to be {item_count} {modality} items in "
                    f"keyword arguments corresponding to {item_count} "
                    f"{modality} data items, but only found {len(items)}! "
                    "There is likely a problem with your "
                    "implementation of merged multi-modal processor for this "
                    "model (usually arising from an inconsistency between "
                    "`_call_hf_processor` and `_get_mm_fields_config`).")

    def _validate_mm_placeholders(
        self,
        mm_placeholders: Mapping[str, list[PlaceholderInfo]],
        mm_item_counts: Mapping[str, int],
        *,
        allow_missing: bool = False,
    ) -> Mapping[str, int]:
        missing_repl_counts = dict[str, int]()

        for modality, item_count in mm_item_counts.items():
            placeholders = mm_placeholders.get(modality, [])

            if len(placeholders) != item_count and not allow_missing:
                raise RuntimeError(
                    f"Expected there to be {item_count} prompt replacements "
                    f"corresponding to {item_count} {modality} items, but only "
                    f"found {len(placeholders)} prompt replacements! Either "
                    "the prompt text has missing/incorrect tokens for "
                    "multi-modal inputs, or there is a problem with your "
                    "implementation of merged multi-modal processor for this "
                    "model (usually arising from an inconsistency between "
                    "`_call_hf_processor` and `_get_prompt_replacements`).")

            missing_repl_counts[modality] = item_count - len(placeholders)

        return missing_repl_counts

    def apply(
        self,
        prompt_text: str,
        mm_data: MultiModalDataDict,
        hf_processor_mm_kwargs: Mapping[str, object],
    ) -> MultiModalInputsV2:
        """
        Process multi-modal inputs to be used in vLLM.

        The main steps are:

        1. Apply HF Processor on prompt text and multi-modal data together,
           outputting token IDs and processed tensors.
        2. Find and replace sequences in the token IDs with placeholder tokens.
           The number of placeholder tokens equals the feature size of the
           multi-modal data outputted by the multi-modal encoder.
        3. Extract information about the placeholder tokens from the
           processed token IDs.
        """
        mm_items = self._to_mm_items(mm_data)

        # Create MM hashes (only used in V1)
        # TODO: Use these hash keys for caching operations in apply_hf_processor
        # instead of rehashing.

        if envs.VLLM_USE_V1:
            model_id = self.info.model_id
            mm_hashes = {
                modality: [
                    MultiModalHasher.hash_kwargs(model_id=model_id,
                                                 **{modality: item},
                                                 **hf_processor_mm_kwargs)
                    for item in items
                ]
                for modality, items in mm_items.items()
            }
        else:
            mm_hashes = None

        prompt_ids, mm_kwargs = self._cached_apply_hf_processor(
            prompt_text,
            mm_items,
            hf_processor_mm_kwargs,
        )

        unbound_prompt_repls = self._get_prompt_replacements(
            mm_items,
            hf_processor_mm_kwargs,
            mm_kwargs,
        )
        mm_prompt_repls = self._bind_and_group_repls(unbound_prompt_repls)

        mm_item_counts = mm_items.get_all_counts()
        self._validate_mm_kwargs(mm_kwargs, mm_item_counts)

        hf_mm_placeholders = self._find_mm_placeholders(
            mm_prompt_repls,
            prompt_ids,
            mm_item_counts,
        )

        if self._always_apply_prompt_replacements():
            mm_missing_repl_counts = mm_item_counts
            mm_missing_repls = dict(mm_prompt_repls)
        else:
            mm_missing_repl_counts = self._validate_mm_placeholders(
                hf_mm_placeholders,
                mm_item_counts,
                allow_missing=True,
            )

            mm_missing_repls = dict[str, list[BoundPromptReplacement]]()
            for modality, missing_repl_count in mm_missing_repl_counts.items():
                if missing_repl_count == 0:
                    mm_missing_repls[modality] = []
                elif missing_repl_count == mm_item_counts.get(modality, 0):
                    mm_missing_repls[modality] = mm_prompt_repls[modality]
                else:
                    raise ValueError("Partial prompt replacement within "
                                     f"{modality=} is not supported")

        # If HF processor already inserts placeholder tokens,
        # there is no need for us to insert them
        if all(len(repls) == 0 for repls in mm_missing_repls.items()):
            tokenizer = self.info.get_tokenizer()
            prompt_text = decode_tokens(tokenizer, prompt_ids)
            mm_placeholders = hf_mm_placeholders
        else:
            (
                prompt_ids,
                prompt_text,
                missing_mm_placeholders,
            ) = self._apply_prompt_replacements(
                prompt_ids,
                mm_missing_repls,
                mm_missing_repl_counts,
            )

            mm_placeholders = {**hf_mm_placeholders, **missing_mm_placeholders}

        self._validate_mm_placeholders(mm_placeholders, mm_item_counts)

        mm_placeholder_ranges = {
            modality: [item.to_range() for item in placeholders]
            for modality, placeholders in mm_placeholders.items()
        }

        return MultiModalInputsV2(
            type="multimodal",
            prompt=prompt_text,
            prompt_token_ids=prompt_ids,
            mm_kwargs=mm_kwargs,
            mm_hashes=mm_hashes,
            mm_placeholders=mm_placeholder_ranges,
        )<|MERGE_RESOLUTION|>--- conflicted
+++ resolved
@@ -189,107 +189,6 @@
         return bound_replacement
 
 
-<<<<<<< HEAD
-class ImageSize(NamedTuple):
-    width: int
-    height: int
-
-class MultiModalDataItems(UserDict[str, list[Any]]):
-    """
-    As :class:`MultiModalDataDict`, but normalized such that each entry
-    corresponds to a list.
-    """
-
-    @staticmethod
-    def from_dict(data: MultiModalDataDict) -> "MultiModalDataItems":
-        """
-        Normalize :class:`MultiModalDataDict` to :class:`MultiModalDataItems`.
-        """
-        multi_data = MultiModalDataItems()
-
-        for k, v in data.items():
-            # yapf: disable
-            if k == "video":
-                # Special case since even a single item can be a list
-                multi_data[k] = (  # type: ignore[index]
-                    v if is_list_of(v, (list, torch.Tensor)) else [v]
-                )
-            elif k in ("image", "audio"):
-                multi_data[k] = (  # type: ignore[index]
-                    v if isinstance(v, (list, torch.Tensor)) else [v]
-                )
-            else:
-                multi_data[k] = v if isinstance(v, list) else [v]  # type: ignore[index]
-            # yapf: enable
-
-        return multi_data
-
-    # NOTE: When a field (e.g. `images`) doesn't exist, directly appending to
-    # `self.images` doesn't update this dictionary, which may be confusing
-    # We annotate the getter methods as `Sequence` to prevent others from
-    # trying to update the list in this way
-    @property
-    def images(self) -> Sequence[ImageItem]:
-        return self.get("image", [])
-
-    @property
-    def videos(self) -> Sequence[VideoItem]:
-        return self.get("video", [])
-
-    @property
-    def audios(self) -> Sequence[AudioItem]:
-        return self.get("audio", [])
-
-    def get_image_size(self, item_idx: int) -> ImageSize:
-        image = self.images[item_idx]
-
-        if isinstance(image, Image):
-            return ImageSize(*image.size)
-        if isinstance(image, (np.ndarray, torch.Tensor)):
-            _, h, w = image.shape
-            return ImageSize(w, h)
-
-        assert_never(image)
-
-    def get_audio_with_sr(
-        self,
-        item_idx: int,
-        *,
-        default_sr: float,
-    ) -> tuple[np.ndarray, float]:
-        audio = self.audios[item_idx]
-
-        if isinstance(audio, tuple):
-            return audio
-        if isinstance(audio, list):
-            return np.array(audio), default_sr
-        if isinstance(audio, np.ndarray):
-            return audio, default_sr
-
-        assert_never(audio)
-
-    def resample_audios(self, new_sr: float, *, drop_sr: bool = True) -> None:
-        """
-        If :code:`drop_sr=True`, the audio items in this dictionary are updated
-        to be NumPy arrays which implicitly means that their sampling rate is
-        the same as the model's expected sampling rate; otherwise, they remain
-        as :code:`(audio, new_sr)` tuples.
-        """
-        if not self.audios:
-            return
-
-        new_audios = []
-        for item_idx in range(len(self.audios)):
-            audio, sr = self.get_audio_with_sr(item_idx, default_sr=new_sr)
-            audio = resample_audio(audio, orig_sr=sr, target_sr=new_sr)
-
-            new_audios.append(audio if drop_sr else (audio, new_sr))
-
-        self["audio"] = new_audios
-
-
-=======
->>>>>>> 65097ca0
 class _TokenMatch(NamedTuple):
     start_idx: int
     end_idx: int
@@ -852,47 +751,7 @@
         )
 
         return prompt_ids, mm_kwargs
-
-    def _apply_hf_processor_missing(
-        self,
-        prompt_text: str,
-        mm_missing_data_items: MultiModalDataItems,
-        hf_processor_mm_kwargs: Mapping[str, object],
-    ):
-        """
-        Apply the HF processor on the full prompt text, but only on the
-        multi-modal data that are missing from the cache.
-
-        Note:
-            We pass prompt text and multi-modal data into the HF processor
-            in separate calls to avoid HF prompt replacement being done for
-            cached items; instead, we rely on our own prompt replacement logic
-            (:meth:`_get_prompt_replacements`) for the full text.
-        """
-        mm_missing_counts = mm_missing_data_items.get_all_counts()
-
-        prompt_ids, _ = self._apply_hf_processor(
-            prompt_text=prompt_text,
-            mm_items=MultiModalDataItems({}),
-            hf_processor_mm_kwargs={},
-        )
-
-        # Some HF processors (e.g. Qwen2-VL) expect corresponding
-        # multi-modal tokens to be in the prompt text
-        dummy_inputs = self.dummy_inputs.get_dummy_processor_inputs(
-            self.info.ctx.model_config.max_model_len,
-            mm_missing_counts,
-        )
-
-        _, mm_missing_kwargs = self._apply_hf_processor(
-            prompt_text=dummy_inputs.prompt_text,
-            mm_items=mm_missing_data_items,
-            hf_processor_mm_kwargs=hf_processor_mm_kwargs,
-        )
-
-        return prompt_ids, mm_missing_kwargs
-
-<<<<<<< HEAD
+    
         try:
             hf_inputs = hf_processor(
                 text=prompt,  # type: ignore
@@ -911,8 +770,45 @@
 
         return hf_inputs
 
-    def _bind_prompt_replacements(
-=======
+    def _apply_hf_processor_missing(
+        self,
+        prompt_text: str,
+        mm_missing_data_items: MultiModalDataItems,
+        hf_processor_mm_kwargs: Mapping[str, object],
+    ):
+        """
+        Apply the HF processor on the full prompt text, but only on the
+        multi-modal data that are missing from the cache.
+
+        Note:
+            We pass prompt text and multi-modal data into the HF processor
+            in separate calls to avoid HF prompt replacement being done for
+            cached items; instead, we rely on our own prompt replacement logic
+            (:meth:`_get_prompt_replacements`) for the full text.
+        """
+        mm_missing_counts = mm_missing_data_items.get_all_counts()
+
+        prompt_ids, _ = self._apply_hf_processor(
+            prompt_text=prompt_text,
+            mm_items=MultiModalDataItems({}),
+            hf_processor_mm_kwargs={},
+        )
+
+        # Some HF processors (e.g. Qwen2-VL) expect corresponding
+        # multi-modal tokens to be in the prompt text
+        dummy_inputs = self.dummy_inputs.get_dummy_processor_inputs(
+            self.info.ctx.model_config.max_model_len,
+            mm_missing_counts,
+        )
+
+        _, mm_missing_kwargs = self._apply_hf_processor(
+            prompt_text=dummy_inputs.prompt_text,
+            mm_items=mm_missing_data_items,
+            hf_processor_mm_kwargs=hf_processor_mm_kwargs,
+        )
+
+        return prompt_ids, mm_missing_kwargs
+
     def _cached_apply_hf_processor(
         self,
         prompt_text: str,
@@ -998,7 +894,6 @@
         return prompt_ids, mm_kwargs
 
     def _bind_and_group_repls(
->>>>>>> 65097ca0
         self,
         prompt_repls: list[PromptReplacement],
     ) -> dict[str, list[BoundPromptReplacement]]:

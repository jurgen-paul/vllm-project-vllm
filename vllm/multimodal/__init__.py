--- conflicted
+++ resolved
@@ -1,14 +1,8 @@
-<<<<<<< HEAD
 from .base import MultiModalPlaceholderMap, MultiModalPlugin
-from .inputs import (BatchedTensorInputs, MultiModalDataBuiltins,
-                     MultiModalDataDict, MultiModalKwargs,
-                     MultiModalPlaceholderDict, NestedTensors)
-=======
-from .base import (BatchedTensorInputs, MultiModalDataBuiltins,
-                   MultiModalDataDict, MultiModalKwargs,
-                   MultiModalPlaceholderDict, MultiModalPlaceholderMap,
-                   MultiModalPlugin, NestedTensors)
->>>>>>> e0191a95
+from .inputs import (BatchedTensorInputs, MultiModalData,
+                     MultiModalDataBuiltins, MultiModalDataDict,
+                     MultiModalKwargs, MultiModalPlaceholderDict,
+                     NestedTensors)
 from .registry import MultiModalRegistry
 
 MULTIMODAL_REGISTRY = MultiModalRegistry()
@@ -22,6 +16,7 @@
 
 __all__ = [
     "BatchedTensorInputs",
+    "MultiModalData",
     "MultiModalDataBuiltins",
     "MultiModalDataDict",
     "MultiModalKwargs",

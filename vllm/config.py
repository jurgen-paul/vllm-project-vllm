--- conflicted
+++ resolved
@@ -2739,13 +2739,8 @@
     custom_ops: List[str] = Field(default_factory=list)
     splitting_ops: List[str] = Field(default=None)  # type: ignore
 
-<<<<<<< HEAD
-    use_inductor: bool = False 
-    candidate_compile_sizes: Optional[List[int]] = Field(default=None)
-=======
     use_inductor: bool = True
     compile_sizes: Optional[List[Union[int, str]]] = Field(default=None)
->>>>>>> 3bb8e2c9
     inductor_compile_config: Dict = Field(default_factory=dict)
     inductor_passes: Dict[str, str] = Field(default_factory=dict)
 

--- conflicted
+++ resolved
@@ -1122,15 +1122,9 @@
                     # max_num_batched_tokens.
                     self.max_num_batched_tokens = max(self.max_model_len, 2048)
                 else:
-<<<<<<< HEAD
                     # This value is chosen to have a balance between ITL
                     # and TTFT. Note it is not optimized for throughput.
-                    max_num_batched_tokens = 2048
-=======
-                    # It is the values that have the best balance between ITL
-                    # and TTFT on A100. Note it is not optimized for throughput.
-                    self.max_num_batched_tokens = 512
->>>>>>> db100c5c
+                    self.max_num_batched_tokens = 2048
             else:
                 # If max_model_len is too short, use 2048 as the default value
                 # for higher throughput.

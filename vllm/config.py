--- conflicted
+++ resolved
@@ -32,12 +32,8 @@
 from vllm.transformers_utils.s3_utils import S3Model
 from vllm.transformers_utils.utils import is_s3
 from vllm.utils import (GiB_bytes, LayerBlockType, cuda_device_count_stateless,
-<<<<<<< HEAD
-                        get_cpu_memory, is_mi250, is_navi, print_warning_once,
-                        random_uuid, resolve_obj_by_qualname)
-=======
-                        get_cpu_memory, random_uuid, resolve_obj_by_qualname)
->>>>>>> c6db2131
+                        get_cpu_memory, is_mi250, is_navi, random_uuid,
+                        resolve_obj_by_qualname)
 
 if TYPE_CHECKING:
     from ray.util.placement_group import PlacementGroup

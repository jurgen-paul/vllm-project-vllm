# SPDX-License-Identifier: Apache-2.0

import ast
import copy
import enum
import hashlib
import json
import sys
import warnings
from contextlib import contextmanager
from dataclasses import dataclass, field, replace
from pathlib import Path
from typing import (TYPE_CHECKING, Any, Callable, ClassVar, Counter, Dict,
                    Final, List, Literal, Mapping, Optional, Protocol, Set,
                    Tuple, Type, Union)

import torch
from pydantic import BaseModel, Field, PrivateAttr
from transformers import PretrainedConfig

import vllm.envs as envs
from vllm.compilation.inductor_pass import CallableInductorPass, InductorPass
from vllm.logger import init_logger
from vllm.model_executor.layers.quantization import (QUANTIZATION_METHODS,
                                                     get_quantization_config)
from vllm.model_executor.models import ModelRegistry
from vllm.platforms import CpuArchEnum
from vllm.tracing import is_otel_available, otel_import_error_traceback
from vllm.transformers_utils.config import (
    ConfigFormat, get_config, get_hf_image_processor_config,
    get_hf_text_config, get_pooling_config,
    get_sentence_transformer_tokenizer_config, is_encoder_decoder,
    try_get_generation_config, uses_mrope)
from vllm.transformers_utils.s3_utils import S3Model
from vllm.transformers_utils.utils import is_s3
from vllm.utils import (GiB_bytes, LayerBlockType, cuda_device_count_stateless,
                        get_cpu_memory, random_uuid, resolve_obj_by_qualname)

if TYPE_CHECKING:
    from ray.util.placement_group import PlacementGroup

    from vllm.executor.executor_base import ExecutorBase
    from vllm.model_executor.layers.quantization.base_config import (
        QuantizationConfig)
    from vllm.model_executor.model_loader.loader import BaseModelLoader
    from vllm.transformers_utils.tokenizer_group.base_tokenizer_group import (
        BaseTokenizerGroup)
else:
    QuantizationConfig = None

logger = init_logger(__name__)

_POOLING_MODEL_MAX_NUM_BATCHED_TOKENS = 32768
_MULTIMODAL_MODEL_MAX_NUM_BATCHED_TOKENS = 5120

TaskOption = Literal["auto", "generate", "embedding", "embed", "classify",
                     "score", "reward"]

_ResolvedTask = Literal["generate", "embed", "classify", "score", "reward",
                        "draft"]

RunnerType = Literal["generate", "pooling", "draft"]

_RUNNER_TASKS: Dict[RunnerType, List[_ResolvedTask]] = {
    "generate": ["generate"],
    "pooling": ["embed", "classify", "score", "reward"],
    "draft": ["draft"],
}

_TASK_RUNNER: Dict[_ResolvedTask, RunnerType] = {
    task: runner
    for runner, tasks in _RUNNER_TASKS.items()
    for task in tasks
}

HfOverrides = Union[Dict[str, Any], Callable[[PretrainedConfig],
                                             PretrainedConfig]]


class SupportsHash(Protocol):

    def compute_hash(self) -> str:
        ...


class ModelImpl(str, enum.Enum):
    AUTO = "auto"
    VLLM = "vllm"
    TRANSFORMERS = "transformers"


class ModelConfig:
    """Configuration for the model.

    Args:
        model: Name or path of the huggingface model to use.
            It is also used as the content for `model_name` tag in metrics
            output when `served_model_name` is not specified.
        task: The task to use the model for. Each vLLM instance only supports
            one task, even if the same model can be used for multiple tasks.
            When the model only supports one task, "auto" can be used to select
            it; otherwise, you must specify explicitly which task to use.
        tokenizer: Name or path of the huggingface tokenizer to use.
        tokenizer_mode: Tokenizer mode. "auto" will use the fast tokenizer if
            available, "slow" will always use the slow tokenizer, and
            "mistral" will always use the tokenizer from `mistral_common`.
        trust_remote_code: Trust remote code (e.g., from HuggingFace) when
            downloading the model and tokenizer.
        allowed_local_media_path: Allowing API requests to read local images or
            videos from directories specified by the server file system.
            This is a security risk. Should only be enabled in trusted
            environments.
        dtype: Data type for model weights and activations. The "auto" option
            will use FP16 precision for FP32 and FP16 models, and BF16 precision
            for BF16 models.
        seed: Random seed for reproducibility.
        revision: The specific model version to use. It can be a branch name,
            a tag name, or a commit id. If unspecified, will use the default
            version.
        code_revision: The specific revision to use for the model code on
            Hugging Face Hub. It can be a branch name, a tag name, or a
            commit id. If unspecified, will use the default version.
        tokenizer_revision: The specific tokenizer version to use. It can be a
            branch name, a tag name, or a commit id. If unspecified, will use
            the default version.
        max_model_len: Maximum length of a sequence (including prompt and
            output). If None, will be derived from the model.
        spec_target_max_model_len: Specify the the maximum length for spec
            decoding draft models.
        quantization: Quantization method that was used to quantize the model
            weights. If None, we assume the model weights are not quantized.
        enforce_eager: Whether to enforce eager execution. If True, we will
            disable CUDA graph and always execute the model in eager mode.
            If False, we will use CUDA graph and eager execution in hybrid.
            If None, the user did not specify, so default to False.
        max_seq_len_to_capture: Maximum sequence len covered by CUDA graphs.
            When a sequence has context length larger than this, we fall back
            to eager mode. Additionally for encoder-decoder models, if the
            sequence length of the encoder input is larger than this, we fall
            back to the eager mode.
        max_logprobs: Maximum number of log probabilities. Defaults to 20.
        disable_sliding_window: Whether to disable sliding window. If True,
            we will disable the sliding window functionality of the model.
            If the model does not support sliding window, this argument is
            ignored.
        skip_tokenizer_init: If true, skip initialization of tokenizer and
            detokenizer.
        served_model_name: The model name used in metrics tag `model_name`,
            matches the model name exposed via the APIs. If multiple model
            names provided, the first name will be used. If not specified,
            the model name will be the same as `model`.
        limit_mm_per_prompt: Maximum number of data items per modality
            per prompt. Only applicable for multimodal models.
        use_async_output_proc: Whether to use async output processor.
            Defaults to True.
        config_format: The config format which shall be loaded.
            Defaults to 'auto' which defaults to 'hf'.
        hf_overrides: If a dictionary, contains arguments to be forwarded to the
            HuggingFace config. If a callable, it is called to update the
            HuggingFace config.
        mm_processor_kwargs: Arguments to be forwarded to the model's processor
            for multi-modal data, e.g., image processor.
        disable_mm_preprocessor_cache: If true, then disables caching of the
            multi-modal preprocessor/mapper. (not recommended)
        override_neuron_config: Initialize non default neuron config or
            override default neuron config that are specific to Neuron devices,
            this argument will be used to configure the neuron config that
            can not be gathered from the vllm arguments.
        override_pooler_config: Initialize non default pooling config or
            override default pooling config for the pooling model.
        logits_processor_pattern: Optional regex pattern specifying valid
            logits processor qualified names that can be passed with the
            `logits_processors` extra completion argument. Defaults to None,
            which allows no processors.
        generation_config: Configuration parameter file for generation.
        model_impl: Which implementation of the model to use:
            "auto" will try to use the vLLM implementation if it exists and
                fall back to the Transformers implementation if no vLLM
                implementation is available.
            "vllm" will use the vLLM model implementation.
            "transformers" will use the Transformers model implementation.
        override_generation_config: Override the generation config with the
            given config.
    """

    def compute_hash(self) -> str:
        """
        WARNING: Whenever a new field is added to this config,
        ensure that it is included in the factors list if
        it affects the computation graph.

        Provide a hash that uniquely identifies all the configs
        that affect the structure of the computation
        graph from input ids/embeddings to the final hidden states,
        excluding anything before input ids/embeddings and after
        the final hidden states.
        """
        factors: List[Any] = []
        factors.append(self.model)
        factors.append(self.dtype)
        factors.append(self.quantization)
        factors.append(self.revision)
        factors.append(self.code_revision)
        factors.append(self.trust_remote_code)
        factors.append(self.rope_scaling)
        factors.append(self.rope_theta)
        return hashlib.sha256(str(factors).encode()).hexdigest()

    def __init__(
        self,
        model: str,
        task: Union[TaskOption, Literal["draft"]],
        tokenizer: str,
        tokenizer_mode: str,
        trust_remote_code: bool,
        dtype: Union[str, torch.dtype],
        seed: int,
        allowed_local_media_path: str = "",
        revision: Optional[str] = None,
        code_revision: Optional[str] = None,
        rope_scaling: Optional[Dict[str, Any]] = None,
        rope_theta: Optional[float] = None,
        tokenizer_revision: Optional[str] = None,
        max_model_len: Optional[int] = None,
        spec_target_max_model_len: Optional[int] = None,
        quantization: Optional[str] = None,
        enforce_eager: Optional[bool] = None,
        max_seq_len_to_capture: Optional[int] = None,
        max_logprobs: int = 20,
        disable_sliding_window: bool = False,
        skip_tokenizer_init: bool = False,
        served_model_name: Optional[Union[str, List[str]]] = None,
        limit_mm_per_prompt: Optional[Mapping[str, int]] = None,
        use_async_output_proc: bool = True,
        config_format: ConfigFormat = ConfigFormat.AUTO,
        hf_overrides: Optional[HfOverrides] = None,
        mm_processor_kwargs: Optional[Dict[str, Any]] = None,
        disable_mm_preprocessor_cache: bool = False,
        override_neuron_config: Optional[Dict[str, Any]] = None,
        override_pooler_config: Optional["PoolerConfig"] = None,
        logits_processor_pattern: Optional[str] = None,
        generation_config: Optional[str] = None,
        enable_sleep_mode: bool = False,
        override_generation_config: Optional[Dict[str, Any]] = None,
        model_impl: Union[str, ModelImpl] = ModelImpl.AUTO,
    ) -> None:
        self.model = model
        self.tokenizer = tokenizer
        self.tokenizer_mode = tokenizer_mode
        self.trust_remote_code = trust_remote_code
        self.allowed_local_media_path = allowed_local_media_path
        self.seed = seed
        self.revision = revision
        self.code_revision = code_revision
        self.rope_scaling = rope_scaling
        self.rope_theta = rope_theta
        self.model_impl = model_impl

        if hf_overrides is None:
            hf_overrides = {}

        if callable(hf_overrides):
            hf_overrides_kw = {}
            hf_overrides_fn = hf_overrides
        else:
            hf_overrides_kw = hf_overrides
            hf_overrides_fn = None

        if rope_scaling is not None:
            hf_override: Dict[str, Any] = {"rope_scaling": rope_scaling}
            hf_overrides_kw.update(hf_override)
            msg = ("`--rope-scaling` will be removed in a future release. "
                   f"'Please instead use `--hf-overrides '{hf_override!r}'`")
            warnings.warn(DeprecationWarning(msg), stacklevel=2)
        if rope_theta is not None:
            hf_override = {"rope_theta": rope_theta}
            hf_overrides_kw.update(hf_override)
            msg = ("`--rope-theta` will be removed in a future release. "
                   f"'Please instead use `--hf-overrides '{hf_override!r}'`")
            warnings.warn(DeprecationWarning(msg), stacklevel=2)

        self.maybe_pull_model_tokenizer_for_s3(model, tokenizer)

        # The tokenizer version is consistent with the model version by default.
        if tokenizer_revision is None:
            self.tokenizer_revision = revision
        else:
            self.tokenizer_revision = tokenizer_revision
        self.quantization = quantization
        self.enforce_eager = enforce_eager
        self.max_seq_len_to_capture = max_seq_len_to_capture
        self.max_logprobs = max_logprobs
        self.disable_sliding_window = disable_sliding_window
        self.skip_tokenizer_init = skip_tokenizer_init
        self.enable_sleep_mode = enable_sleep_mode

        from vllm.platforms import current_platform

        if self.enable_sleep_mode and not current_platform.is_cuda():
            raise ValueError("Sleep mode is only supported on CUDA devices.")

        hf_config = get_config(self.model, trust_remote_code, revision,
                               code_revision, config_format)

        if hf_overrides_kw:
            logger.info("Overriding HF config with %s", hf_overrides_kw)
            hf_config.update(hf_overrides_kw)
        if hf_overrides_fn:
            logger.info("Overriding HF config with %s", hf_overrides_fn)
            hf_config = hf_overrides_fn(hf_config)

        self.hf_config = hf_config

        self.hf_text_config = get_hf_text_config(self.hf_config)
        self.encoder_config = self._get_encoder_config()
        self.hf_image_processor_config = get_hf_image_processor_config(
            self.model, revision)
        self.dtype = _get_and_verify_dtype(self.hf_text_config, dtype)
        self.use_async_output_proc = use_async_output_proc
        self.mm_processor_kwargs = mm_processor_kwargs
        self.disable_mm_preprocessor_cache = disable_mm_preprocessor_cache

        # Set enforce_eager to False if the value is unset.
        if self.enforce_eager is None:
            self.enforce_eager = False

        sliding_window = getattr(self.hf_text_config, "sliding_window", None)
        has_interleaved_attention = (sliding_window is not None) and (
            isinstance(sliding_window, list) or
            (self.hf_text_config.model_type in ["gemma2", "cohere2"]))

        if (not self.disable_sliding_window and has_interleaved_attention):
            if (backend :=
                    envs.VLLM_ATTENTION_BACKEND) in ("XFORMERS", "FLASHINFER"):
                sliding_window_len_min = get_min_sliding_window(
                    self.hf_text_config.sliding_window)

                logger.warning_once(
                    f"{self.hf_text_config.model_type} has interleaved "
                    "attention, which is currently not supported by the "
                    f"{backend} backend. Disabling sliding window and capping "
                    "the max length to the sliding window size "
                    f"({sliding_window_len_min}).")
                self.disable_sliding_window = True
            else:
                # for a model with interleaved attention,
                # the scheduler and the model treat it as full attention
                # (i.e., not dropping any tokens outside the window).
                # only the attention layer itself is aware of the sliding
                # window, and use the window size to compute the attention.
                self.hf_text_config.interleaved_sliding_window = sliding_window
                delattr(self.hf_text_config, "sliding_window")
                sliding_window = None

        self.max_model_len = _get_and_verify_max_len(
            hf_config=self.hf_text_config,
            max_model_len=max_model_len,
            disable_sliding_window=self.disable_sliding_window,
            sliding_window_len=self.get_hf_config_sliding_window(),
            spec_target_max_model_len=spec_target_max_model_len,
            encoder_config=self.encoder_config)
        self.served_model_name = get_served_model_name(model,
                                                       served_model_name)
        self.multimodal_config = self._init_multimodal_config(
            limit_mm_per_prompt)
        if not self.skip_tokenizer_init:
            self._verify_tokenizer_mode()

        self.is_attention_free = self._init_attention_free()
        self.is_hybrid = self._init_is_hybrid()
        self.has_inner_state = self._init_has_inner_state()

        if current_platform.is_neuron():
            self.override_neuron_config = override_neuron_config
        else:
            self.override_neuron_config = None

        supported_tasks, task = self._resolve_task(task, self.hf_config)
        self.supported_tasks = supported_tasks
        self.task: Final = task
        if self.task in ("draft", "generate"):
            self.truncation_side = "left"
        else:
            self.truncation_side = "right"

        self.pooler_config = self._init_pooler_config(override_pooler_config)
        self.logits_processor_pattern = logits_processor_pattern

        self.generation_config = generation_config
        self.override_generation_config = override_generation_config or {}

        self._verify_quantization()
        self._verify_cuda_graph()
        self._verify_bnb_config()

    def maybe_pull_model_tokenizer_for_s3(self, model: str,
                                          tokenizer: str) -> None:
        """
        Pull the model config or tokenizer to a temporary
        directory in case of S3.

        Args:
            model: The model name or path.
            tokenizer: The tokenizer name or path.

        """
        if is_s3(model) or is_s3(tokenizer):
            if is_s3(model):
                s3_model = S3Model()
                s3_model.pull_files(model, allow_pattern=["*config.json"])
                self.model_weights = self.model
                self.model = s3_model.dir

            if is_s3(tokenizer):
                s3_tokenizer = S3Model()
                s3_tokenizer.pull_files(
                    model, ignore_pattern=["*.pt", "*.safetensors", "*.bin"])
                self.tokenizer = s3_tokenizer.dir

    def _init_multimodal_config(
        self, limit_mm_per_prompt: Optional[Mapping[str, int]]
    ) -> Optional["MultiModalConfig"]:
        architectures = getattr(self.hf_config, "architectures", [])
        if ModelRegistry.is_multimodal_model(architectures):
            return MultiModalConfig(limit_per_prompt=limit_mm_per_prompt or {})

        if limit_mm_per_prompt:
            raise ValueError("`limit_mm_per_prompt` is only supported for "
                             "multimodal models.")

        return None

    def _get_encoder_config(self):
        return get_sentence_transformer_tokenizer_config(
            self.model, self.revision)

    def _init_pooler_config(
        self,
        override_pooler_config: Optional["PoolerConfig"],
    ) -> Optional["PoolerConfig"]:

        if self.runner_type == "pooling":
            user_config = override_pooler_config or PoolerConfig()

            base_config = get_pooling_config(self.model, self.revision)
            if base_config is not None:
                # Only set values that are not overridden by the user
                for k, v in base_config.items():
                    if getattr(user_config, k) is None:
                        setattr(user_config, k, v)

            return user_config

        return None

    def _init_attention_free(self) -> bool:
        architectures = getattr(self.hf_config, "architectures", [])
        return ModelRegistry.is_attention_free_model(architectures)

    def _init_is_hybrid(self) -> bool:
        architectures = getattr(self.hf_config, "architectures", [])
        return ModelRegistry.is_hybrid_model(architectures)

    def _init_has_inner_state(self) -> bool:
        architectures = getattr(self.hf_config, "architectures", [])
        return ModelRegistry.model_has_inner_state(architectures)

    def _verify_tokenizer_mode(self) -> None:
        tokenizer_mode = self.tokenizer_mode.lower()
        if tokenizer_mode not in ["auto", "slow", "mistral"]:
            raise ValueError(
                f"Unknown tokenizer mode: {self.tokenizer_mode}. Must be "
                "either 'auto', 'slow' or 'mistral'.")
        self.tokenizer_mode = tokenizer_mode

    def _get_preferred_task(
        self,
        architectures: List[str],
        supported_tasks: Set[_ResolvedTask],
    ) -> Optional[_ResolvedTask]:
        model_id = self.model
        if get_pooling_config(model_id, self.revision):
            return "embed"
        if ModelRegistry.is_cross_encoder_model(architectures):
            return "score"

        suffix_to_preferred_task: List[Tuple[str, _ResolvedTask]] = [
            # Other models follow this pattern
            ("ForCausalLM", "generate"),
            ("ForConditionalGeneration", "generate"),
            ("ForSequenceClassification", "classify"),
            ("ChatModel", "generate"),
            ("LMHeadModel", "generate"),
            ("EmbeddingModel", "embed"),
            ("RewardModel", "reward"),
        ]
        _, arch = ModelRegistry.inspect_model_cls(architectures)

        for suffix, pref_task in suffix_to_preferred_task:
            if arch.endswith(suffix) and pref_task in supported_tasks:
                return pref_task

        return None

    def _resolve_task(
        self,
        task_option: Union[TaskOption, Literal["draft"]],
        hf_config: PretrainedConfig,
    ) -> Tuple[Set[_ResolvedTask], _ResolvedTask]:
        if task_option == "draft":
            return {"draft"}, "draft"

        architectures = getattr(hf_config, "architectures", [])

        runner_support: Dict[RunnerType, bool] = {
            # NOTE: Listed from highest to lowest priority,
            # in case the model supports multiple of them
            "generate": ModelRegistry.is_text_generation_model(architectures),
            "pooling": ModelRegistry.is_pooling_model(architectures),
        }
        supported_runner_types_lst: List[RunnerType] = [
            runner_type
            for runner_type, is_supported in runner_support.items()
            if is_supported
        ]

        supported_tasks_lst: List[_ResolvedTask] = [
            task for runner_type in supported_runner_types_lst
            for task in _RUNNER_TASKS[runner_type]
        ]
        supported_tasks = set(supported_tasks_lst)

        if task_option == "auto":
            selected_task = next(iter(supported_tasks_lst))

            if len(supported_tasks_lst) > 1:
                preferred_task = self._get_preferred_task(
                    architectures, supported_tasks)
                if preferred_task is not None:
                    selected_task = preferred_task

                logger.info(
                    "This model supports multiple tasks: %s. "
                    "Defaulting to '%s'.", supported_tasks, selected_task)
        else:
            # Aliases
            if task_option == "embedding":
                preferred_task = self._get_preferred_task(
                    architectures, supported_tasks)
                if preferred_task != "embed":
                    msg = ("The 'embedding' task will be restricted to "
                           "embedding models in a future release. Please "
                           "pass `--task classify`, `--task score`, or "
                           "`--task reward` explicitly for other pooling "
                           "models.")
                    warnings.warn(msg, DeprecationWarning, stacklevel=2)

                task_option = preferred_task or "embed"

            if task_option not in supported_tasks:
                msg = (
                    f"This model does not support the '{task_option}' task. "
                    f"Supported tasks: {supported_tasks}")
                raise ValueError(msg)

            selected_task = task_option

        return supported_tasks, selected_task

    def _parse_quant_hf_config(self):
        quant_cfg = getattr(self.hf_config, "quantization_config", None)
        if quant_cfg is None:
            # compressed-tensors uses a "compression_config" key
            quant_cfg = getattr(self.hf_config, "compression_config", None)
        return quant_cfg

    def _verify_quantization(self) -> None:
        supported_quantization = QUANTIZATION_METHODS
        optimized_quantization_methods = [
            "fp8", "marlin", "modelopt", "gptq_marlin_24", "gptq_marlin",
<<<<<<< HEAD
            "gptq_bitblas", "bitblas", "awq_marlin", "fbgemm_fp8",
            "compressed_tensors", "compressed-tensors", "experts_int8"
=======
            "awq_marlin", "fbgemm_fp8", "compressed_tensors",
            "compressed-tensors", "experts_int8", "quark"
>>>>>>> 6e1fc61f
        ]
        if self.quantization is not None:
            self.quantization = self.quantization.lower()

        # Parse quantization method from the HF model config, if available.
        quant_cfg = self._parse_quant_hf_config()

        if quant_cfg is not None:
            quant_method = quant_cfg.get("quant_method", "").lower()

            # Detect which checkpoint is it
            for name in QUANTIZATION_METHODS:
                method = get_quantization_config(name)
                quantization_override = method.override_quantization_method(
                    quant_cfg, self.quantization)
                if quantization_override:
                    quant_method = quantization_override
                    self.quantization = quantization_override
                    break

            # Verify quantization configurations.
            if self.quantization is None:
                self.quantization = quant_method
            elif self.quantization != quant_method:
                raise ValueError(
                    "Quantization method specified in the model config "
                    f"({quant_method}) does not match the quantization "
                    f"method specified in the `quantization` argument "
                    f"({self.quantization}).")

        if self.quantization is not None:
            if self.quantization not in supported_quantization:
                raise ValueError(
                    f"Unknown quantization method: {self.quantization}. Must "
                    f"be one of {supported_quantization}.")
            from vllm.platforms import current_platform
            current_platform.verify_quantization(self.quantization)
            if self.quantization not in optimized_quantization_methods:
                logger.warning(
                    "%s quantization is not fully "
                    "optimized yet. The speed can be slower than "
                    "non-quantized models.", self.quantization)

    def _verify_cuda_graph(self) -> None:
        if self.max_seq_len_to_capture is None:
            self.max_seq_len_to_capture = self.max_model_len
        self.max_seq_len_to_capture = min(self.max_seq_len_to_capture,
                                          self.max_model_len)

        MODEL_NOT_SUPPORT_CUDA_GRAPH = ['mllama']
        if (self.hf_config.model_type in MODEL_NOT_SUPPORT_CUDA_GRAPH
                and not self.enforce_eager):
            logger.warning(
                "CUDA graph is not supported for %s yet, fallback to the eager "
                "mode.", self.hf_config.model_type)
            self.enforce_eager = True

    def _verify_bnb_config(self) -> None:
        """
        The current version of bitsandbytes (0.44.0) with 8-bit models does not
        yet support CUDA graph.
        """
        is_bitsandbytes = self.quantization == "bitsandbytes"
        has_quantization_config = (getattr(self.hf_config,
                                           "quantization_config", None)
                                   is not None)
        is_8bit = (self.hf_config.quantization_config.get(
            "load_in_8bit", False) if has_quantization_config else False)
        if all([
                is_bitsandbytes,
                has_quantization_config,
                is_8bit,
                not self.enforce_eager,
        ]):
            logger.warning(
                "CUDA graph is not supported on BitAndBytes 8bit yet, "
                "fallback to the eager mode.")
            self.enforce_eager = True

    def verify_async_output_proc(self, parallel_config, speculative_config,
                                 device_config) -> None:
        if not self.use_async_output_proc:
            # Nothing to check
            return

        if parallel_config.pipeline_parallel_size > 1:
            logger.warning("Async output processing can not be enabled "
                           "with pipeline parallel")
            self.use_async_output_proc = False
            return

        # Reminder: Please update docs/source/features/compatibility_matrix.md
        # If the feature combo become valid
        from vllm.platforms import current_platform
        if not current_platform.is_async_output_supported(self.enforce_eager):
            logger.warning(
                "Async output processing is not supported on the "
                "current platform type %s.", current_platform.device_type)
            self.use_async_output_proc = False
            return

        if envs.VLLM_USE_RAY_SPMD_WORKER:
            logger.warning(
                "Async output processing can not be enabled with ray spmd")
            self.use_async_output_proc = False
            return

        # Async postprocessor is not necessary for pooling models
        # since there is no token generation
        if self.runner_type == "pooling":
            self.use_async_output_proc = False

        # Reminder: Please update docs/source/features/compatibility_matrix.md
        # If the feature combo become valid
        if speculative_config:
            logger.warning("Async output processing is not supported with"
                           " speculative decoding currently.")
            self.use_async_output_proc = False

    def verify_with_parallel_config(
        self,
        parallel_config: "ParallelConfig",
    ) -> None:
        total_num_attention_heads = getattr(self.hf_text_config,
                                            "num_attention_heads", 0)
        tensor_parallel_size = parallel_config.tensor_parallel_size
        if total_num_attention_heads % tensor_parallel_size != 0:
            raise ValueError(
                f"Total number of attention heads ({total_num_attention_heads})"
                " must be divisible by tensor parallel size "
                f"({tensor_parallel_size}).")

        pipeline_parallel_size = parallel_config.pipeline_parallel_size
        if pipeline_parallel_size > 1:
            architectures = getattr(self.hf_config, "architectures", [])
            if not ModelRegistry.is_pp_supported_model(architectures):
                raise NotImplementedError(
                    "Pipeline parallelism is not supported for this model. "
                    "Supported models implement the `SupportsPP` interface.")

            if self.use_async_output_proc:
                logger.warning("Async output processor is not supported with "
                               "pipeline parallelism currently. Disabling it.")
                self.use_async_output_proc = False

    def get_hf_config_sliding_window(
            self) -> Union[Optional[int], List[Optional[int]]]:
        """Get the sliding window size, or None if disabled."""

        # Some models, like Qwen2 and Qwen1.5, use `use_sliding_window` in
        # addition to sliding window size. We check if that field is present
        # and if it's False, return None.
        if (hasattr(self.hf_text_config, "use_sliding_window")
                and not self.hf_text_config.use_sliding_window):
            return None
        return getattr(self.hf_text_config, "sliding_window", None)

    def get_sliding_window(self) -> Optional[Union[int, List[Optional[int]]]]:
        """Get the sliding window size, or None if disabled.
        """
        # If user disables sliding window, return None.
        if self.disable_sliding_window:
            return None
        # Otherwise get the value from the hf config.
        return self.get_hf_config_sliding_window()

    def get_vocab_size(self) -> int:
        return self.hf_text_config.vocab_size

    def get_hidden_size(self) -> int:
        return self.hf_text_config.hidden_size

<<<<<<< HEAD
    def find_flash_attn_supported_head_dims(self, head_dim: int) -> int:
        """
        Find the closest head dimension to the given head dimension that 
        is supported by Flash Attention.
        """
        from vllm.attention.backends.flash_attn import FlashAttentionBackend

        FLASHATTN_SUPPORTED_HEAD_DIMS = (
            FlashAttentionBackend.get_supported_head_sizes())

        for supported_head_dim in FLASHATTN_SUPPORTED_HEAD_DIMS:
            if head_dim <= supported_head_dim:
                return supported_head_dim
        raise ValueError(
            f"Head dimension {head_dim} is not supported by Flash Attention."
            f"Supported head dimensions are {FLASHATTN_SUPPORTED_HEAD_DIMS}.")

    def get_head_size(self) -> int:
        # TODO remove hard code
        if (hasattr(self.hf_text_config, "model_type")
                and self.hf_text_config.model_type == "deepseek_v2"):
            # FlashAttention supports only head_size 32, 64, 128, 256,
            # we need to pad head_size 192 to 256
            return 256
=======
    @property
    def is_deepseek_mla(self) -> bool:
        return (hasattr(self.hf_text_config, "model_type")) \
                and (self.hf_text_config.model_type in \
                    ('deepseek_v2', 'deepseek_v3'))\
                and (self.hf_text_config.kv_lora_rank is not None)

    def get_head_size(self) -> int:
        # TODO remove hard code
        if self.is_deepseek_mla:
            qk_rope_head_dim = getattr(self.hf_text_config, "qk_rope_head_dim",
                                       0)
            if self.use_mla:
                return self.hf_text_config.kv_lora_rank + qk_rope_head_dim
            else:
                qk_nope_head_dim = getattr(self.hf_text_config,
                                           "qk_nope_head_dim", 0)
                if qk_rope_head_dim and qk_nope_head_dim:
                    return qk_rope_head_dim + qk_nope_head_dim
>>>>>>> 6e1fc61f

        if self.is_attention_free:
            return 0

        if hasattr(self.hf_text_config, "head_dim"):
            return self.hf_text_config.head_dim
        # FIXME(woosuk): This may not be true for all models.
        return (self.hf_text_config.hidden_size //
                self.hf_text_config.num_attention_heads)

    def get_total_num_kv_heads(self) -> int:
        """Returns the total number of KV heads."""
        # For GPTBigCode & Falcon:
        # NOTE: for falcon, when new_decoder_architecture is True, the
        # multi_query flag is ignored and we use n_head_kv for the number of
        # KV heads.
        falcon_model_types = ["falcon", "RefinedWeb", "RefinedWebModel"]
        new_decoder_arch_falcon = (
            self.hf_config.model_type in falcon_model_types
            and getattr(self.hf_config, "new_decoder_architecture", False))
        if not new_decoder_arch_falcon and getattr(self.hf_text_config,
                                                   "multi_query", False):
            # Multi-query attention, only one KV head.
            # Currently, tensor parallelism is not supported in this case.
            return 1

        # For DBRX and MPT
        if self.hf_config.model_type == "mpt":
            if "kv_n_heads" in self.hf_config.attn_config:
                return self.hf_config.attn_config["kv_n_heads"]
            return self.hf_config.num_attention_heads
        if self.hf_config.model_type == "dbrx":
            return getattr(
                self.hf_config.attn_config,
                "kv_n_heads",
                self.hf_config.num_attention_heads,
            )

        if self.is_attention_free:
            return 0

        attributes = [
            # For Falcon:
            "n_head_kv",
            "num_kv_heads",
            # For LLaMA-2:
            "num_key_value_heads",
            # For ChatGLM:
            "multi_query_group_num",
        ]
        for attr in attributes:
            num_kv_heads = getattr(self.hf_text_config, attr, None)
            if num_kv_heads is not None:
                return num_kv_heads

        # For non-grouped-query attention models, the number of KV heads is
        # equal to the number of attention heads.
        return self.hf_text_config.num_attention_heads

    def get_num_kv_heads(self, parallel_config: "ParallelConfig") -> int:
        """Returns the number of KV heads per GPU."""
        if self.use_mla:
            # When using MLA during decode it becomes MQA
            return 1

        total_num_kv_heads = self.get_total_num_kv_heads()
        # If tensor parallelism is used, we divide the number of KV heads by
        # the tensor parallel size. We will replicate the KV heads in the
        # case where the number of KV heads is smaller than the tensor
        # parallel size so each GPU has at least one KV head.
        return max(1,
                   total_num_kv_heads // parallel_config.tensor_parallel_size)

    def get_num_attention_heads(self,
                                parallel_config: "ParallelConfig") -> int:
        num_heads = getattr(self.hf_text_config, "num_attention_heads", 0)
        return num_heads // parallel_config.tensor_parallel_size

    def get_layers_start_end_indices(
            self, parallel_config: "ParallelConfig") -> Tuple[int, int]:
        from vllm.distributed.utils import get_pp_indices
        total_num_hidden_layers = getattr(self.hf_text_config,
                                          "num_hidden_layers", 0)
        pp_rank = parallel_config.rank // parallel_config.tensor_parallel_size
        pp_size = parallel_config.pipeline_parallel_size
        start, end = get_pp_indices(total_num_hidden_layers, pp_rank, pp_size)
        return start, end

    def get_num_layers(self, parallel_config: "ParallelConfig") -> int:
        start, end = self.get_layers_start_end_indices(parallel_config)
        return end - start

    def get_num_layers_by_block_type(
        self,
        parallel_config: "ParallelConfig",
        block_type: LayerBlockType = LayerBlockType.attention,
    ) -> int:
        # This function relies on 'layers_block_type' in hf_config,
        # for w/o this attribute, we will need to have workarounds like so
        attn_block_type = block_type == LayerBlockType.attention
        is_transformer = not self.is_hybrid and not self.is_attention_free
        start, end = self.get_layers_start_end_indices(parallel_config)

        if is_transformer:
            # Handle the basic case first
            return end - start if attn_block_type else 0
        elif self.is_attention_free:
            # Attention free
            # Note that this code assumes there
            # is only one type of attention-free block type.
            return 0 if attn_block_type else end - start
        else:
            # Hybrid model
            layers_block_type_value = getattr(self.hf_config,
                                              "layers_block_type", None)
            if layers_block_type_value is None:
                raise ValueError("The model is an hybrid without a"
                                 "layers_block_type in the hf_config,"
                                 "cannot determine the num of "
                                 f"{block_type.value} layers")

            return sum(t == block_type.value
                       for t in layers_block_type_value[start:end])

    def get_multimodal_config(self) -> "MultiModalConfig":
        """
        Get the multimodal configuration of the model.

        Raises:
            ValueError: If the model is not multimodal.
        """
        if self.multimodal_config is None:
            raise ValueError("The model is not multimodal.")

        return self.multimodal_config

    def try_get_generation_config(self) -> Dict[str, Any]:
        if self.generation_config is None or self.generation_config == "auto":
            config = try_get_generation_config(
                self.model,
                trust_remote_code=self.trust_remote_code,
                revision=self.revision,
            )
        else:
            config = try_get_generation_config(
                self.generation_config,
                trust_remote_code=self.trust_remote_code,
            )

        if config is None:
            return {}

        return config.to_diff_dict()

    def get_diff_sampling_param(self) -> Dict[str, Any]:
        """
        This method returns a dictionary containing the parameters
        that differ from the default sampling parameters, but only
        if `generation_config` is set. If `generation_config` is not
        set, an empty dictionary is returned.

        Returns:
            Dict[str, Any]: A dictionary with the differing sampling
            parameters if `generation_config` is set, otherwise an
            empty dictionary.
        """
        if self.generation_config is None:
            # When generation_config is not set
            config = {}
        else:
            config = self.try_get_generation_config()

        # Overriding with given generation config
        config.update(self.override_generation_config)

        available_params = [
            "repetition_penalty",
            "temperature",
            "top_k",
            "top_p",
            "min_p",
            "max_new_tokens",
        ]
        if any(p in config for p in available_params):
            diff_sampling_param = {
                p: config.get(p)
                for p in available_params if config.get(p) is not None
            }
            # Huggingface definition of max_new_tokens is equivalent
            # to vLLM's max_tokens
            if "max_new_tokens" in diff_sampling_param:
                diff_sampling_param["max_tokens"] = diff_sampling_param.pop(
                    "max_new_tokens")
        else:
            diff_sampling_param = {}
        return diff_sampling_param

    @property
    def is_encoder_decoder(self) -> bool:
        """Extract the HF encoder/decoder model flag."""
        return is_encoder_decoder(self.hf_config)

    @property
    def uses_mrope(self) -> bool:
        return uses_mrope(self.hf_config)

    @property
    def is_multimodal_model(self) -> bool:
        return self.multimodal_config is not None

    @property
    def is_cross_encoder(self) -> bool:
        architectures = getattr(self.hf_config, "architectures", [])
        return ModelRegistry.is_cross_encoder_model(architectures)

    @property
    def use_mla(self) -> bool:
        if not self.is_deepseek_mla or envs.VLLM_MLA_DISABLE:
            return False

        if self.quantization is not None and self.quantization not in [\
            "fp8", "compressed-tensors"]:
            logger.warning(
                "MLA is not supported with %s quantization. "
                "Disabling MLA.", self.quantization)
            return False

        # If using a "compressed-tensors" checkpoint, check that all groups
        # have fp8 for both weights and activations.
        if self.quantization == "compressed-tensors":
            quant_config = self._parse_quant_hf_config()
            for group_name, cfg in quant_config.get("config_groups", {
                    "": {}
            }).items():
                act_cfg = cfg.get("input_activations", {})
                act_type = None if act_cfg is None else act_cfg.get("type", "")
                w_cfg = cfg.get("weights", {})
                w_type = None if w_cfg is None else w_cfg.get("type", "")
                if act_type != "fp8" or w_type != "fp8":
                    logger.warning(
                        "compressed-tensors MLA support requires fp8 "
                        "activations and weights in group '%s', but got "
                        "activations type '%s' and weights type '%s'.\n "
                        "Full config: %s", group_name, act_type, w_type,
                        quant_config)
                    return False

        return True

    @property
    def supported_runner_types(self) -> Set[RunnerType]:
        return {_TASK_RUNNER[task] for task in self.supported_tasks}

    @property
    def runner_type(self) -> RunnerType:
        return _TASK_RUNNER[self.task]


class CacheConfig:
    """Configuration for the KV cache.

    Args:
        block_size: Size of a cache block in number of tokens.
        gpu_memory_utilization: Fraction of GPU memory to use for the
            vLLM execution.
        swap_space: Size of the CPU swap space per GPU (in GiB).
        cache_dtype: Data type for kv cache storage.
        is_attention_free: Whether the model is attention-free.
        num_gpu_blocks_override: Number of GPU blocks to use. This overrides the
            profiled num_gpu_blocks if specified. Does nothing if None.
        sliding_window: Sliding window size for the KV cache. Can not work with
            prefix caching enabled.
        enable_prefix_caching: Whether to enable prefix caching.
        cpu_offload_gb: Size of the CPU offload buffer in GiB.
    """

    def compute_hash(self) -> str:
        """
        WARNING: Whenever a new field is added to this config,
        ensure that it is included in the factors list if
        it affects the computation graph.

        Provide a hash that uniquely identifies all the configs
        that affect the structure of the computation
        graph from input ids/embeddings to the final hidden states,
        excluding anything before input ids/embeddings and after
        the final hidden states.
        """
        factors: List[Any] = []
        factors.append(self.cache_dtype)
        # `cpu_offload_gb` does not use `torch.compile` yet.
        hash_str = hashlib.md5(str(factors).encode()).hexdigest()
        return hash_str

    def __init__(
        self,
        block_size: int,
        gpu_memory_utilization: float,
        swap_space: float,
        cache_dtype: str,
        is_attention_free: bool = False,
        num_gpu_blocks_override: Optional[int] = None,
        sliding_window: Optional[int] = None,
        enable_prefix_caching: bool = False,
        cpu_offload_gb: float = 0,
        calculate_kv_scales: Optional[bool] = None,
    ) -> None:
        self.block_size = block_size
        self.gpu_memory_utilization = gpu_memory_utilization
        self.swap_space_bytes = swap_space * GiB_bytes
        self.num_gpu_blocks_override = num_gpu_blocks_override
        self.cache_dtype = cache_dtype
        self.is_attention_free = is_attention_free
        self.sliding_window = sliding_window
        self.enable_prefix_caching = enable_prefix_caching
        self.cpu_offload_gb = cpu_offload_gb
        self.calculate_kv_scales = calculate_kv_scales
        self._verify_args()
        self._verify_cache_dtype()
        self._verify_prefix_caching()

        # Will be set after profiling.
        self.num_gpu_blocks: Optional[int] = None
        self.num_cpu_blocks: Optional[int] = None

        # Set calculate_kv_scales to False if the value is unset.
        if self.calculate_kv_scales is None:
            self.calculate_kv_scales = False

    def metrics_info(self):
        # convert cache_config to dict(key: str, value: str) for prometheus
        # metrics info
        return {key: str(value) for key, value in self.__dict__.items()}

    def _verify_args(self) -> None:
        if self.gpu_memory_utilization > 1.0:
            raise ValueError(
                "GPU memory utilization must be less than 1.0. Got "
                f"{self.gpu_memory_utilization}.")

    def _verify_cache_dtype(self) -> None:
        if self.cache_dtype == "auto":
            pass
        elif self.cache_dtype in ("fp8", "fp8_e4m3", "fp8_e5m2"):
            logger.info(
                "Using fp8 data type to store kv cache. It reduces the GPU "
                "memory footprint and boosts the performance. "
                "Meanwhile, it may cause accuracy drop without a proper "
                "scaling factor")
        else:
            raise ValueError(f"Unknown kv cache dtype: {self.cache_dtype}")

    def _verify_prefix_caching(self) -> None:
        if not self.enable_prefix_caching:
            return

        if self.sliding_window is not None:
            raise NotImplementedError(
                "Prefix caching is not supported with sliding window. "
                "Run with --disable-sliding-window to use prefix caching.")

    def verify_with_parallel_config(
        self,
        parallel_config: "ParallelConfig",
    ) -> None:
        total_cpu_memory = get_cpu_memory()
        # FIXME(woosuk): Here, it is assumed that the GPUs in a tensor parallel
        # group are in the same node. However, the GPUs may span multiple nodes.
        num_gpus_per_node = parallel_config.tensor_parallel_size
        cpu_memory_usage = self.swap_space_bytes * num_gpus_per_node

        msg = (f"{cpu_memory_usage / GiB_bytes:.2f} GiB out of the "
               f"{total_cpu_memory / GiB_bytes:.2f} GiB total CPU memory "
               "is allocated for the swap space.")
        if cpu_memory_usage > 0.7 * total_cpu_memory:
            raise ValueError("Too large swap space. " + msg)
        elif cpu_memory_usage > 0.4 * total_cpu_memory:
            logger.warning("Possibly too large swap space. %s", msg)


@dataclass
class TokenizerPoolConfig:
    """Configuration for the tokenizer pool.

    Args:
        pool_size: Number of tokenizer workers in the pool.
        pool_type: Type of the pool.
        extra_config: Additional config for the pool.
            The way the config will be used depends on the
            pool type.
    """

    pool_size: int
    pool_type: Union[str, Type["BaseTokenizerGroup"]]
    extra_config: dict

    def compute_hash(self) -> str:
        """
        WARNING: Whenever a new field is added to this config,
        ensure that it is included in the factors list if
        it affects the computation graph.

        Provide a hash that uniquely identifies all the configs
        that affect the structure of the computation
        graph from input ids/embeddings to the final hidden states,
        excluding anything before input ids/embeddings and after
        the final hidden states.
        """
        # no factors to consider.
        # this config will not affect the computation graph.
        factors: List[Any] = []
        hash_str = hashlib.md5(str(factors).encode()).hexdigest()
        return hash_str

    def __post_init__(self):
        if self.pool_type not in ("ray", ) and not isinstance(
                self.pool_type, type):
            raise ValueError(f"Unknown pool type: {self.pool_type}")
        if not isinstance(self.extra_config, dict):
            raise ValueError("extra_config must be a dictionary.")

    @classmethod
    def create_config(
        cls, tokenizer_pool_size: int,
        tokenizer_pool_type: Union[str, Type["BaseTokenizerGroup"]],
        tokenizer_pool_extra_config: Optional[Union[str, dict]]
    ) -> Optional["TokenizerPoolConfig"]:
        """Create a TokenizerPoolConfig from the given parameters.

        If tokenizer_pool_size is 0, return None.

        Args:
            tokenizer_pool_size: Number of tokenizer workers in the pool.
            tokenizer_pool_type: Type of the pool.
            tokenizer_pool_extra_config: Additional config for the pool.
                The way the config will be used depends on the
                pool type. This can be a JSON string (will be parsed).
        """
        if tokenizer_pool_size:
            if isinstance(tokenizer_pool_extra_config, str):
                tokenizer_pool_extra_config_parsed = json.loads(
                    tokenizer_pool_extra_config)
            else:
                tokenizer_pool_extra_config_parsed = (
                    tokenizer_pool_extra_config or {})
            tokenizer_pool_config = cls(
                tokenizer_pool_size,
                tokenizer_pool_type,
                tokenizer_pool_extra_config_parsed,
            )
        else:
            tokenizer_pool_config = None
        return tokenizer_pool_config


class LoadFormat(str, enum.Enum):
    AUTO = "auto"
    PT = "pt"
    SAFETENSORS = "safetensors"
    NPCACHE = "npcache"
    DUMMY = "dummy"
    TENSORIZER = "tensorizer"
    SHARDED_STATE = "sharded_state"
    GGUF = "gguf"
    BITSANDBYTES = "bitsandbytes"
    MISTRAL = "mistral"
    RUNAI_STREAMER = "runai_streamer"


@dataclass
class LoadConfig:
    """
        download_dir: Directory to download and load the weights, default to the
            default cache directory of huggingface.
        load_format: The format of the model weights to load:
            "auto" will try to load the weights in the safetensors format and
                fall back to the pytorch bin format if safetensors format is
                not available.
            "pt" will load the weights in the pytorch bin format.
            "safetensors" will load the weights in the safetensors format.
            "npcache" will load the weights in pytorch format and store
                a numpy cache to speed up the loading.
            "dummy" will initialize the weights with random values, which is
                mainly for profiling.
            "tensorizer" will use CoreWeave's tensorizer library for
                fast weight loading.
            "bitsandbytes" will load nf4 type weights.
        model_loader_extra_config: The extra config for the model loader.
        ignore_patterns: The list of patterns to ignore when loading the model.
            Default to "original/**/*" to avoid repeated loading of llama's
            checkpoints.
    """

    load_format: Union[str, LoadFormat, "BaseModelLoader"] = LoadFormat.AUTO
    download_dir: Optional[str] = None
    model_loader_extra_config: Optional[Union[str, dict]] = field(
        default_factory=dict)
    ignore_patterns: Optional[Union[List[str], str]] = None

    def compute_hash(self) -> str:
        """
        WARNING: Whenever a new field is added to this config,
        ensure that it is included in the factors list if
        it affects the computation graph.

        Provide a hash that uniquely identifies all the configs
        that affect the structure of the computation
        graph from input ids/embeddings to the final hidden states,
        excluding anything before input ids/embeddings and after
        the final hidden states.
        """
        # no factors to consider.
        # this config will not affect the computation graph.
        factors: List[Any] = []
        hash_str = hashlib.md5(str(factors).encode()).hexdigest()
        return hash_str

    def __post_init__(self):
        model_loader_extra_config = self.model_loader_extra_config or {}
        if isinstance(model_loader_extra_config, str):
            self.model_loader_extra_config = json.loads(
                model_loader_extra_config)
        if isinstance(self.load_format, str):
            load_format = self.load_format.lower()
            self.load_format = LoadFormat(load_format)

        if self.ignore_patterns is not None and len(self.ignore_patterns) > 0:
            logger.info(
                "Ignoring the following patterns when downloading weights: %s",
                self.ignore_patterns)
        else:
            self.ignore_patterns = ["original/**/*"]


@dataclass
class ParallelConfig:
    """Configuration for the distributed execution."""

    pipeline_parallel_size: int = 1  # Number of pipeline parallel groups.
    tensor_parallel_size: int = 1  # Number of tensor parallel groups.

    # Maximum number of multiple batches
    # when load model sequentially. To avoid RAM OOM when using tensor
    # parallel and large models.
    max_parallel_loading_workers: Optional[int] = None

    # Disable the custom all-reduce kernel and fall back to NCCL.
    disable_custom_all_reduce: bool = False

    # Config for the tokenizer pool. If None, will use synchronous tokenization.
    tokenizer_pool_config: Optional[TokenizerPoolConfig] = None

    # Whether to profile Ray workers with nsight, see https://docs.ray.io/en/latest/ray-observability/user-guides/profiling.html#profiling-nsight-profiler.
    ray_workers_use_nsight: bool = False

    # ray distributed model workers placement group.
    placement_group: Optional["PlacementGroup"] = None

    # Backend to use for distributed model
    # workers, either "ray" or "mp" (multiprocessing). If the product
    # of pipeline_parallel_size and tensor_parallel_size is less than
    # or equal to the number of GPUs available, "mp" will be used to
    # keep processing on a single host. Otherwise, this will default
    # to "ray" if Ray is installed and fail otherwise. Note that tpu
    # and hpu only support Ray for distributed inference.
    distributed_executor_backend: Optional[Union[str,
                                                 Type["ExecutorBase"]]] = None

    # the full name of the worker class to use. If "auto", the worker class
    # will be determined based on the platform.
    worker_cls: str = "auto"
    sd_worker_cls: str = "auto"

    world_size: int = field(init=False)

    rank: int = 0

    def compute_hash(self):
        """
        Provide a hash that uniquely identifies all the configs
        that affect the structure of the computation
        graph from input ids/embeddings to the final hidden states,
        excluding anything before input ids/embeddings and after
        the final hidden states.
        """
        factors: List[Any] = []
        factors.append(self.pipeline_parallel_size)
        factors.append(self.tensor_parallel_size)
        return hashlib.sha256(str(factors).encode()).hexdigest()

    def __post_init__(self) -> None:
        self.world_size = self.pipeline_parallel_size * \
            self.tensor_parallel_size

        ray_only_devices = ["tpu"]
        from vllm.platforms import current_platform
        if (current_platform.device_type in ray_only_devices
                and self.world_size > 1):
            if self.distributed_executor_backend is None:
                self.distributed_executor_backend = "ray"
            if self.distributed_executor_backend != "ray":
                raise ValueError(
                    f"{current_platform.device_type.upper()} backend only "
                    "supports Ray for distributed inference.")

        if self.distributed_executor_backend is None and self.world_size > 1:
            # We use multiprocessing by default if world_size fits on the
            # current node and we aren't in a ray placement group.

            from vllm.executor import ray_utils

            backend = "mp"
            ray_found = ray_utils.ray_is_available()
            if current_platform.is_neuron():
                # neuron uses single process to control multiple devices
                backend = "uni"
            elif (current_platform.is_cuda()
                  and cuda_device_count_stateless() < self.world_size):
                if not ray_found:
                    raise ValueError("Unable to load Ray which is "
                                     "required for multi-node inference, "
                                     "please install Ray with `pip install "
                                     "ray`.") from ray_utils.ray_import_err
                backend = "ray"
            elif ray_found:
                if self.placement_group:
                    backend = "ray"
                else:
                    from ray import is_initialized as ray_is_initialized

                    if ray_is_initialized():
                        from ray.util import get_current_placement_group

                        if get_current_placement_group():
                            backend = "ray"
            self.distributed_executor_backend = backend
            logger.info("Defaulting to use %s for distributed inference",
                        backend)

        self._verify_args()

    @property
    def use_ray(self) -> bool:
        return self.distributed_executor_backend == "ray" or (
            isinstance(self.distributed_executor_backend, type)
            and self.distributed_executor_backend.uses_ray)

    def _verify_args(self) -> None:
        # Lazy import to avoid circular import
        from vllm.executor.executor_base import ExecutorBase
        from vllm.platforms import current_platform
        if self.distributed_executor_backend not in (
                "ray", "mp", "uni",
                "external_launcher", None) and not (isinstance(
                    self.distributed_executor_backend, type) and issubclass(
                        self.distributed_executor_backend, ExecutorBase)):
            raise ValueError(
                "Unrecognized distributed executor backend "
                f"{self.distributed_executor_backend}. Supported "
                "values are 'ray', 'mp' 'uni', 'external_launcher' or"
                " custom ExecutorBase subclass.")
        if self.use_ray:
            from vllm.executor import ray_utils
            ray_utils.assert_ray_available()
        if current_platform.is_rocm():
            self.disable_custom_all_reduce = True
            logger.info(
                "Disabled the custom all-reduce kernel because it is not "
                "supported on AMD GPUs.")
        if self.ray_workers_use_nsight and not self.use_ray:
            raise ValueError("Unable to use nsight profiling unless workers "
                             "run with Ray.")


@dataclass
class SchedulerConfig:
    """Scheduler configuration."""

    runner_type: str = "generate"  # The runner type to launch for the model.

    # Maximum number of tokens to be processed in a single iteration.
    max_num_batched_tokens: int = field(default=None)  # type: ignore

    # Maximum number of sequences to be processed in a single iteration.
    max_num_seqs: int = 128

    # Maximum length of a sequence (including prompt and generated text).
    max_model_len: int = 8192

    # The number of slots to allocate per sequence per
    # step, beyond the known token ids. This is used in speculative
    # decoding to store KV activations of tokens which may or may not be
    # accepted.
    num_lookahead_slots: int = 0

    # Apply a delay (of delay factor multiplied by previous
    # prompt latency) before scheduling next prompt.
    delay_factor: float = 0.0

    # If True, prefill requests can be chunked based
    # on the remaining max_num_batched_tokens.
    enable_chunked_prefill: bool = False

    is_multimodal_model: bool = False

    # NOTE: The following multimodal encoder budget will be initialized to
    # max_num_batched_tokens and overridden in case max multimodal embedding
    # size is larger.
    # TODO (ywang96): Make these configurable.
    # Multimodal encoder compute budget, only used in V1
    max_num_encoder_input_tokens: int = field(default=None)  # type: ignore

    # Multimodal encoder cache size, only used in V1
    encoder_cache_size: int = field(default=None)  # type: ignore

    # Whether to perform preemption by swapping or
    # recomputation. If not specified, we determine the mode as follows:
    # We use recomputation by default since it incurs lower overhead than
    # swapping. However, when the sequence group has multiple sequences
    # (e.g., beam search), recomputation is not currently supported. In
    # such a case, we use swapping instead.
    preemption_mode: Optional[str] = None

    num_scheduler_steps: int = 1

    multi_step_stream_outputs: bool = False

    # Private API. If used, scheduler sends delta data to
    # workers instead of an entire data. It should be enabled only
    # when SPMD worker architecture is enabled. I.e.,
    # VLLM_USE_RAY_SPMD_WORKER=1
    send_delta_data: bool = False

    # The scheduling policy to use. "fcfs" (default) or "priority".
    policy: str = "fcfs"

    chunked_prefill_enabled: bool = field(init=False)

    def compute_hash(self) -> str:
        """
        WARNING: Whenever a new field is added to this config,
        ensure that it is included in the factors list if
        it affects the computation graph.

        Provide a hash that uniquely identifies all the configs
        that affect the structure of the computation
        graph from input ids/embeddings to the final hidden states,
        excluding anything before input ids/embeddings and after
        the final hidden states.
        """
        # no factors to consider.
        # this config will not affect the computation graph.
        factors: List[Any] = []
        hash_str = hashlib.md5(str(factors).encode()).hexdigest()
        return hash_str

    def __post_init__(self) -> None:
        if self.max_num_batched_tokens is None:
            if self.enable_chunked_prefill:
                if self.num_scheduler_steps > 1:
                    # Multi-step Chunked-Prefill doesn't allow prompt-chunking
                    # for now. Have max_num_batched_tokens set to max_model_len
                    # so we don't reject sequences on account of a short
                    # max_num_batched_tokens.
                    self.max_num_batched_tokens = max(self.max_model_len, 2048)
                else:
                    # This value is chosen to have a balance between ITL
                    # and TTFT. Note it is not optimized for throughput.
                    self.max_num_batched_tokens = 2048
            else:
                # If max_model_len is too short, use 2048 as the default value
                # for higher throughput.
                self.max_num_batched_tokens = max(self.max_model_len, 2048)

            if self.runner_type == "pooling":
                # Choose specific value for higher throughput
                self.max_num_batched_tokens = max(
                    self.max_num_batched_tokens,
                    _POOLING_MODEL_MAX_NUM_BATCHED_TOKENS,
                )
            if self.is_multimodal_model:
                # The value needs to be at least the number of multimodal tokens
                self.max_num_batched_tokens = max(
                    self.max_num_batched_tokens,
                    _MULTIMODAL_MODEL_MAX_NUM_BATCHED_TOKENS,
                )

        self.max_num_encoder_input_tokens = self.max_num_batched_tokens
        self.encoder_cache_size = self.max_num_batched_tokens

        if self.enable_chunked_prefill:
            logger.info(
                "Chunked prefill is enabled with max_num_batched_tokens=%d.",
                self.max_num_batched_tokens)

        self.chunked_prefill_enabled = self.enable_chunked_prefill
        self._verify_args()

    def _verify_args(self) -> None:
        if (self.max_num_batched_tokens < self.max_model_len
                and not self.chunked_prefill_enabled):
            raise ValueError(
                f"max_num_batched_tokens ({self.max_num_batched_tokens}) is "
                f"smaller than max_model_len ({self.max_model_len}). "
                "This effectively limits the maximum sequence length to "
                "max_num_batched_tokens and makes vLLM reject longer "
                "sequences. Please increase max_num_batched_tokens or "
                "decrease max_model_len.")

        if self.max_num_batched_tokens < self.max_num_seqs:
            raise ValueError(
                f"max_num_batched_tokens ({self.max_num_batched_tokens}) must "
                "be greater than or equal to max_num_seqs "
                f"({self.max_num_seqs}).")

        if self.num_lookahead_slots < 0:
            raise ValueError(
                "num_lookahead_slots "
                f"({self.num_lookahead_slots}) must be greater than or "
                "equal to 0.")

        if self.num_scheduler_steps < 1:
            raise ValueError(
                "num_scheduler_steps "
                f"({self.num_scheduler_steps}) must be greater than or "
                "equal to 1.")

    @property
    def is_multi_step(self) -> bool:
        return self.num_scheduler_steps > 1


class DeviceConfig:
    device: Optional[torch.device]
    device_type: str

    def compute_hash(self) -> str:
        """
        WARNING: Whenever a new field is added to this config,
        ensure that it is included in the factors list if
        it affects the computation graph.

        Provide a hash that uniquely identifies all the configs
        that affect the structure of the computation
        graph from input ids/embeddings to the final hidden states,
        excluding anything before input ids/embeddings and after
        the final hidden states.
        """
        # no factors to consider.
        # the device/platform information will be summarized
        # by torch/vllm automatically.
        factors: List[Any] = []
        hash_str = hashlib.md5(str(factors).encode()).hexdigest()
        return hash_str

    def __init__(self, device: str = "auto") -> None:
        if device == "auto":
            # Automated device type detection
            from vllm.platforms import current_platform
            self.device_type = current_platform.device_type
            if not self.device_type:
                raise RuntimeError("Failed to infer device type")
        else:
            # Device type is assigned explicitly
            self.device_type = device

        # Some device types require processing inputs on CPU
        if self.device_type in ["neuron", "openvino"]:
            self.device = torch.device("cpu")
        elif self.device_type in ["tpu"]:
            self.device = None
        else:
            # Set device with device type
            self.device = torch.device(self.device_type)


class SpeculativeConfig:
    """Configuration for speculative decoding.

    The configuration is currently specialized to draft-model speculative
    decoding with top-1 proposals.
    """

    def compute_hash(self) -> str:
        """
        WARNING: Whenever a new field is added to this config,
        ensure that it is included in the factors list if
        it affects the computation graph.

        Provide a hash that uniquely identifies all the configs
        that affect the structure of the computation
        graph from input ids/embeddings to the final hidden states,
        excluding anything before input ids/embeddings and after
        the final hidden states.
        """
        # no factors to consider.
        # spec decode does not use `torch.compile` yet.
        factors: List[Any] = []
        hash_str = hashlib.md5(str(factors).encode()).hexdigest()
        return hash_str

    @staticmethod
    def maybe_create_spec_config(
        target_model_config: ModelConfig,
        target_parallel_config: ParallelConfig,
        target_dtype: str,
        speculative_model: Optional[str],
        speculative_model_quantization: Optional[str],
        speculative_draft_tensor_parallel_size: Optional[int],
        num_speculative_tokens: Optional[int],
        speculative_disable_mqa_scorer: Optional[bool],
        speculative_max_model_len: Optional[int],
        enable_chunked_prefill: bool,
        disable_log_stats: bool,
        speculative_disable_by_batch_size: Optional[int],
        ngram_prompt_lookup_max: Optional[int],
        ngram_prompt_lookup_min: Optional[int],
        draft_token_acceptance_method: str,
        typical_acceptance_sampler_posterior_threshold: Optional[float],
        typical_acceptance_sampler_posterior_alpha: Optional[float],
        disable_logprobs: Optional[bool],
    ) -> Optional["SpeculativeConfig"]:
        """Create a SpeculativeConfig if possible, else return None.

        This function attempts to create a SpeculativeConfig object based on the
        provided parameters. If the necessary conditions are met, it returns an
        instance of SpeculativeConfig. Otherwise, it returns None.

        Args:
            target_model_config (ModelConfig): The configuration of the target
                model.
            target_parallel_config (ParallelConfig): The parallel configuration
                for the target model.
            target_dtype (str): The data type used for the target model.
            speculative_model (Optional[str]): The name of the speculative
                model, if provided.
            speculative_model_quantization (Optional[str]): Quantization method
                that was used to quantize the speculative model weights. If
                None, we assume the model weights are not quantized.
            speculative_draft_tensor_parallel_size (Optional[int]): The degree
                of the tensor parallelism for the draft model.
            num_speculative_tokens (Optional[int]): The number of speculative
                tokens, if provided. Will default to the number in the draft
                model config if present, otherwise is required.
            speculative_disable_mqa_scorer (Optional[bool]): Disable the MQA
                scorer for the speculative model and fall back to batch
                expansion for scoring.
            speculative_max_model_len (Optional[int]): The maximum model len of
                the speculative model. Used when testing the ability to skip
                speculation for some sequences.
            enable_chunked_prefill (bool): Whether vLLM is configured to use
                chunked prefill or not. Used for raising an error since its not
                yet compatible with spec decode.
            speculative_disable_by_batch_size (Optional[int]): Disable
                speculative decoding for new incoming requests when the number
                of enqueue requests  is larger than this value, if provided.
            ngram_prompt_lookup_max (Optional[int]): Max size of ngram token
                window, if provided.
            ngram_prompt_lookup_min (Optional[int]): Min size of ngram token
                window, if provided.
            draft_token_acceptance_method (str): The method to use for
                accepting draft tokens. This can take two possible
                values 'rejection_sampler' and 'typical_acceptance_sampler'
                for RejectionSampler and TypicalAcceptanceSampler
                respectively.
            typical_acceptance_sampler_posterior_threshold (Optional[float]):
                A threshold value that sets a lower bound on the posterior
                probability of a token in the target model for it to be
                accepted. This threshold is used only when we use the
                TypicalAcceptanceSampler for token acceptance.
            typical_acceptance_sampler_posterior_alpha (Optional[float]):
                A scaling factor for the entropy-based threshold in the
                TypicalAcceptanceSampler.
            disable_logprobs (Optional[bool]): If set to True, token log
                probabilities are not returned during speculative decoding.
                If set to False, token log probabilities are returned
                according to the log probability settings in SamplingParams.
                If not specified, it defaults to True.

        Returns:
            Optional["SpeculativeConfig"]: An instance of SpeculativeConfig if
                the necessary conditions are met, else None.
        """

        if speculative_model is None:
            if num_speculative_tokens is not None:
                raise ValueError("num_speculative_tokens was provided without "
                                 "speculative_model.")
            return None

        if (speculative_disable_by_batch_size is not None
                and speculative_disable_by_batch_size < 2):
            raise ValueError("Expect the batch size threshold of disabling "
                             "speculative decoding is > 1, but got "
                             f"{speculative_disable_by_batch_size=}")
        if (enable_chunked_prefill and speculative_model == "eagle"):
            raise ValueError("Chunked prefill and EAGLE are not compatible.")
        # TODO: The user should be able to specify revision/max model len
        # for the draft model. It is not currently supported.
        draft_revision = None
        draft_code_revision = None
        draft_quantization = speculative_model_quantization

        if speculative_model == "[ngram]":
            if ngram_prompt_lookup_min is None:
                ngram_prompt_lookup_min = 1
            if ngram_prompt_lookup_max is None or ngram_prompt_lookup_max < 1:
                raise ValueError(f"{ngram_prompt_lookup_max=} must be > 0")
            if ngram_prompt_lookup_min < 1:
                raise ValueError(f"{ngram_prompt_lookup_min=} must be > 0")
            if ngram_prompt_lookup_min > ngram_prompt_lookup_max:
                raise ValueError(f"{ngram_prompt_lookup_min=} cannot be "
                                 f"larger than {ngram_prompt_lookup_max=}")

            # TODO: current we still need extract vocab_size from target model
            # config, in future, we may try refactor it out, and set
            # draft related config as None here.
            draft_model_config = target_model_config
            draft_parallel_config = target_parallel_config
        else:
            ngram_prompt_lookup_max = 0
            ngram_prompt_lookup_min = 0
            draft_model_config = ModelConfig(
                model=speculative_model,
                task="draft",
                tokenizer=target_model_config.tokenizer,
                tokenizer_mode=target_model_config.tokenizer_mode,
                trust_remote_code=target_model_config.trust_remote_code,
                allowed_local_media_path=target_model_config.
                allowed_local_media_path,
                dtype=target_model_config.dtype,
                seed=target_model_config.seed,
                revision=draft_revision,
                code_revision=draft_code_revision,
                tokenizer_revision=target_model_config.tokenizer_revision,
                max_model_len=None,
                spec_target_max_model_len=target_model_config.max_model_len,
                quantization=draft_quantization,
                enforce_eager=target_model_config.enforce_eager,
                max_seq_len_to_capture=target_model_config.
                max_seq_len_to_capture,
                max_logprobs=target_model_config.max_logprobs,
            )

            draft_hf_config = draft_model_config.hf_config

            if num_speculative_tokens is not None and hasattr(
                    draft_hf_config, "num_lookahead_tokens"):
                draft_hf_config.num_lookahead_tokens = num_speculative_tokens

            n_predict = getattr(draft_hf_config, "n_predict", None)
            if n_predict is not None:
                if num_speculative_tokens is None:
                    # Default to max value defined in draft model config.
                    num_speculative_tokens = n_predict
                elif num_speculative_tokens > n_predict:
                    # Verify provided value doesn't exceed the maximum
                    # supported by the draft model.
                    raise ValueError(
                        "This speculative model supports a maximum of "
                        f"num_speculative_tokens={n_predict}, but "
                        f"{num_speculative_tokens=} was provided.")

            speculative_draft_tensor_parallel_size = \
                SpeculativeConfig._verify_and_get_draft_model_tensor_parallel_size(
                    target_parallel_config,
                    speculative_draft_tensor_parallel_size,
                    draft_hf_config
            )

            draft_model_config.max_model_len = (
                SpeculativeConfig._maybe_override_draft_max_model_len(
                    speculative_max_model_len,
                    draft_model_config.max_model_len,
                    target_model_config.max_model_len,
                ))

            draft_parallel_config = (
                SpeculativeConfig.create_draft_parallel_config(
                    target_parallel_config,
                    speculative_draft_tensor_parallel_size, draft_hf_config))

        if num_speculative_tokens is None:
            raise ValueError(
                "num_speculative_tokens must be provided with "
                "speculative_model unless the draft model config contains an "
                "n_predict parameter.")

        if typical_acceptance_sampler_posterior_threshold is None:
            typical_acceptance_sampler_posterior_threshold = 0.09
        if typical_acceptance_sampler_posterior_alpha is None:
            typical_acceptance_sampler_posterior_alpha = 0.3
        if disable_logprobs is None:
            disable_logprobs = True

        return SpeculativeConfig(
            draft_model_config,
            draft_parallel_config,
            num_speculative_tokens,
            speculative_disable_mqa_scorer,
            speculative_disable_by_batch_size,
            ngram_prompt_lookup_max,
            ngram_prompt_lookup_min,
            draft_token_acceptance_method=draft_token_acceptance_method,
            typical_acceptance_sampler_posterior_threshold=\
                typical_acceptance_sampler_posterior_threshold,
            typical_acceptance_sampler_posterior_alpha=\
                typical_acceptance_sampler_posterior_alpha,
            disable_logprobs=disable_logprobs,
            disable_log_stats=disable_log_stats,
        )

    @staticmethod
    def _maybe_override_draft_max_model_len(
        speculative_max_model_len: Optional[int],
        draft_max_model_len: int,
        target_max_model_len: int,
    ) -> int:
        """Determine the max sequence len for the draft model. This is usually
        the draft_max_model_len, but may be the target_max_model_len if it is
        less than the draft_max_model_len, or may be speculative_max_model_len
        if it is specified.

        This is necessary so that sequences do not exceed the capacity of the
        draft model or the target model.

        speculative_max_model_len is mainly used for testing that sequences can
        skip speculation.
        """

        if speculative_max_model_len is not None:

            if speculative_max_model_len > draft_max_model_len:
                raise ValueError(f"{speculative_max_model_len=} cannot be "
                                 f"larger than {draft_max_model_len=}")

            if speculative_max_model_len > target_max_model_len:
                raise ValueError(f"{speculative_max_model_len=} cannot be "
                                 f"larger than {target_max_model_len=}")

            return speculative_max_model_len

        return min(
            draft_max_model_len,
            target_max_model_len,
        )

    @staticmethod
    def _verify_and_get_draft_model_tensor_parallel_size(
            target_parallel_config: ParallelConfig,
            speculative_draft_tensor_parallel_size: Optional[int],
            draft_hf_config: PretrainedConfig) -> int:
        """
        Verifies and adjusts the tensor parallel size for a draft model
        specified using speculative_draft_tensor_parallel_size.
        """
        # If speculative_draft_tensor_parallel_size is unset then set it
        # appropriately else verify that it is set correctly.
        if speculative_draft_tensor_parallel_size is None:
            if draft_hf_config.model_type == "mlp_speculator":
                speculative_draft_tensor_parallel_size = 1
                if target_parallel_config.tensor_parallel_size > 1:
                    logger.warning(
                        "MLPSpeculator cannot currently be run with tp>1; "
                        "setting speculative_draft_tensor_parallel_size=1")
            else:
                speculative_draft_tensor_parallel_size = \
                    target_parallel_config.tensor_parallel_size
        elif speculative_draft_tensor_parallel_size not in (
                1, target_parallel_config.tensor_parallel_size):
            raise ValueError(
                f"{speculative_draft_tensor_parallel_size=} cannot be "
                f"other value than 1 or target model tensor_parallel_size")
        return speculative_draft_tensor_parallel_size

    @staticmethod
    def create_draft_parallel_config(
        target_parallel_config: ParallelConfig,
        speculative_draft_tensor_parallel_size: int,
        draft_hf_config: PretrainedConfig,
    ) -> ParallelConfig:
        """Create a parallel config for use by the draft worker.

        This is mostly a copy of the target parallel config, except the tp_size.
        """
        draft_parallel_config = ParallelConfig(
            pipeline_parallel_size=target_parallel_config.
            pipeline_parallel_size,
            tensor_parallel_size=speculative_draft_tensor_parallel_size,
            distributed_executor_backend=target_parallel_config.
            distributed_executor_backend,
            max_parallel_loading_workers=target_parallel_config.
            max_parallel_loading_workers,
            disable_custom_all_reduce=target_parallel_config.
            disable_custom_all_reduce,
            tokenizer_pool_config=target_parallel_config.tokenizer_pool_config,
            ray_workers_use_nsight=target_parallel_config.
            ray_workers_use_nsight,
            placement_group=target_parallel_config.placement_group,
        )

        return draft_parallel_config

    def __init__(
        self,
        draft_model_config: ModelConfig,
        draft_parallel_config: ParallelConfig,
        num_speculative_tokens: int,
        speculative_disable_mqa_scorer: Optional[bool],
        speculative_disable_by_batch_size: Optional[int],
        ngram_prompt_lookup_max: Optional[int],
        ngram_prompt_lookup_min: Optional[int],
        draft_token_acceptance_method: str,
        typical_acceptance_sampler_posterior_threshold: float,
        typical_acceptance_sampler_posterior_alpha: float,
        disable_logprobs: bool,
        disable_log_stats: bool,
    ):
        """Create a SpeculativeConfig object.

        Args:
            draft_model_config: ModelConfig for the draft model.
            draft_parallel_config: ParallelConfig for the draft model.
            num_speculative_tokens: The number of tokens to sample from the
                draft model before scoring with the target model.
            speculative_disable_by_batch_size: Disable speculative
                decoding for new incoming requests when the number of
                enqueue requests is larger than this value.
            ngram_prompt_lookup_max: Max size of ngram token window.
            ngram_prompt_lookup_min: Min size of ngram token window.
            draft_token_acceptance_method (str): The method to use for
                accepting draft tokens. This can take two possible
                values 'rejection_sampler' and 'typical_acceptance_sampler'
                for RejectionSampler and TypicalAcceptanceSampler
                respectively.
            typical_acceptance_sampler_posterior_threshold (Optional[float]):
                A threshold value that sets a lower bound on the posterior
                probability of a token in the target model for it to be
                accepted. This threshold is used only when we use the
                TypicalAcceptanceSampler for token acceptance.
            typical_acceptance_sampler_posterior_alpha (Optional[float]):
                A scaling factor for the entropy-based threshold in the
                TypicalAcceptanceSampler.
            disable_logprobs: If set to True, token log probabilities will not
                be returned even if requested by sampling parameters. This
                reduces latency by skipping logprob calculation in proposal
                sampling, target sampling, and after accepted tokens are
                determined. If set to False, log probabilities will be
                returned.
            disable_log_stats: Whether to disable periodic printing of stage
                times in speculative decoding.
        """
        self.draft_model_config = draft_model_config
        self.draft_parallel_config = draft_parallel_config
        self.num_speculative_tokens = num_speculative_tokens
        self.speculative_disable_mqa_scorer = speculative_disable_mqa_scorer
        self.speculative_disable_by_batch_size = \
            speculative_disable_by_batch_size
        self.ngram_prompt_lookup_max = ngram_prompt_lookup_max or 0
        self.ngram_prompt_lookup_min = ngram_prompt_lookup_min or 0
        self.draft_token_acceptance_method = draft_token_acceptance_method
        self.typical_acceptance_sampler_posterior_threshold = \
            typical_acceptance_sampler_posterior_threshold
        self.typical_acceptance_sampler_posterior_alpha = \
            typical_acceptance_sampler_posterior_alpha
        self.disable_logprobs = disable_logprobs
        self.disable_log_stats = disable_log_stats

        self._verify_args()

    def _verify_args(self) -> None:
        if self.num_speculative_tokens <= 0:
            raise ValueError("Expected num_speculative_tokens to be greater "
                             f"than zero ({self.num_speculative_tokens}).")

        if self.draft_model_config:
            self.draft_model_config.verify_with_parallel_config(
                self.draft_parallel_config)
            # Validate and set draft token acceptance related settings.

        if (self.draft_token_acceptance_method is None):
            raise ValueError("draft_token_acceptance_method is not set. "
                             "Expected values are rejection_sampler or "
                             "typical_acceptance_sampler.")

        if (self.draft_token_acceptance_method != 'rejection_sampler'
                and self.draft_token_acceptance_method
                != 'typical_acceptance_sampler'):
            raise ValueError(
                "Expected draft_token_acceptance_method to be either "
                "rejection_sampler or typical_acceptance_sampler. Instead it "
                f"is {self.draft_token_acceptance_method}")

        if (self.typical_acceptance_sampler_posterior_threshold < 0
                or self.typical_acceptance_sampler_posterior_alpha < 0):
            raise ValueError(
                "Expected typical_acceptance_sampler_posterior_threshold "
                "and typical_acceptance_sampler_posterior_alpha to be > 0. "
                "Instead found "
                f"typical_acceptance_sampler_posterior_threshold = "
                f"{self.typical_acceptance_sampler_posterior_threshold} and "
                f"typical_acceptance_sampler_posterior_alpha = "
                f"{self.typical_acceptance_sampler_posterior_alpha}")

    @property
    def num_lookahead_slots(self) -> int:
        """The number of additional slots the scheduler should allocate per
        step, in addition to the slots allocated for each known token.

        This is equal to the number of speculative tokens, as each speculative
        token must be scored.
        """
        return self.num_speculative_tokens

    def __repr__(self) -> str:
        if self.ngram_prompt_lookup_max > 0:
            draft_model = "[ngram]"
        else:
            draft_model = self.draft_model_config.model
        num_spec_tokens = self.num_speculative_tokens
        return f"SpeculativeConfig({draft_model=}, {num_spec_tokens=})"


@dataclass
class LoRAConfig:
    max_lora_rank: int
    max_loras: int
    fully_sharded_loras: bool = False
    max_cpu_loras: Optional[int] = None
    lora_dtype: Optional[Union[torch.dtype, str]] = None
    lora_extra_vocab_size: int = 256
    # This is a constant.
    lora_vocab_padding_size: ClassVar[int] = 256
    long_lora_scaling_factors: Optional[Tuple[float]] = None
    bias_enabled: bool = False

    def compute_hash(self) -> str:
        """
        WARNING: Whenever a new field is added to this config,
        ensure that it is included in the factors list if
        it affects the computation graph.

        Provide a hash that uniquely identifies all the configs
        that affect the structure of the computation
        graph from input ids/embeddings to the final hidden states,
        excluding anything before input ids/embeddings and after
        the final hidden states.
        """
        # no factors to consider.
        # LoRA is not compatible with `torch.compile` .
        factors: List[Any] = []
        hash_str = hashlib.md5(str(factors).encode()).hexdigest()
        return hash_str

    def __post_init__(self):
        # Setting the maximum rank to 256 should be able to satisfy the vast
        # majority of applications.
        possible_max_ranks = (8, 16, 32, 64, 128, 256)
        possible_lora_extra_vocab_size = (0, 256, 512)
        if self.max_lora_rank not in possible_max_ranks:
            raise ValueError(
                f"max_lora_rank ({self.max_lora_rank}) must be one of "
                f"{possible_max_ranks}.")
        if self.lora_extra_vocab_size not in possible_lora_extra_vocab_size:
            raise ValueError(
                f"lora_extra_vocab_size ({self.lora_extra_vocab_size}) "
                f"must be one of {possible_lora_extra_vocab_size}.")
        if self.max_loras < 1:
            raise ValueError(f"max_loras ({self.max_loras}) must be >= 1.")
        if self.max_cpu_loras is None:
            self.max_cpu_loras = self.max_loras
        elif self.max_cpu_loras < self.max_loras:
            raise ValueError(
                f"max_cpu_loras ({self.max_cpu_loras}) must be >= "
                f"max_loras ({self.max_loras})")

    def verify_with_cache_config(self, cache_config: CacheConfig):
        # TODO LoRA supports CPU offload.
        if cache_config.cpu_offload_gb > 0:
            raise ValueError("CPU offload is not supported with LoRA yet.")

    def verify_with_model_config(self, model_config: ModelConfig):
        if self.lora_dtype in (None, "auto"):
            self.lora_dtype = model_config.dtype
        elif isinstance(self.lora_dtype, str):
            self.lora_dtype = getattr(torch, self.lora_dtype)
        if model_config.quantization and model_config.quantization not in [
                "awq",
                "gptq",
        ]:
            # TODO support marlin
            logger.warning("%s quantization is not tested with LoRA yet.",
                           model_config.quantization)

    def verify_with_scheduler_config(self, scheduler_config: SchedulerConfig):
        # Reminder: Please update docs/source/features/compatibility_matrix.md
        # If the feature combo become valid
        if scheduler_config.chunked_prefill_enabled:
            logger.warning("LoRA with chunked prefill is still experimental "
                           "and may be unstable.")


@dataclass
class PromptAdapterConfig:
    max_prompt_adapters: int
    max_prompt_adapter_token: int
    max_cpu_prompt_adapters: Optional[int] = None
    prompt_adapter_dtype: Optional[torch.dtype] = None

    def compute_hash(self) -> str:
        """
        WARNING: Whenever a new field is added to this config,
        ensure that it is included in the factors list if
        it affects the computation graph.

        Provide a hash that uniquely identifies all the configs
        that affect the structure of the computation
        graph from input ids/embeddings to the final hidden states,
        excluding anything before input ids/embeddings and after
        the final hidden states.
        """
        # no factors to consider.
        # this config will not affect the computation graph.
        factors: List[Any] = []
        hash_str = hashlib.md5(str(factors).encode()).hexdigest()
        return hash_str

    def __post_init__(self):

        if self.max_prompt_adapters < 1:
            raise ValueError(f"max_prompt_adapters "
                             f"({self.max_prompt_adapters}) must be >= 1.")
        if self.max_prompt_adapter_token == 0:
            raise ValueError("max_prompt_adapter_token must be set.")
        if self.max_cpu_prompt_adapters is None:
            self.max_cpu_prompt_adapters = self.max_prompt_adapters

    def verify_with_model_config(self, model_config: ModelConfig):
        if self.prompt_adapter_dtype in (None, "auto"):
            self.prompt_adapter_dtype = model_config.dtype
        elif isinstance(self.prompt_adapter_dtype, str):
            self.prompt_adapter_dtype = getattr(torch,
                                                self.prompt_adapter_dtype)


@dataclass
class MultiModalConfig:
    """Controls the behavior of multimodal models."""

    limit_per_prompt: Mapping[str, int] = field(default_factory=dict)
    """
    The maximum number of input items allowed per prompt for each modality.
    """

    def compute_hash(self) -> str:
        """
        WARNING: Whenever a new field is added to this config,
        ensure that it is included in the factors list if
        it affects the computation graph.

        Provide a hash that uniquely identifies all the configs
        that affect the structure of the computation
        graph from input ids/embeddings to the final hidden states,
        excluding anything before input ids/embeddings and after
        the final hidden states.
        """
        # no factors to consider.
        # this config will not affect the computation graph.
        factors: List[Any] = []
        hash_str = hashlib.md5(str(factors).encode()).hexdigest()
        return hash_str

    # TODO: Add configs to init vision tower or not.


@dataclass
class PoolerConfig:
    """Controls the behavior of output pooling in pooling models."""

    pooling_type: Optional[str] = None
    """
    The pooling method of the pooling model. This should be a key in
    :class:`vllm.model_executor.layers.pooler.PoolingType`.
    """

    normalize: Optional[bool] = None
    """
    Whether to normalize the pooled outputs. Usually, this should be set to
    ``True`` for embedding outputs.
    """

    softmax: Optional[bool] = None
    """
    Whether to apply softmax to the pooled outputs. Usually, this should be set
    to ``True`` for classification outputs.
    """

    step_tag_id: Optional[int] = None
    """
    If set, only the score corresponding to the ``step_tag_id`` in the
    generated sentence should be returned. Otherwise, the scores for all tokens
    are returned.
    """

    returned_token_ids: Optional[List[int]] = None
    """
    A list of indices for the vocabulary dimensions to be extracted,
    such as the token IDs of ``good_token`` and ``bad_token`` in the
    ``math-shepherd-mistral-7b-prm`` model.
    """

    def compute_hash(self) -> str:
        """
        WARNING: Whenever a new field is added to this config,
        ensure that it is included in the factors list if
        it affects the computation graph.

        Provide a hash that uniquely identifies all the configs
        that affect the structure of the computation
        graph from input ids/embeddings to the final hidden states,
        excluding anything before input ids/embeddings and after
        the final hidden states.
        """
        # no factors to consider.
        # this config will not affect the computation graph.
        factors: List[Any] = []
        hash_str = hashlib.md5(str(factors).encode()).hexdigest()
        return hash_str

    @staticmethod
    def from_json(json_str: str) -> "PoolerConfig":
        return PoolerConfig(**json.loads(json_str))


_STR_DTYPE_TO_TORCH_DTYPE = {
    "half": torch.float16,
    "float16": torch.float16,
    "float": torch.float32,
    "float32": torch.float32,
    "bfloat16": torch.bfloat16,
}

_ROCM_NOT_SUPPORTED_DTYPE: List[str] = []  #


def _get_and_verify_dtype(
    config: PretrainedConfig,
    dtype: Union[str, torch.dtype],
) -> torch.dtype:
    # NOTE: getattr(config, "torch_dtype", torch.float32) is not correct
    # because config.torch_dtype can be None.
    config_dtype = getattr(config, "torch_dtype", None)
    if config_dtype is None:
        config_dtype = torch.float32

    if isinstance(dtype, str):
        dtype = dtype.lower()
        if dtype == "auto":
            if config_dtype == torch.float32:
                if config.model_type == "gemma2":
                    logger.info(
                        "For Gemma 2, we downcast float32 to bfloat16 instead "
                        "of float16 by default. Please specify `dtype` if you "
                        "want to use float16.")
                    torch_dtype = torch.bfloat16
                else:
                    # Following the common practice, we use float16 for float32
                    # models.
                    torch_dtype = torch.float16
            else:
                torch_dtype = config_dtype

            from vllm.platforms import current_platform
            if (current_platform.is_cpu()
                    and current_platform.get_cpu_architecture()
                    == CpuArchEnum.POWERPC
                    and (config_dtype == torch.float16
                         or config_dtype == torch.float32)):
                logger.info(
                    "For POWERPC, we cast models to bfloat16 instead of "
                    "using float16 by default. Float16 is not currently "
                    "supported for POWERPC.")
                torch_dtype = torch.bfloat16

            # TODO: change this condition to check if the platform support bf16
            # instead of checking the OS. For instance M2 shall supports bf16
            # already. But we need to modify `cpu_extension.cmake` to activate
            # the feature in the build.
            if (current_platform.is_cpu() and sys.platform.startswith("darwin")
                    and current_platform.get_cpu_architecture()
                    == CpuArchEnum.ARM and config_dtype == torch.bfloat16):
                logger.info("For macOS with Apple Silicon, currently bfloat16 "
                            "is not supported. Setting dtype to float16.")
                torch_dtype = torch.float16

            if current_platform.is_hpu() and config_dtype == torch.float16:
                logger.info(
                    "For HPU, we cast models to bfloat16 instead of"
                    "using float16 by default. Please specify `dtype` if you "
                    "want to use float16.")
                torch_dtype = torch.bfloat16
        else:
            if dtype not in _STR_DTYPE_TO_TORCH_DTYPE:
                raise ValueError(f"Unknown dtype: {dtype}")
            torch_dtype = _STR_DTYPE_TO_TORCH_DTYPE[dtype]
    elif isinstance(dtype, torch.dtype):
        torch_dtype = dtype
    else:
        raise ValueError(f"Unknown dtype: {dtype}")

    # Verify the dtype.
    if torch_dtype != config_dtype:
        if torch_dtype == torch.float32:
            # Upcasting to float32 is allowed.
            logger.info("Upcasting %s to %s.", config_dtype, torch_dtype)
            pass
        elif config_dtype == torch.float32:
            # Downcasting from float32 to float16 or bfloat16 is allowed.
            logger.info("Downcasting %s to %s.", config_dtype, torch_dtype)
            pass
        else:
            # Casting between float16 and bfloat16 is allowed with a warning.
            logger.warning("Casting %s to %s.", config_dtype, torch_dtype)

    return torch_dtype


def _get_and_verify_max_len(
    hf_config: PretrainedConfig,
    max_model_len: Optional[int],
    disable_sliding_window: bool,
    sliding_window_len: Optional[Union[int, List[Optional[int]]]],
    spec_target_max_model_len: Optional[int] = None,
    encoder_config: Optional[Any] = None,
) -> int:
    """Get and verify the model's maximum length."""
    derived_max_model_len = float("inf")
    possible_keys = [
        # OPT
        "max_position_embeddings",
        # GPT-2
        "n_positions",
        # MPT
        "max_seq_len",
        # ChatGLM2
        "seq_length",
        # Command-R
        "model_max_length",
        # Whisper
        "max_target_positions",
        # Others
        "max_sequence_length",
        "max_seq_length",
        "seq_len",
    ]
    # Choose the smallest "max_length" from the possible keys.
    max_len_key = None
    for key in possible_keys:
        max_len = getattr(hf_config, key, None)
        if max_len is not None:
            max_len_key = (key
                           if max_len < derived_max_model_len else max_len_key)
            derived_max_model_len = min(derived_max_model_len, max_len)

    # If sliding window is manually disabled, max_length should be less
    # than the sliding window length in the model config.
    if disable_sliding_window and sliding_window_len is not None:

        sliding_window_len_min = get_min_sliding_window(sliding_window_len)
        max_len_key = "sliding_window" \
            if sliding_window_len_min < derived_max_model_len else max_len_key
        derived_max_model_len = min(derived_max_model_len,
                                    sliding_window_len_min)

    # If none of the keys were found in the config, use a default and
    # log a warning.
    if derived_max_model_len == float("inf"):
        if max_model_len is not None:
            # If max_model_len is specified, we use it.
            return max_model_len

        if spec_target_max_model_len is not None:
            # If this is a speculative draft model, we use the max model len
            # from the target model.
            return spec_target_max_model_len

        default_max_len = 2048
        logger.warning(
            "The model's config.json does not contain any of the following "
            "keys to determine the original maximum length of the model: "
            "%s. Assuming the model's maximum length is %d.",
            possible_keys,
            default_max_len,
        )
        derived_max_model_len = default_max_len

    rope_scaling = getattr(hf_config, "rope_scaling", None)
    if rope_scaling is not None:
        # No need to consider "type" key because of patch_rope_scaling when
        # loading HF config
        rope_type = rope_scaling["rope_type"]

        if rope_type not in ("su", "longrope", "llama3"):
            if disable_sliding_window:
                # TODO(robertgshaw): Find a model that supports rope_scaling
                # with sliding window to see if this case should be allowed.
                raise NotImplementedError(
                    "Disabling sliding window is not supported for models "
                    "with rope_scaling. Please raise an issue so we can "
                    "investigate.")

            # NOTE: rope_type == "default" does not define factor
            # https://github.com/huggingface/transformers/blob/v4.45.2/src/transformers/modeling_rope_utils.py
            scaling_factor = rope_scaling.get("factor", 1.0)

            if rope_type == "yarn":
                derived_max_model_len = rope_scaling[
                    "original_max_position_embeddings"]
            derived_max_model_len *= scaling_factor

    if encoder_config and "max_seq_length" in encoder_config:
        derived_max_model_len = encoder_config["max_seq_length"]

    # If the user specified a max length, make sure it is smaller than the
    # derived length from the HF model config.
    if max_model_len is None:
        max_model_len = int(derived_max_model_len)
    elif max_model_len > derived_max_model_len:
        # Some models might have a separate key for specifying model_max_length
        # that will be bigger than derived_max_model_len. We compare user input
        # with model_max_length and allow this override when it's smaller.
        model_max_length = getattr(hf_config, "model_max_length", None)
        if model_max_length is not None and max_model_len <= model_max_length:
            if disable_sliding_window:
                # TODO(robertgshaw): Find a model that has model_max_length
                # with sliding window to see if this case should be allowed.
                raise NotImplementedError(
                    "Disabling sliding window is not supported for models "
                    "model_max_length in the config. Please raise an issue "
                    "so we can investigate.")
        else:
            msg = (
                f"User-specified max_model_len ({max_model_len}) is greater "
                f"than the derived max_model_len ({max_len_key}="
                f"{derived_max_model_len} or model_max_length="
                f"{model_max_length} in model's config.json). This may lead "
                "to incorrect model outputs or CUDA errors.")
            if envs.VLLM_ALLOW_LONG_MAX_MODEL_LEN:
                logger.warning(
                    "%s Make sure the value is correct and within the "
                    "model context size.", msg)
            else:
                raise ValueError(
                    f"{msg} To allow overriding this maximum, set "
                    "the env var VLLM_ALLOW_LONG_MAX_MODEL_LEN=1")
    return int(max_model_len)


def get_min_sliding_window(
        sliding_window: Union[int, List[Optional[int]]]) -> int:
    if isinstance(sliding_window, list):
        return min(s for s in sliding_window if s is not None)

    return sliding_window


def get_served_model_name(model: str,
                          served_model_name: Optional[Union[str, List[str]]]):
    """
    If the input is a non-empty list, the first model_name in
    `served_model_name` is taken.
    If the input is a non-empty string, it is used directly.
    For cases where the input is either an empty string or an
    empty list, the fallback is to use `self.model`.
    """
    if not served_model_name:
        return model
    if isinstance(served_model_name, list):
        return served_model_name[0]
    return served_model_name


@dataclass
class DecodingConfig:
    """Dataclass which contains the decoding strategy of the engine"""

    # Which guided decoding algo to use.
    # 'outlines' / 'lm-format-enforcer' / 'xgrammar'
    guided_decoding_backend: str = 'xgrammar'

    def compute_hash(self) -> str:
        """
        WARNING: Whenever a new field is added to this config,
        ensure that it is included in the factors list if
        it affects the computation graph.

        Provide a hash that uniquely identifies all the configs
        that affect the structure of the computation
        graph from input ids/embeddings to the final hidden states,
        excluding anything before input ids/embeddings and after
        the final hidden states.
        """
        # no factors to consider.
        # this config will not affect the computation graph.
        factors: List[Any] = []
        hash_str = hashlib.md5(str(factors).encode()).hexdigest()
        return hash_str

    def __post_init__(self):
        valid_guided_backends = ['outlines', 'lm-format-enforcer', 'xgrammar']
        backend = self.guided_decoding_backend
        if backend not in valid_guided_backends:
            raise ValueError(f"Invalid guided_decoding_backend '{backend},"
                             f"must be one of {valid_guided_backends}")


@dataclass
class ObservabilityConfig:
    """Configuration for observability."""

    otlp_traces_endpoint: Optional[str] = None

    # Collecting detailed timing information for each request can be expensive.

    # If set, collects the model forward time for the request.
    collect_model_forward_time: bool = False

    # If set, collects the model execute time for the request.
    collect_model_execute_time: bool = False

    def compute_hash(self) -> str:
        """
        WARNING: Whenever a new field is added to this config,
        ensure that it is included in the factors list if
        it affects the computation graph.

        Provide a hash that uniquely identifies all the configs
        that affect the structure of the computation
        graph from input ids/embeddings to the final hidden states,
        excluding anything before input ids/embeddings and after
        the final hidden states.
        """
        # no factors to consider.
        # this config will not affect the computation graph.
        factors: List[Any] = []
        hash_str = hashlib.md5(str(factors).encode()).hexdigest()
        return hash_str

    def __post_init__(self):
        if not is_otel_available() and self.otlp_traces_endpoint is not None:
            raise ValueError(
                "OpenTelemetry is not available. Unable to configure "
                "'otlp_traces_endpoint'. Ensure OpenTelemetry packages are "
                f"installed. Original error:\n{otel_import_error_traceback}")


class KVTransferConfig(BaseModel):
    """Configuration for distributed KV cache transfer."""

    # The KV connector for vLLM to transmit KV caches between vLLM instances.
    kv_connector: Optional[str] = None

    # The device used by kv connector to buffer the KV cache.
    # Currently only support 'cuda'.
    kv_buffer_device: Optional[str] = "cuda"

    # The buffer size for TorchDistributedConnector. Measured in number of
    # bytes. Recommended value: 1e9 (about 1GB).
    kv_buffer_size: float = 1e9

    # Whether this vLLM instance produces, consumes KV cache, or both. Choices
    # are 'kv_producer', 'kv_consumer', and 'both'.
    kv_role: Optional[str] = None

    # The rank of this vLLM instance in the KV cache transfer. Typical value:
    # 0 for prefill instance, 1 for decode instance.
    # Currently only 1P1D is supported.
    kv_rank: Optional[int] = None

    # The number of parallel instances for KV cache transfer. For
    # PyNcclConnector, this should be 2.
    kv_parallel_size: int = 1

    # The KV connector ip, used to build distributed connection
    kv_ip: str = "127.0.0.1"

    # The KV connector port, used to build distributed connection
    kv_port: int = 14579

    def compute_hash(self) -> str:
        """
        WARNING: Whenever a new field is added to this config,
        ensure that it is included in the factors list if
        it affects the computation graph.

        Provide a hash that uniquely identifies all the configs
        that affect the structure of the computation
        graph from input ids/embeddings to the final hidden states,
        excluding anything before input ids/embeddings and after
        the final hidden states.
        """
        # no factors to consider.
        # this config will not affect the computation graph.
        factors: List[Any] = []
        hash_str = hashlib.md5(str(factors).encode()).hexdigest()
        return hash_str

    @classmethod
    def from_cli(cls, cli_value: str) -> "KVTransferConfig":
        """Parse the CLI value for the kv cache transfer config."""
        return KVTransferConfig.model_validate_json(cli_value)

    def model_post_init(self, __context: Any) -> None:

        if self.kv_role is not None and self.kv_role not in [
                "kv_producer", "kv_consumer", "kv_both"
        ]:
            raise ValueError(
                f"Unsupported kv_role: {self.kv_role}. "
                f"Supported roles are `kv_producer`, `kv_consumer`, "
                f"and `kv_both`")

        if self.kv_connector is not None and self.kv_role is None:
            raise ValueError("Please specify kv_disagg_role when kv_connector "
                             "is set, supported roles are `kv_producer`, "
                             "`kv_consumer`, and `kv_both`")

    @property
    def is_kv_transfer_instance(self) -> bool:
        return self.kv_connector is not None and \
            self.kv_role in ["kv_producer", "kv_consumer", "kv_both"]

    @property
    def need_kv_parallel_group(self) -> bool:
        # for those database-based connector, vLLM does not need to create
        # parallel group, and in that case the kv parallel size will be 1.
        return self.kv_connector is not None and self.kv_parallel_size > 1

    @property
    def is_kv_producer(self) -> bool:
        return self.kv_connector is not None and \
            self.kv_role in ["kv_producer", "kv_both"]

    @property
    def is_kv_consumer(self) -> bool:
        return self.kv_connector is not None and \
            self.kv_role in ["kv_consumer", "kv_both"]


class CompilationLevel:
    # constants for the levels of the compilation process
    NO_COMPILATION = 0
    DYNAMO_AS_IS = 1
    DYNAMO_ONCE = 2
    PIECEWISE = 3


class CompilationConfig(BaseModel):
    """
    Configuration for compilation.
    It has three parts:
    - Top-level Compilation control:
        - level: the level of compilation.
            - 0: no compilation.
            - 1: dynamo as is.
            - 2: dynamo once.
            - 3: piecewise compilation.
        - debug_dump_path: the path to dump the debug information.
        - cache_dir: the directory to store the compiled graph, to
            accelerate Inductor compilation. By default, it will use
            model-related information to generate a cache directory.
        - backend: the backend for compilation. It needs to be a string.
            - "" (empty string): use the default backend.
            - "eager"/"openxla"/...: use the specified backend registered in PyTorch.
            - "full.module.name": a qualified name which can be used to import the backend function.
            We use string to avoid serialization issues when using compilation in a distributed setting.
            When the compilation level is 1 or 2, the backend is used for the compilation directly (it sees the whole graph).
            When the compilation level is 3, the backend is used for the piecewise compilation (it sees a part of the graph).
        - custom_ops: fine-grained control over which custom ops to enable/disable.
            Use 'all' to enable all, 'none' to disable all.
            Also specify a list of custom op names to enable (prefixed with a '+'),
            or disable (prefixed with a '-').
            Examples:
                - 'all,-op1' to enable all except op1
                - 'none,+op1,+op2' to enable only op1 and op2
            By default, all custom ops are enabled when running without Inductor
                and disabled when running with Inductor (compile_level >= Inductor).
        - splitting_ops: a list of ops to split the full graph into subgraphs, used in piecewise compilation.
    - CudaGraph capture:
        - use_cudagraph: whether to use cudagraph inside compilation.
            - False: cudagraph inside compilation is not used.
            - True: cudagraph inside compilation is used. It requires
                that all input buffers have fixed addresses, and all
                splitting ops write their outputs to input buffers.
            Note that this is orthogonal to the cudagraph capture logic
            outside of compilation.
            TODO: move outside cudagraph logic into compilation.
            torch.compile will handle cudagraph capture logic in the future.
        - cudagraph_capture_sizes: sizes to capture cudagraph.
            - None (default): capture sizes are inferred from vllm config.
            - List[int]: capture sizes are specified as given.
        - cudagraph_num_of_warmups: number of warmup runs for cudagraph.
            It means the first several runs will be treated as warmup runs.
            Only after that, the execution will be recorded, and the recorded
            cudagraph will be used for subsequent runs.
        - cudagraph_copy_inputs: whether to copy input tensors for
            cudagraph. If the caller can guarantee that the same input buffers
            are always used, it can set this to False. Otherwise, it should
            set this to True, and the compiler will copy the input to an
            internally managed buffer. Default is False.
    - Inductor compilation:
        - use_inductor: whether to use inductor compilation.
            - False: inductor compilation is not used. graph runs in eager.
            - True: inductor compilation is used. one graph for symbolic shape
                is compiled. In addition, compile for compile_sizes,
                using configurations in inductor_compile_config.
        - compile_sizes: sizes to compile for inductor. In addition
            to integers, it also supports "cudagraph_capture_sizes" to
            specify the sizes for cudagraph capture.
        - inductor_compile_config: additional configurations for inductor.
            - None: use default configurations.
        - inductor_passes: additional passes for inductor. It is a dictionary
            from pass name to pass function qualified name. We use function
            name because the config uses json format. If we pass the config
            from Python, functions can also be passed directly via Python object
            constructor, e.g. `CompilationConfig(inductor_passes={"a": func})`
        - custom inductor passes: see PassConfig for more details

    Why we have different sizes for cudagraph and inductor:
    - cudagraph: a cudagraph captured for a specific size can only be used
        for the same size. We need to capture all the sizes we want to use.
    - inductor: a graph compiled by inductor for a general shape can be used
        for different sizes. Inductor can also compile for specific sizes,
        where it can have more information to optimize the graph with fully
        static shapes. However, we find the general shape compilation is
        sufficient for most cases. It might be beneficial to compile for
        certain small batchsizes, where inductor is good at optimizing.
    """ # noqa
    level: int = 0
    debug_dump_path: str = ""
    cache_dir: str = ""
    backend: str = ""
    custom_ops: List[str] = Field(default_factory=list)
    splitting_ops: List[str] = Field(default=None)  # type: ignore

    use_inductor: bool = True
    compile_sizes: Optional[List[Union[int, str]]] = Field(default=None)
    inductor_compile_config: Dict = Field(default_factory=dict)
    inductor_passes: Dict[str, str] = Field(default_factory=dict)

    use_cudagraph: bool = False
    cudagraph_num_of_warmups: int = 0
    cudagraph_capture_sizes: Optional[List[int]] = None
    cudagraph_copy_inputs: bool = False

    class PassConfig(BaseModel):
        """
        Configuration for custom Inductor passes.
        This is separate from general CompilationConfig so that inductor passes
        don't all have access to full configuration - that would create a cycle
        as the PassManager is set as a property of config.
        - dump_graph_stages: list of stages for which we want to dump the graph.
            Each pass defines its own stages (before, after, maybe in-between).
        - dump_graph_dir: directory to dump the graphs. Default is .
        - enable_fusion: whether to enable the custom fusion pass.
        - enable_reshape: whether to enable the custom reshape elimination pass.
            TODO better pass enabling system.
        """
        dump_graph_stages: List[str] = Field(default_factory=list)
        dump_graph_dir: Path = Field(default=Path("."))
        enable_fusion: bool = True
        enable_reshape: bool = True

        def uuid(self):
            """
            Produces a hash unique to the pass configuration.
            Any new fields that affect compilation should be added to the hash.
            Do not include dump_graph_* in the hash - they don't affect
            compilation.
            """
            dict_ = self.model_dump(
                include={"enable_fusion", "enable_reshape"})
            encoded = json.dumps(dict_, sort_keys=True).encode("utf-8")
            return hashlib.sha256(encoded).digest()

        def model_post_init(self, __context: Any) -> None:
            if not self.enable_reshape and self.enable_fusion:
                logger.warning_once(
                    "Fusion enabled but reshape elimination disabled."
                    "RMSNorm + quant (fp8) fusion might not work")

    pass_config: PassConfig = Field(default_factory=PassConfig)

    # not configurable, computed after init
    max_capture_size: int = PrivateAttr
    local_cache_dir: str = PrivateAttr  # local cache dir for each rank
    # optimization:
    # Intuitively, bs_to_padded_graph_size should be Dict[int, int].
    # since we know all keys are in a range [0, max_capture_size],
    # we can optimize it to List[int] for better lookup performance.
    bs_to_padded_graph_size: List[int] = PrivateAttr

    # keep track of enabled and disabled custom ops
    enabled_custom_ops: Counter[str] = PrivateAttr
    disabled_custom_ops: Counter[str] = PrivateAttr
    traced_files: Set[str] = PrivateAttr
    compilation_time: float = PrivateAttr

    # Per-model forward context
    # Map from layer name to the attention cls
    static_forward_context: Dict[str, Any] = PrivateAttr

    def compute_hash(self) -> str:
        """
        WARNING: Whenever a new field is added to this config,
        ensure that it is included in the factors list if
        it affects the computation graph.

        Provide a hash that uniquely identifies all the configs
        that affect the structure of the computation
        graph from input ids/embeddings to the final hidden states,
        excluding anything before input ids/embeddings and after
        the final hidden states.
        """
        factors: List[Any] = []
        factors.append(self.level)
        factors.append(self.backend)
        factors.append(self.custom_ops)
        factors.append(self.splitting_ops)
        factors.append(self.use_inductor)
        factors.append(self.inductor_compile_config)
        factors.append(self.inductor_passes)
        factors.append(self.pass_config.uuid())
        return hashlib.sha256(str(factors).encode()).hexdigest()

    def __repr__(self) -> str:
        exclude = {
            "static_forward_context",
            "enabled_custom_ops",
            "disabled_custom_ops",
            "compilation_time",
            "bs_to_padded_graph_size",
            "pass_config",
            "traced_files",
        }
        return self.model_dump_json(exclude=exclude, exclude_unset=True)

    __str__ = __repr__

    @classmethod
    def from_cli(cls, cli_value: str) -> "CompilationConfig":
        """Parse the CLI value for the compilation config."""
        if cli_value in ["0", "1", "2", "3"]:
            return cls(level=int(cli_value))
        # do not use `eval`, it is dangerous and can execute arbitrary code
        dict_value = ast.literal_eval(cli_value)
        return CompilationConfig.model_validate(dict_value)

    def model_post_init(self, __context: Any) -> None:

        count_none = self.custom_ops.count("none")
        count_all = self.custom_ops.count("all")
        assert count_none + count_all <= 1, "Can only specify 'none' or 'all'"

        if self.splitting_ops is None:
            if envs.VLLM_USE_V1:
                # v1 must split the graph on attention ops
                # for piecewise cudagraph
                self.splitting_ops = [
                    "vllm.unified_attention",
                    "vllm.unified_attention_with_output",
                ]
            else:
                # v0 uses full graph compilation
                self.splitting_ops = []

        for k, v in self.inductor_passes.items():
            if not isinstance(v, str):
                assert callable(v), (
                    f"pass {k} should be callable or a qualified name")
                self.inductor_compile_config[k] = v if isinstance(
                    v, InductorPass) else CallableInductorPass(v)
                continue

            # resolve function from qualified name
            names = v.split(".")
            module = ".".join(names[:-1])
            func_name = names[-1]
            func = __import__(module).__dict__[func_name]
            self.inductor_compile_config[k] = func if isinstance(
                func, InductorPass) else CallableInductorPass(func)

        self.enabled_custom_ops = Counter()
        self.disabled_custom_ops = Counter()
        self.traced_files = set()
        self.static_forward_context = {}
        self.compilation_time = 0.0

    def init_backend(self, vllm_config: "VllmConfig") -> Union[str, Callable]:
        if self.level == CompilationLevel.NO_COMPILATION:
            raise ValueError("No compilation level is set.")

        from torch._dynamo.backends.registry import list_backends
        torch_backends = list_backends(exclude_tags=tuple())
        if self.level in [
                CompilationLevel.DYNAMO_AS_IS, CompilationLevel.DYNAMO_ONCE
        ]:
            if self.backend == "":
                return "eager"
            if self.backend in torch_backends:
                return self.backend
            return resolve_obj_by_qualname(self.backend)

        # TODO: pass user-specified backend to piecewise compilation
        # merge with the config use_inductor
        assert self.level == CompilationLevel.PIECEWISE

        from vllm.compilation.backends import VllmBackend
        return VllmBackend(vllm_config)

    def init_with_cudagraph_sizes(self,
                                  cudagraph_capture_sizes: List[int]) -> None:
        """To complete the initialization of config,
        we need to know the cudagraph sizes."""

        if self.cudagraph_capture_sizes is None:
            self.cudagraph_capture_sizes = cudagraph_capture_sizes
        else:
            # de-duplicate the sizes provided by the config
            self.cudagraph_capture_sizes = list(
                set(self.cudagraph_capture_sizes))
            logger.info(("cudagraph sizes specified by model runner"
                         " %s is overridden by config %s"),
                        cudagraph_capture_sizes, self.cudagraph_capture_sizes)

        computed_compile_sizes = []
        if self.compile_sizes is not None:
            # de-duplicate the sizes provided by the config
            self.compile_sizes = list(set(self.compile_sizes))
            for x in self.compile_sizes:
                if isinstance(x, str):
                    assert x == "cudagraph_capture_sizes", \
                    "Unrecognized size type in compile_sizes, " \
                    f"expect 'cudagraph_capture_sizes', got {x}"
                    computed_compile_sizes.extend(self.cudagraph_capture_sizes)
                else:
                    assert isinstance(x, int)
                    computed_compile_sizes.append(x)
        self.compile_sizes = computed_compile_sizes  # type: ignore

        # sort to make sure cudagraph capture sizes are in descending order
        self.cudagraph_capture_sizes.sort(reverse=True)
        self.max_capture_size = self.cudagraph_capture_sizes[
            0] if self.cudagraph_capture_sizes else 0

        # pre-compute the mapping from batch size to padded graph size
        self.bs_to_padded_graph_size = [
            0 for i in range(self.max_capture_size + 1)
        ]
        for end, start in zip(self.cudagraph_capture_sizes,
                              self.cudagraph_capture_sizes[1:] + [0]):
            for bs in range(start, end):
                if bs == start:
                    self.bs_to_padded_graph_size[bs] = start
                else:
                    self.bs_to_padded_graph_size[bs] = end
        self.bs_to_padded_graph_size[
            self.max_capture_size] = self.max_capture_size


@dataclass
class VllmConfig:
    """Dataclass which contains all vllm-related configuration. This
    simplifies passing around the distinct configurations in the codebase.
    """

    model_config: ModelConfig = field(default=None, init=True)  # type: ignore
    cache_config: CacheConfig = field(default=None, init=True)  # type: ignore
    parallel_config: ParallelConfig = field(default_factory=ParallelConfig,
                                            init=True)
    scheduler_config: SchedulerConfig = field(default_factory=SchedulerConfig,
                                              init=True)
    device_config: DeviceConfig = field(default=None,
                                        init=True)  # type: ignore
    load_config: LoadConfig = field(default=None, init=True)  # type: ignore
    lora_config: Optional[LoRAConfig] = None
    speculative_config: Optional[SpeculativeConfig] = None
    decoding_config: Optional[DecodingConfig] = None
    observability_config: Optional[ObservabilityConfig] = None
    prompt_adapter_config: Optional[PromptAdapterConfig] = None
    quant_config: Optional[QuantizationConfig] = None
    compilation_config: CompilationConfig = field(default=None,
                                                  init=True)  # type: ignore
    kv_transfer_config: KVTransferConfig = field(default=None,
                                                 init=True)  # type: ignore
    # some opaque config, only used to provide additional information
    # for the hash computation, mainly used for testing and debugging.
    additional_config: SupportsHash = field(default=None,
                                            init=True)  # type: ignore
    instance_id: str = ""

    def compute_hash(self) -> str:
        """
        WARNING: Whenever a new field is added to this config,
        ensure that it is included in the factors list if
        it affects the computation graph.

        Provide a hash that uniquely identifies all the configs
        that affect the structure of the computation
        graph from input ids/embeddings to the final hidden states,
        excluding anything before input ids/embeddings and after
        the final hidden states.
        """
        factors: List[Any] = []

        # summarize vllm config
        vllm_factors: List[Any] = []
        from vllm import __version__
        vllm_factors.append(__version__)
        if self.model_config:
            vllm_factors.append(self.model_config.compute_hash())
        else:
            vllm_factors.append("None")
        if self.cache_config:
            vllm_factors.append(self.cache_config.compute_hash())
        else:
            vllm_factors.append("None")
        if self.parallel_config:
            vllm_factors.append(self.parallel_config.compute_hash())
        else:
            vllm_factors.append("None")
        if self.scheduler_config:
            vllm_factors.append(self.scheduler_config.compute_hash())
        else:
            vllm_factors.append("None")
        if self.device_config:
            vllm_factors.append(self.device_config.compute_hash())
        else:
            vllm_factors.append("None")
        if self.load_config:
            vllm_factors.append(self.load_config.compute_hash())
        else:
            vllm_factors.append("None")
        if self.lora_config:
            vllm_factors.append(self.lora_config.compute_hash())
        else:
            vllm_factors.append("None")
        if self.speculative_config:
            vllm_factors.append(self.speculative_config.compute_hash())
        else:
            vllm_factors.append("None")
        if self.decoding_config:
            vllm_factors.append(self.decoding_config.compute_hash())
        else:
            vllm_factors.append("None")
        if self.observability_config:
            vllm_factors.append(self.observability_config.compute_hash())
        else:
            vllm_factors.append("None")
        if self.prompt_adapter_config:
            vllm_factors.append(self.prompt_adapter_config.compute_hash())
        else:
            vllm_factors.append("None")
        if self.quant_config:
            pass  # should be captured by model_config.quantization
        if self.compilation_config:
            vllm_factors.append(self.compilation_config.compute_hash())
        else:
            vllm_factors.append("None")
        if self.kv_transfer_config:
            vllm_factors.append(self.kv_transfer_config.compute_hash())
        else:
            vllm_factors.append("None")
        if self.additional_config:
            vllm_factors.append(self.additional_config.compute_hash())
        else:
            vllm_factors.append("None")
        factors.append(vllm_factors)

        hash_str = hashlib.md5(str(factors).encode()).hexdigest()[:10]
        return hash_str

    def pad_for_cudagraph(self, batch_size: int) -> int:
        # if batch_size > self.compilation_config.max_capture_size,
        # it should raise an IndexError.
        # the caller should make sure the batch_size is within the range,
        # i.e., batch_size <= self.compilation_config.max_capture_size
        return self.compilation_config.bs_to_padded_graph_size[batch_size]

    @staticmethod
    def _get_quantization_config(
            model_config: ModelConfig,
            load_config: LoadConfig) -> Optional[QuantizationConfig]:
        """Get the quantization config."""
        from vllm.platforms import current_platform
        if model_config.quantization is not None:
            from vllm.model_executor.model_loader.weight_utils import (
                get_quant_config)
            quant_config = get_quant_config(model_config, load_config)
            capability_tuple = current_platform.get_device_capability()

            if capability_tuple is not None:
                capability = capability_tuple.to_int()
                if capability < quant_config.get_min_capability():
                    raise ValueError(
                        f"The quantization method {model_config.quantization} "
                        "is not supported for the current GPU. Minimum "
                        f"capability: {quant_config.get_min_capability()}. "
                        f"Current capability: {capability}.")
            supported_dtypes = quant_config.get_supported_act_dtypes()
            if model_config.dtype not in supported_dtypes:
                raise ValueError(
                    f"{model_config.dtype} is not supported for quantization "
                    f"method {model_config.quantization}. Supported dtypes: "
                    f"{supported_dtypes}")
            return quant_config
        return None

    def with_hf_config(
        self,
        hf_config: PretrainedConfig,
        architectures: Optional[list[str]] = None,
    ) -> "VllmConfig":
        if architectures is not None:
            hf_config = copy.deepcopy(hf_config)
            hf_config.architectures = architectures

        model_config = copy.deepcopy(self.model_config)
        model_config.hf_config = hf_config

        return replace(self, model_config=model_config)

    def __post_init__(self):
        """Verify configs are valid & consistent with each other.
        """
        if self.model_config is not None:
            self.model_config.verify_async_output_proc(self.parallel_config,
                                                       self.speculative_config,
                                                       self.device_config)
            self.model_config.verify_with_parallel_config(self.parallel_config)

        if self.cache_config is not None:
            self.cache_config.verify_with_parallel_config(self.parallel_config)

        if self.lora_config:
            self.lora_config.verify_with_cache_config(self.cache_config)
            self.lora_config.verify_with_model_config(self.model_config)
            self.lora_config.verify_with_scheduler_config(
                self.scheduler_config)
        if self.prompt_adapter_config:
            self.prompt_adapter_config.verify_with_model_config(
                self.model_config)

        if self.quant_config is None and \
            self.model_config is not None and self.load_config is not None:
            self.quant_config = VllmConfig._get_quantization_config(
                self.model_config, self.load_config)

        from vllm.platforms import current_platform
        if self.scheduler_config is not None and \
            self.model_config is not None and \
            self.scheduler_config.chunked_prefill_enabled and \
            self.model_config.dtype == torch.float32 and \
            current_platform.get_device_capability() == (7, 5):
            logger.warning_once(
                "Turing devices tensor cores do not support float32 matmul. "
                "To workaround this limitation, vLLM will set 'ieee' input "
                "precision for chunked prefill triton kernels.")

        if self.compilation_config is None:
            self.compilation_config = CompilationConfig()
        if envs.VLLM_USE_V1 and self.model_config is not None and \
            not self.model_config.enforce_eager:
            # NOTE(woosuk): Currently, we use inductor because the piecewise
            # CUDA graphs do not work properly with the custom CUDA kernels.
            # FIXME(woosuk): Disable inductor to reduce the compilation time
            # and avoid any potential issues with the inductor.
            self.compilation_config.custom_ops = ["none"]
            self.compilation_config.use_cudagraph = True
            self.compilation_config.use_inductor = True
            self.compilation_config.cudagraph_num_of_warmups = 1
            self.compilation_config.pass_config.enable_fusion = False
            self.compilation_config.pass_config.enable_reshape = False
            self.compilation_config.level = CompilationLevel.PIECEWISE

        self._set_cudagraph_sizes()

        if self.cache_config is not None and \
            self.cache_config.cpu_offload_gb > 0 and \
            self.compilation_config.level != CompilationLevel.NO_COMPILATION:
            logger.warning(
                "CPU offload is not supported with `torch.compile` yet."
                " Disabling `torch.compile`.")
            self.compilation_config.level = CompilationLevel.NO_COMPILATION

        if self.lora_config is not None and self.compilation_config.level !=\
             CompilationLevel.NO_COMPILATION:
            logger.warning("LoRA is not supported with `torch.compile` yet. "
                           "Disabling `torch.compile`.")
            self.compilation_config.level = CompilationLevel.NO_COMPILATION

        current_platform.check_and_update_config(self)

        # If MLA is enabled, force disable chunked prefill and prefix caching
        if self.model_config and self.model_config.use_mla:
            logger.info("MLA is enabled; forcing chunked prefill and prefix "
                        "caching to be disabled.")
            self.scheduler_config.enable_chunked_prefill = False
            self.scheduler_config.chunked_prefill_enabled = False

            if self.cache_config is not None:
                self.cache_config.enable_prefix_caching = False

        if not self.instance_id:
            self.instance_id = random_uuid()[:5]

    def _set_cudagraph_sizes(self):
        """
        cudagraph batchsize padding logic:

        `[1, 2, 4] + [8 * i for i in range(1, 1025)]` is a list of all possible
        batch sizes that cudagraph will capture.

        Depending on the engine's configuration of `max_num_seqs`, the
        candidate batch sizes to capture cudagraph will shrink to the subset
        which just cover the range of `[1, max_num_seqs]`. In the common case,
        `max_num_seqs` is 256, and the cudagraph batch sizes will be
        `[1, 2, 4, 8, 16, 24, 32, 40, ..., 256]`.

        However, if users specify the cudagraph capture sizes through
        compilation config, we will use the specified sizes instead.

        In the end, `vllm_config.compilation_config.cudagraph_capture_sizes`
        will be the final sizes to capture cudagraph (in descending order).

        During runtime, if batchsize is larger than
        `vllm_config.compilation_config.cudagraph_capture_sizes`,
        no cudagraph will be used.
        If the batch size is no larger than
        `vllm_config.compilation_config.cudagraph_capture_sizes`,
        we can quickly find the padded graph size for a given batch size by
        looking up `vllm_config.compilation_config.bs_to_padded_graph_size`.
        """

        # calculate the default `batch_size_capture_list`
        if not envs.VLLM_USE_V1:
            batch_size_capture_list = []
            max_batchsize_to_capture = 0
            if self.scheduler_config is not None and \
                self.model_config is not None and \
                    not self.model_config.enforce_eager:

                possible_sizes = [1, 2, 4] + [8 * i for i in range(1, 1025)]
                # find the minimum size that is larger than max_num_seqs,
                # which then becomes the max_batchsize_to_capture
                larger_sizes = [
                    x for x in possible_sizes
                    if x >= self.scheduler_config.max_num_seqs
                ]
                if larger_sizes:
                    max_batchsize_to_capture = larger_sizes[0]
                else:
                    max_batchsize_to_capture = possible_sizes[-1]

                # filter out the sizes that are
                # larger than max_batchsize_to_capture
                batch_size_capture_list = [
                    size for size in possible_sizes
                    if size <= max_batchsize_to_capture
                ]
        else:
            batch_size_capture_list = []
            if self.model_config is not None and \
                not self.model_config.enforce_eager:
                batch_size_capture_list = [1, 2, 4
                                           ] + [i for i in range(8, 513, 8)]

        self.compilation_config.init_with_cudagraph_sizes(
            batch_size_capture_list)

    def __str__(self):
        return (
            f"model={self.model_config.model!r},"
            f" speculative_config={self.speculative_config!r},"
            f" tokenizer={self.model_config.tokenizer!r}, "
            f"skip_tokenizer_init={self.model_config.skip_tokenizer_init},"
            f" tokenizer_mode={self.model_config.tokenizer_mode}, "
            f"revision={self.model_config.revision}, "
            f"override_neuron_config={self.model_config.override_neuron_config},"
            f" tokenizer_revision={self.model_config.tokenizer_revision}, "
            f"trust_remote_code={self.model_config.trust_remote_code}, "
            f"dtype={self.model_config.dtype}, "
            f"max_seq_len={self.model_config.max_model_len},"
            f" download_dir={self.load_config.download_dir!r}, "
            f"load_format={self.load_config.load_format}, "
            f"tensor_parallel_size={self.parallel_config.tensor_parallel_size},"
            f" pipeline_parallel_size={self.parallel_config.pipeline_parallel_size}, "  # noqa
            f"disable_custom_all_reduce={self.parallel_config.disable_custom_all_reduce}, "  # noqa
            f"quantization={self.model_config.quantization}, "
            f"enforce_eager={self.model_config.enforce_eager}, "
            f"kv_cache_dtype={self.cache_config.cache_dtype}, "
            f" device_config={self.device_config.device}, "
            f"decoding_config={self.decoding_config!r}, "
            f"observability_config={self.observability_config!r}, "
            f"seed={self.model_config.seed}, "
            f"served_model_name={self.model_config.served_model_name}, "
            f"num_scheduler_steps={self.scheduler_config.num_scheduler_steps}, "
            f"multi_step_stream_outputs={self.scheduler_config.multi_step_stream_outputs}, "  # noqa
            f"enable_prefix_caching={self.cache_config.enable_prefix_caching}, "
            f"chunked_prefill_enabled={self.scheduler_config.chunked_prefill_enabled}, "  # noqa
            f"use_async_output_proc={self.model_config.use_async_output_proc}, "
            f"disable_mm_preprocessor_cache={self.model_config.disable_mm_preprocessor_cache!r}, "  # noqa
            f"mm_processor_kwargs={self.model_config.mm_processor_kwargs}, "
            f"pooler_config={self.model_config.pooler_config!r}, "
            f"compilation_config={self.compilation_config!r}")


_current_vllm_config: Optional[VllmConfig] = None


@contextmanager
def set_current_vllm_config(vllm_config: VllmConfig, check_compile=False):
    """
    Temporarily set the current VLLM config.
    Used during model initialization.
    We save the current VLLM config in a global variable,
    so that all modules can access it, e.g. custom ops
    can access the VLLM config to determine how to dispatch.
    """
    global _current_vllm_config
    old_vllm_config = _current_vllm_config
    from vllm.compilation.counter import compilation_counter
    num_models_seen = compilation_counter.num_models_seen
    try:
        _current_vllm_config = vllm_config
        yield
    finally:
        logger.debug("enabled custom ops: %s",
                     vllm_config.compilation_config.enabled_custom_ops)
        logger.debug("disabled custom ops: %s",
                     vllm_config.compilation_config.disabled_custom_ops)
        if check_compile and \
            vllm_config.compilation_config.level == CompilationLevel.PIECEWISE \
            and compilation_counter.num_models_seen == num_models_seen:
            # If the model supports compilation,
            # compilation_counter.num_models_seen should be increased
            # by at least 1.
            # If it is not increased, it means the model does not support
            # compilation (does not have @support_torch_compile decorator).
            logger.warning(
                "`torch.compile` is turned on, but the model %s"
                " does not support it. Please open an issue on GitHub"
                "if you want it to be supported.",
                vllm_config.model_config.model)
        _current_vllm_config = old_vllm_config


def get_current_vllm_config() -> VllmConfig:
    if _current_vllm_config is None:
        # in ci, usually when we test custom ops/modules directly,
        # we don't set the vllm config. In that case, we set a default
        # config.
        logger.warning("Current VLLM config is not set.")
        from vllm.config import VllmConfig
        return VllmConfig()
    return _current_vllm_config<|MERGE_RESOLUTION|>--- conflicted
+++ resolved
@@ -578,13 +578,9 @@
         supported_quantization = QUANTIZATION_METHODS
         optimized_quantization_methods = [
             "fp8", "marlin", "modelopt", "gptq_marlin_24", "gptq_marlin",
-<<<<<<< HEAD
-            "gptq_bitblas", "bitblas", "awq_marlin", "fbgemm_fp8",
-            "compressed_tensors", "compressed-tensors", "experts_int8"
-=======
-            "awq_marlin", "fbgemm_fp8", "compressed_tensors",
-            "compressed-tensors", "experts_int8", "quark"
->>>>>>> 6e1fc61f
+            "awq_marlin", "gptq_bitblas", "bitblas", "fbgemm_fp8", 
+            "compressed_tensors", "compressed-tensors", "experts_int8", 
+            "quark"
         ]
         if self.quantization is not None:
             self.quantization = self.quantization.lower()
@@ -757,32 +753,6 @@
     def get_hidden_size(self) -> int:
         return self.hf_text_config.hidden_size
 
-<<<<<<< HEAD
-    def find_flash_attn_supported_head_dims(self, head_dim: int) -> int:
-        """
-        Find the closest head dimension to the given head dimension that 
-        is supported by Flash Attention.
-        """
-        from vllm.attention.backends.flash_attn import FlashAttentionBackend
-
-        FLASHATTN_SUPPORTED_HEAD_DIMS = (
-            FlashAttentionBackend.get_supported_head_sizes())
-
-        for supported_head_dim in FLASHATTN_SUPPORTED_HEAD_DIMS:
-            if head_dim <= supported_head_dim:
-                return supported_head_dim
-        raise ValueError(
-            f"Head dimension {head_dim} is not supported by Flash Attention."
-            f"Supported head dimensions are {FLASHATTN_SUPPORTED_HEAD_DIMS}.")
-
-    def get_head_size(self) -> int:
-        # TODO remove hard code
-        if (hasattr(self.hf_text_config, "model_type")
-                and self.hf_text_config.model_type == "deepseek_v2"):
-            # FlashAttention supports only head_size 32, 64, 128, 256,
-            # we need to pad head_size 192 to 256
-            return 256
-=======
     @property
     def is_deepseek_mla(self) -> bool:
         return (hasattr(self.hf_text_config, "model_type")) \
@@ -802,7 +772,6 @@
                                            "qk_nope_head_dim", 0)
                 if qk_rope_head_dim and qk_nope_head_dim:
                     return qk_rope_head_dim + qk_nope_head_dim
->>>>>>> 6e1fc61f
 
         if self.is_attention_free:
             return 0

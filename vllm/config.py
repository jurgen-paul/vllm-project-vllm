import ast
import copy
import enum
import hashlib
import json
import os
import warnings
from contextlib import contextmanager
from dataclasses import dataclass, field, replace
from pathlib import Path
from typing import (TYPE_CHECKING, Any, Callable, ClassVar, Counter, Dict,
                    Final, List, Literal, Mapping, Optional, Set, Tuple, Type,
                    Union)

import torch
from pydantic import BaseModel, Field, PrivateAttr
from transformers import PretrainedConfig

import vllm.envs as envs
from vllm.compilation.inductor_pass import CallableInductorPass, InductorPass
from vllm.logger import init_logger
from vllm.model_executor.layers.quantization import (QUANTIZATION_METHODS,
                                                     get_quantization_config)
from vllm.model_executor.models import ModelRegistry
from vllm.platforms import current_platform
from vllm.tracing import is_otel_available, otel_import_error_traceback
from vllm.transformers_utils.config import (
    ConfigFormat, get_config, get_hf_image_processor_config,
    get_hf_text_config, get_pooling_config,
    get_sentence_transformer_tokenizer_config, is_encoder_decoder, uses_mrope)
from vllm.utils import (GiB_bytes, LayerBlockType, cuda_device_count_stateless,
                        get_cpu_memory, print_warning_once, random_uuid,
                        resolve_obj_by_qualname)

if TYPE_CHECKING:
    from ray.util.placement_group import PlacementGroup

    from vllm.executor.executor_base import ExecutorBase
    from vllm.model_executor.layers.quantization.base_config import (
        QuantizationConfig)
    from vllm.model_executor.model_loader.loader import BaseModelLoader
    from vllm.transformers_utils.tokenizer_group.base_tokenizer_group import (
        BaseTokenizerGroup)
else:
    QuantizationConfig = None

logger = init_logger(__name__)

_POOLING_MODEL_MAX_NUM_BATCHED_TOKENS = 32768
_MULTIMODAL_MODEL_MAX_NUM_BATCHED_TOKENS = 5120

TaskOption = Literal["auto", "generate", "embedding", "embed", "classify",
                     "score", "reward"]

_ResolvedTask = Literal["generate", "embed", "classify", "score", "reward",
                        "draft"]

RunnerType = Literal["generate", "pooling", "draft"]

_RUNNER_TASKS: Dict[RunnerType, List[_ResolvedTask]] = {
    "generate": ["generate"],
    "pooling": ["embed", "classify", "score", "reward"],
    "draft": ["draft"],
}

_TASK_RUNNER: Dict[_ResolvedTask, RunnerType] = {
    task: runner
    for runner, tasks in _RUNNER_TASKS.items() for task in tasks
}

HfOverrides = Union[Dict[str, Any], Callable[[PretrainedConfig],
                                             PretrainedConfig]]


class ModelConfig:
    """Configuration for the model.

    Args:
        model: Name or path of the huggingface model to use.
            It is also used as the content for `model_name` tag in metrics
            output when `served_model_name` is not specified.
        task: The task to use the model for. Each vLLM instance only supports
            one task, even if the same model can be used for multiple tasks.
            When the model only supports one task, "auto" can be used to select
            it; otherwise, you must specify explicitly which task to use.
        tokenizer: Name or path of the huggingface tokenizer to use.
        tokenizer_mode: Tokenizer mode. "auto" will use the fast tokenizer if
            available, "slow" will always use the slow tokenizer, and
            "mistral" will always use the tokenizer from `mistral_common`.
        trust_remote_code: Trust remote code (e.g., from HuggingFace) when
            downloading the model and tokenizer.
        allowed_local_media_path: Allowing API requests to read local images or
            videos from directories specified by the server file system.
            This is a security risk. Should only be enabled in trusted
            environments.
        dtype: Data type for model weights and activations. The "auto" option
            will use FP16 precision for FP32 and FP16 models, and BF16 precision
            for BF16 models.
        seed: Random seed for reproducibility.
        revision: The specific model version to use. It can be a branch name,
            a tag name, or a commit id. If unspecified, will use the default
            version.
        code_revision: The specific revision to use for the model code on
            Hugging Face Hub. It can be a branch name, a tag name, or a
            commit id. If unspecified, will use the default version.
        tokenizer_revision: The specific tokenizer version to use. It can be a
            branch name, a tag name, or a commit id. If unspecified, will use
            the default version.
        max_model_len: Maximum length of a sequence (including prompt and
            output). If None, will be derived from the model.
        spec_target_max_model_len: Specify the the maximum length for spec
            decoding draft models.
        quantization: Quantization method that was used to quantize the model
            weights. If None, we assume the model weights are not quantized.
        quantization_param_path: Path to JSON file containing scaling factors.
            Used to load KV cache scaling factors into the model when KV cache
            type is FP8_E4M3 on ROCm (AMD GPU). In the future these will also
            be used to load activation and weight scaling factors when the
            model dtype is FP8_E4M3 on ROCm.
        enforce_eager: Whether to enforce eager execution. If True, we will
            disable CUDA graph and always execute the model in eager mode.
            If False, we will use CUDA graph and eager execution in hybrid.
            If None, the user did not specify, so default to False.
        max_seq_len_to_capture: Maximum sequence len covered by CUDA graphs.
            When a sequence has context length larger than this, we fall back
            to eager mode. Additionally for encoder-decoder models, if the
            sequence length of the encoder input is larger than this, we fall
            back to the eager mode.
        max_logprobs: Maximum number of log probabilities. Defaults to 20.
        disable_sliding_window: Whether to disable sliding window. If True,
            we will disable the sliding window functionality of the model.
            If the model does not support sliding window, this argument is
            ignored.
        skip_tokenizer_init: If true, skip initialization of tokenizer and
            detokenizer.
        served_model_name: The model name used in metrics tag `model_name`,
            matches the model name exposed via the APIs. If multiple model
            names provided, the first name will be used. If not specified,
            the model name will be the same as `model`.
        limit_mm_per_prompt: Maximum number of data items per modality
            per prompt. Only applicable for multimodal models.
        use_async_output_proc: Whether to use async output processor.
            Defaults to True.
        config_format: The config format which shall be loaded.
            Defaults to 'auto' which defaults to 'hf'.
        hf_overrides: If a dictionary, contains arguments to be forwarded to the
            HuggingFace config. If a callable, it is called to update the
            HuggingFace config.
        mm_processor_kwargs: Arguments to be forwarded to the model's processor
            for multi-modal data, e.g., image processor.
<<<<<<< HEAD
        mm_cache_preprocessor: If true, then enables caching of the multi-modal 
            preprocessor/mapper. Otherwise, the mapper executes each time, and 
            for better performance consider enabling frontend process.
=======
        disable_mm_preprocessor_cache: If true, then disables caching of the
            multi-modal preprocessor/mapper. (not recommended)
>>>>>>> 98356735
        override_neuron_config: Initialize non default neuron config or
            override default neuron config that are specific to Neuron devices,
            this argument will be used to configure the neuron config that
            can not be gathered from the vllm arguments.
        override_pooler_config: Initialize non default pooling config or
            override default pooling config for the pooling model.
        logits_processor_pattern: Optional regex pattern specifying valid
            logits processor qualified names that can be passed with the
            `logits_processors` extra completion argument. Defaults to None, 
            which allows no processors.
    """

    def compute_hash(self) -> str:
        """
        WARNING: Whenever a new field is added to this config,
        ensure that it is included in the factors list if
        it affects the computation graph.

        Provide a hash that uniquely identifies all the configs
        that affect the structure of the computation
        graph from input ids/embeddings to the final hidden states,
        excluding anything before input ids/embeddings and after
        the final hidden states.
        """
        factors: List[Any] = []
        factors.append(self.model)
        factors.append(self.dtype)
        factors.append(self.quantization)
        factors.append(self.quantization_param_path)
        factors.append(self.revision)
        factors.append(self.code_revision)
        factors.append(self.trust_remote_code)
        factors.append(self.rope_scaling)
        factors.append(self.rope_theta)
        return hashlib.sha256(str(factors).encode()).hexdigest()

    def __init__(self,
                 model: str,
                 task: Union[TaskOption, Literal["draft"]],
                 tokenizer: str,
                 tokenizer_mode: str,
                 trust_remote_code: bool,
                 dtype: Union[str, torch.dtype],
                 seed: int,
                 allowed_local_media_path: str = "",
                 revision: Optional[str] = None,
                 code_revision: Optional[str] = None,
                 rope_scaling: Optional[Dict[str, Any]] = None,
                 rope_theta: Optional[float] = None,
                 tokenizer_revision: Optional[str] = None,
                 max_model_len: Optional[int] = None,
                 spec_target_max_model_len: Optional[int] = None,
                 quantization: Optional[str] = None,
                 quantization_param_path: Optional[str] = None,
                 enforce_eager: Optional[bool] = None,
                 max_seq_len_to_capture: Optional[int] = None,
                 max_logprobs: int = 20,
                 disable_sliding_window: bool = False,
                 skip_tokenizer_init: bool = False,
                 served_model_name: Optional[Union[str, List[str]]] = None,
                 limit_mm_per_prompt: Optional[Mapping[str, int]] = None,
                 use_async_output_proc: bool = True,
                 config_format: ConfigFormat = ConfigFormat.AUTO,
                 hf_overrides: Optional[HfOverrides] = None,
                 mm_processor_kwargs: Optional[Dict[str, Any]] = None,
<<<<<<< HEAD
                 mm_cache_preprocessor: bool = False,
=======
                 disable_mm_preprocessor_cache: bool = False,
>>>>>>> 98356735
                 override_neuron_config: Optional[Dict[str, Any]] = None,
                 override_pooler_config: Optional["PoolerConfig"] = None,
                 logits_processor_pattern: Optional[str] = None) -> None:
        self.model = model
        self.tokenizer = tokenizer
        self.tokenizer_mode = tokenizer_mode
        self.trust_remote_code = trust_remote_code
        self.allowed_local_media_path = allowed_local_media_path
        self.seed = seed
        self.revision = revision
        self.code_revision = code_revision
        self.rope_scaling = rope_scaling
        self.rope_theta = rope_theta

        if hf_overrides is None:
            hf_overrides = {}

        if callable(hf_overrides):
            hf_overrides_kw = {}
            hf_overrides_fn = hf_overrides
        else:
            hf_overrides_kw = hf_overrides
            hf_overrides_fn = None

        if rope_scaling is not None:
            hf_override: Dict[str, Any] = {"rope_scaling": rope_scaling}
            hf_overrides_kw.update(hf_override)
            msg = ("`--rope-scaling` will be removed in a future release. "
                   f"'Please instead use `--hf-overrides '{hf_override!r}'`")
            warnings.warn(DeprecationWarning(msg), stacklevel=2)
        if rope_theta is not None:
            hf_override = {"rope_theta": rope_theta}
            hf_overrides_kw.update(hf_override)
            msg = ("`--rope-theta` will be removed in a future release. "
                   f"'Please instead use `--hf-overrides '{hf_override!r}'`")
            warnings.warn(DeprecationWarning(msg), stacklevel=2)

        # The tokenizer version is consistent with the model version by default.
        if tokenizer_revision is None:
            self.tokenizer_revision = revision
        else:
            self.tokenizer_revision = tokenizer_revision
        self.quantization = quantization
        self.quantization_param_path = quantization_param_path
        self.enforce_eager = enforce_eager
        self.max_seq_len_to_capture = max_seq_len_to_capture
        self.max_logprobs = max_logprobs
        self.disable_sliding_window = disable_sliding_window
        self.skip_tokenizer_init = skip_tokenizer_init

        hf_config = get_config(self.model, trust_remote_code, revision,
                               code_revision, config_format)

        if hf_overrides_kw:
            logger.info("Overriding HF config with %s", hf_overrides_kw)
            hf_config.update(hf_overrides_kw)
        if hf_overrides_fn:
            logger.info("Overriding HF config with %s", hf_overrides_fn)
            hf_config = hf_overrides_fn(hf_config)

        self.hf_config = hf_config

        self.hf_text_config = get_hf_text_config(self.hf_config)
        self.encoder_config = self._get_encoder_config()
        self.hf_image_processor_config = get_hf_image_processor_config(
            self.model, revision)
        self.dtype = _get_and_verify_dtype(self.hf_text_config, dtype)
        self.use_async_output_proc = use_async_output_proc
        self.mm_processor_kwargs = mm_processor_kwargs
<<<<<<< HEAD
        self.mm_cache_preprocessor = mm_cache_preprocessor
=======
        self.disable_mm_preprocessor_cache = disable_mm_preprocessor_cache
>>>>>>> 98356735

        # Set enforce_eager to False if the value is unset.
        if self.enforce_eager is None:
            self.enforce_eager = False

        sliding_window = getattr(self.hf_text_config, "sliding_window", None)
        has_interleaved_attention = (sliding_window is not None) and (
            isinstance(sliding_window, list) or
            (self.hf_text_config.model_type in ["gemma2"]))

        if (not self.disable_sliding_window and has_interleaved_attention):
            if envs.VLLM_ATTENTION_BACKEND == "XFORMERS":
                sliding_window_len_min = get_min_sliding_window(
                    self.hf_text_config.sliding_window)

                print_warning_once(
                    f"{self.hf_text_config.model_type} has interleaved "
                    "attention, which is currently not supported by the "
                    "XFORMERS backend. Disabling sliding window and capping "
                    "the max length to the sliding window size "
                    f"({sliding_window_len_min}).")
                self.disable_sliding_window = True
            else:
                # for a model with interleaved attention,
                # the scheduler and the model treat it as full attention
                # (i.e., not dropping any tokens outside the window).
                # only the attention layer itself is aware of the sliding
                # window, and use the window size to compute the attention.
                self.hf_text_config.interleaved_sliding_window = sliding_window
                delattr(self.hf_text_config, "sliding_window")
                sliding_window = None

        self.max_model_len = _get_and_verify_max_len(
            hf_config=self.hf_text_config,
            max_model_len=max_model_len,
            disable_sliding_window=self.disable_sliding_window,
            sliding_window_len=self.get_hf_config_sliding_window(),
            spec_target_max_model_len=spec_target_max_model_len,
            encoder_config=self.encoder_config)
        self.served_model_name = get_served_model_name(model,
                                                       served_model_name)
        self.multimodal_config = self._init_multimodal_config(
            limit_mm_per_prompt)
        if not self.skip_tokenizer_init:
            self._verify_tokenizer_mode()

        self.is_attention_free = self._init_attention_free()
        self.is_hybrid = self._init_is_hybrid()
        self.has_inner_state = self._init_has_inner_state()

        if current_platform.is_neuron():
            self.override_neuron_config = override_neuron_config
        else:
            self.override_neuron_config = None

        supported_tasks, task = self._resolve_task(task, self.hf_config)
        self.supported_tasks = supported_tasks
        self.task: Final = task

        self.pooler_config = self._init_pooler_config(override_pooler_config)
        self.logits_processor_pattern = logits_processor_pattern

        self._verify_quantization()
        self._verify_cuda_graph()
        self._verify_bnb_config()

    def _init_multimodal_config(
        self, limit_mm_per_prompt: Optional[Mapping[str, int]]
    ) -> Optional["MultiModalConfig"]:
        architectures = getattr(self.hf_config, "architectures", [])
        if ModelRegistry.is_multimodal_model(architectures):
            return MultiModalConfig(limit_per_prompt=limit_mm_per_prompt or {})

        if limit_mm_per_prompt:
            raise ValueError("`limit_mm_per_prompt` is only supported for "
                             "multimodal models.")

        return None

    def _get_encoder_config(self):
        return get_sentence_transformer_tokenizer_config(
            self.model, self.revision)

    def _init_pooler_config(
        self,
        override_pooler_config: Optional["PoolerConfig"],
    ) -> Optional["PoolerConfig"]:

        if self.runner_type == "pooling":
            user_config = override_pooler_config or PoolerConfig()

            base_config = get_pooling_config(self.model, self.revision)
            if base_config is not None:
                # Only set values that are not overridden by the user
                for k, v in base_config.items():
                    if getattr(user_config, k) is None:
                        setattr(user_config, k, v)

            return user_config

        return None

    def _init_attention_free(self) -> bool:
        architectures = getattr(self.hf_config, "architectures", [])
        return ModelRegistry.is_attention_free_model(architectures)

    def _init_is_hybrid(self) -> bool:
        architectures = getattr(self.hf_config, "architectures", [])
        return ModelRegistry.is_hybrid_model(architectures)

    def _init_has_inner_state(self) -> bool:
        architectures = getattr(self.hf_config, "architectures", [])
        return ModelRegistry.model_has_inner_state(architectures)

    def _verify_tokenizer_mode(self) -> None:
        tokenizer_mode = self.tokenizer_mode.lower()
        if tokenizer_mode not in ["auto", "slow", "mistral"]:
            raise ValueError(
                f"Unknown tokenizer mode: {self.tokenizer_mode}. Must be "
                "either 'auto', 'slow' or 'mistral'.")
        self.tokenizer_mode = tokenizer_mode

    def _get_preferred_task(
        self,
        architectures: List[str],
        supported_tasks: Set[_ResolvedTask],
    ) -> Optional[_ResolvedTask]:
        model_id = self.model
        if get_pooling_config(model_id, self.revision):
            return "embed"
        if ModelRegistry.is_cross_encoder_model(architectures):
            return "score"

        suffix_to_preferred_task: List[Tuple[str, _ResolvedTask]] = [
            # Other models follow this pattern
            ("ForCausalLM", "generate"),
            ("ForConditionalGeneration", "generate"),
            ("ForSequenceClassification", "classify"),
            ("ChatModel", "generate"),
            ("LMHeadModel", "generate"),
            ("EmbeddingModel", "embed"),
            ("RewardModel", "reward"),
        ]
        _, arch = ModelRegistry.inspect_model_cls(architectures)

        for suffix, pref_task in suffix_to_preferred_task:
            if arch.endswith(suffix) and pref_task in supported_tasks:
                return pref_task

        return None

    def _resolve_task(
        self,
        task_option: Union[TaskOption, Literal["draft"]],
        hf_config: PretrainedConfig,
    ) -> Tuple[Set[_ResolvedTask], _ResolvedTask]:
        if task_option == "draft":
            return {"draft"}, "draft"

        architectures = getattr(hf_config, "architectures", [])

        runner_support: Dict[RunnerType, bool] = {
            # NOTE: Listed from highest to lowest priority,
            # in case the model supports multiple of them
            "generate": ModelRegistry.is_text_generation_model(architectures),
            "pooling": ModelRegistry.is_pooling_model(architectures),
        }
        supported_runner_types_lst: List[RunnerType] = [
            runner_type
            for runner_type, is_supported in runner_support.items()
            if is_supported
        ]

        supported_tasks_lst: List[_ResolvedTask] = [
            task for runner_type in supported_runner_types_lst
            for task in _RUNNER_TASKS[runner_type]
        ]
        supported_tasks = set(supported_tasks_lst)

        if task_option == "auto":
            selected_task = next(iter(supported_tasks_lst))

            if len(supported_tasks_lst) > 1:
                preferred_task = self._get_preferred_task(
                    architectures, supported_tasks)
                if preferred_task is not None:
                    selected_task = preferred_task

                logger.info(
                    "This model supports multiple tasks: %s. "
                    "Defaulting to '%s'.", supported_tasks, selected_task)
        else:
            # Aliases
            if task_option == "embedding":
                preferred_task = self._get_preferred_task(
                    architectures, supported_tasks)
                if preferred_task != "embed":
                    msg = ("The 'embedding' task will be restricted to "
                           "embedding models in a future release. Please "
                           "pass `--task classify`, `--task score`, or "
                           "`--task reward` explicitly for other pooling "
                           "models.")
                    warnings.warn(msg, DeprecationWarning, stacklevel=2)

                task_option = preferred_task or "embed"

            if task_option not in supported_tasks:
                msg = (
                    f"This model does not support the '{task_option}' task. "
                    f"Supported tasks: {supported_tasks}")
                raise ValueError(msg)

            selected_task = task_option

        return supported_tasks, selected_task

    def _parse_quant_hf_config(self):
        quant_cfg = getattr(self.hf_config, "quantization_config", None)
        if quant_cfg is None:
            # compressed-tensors uses a "compression_config" key
            quant_cfg = getattr(self.hf_config, "compression_config", None)
        return quant_cfg

    def _verify_quantization(self) -> None:
        supported_quantization = QUANTIZATION_METHODS
        optimized_quantization_methods = [
            "fp8", "marlin", "modelopt", "gptq_marlin_24", "gptq_marlin",
            "awq_marlin", "fbgemm_fp8", "compressed_tensors",
            "compressed-tensors", "experts_int8"
        ]
        if self.quantization is not None:
            self.quantization = self.quantization.lower()

        # Parse quantization method from the HF model config, if available.
        quant_cfg = self._parse_quant_hf_config()

        if quant_cfg is not None:
            quant_method = quant_cfg.get("quant_method", "").lower()

            # Detect which checkpoint is it
            for name in QUANTIZATION_METHODS:
                method = get_quantization_config(name)
                quantization_override = method.override_quantization_method(
                    quant_cfg, self.quantization)
                if quantization_override:
                    quant_method = quantization_override
                    self.quantization = quantization_override
                    break

            # Verify quantization configurations.
            if self.quantization is None:
                self.quantization = quant_method
            elif self.quantization != quant_method:
                raise ValueError(
                    "Quantization method specified in the model config "
                    f"({quant_method}) does not match the quantization "
                    f"method specified in the `quantization` argument "
                    f"({self.quantization}).")

        if self.quantization is not None:
            if self.quantization not in supported_quantization:
                raise ValueError(
                    f"Unknown quantization method: {self.quantization}. Must "
                    f"be one of {supported_quantization}.")
            current_platform.verify_quantization(self.quantization)
            if self.quantization not in optimized_quantization_methods:
                logger.warning(
                    "%s quantization is not fully "
                    "optimized yet. The speed can be slower than "
                    "non-quantized models.", self.quantization)

    def _verify_cuda_graph(self) -> None:
        if self.max_seq_len_to_capture is None:
            self.max_seq_len_to_capture = self.max_model_len
        self.max_seq_len_to_capture = min(self.max_seq_len_to_capture,
                                          self.max_model_len)

    def _verify_bnb_config(self) -> None:
        """
        The current version of bitsandbytes (0.44.0) with 8-bit models does not
        yet support CUDA graph.
        """
        is_bitsandbytes = self.quantization == "bitsandbytes"
        has_quantization_config = (getattr(self.hf_config,
                                           "quantization_config", None)
                                   is not None)
        is_8bit = (self.hf_config.quantization_config.get(
            "load_in_8bit", False) if has_quantization_config else False)
        if all([
                is_bitsandbytes,
                has_quantization_config,
                is_8bit,
                not self.enforce_eager,
        ]):
            logger.warning(
                "CUDA graph is not supported on BitAndBytes 8bit yet, "
                "fallback to the eager mode.")
            self.enforce_eager = True

    def verify_async_output_proc(self, parallel_config, speculative_config,
                                 device_config) -> None:
        if not self.use_async_output_proc:
            # Nothing to check
            return

        if parallel_config.pipeline_parallel_size > 1:
            logger.warning("Async output processing can not be enabled "
                           "with pipeline parallel")
            self.use_async_output_proc = False
            return

        # Reminder: Please update docs/source/usage/compatibility_matrix.rst
        # If the feature combo become valid
        if not current_platform.is_async_output_supported(self.enforce_eager):
            logger.warning(
                "Async output processing is not supported on the "
                "current platform type %s.", current_platform.device_type)
            self.use_async_output_proc = False
            return

        if envs.VLLM_USE_RAY_SPMD_WORKER:
            logger.warning(
                "Async output processing can not be enabled with ray spmd")
            self.use_async_output_proc = False
            return

        # Async postprocessor is not necessary for pooling models
        # since there is no token generation
        if self.runner_type == "pooling":
            self.use_async_output_proc = False

        # Reminder: Please update docs/source/usage/compatibility_matrix.rst
        # If the feature combo become valid
        if speculative_config:
            logger.warning("Async output processing is not supported with"
                           " speculative decoding currently.")
            self.use_async_output_proc = False

    def verify_with_parallel_config(
        self,
        parallel_config: "ParallelConfig",
    ) -> None:
        total_num_attention_heads = getattr(self.hf_text_config,
                                            "num_attention_heads", 0)
        tensor_parallel_size = parallel_config.tensor_parallel_size
        if total_num_attention_heads % tensor_parallel_size != 0:
            raise ValueError(
                f"Total number of attention heads ({total_num_attention_heads})"
                " must be divisible by tensor parallel size "
                f"({tensor_parallel_size}).")

        pipeline_parallel_size = parallel_config.pipeline_parallel_size
        if pipeline_parallel_size > 1:
            architectures = getattr(self.hf_config, "architectures", [])
            if not ModelRegistry.is_pp_supported_model(architectures):
                raise NotImplementedError(
                    "Pipeline parallelism is not supported for this model. "
                    "Supported models implement the `SupportsPP` interface.")

            if self.use_async_output_proc:
                logger.warning("Async output processor is not supported with "
                               "pipeline parallelism currently. Disabling it.")
                self.use_async_output_proc = False

    def get_hf_config_sliding_window(
            self) -> Union[Optional[int], List[Optional[int]]]:
        """Get the sliding window size, or None if disabled."""

        # Some models, like Qwen2 and Qwen1.5, use `use_sliding_window` in
        # addition to sliding window size. We check if that field is present
        # and if it's False, return None.
        if (hasattr(self.hf_text_config, "use_sliding_window")
                and not self.hf_text_config.use_sliding_window):
            return None
        return getattr(self.hf_text_config, "sliding_window", None)

    def get_sliding_window(self) -> Optional[Union[int, List[Optional[int]]]]:
        """Get the sliding window size, or None if disabled.
        """
        # If user disables sliding window, return None.
        if self.disable_sliding_window:
            return None
        # Otherwise get the value from the hf config.
        return self.get_hf_config_sliding_window()

    def get_vocab_size(self) -> int:
        return self.hf_text_config.vocab_size

    def get_hidden_size(self) -> int:
        return self.hf_text_config.hidden_size

    def get_head_size(self) -> int:
        # TODO remove hard code
        if hasattr(self.hf_text_config, "model_type"
                   ) and self.hf_text_config.model_type == 'deepseek_v2':
            # FlashAttention supports only head_size 32, 64, 128, 256,
            # we need to pad head_size 192 to 256
            return 256

        if self.is_attention_free:
            return 0

        if hasattr(self.hf_text_config, "head_dim"):
            return self.hf_text_config.head_dim
        # FIXME(woosuk): This may not be true for all models.
        return (self.hf_text_config.hidden_size //
                self.hf_text_config.num_attention_heads)

    def get_total_num_kv_heads(self) -> int:
        """Returns the total number of KV heads."""
        # For GPTBigCode & Falcon:
        # NOTE: for falcon, when new_decoder_architecture is True, the
        # multi_query flag is ignored and we use n_head_kv for the number of
        # KV heads.
        falcon_model_types = ["falcon", "RefinedWeb", "RefinedWebModel"]
        new_decoder_arch_falcon = (
            self.hf_config.model_type in falcon_model_types
            and getattr(self.hf_config, "new_decoder_architecture", False))
        if not new_decoder_arch_falcon and getattr(self.hf_text_config,
                                                   "multi_query", False):
            # Multi-query attention, only one KV head.
            # Currently, tensor parallelism is not supported in this case.
            return 1

        # For DBRX and MPT
        if self.hf_config.model_type == "mpt":
            if "kv_n_heads" in self.hf_config.attn_config:
                return self.hf_config.attn_config["kv_n_heads"]
            return self.hf_config.num_attention_heads
        if self.hf_config.model_type == "dbrx":
            return getattr(self.hf_config.attn_config, "kv_n_heads",
                           self.hf_config.num_attention_heads)

        if self.is_attention_free:
            return 0

        attributes = [
            # For Falcon:
            "n_head_kv",
            "num_kv_heads",
            # For LLaMA-2:
            "num_key_value_heads",
            # For ChatGLM:
            "multi_query_group_num",
        ]
        for attr in attributes:
            num_kv_heads = getattr(self.hf_text_config, attr, None)
            if num_kv_heads is not None:
                return num_kv_heads

        # For non-grouped-query attention models, the number of KV heads is
        # equal to the number of attention heads.
        return self.hf_text_config.num_attention_heads

    def get_num_kv_heads(self, parallel_config: "ParallelConfig") -> int:
        """Returns the number of KV heads per GPU."""
        total_num_kv_heads = self.get_total_num_kv_heads()
        # If tensor parallelism is used, we divide the number of KV heads by
        # the tensor parallel size. We will replicate the KV heads in the
        # case where the number of KV heads is smaller than the tensor
        # parallel size so each GPU has at least one KV head.
        return max(1,
                   total_num_kv_heads // parallel_config.tensor_parallel_size)

    def get_num_attention_heads(self,
                                parallel_config: "ParallelConfig") -> int:
        num_heads = getattr(self.hf_text_config, "num_attention_heads", 0)
        return num_heads // parallel_config.tensor_parallel_size

    def get_layers_start_end_indices(
            self, parallel_config: "ParallelConfig") -> Tuple[int, int]:
        from vllm.distributed.utils import get_pp_indices
        total_num_hidden_layers = getattr(self.hf_text_config,
                                          "num_hidden_layers", 0)
        pp_rank = parallel_config.rank // parallel_config.tensor_parallel_size
        pp_size = parallel_config.pipeline_parallel_size
        start, end = get_pp_indices(total_num_hidden_layers, pp_rank, pp_size)
        return start, end

    def get_num_layers(self, parallel_config: "ParallelConfig") -> int:
        start, end = self.get_layers_start_end_indices(parallel_config)
        return end - start

    def get_num_layers_by_block_type(
        self,
        parallel_config: "ParallelConfig",
        block_type: LayerBlockType = LayerBlockType.attention,
    ) -> int:
        # This function relies on 'layers_block_type' in hf_config,
        # for w/o this attribute, we will need to have workarounds like so
        attn_block_type = block_type == LayerBlockType.attention
        is_transformer = not self.is_hybrid and not self.is_attention_free
        start, end = self.get_layers_start_end_indices(parallel_config)

        if is_transformer:
            # Handle the basic case first
            return end - start if attn_block_type else 0
        elif self.is_attention_free:
            # Attention free
            # Note that this code assumes there
            # is only one type of attention-free block type.
            return 0 if attn_block_type else end - start
        else:
            # Hybrid model
            layers_block_type_value = getattr(self.hf_config,
                                              "layers_block_type", None)
            if layers_block_type_value is None:
                raise ValueError("The model is an hybrid without a"
                                 "layers_block_type in the hf_config,"
                                 "cannot determine the num of "
                                 f"{block_type.value} layers")

            return sum(t == block_type.value
                       for t in layers_block_type_value[start:end])

    def get_multimodal_config(self) -> "MultiModalConfig":
        """
        Get the multimodal configuration of the model.

        Raises:
            ValueError: If the model is not multimodal.
        """
        if self.multimodal_config is None:
            raise ValueError("The model is not multimodal.")

        return self.multimodal_config

    @property
    def is_encoder_decoder(self) -> bool:
        """Extract the HF encoder/decoder model flag."""
        return is_encoder_decoder(self.hf_config)

    @property
    def uses_mrope(self) -> bool:
        return uses_mrope(self.hf_config)

    @property
    def is_multimodal_model(self) -> bool:
        return self.multimodal_config is not None

    @property
    def is_cross_encoder(self) -> bool:
        architectures = getattr(self.hf_config, "architectures", [])
        return ModelRegistry.is_cross_encoder_model(architectures)

    @property
    def supported_runner_types(self) -> Set[RunnerType]:
        return {_TASK_RUNNER[task] for task in self.supported_tasks}

    @property
    def runner_type(self) -> RunnerType:
        return _TASK_RUNNER[self.task]


class CacheConfig:
    """Configuration for the KV cache.

    Args:
        block_size: Size of a cache block in number of tokens.
        gpu_memory_utilization: Fraction of GPU memory to use for the
            vLLM execution.
        swap_space: Size of the CPU swap space per GPU (in GiB).
        cache_dtype: Data type for kv cache storage.
        is_attention_free: Whether the model is attention-free.
        num_gpu_blocks_override: Number of GPU blocks to use. This overrides the
            profiled num_gpu_blocks if specified. Does nothing if None.
        sliding_window: Sliding window size for the KV cache. Can not work with
            prefix caching enabled.
        enable_prefix_caching: Whether to enable prefix caching.
        cpu_offload_gb: Size of the CPU offload buffer in GiB.
    """

    def compute_hash(self) -> str:
        """
        WARNING: Whenever a new field is added to this config,
        ensure that it is included in the factors list if
        it affects the computation graph.

        Provide a hash that uniquely identifies all the configs
        that affect the structure of the computation
        graph from input ids/embeddings to the final hidden states,
        excluding anything before input ids/embeddings and after
        the final hidden states.
        """
        factors: List[Any] = []
        factors.append(self.cache_dtype)
        # `cpu_offload_gb` does not use `torch.compile` yet.
        hash_str = hashlib.md5(str(factors).encode()).hexdigest()
        return hash_str

    def __init__(
        self,
        block_size: int,
        gpu_memory_utilization: float,
        swap_space: float,
        cache_dtype: str,
        is_attention_free: bool = False,
        num_gpu_blocks_override: Optional[int] = None,
        sliding_window: Optional[int] = None,
        enable_prefix_caching: bool = False,
        cpu_offload_gb: float = 0,
    ) -> None:
        self.block_size = block_size
        self.gpu_memory_utilization = gpu_memory_utilization
        self.swap_space_bytes = swap_space * GiB_bytes
        self.num_gpu_blocks_override = num_gpu_blocks_override
        self.cache_dtype = cache_dtype
        self.is_attention_free = is_attention_free
        self.sliding_window = sliding_window
        self.enable_prefix_caching = enable_prefix_caching
        self.cpu_offload_gb = cpu_offload_gb

        self._verify_args()
        self._verify_cache_dtype()
        self._verify_prefix_caching()

        # Will be set after profiling.
        self.num_gpu_blocks: Optional[int] = None
        self.num_cpu_blocks: Optional[int] = None

    def metrics_info(self):
        # convert cache_config to dict(key: str, value: str) for prometheus
        # metrics info
        return {key: str(value) for key, value in self.__dict__.items()}

    def _verify_args(self) -> None:
        if self.gpu_memory_utilization > 1.0:
            raise ValueError(
                "GPU memory utilization must be less than 1.0. Got "
                f"{self.gpu_memory_utilization}.")
        if (current_platform.is_cuda() and self.block_size is not None
                and self.block_size > 32):
            raise ValueError("CUDA Paged Attention kernel only supports "
                             f"block sizes up to 32. Got {self.block_size}.")

    def _verify_cache_dtype(self) -> None:
        if self.cache_dtype == "auto":
            pass
        elif self.cache_dtype in ("fp8", "fp8_e4m3", "fp8_e5m2"):
            logger.info(
                "Using fp8 data type to store kv cache. It reduces the GPU "
                "memory footprint and boosts the performance. "
                "Meanwhile, it may cause accuracy drop without a proper "
                "scaling factor")
        else:
            raise ValueError(f"Unknown kv cache dtype: {self.cache_dtype}")

    def _verify_prefix_caching(self) -> None:
        if not self.enable_prefix_caching:
            return

        if self.sliding_window is not None:
            raise NotImplementedError(
                "Prefix caching is not supported with sliding window. "
                "Run with --disable-sliding-window to use prefix caching.")

    def verify_with_parallel_config(
        self,
        parallel_config: "ParallelConfig",
    ) -> None:
        total_cpu_memory = get_cpu_memory()
        # FIXME(woosuk): Here, it is assumed that the GPUs in a tensor parallel
        # group are in the same node. However, the GPUs may span multiple nodes.
        num_gpus_per_node = parallel_config.tensor_parallel_size
        cpu_memory_usage = self.swap_space_bytes * num_gpus_per_node

        msg = (f"{cpu_memory_usage / GiB_bytes:.2f} GiB out of the "
               f"{total_cpu_memory / GiB_bytes:.2f} GiB total CPU memory "
               "is allocated for the swap space.")
        if cpu_memory_usage > 0.7 * total_cpu_memory:
            raise ValueError("Too large swap space. " + msg)
        elif cpu_memory_usage > 0.4 * total_cpu_memory:
            logger.warning("Possibly too large swap space. %s", msg)


@dataclass
class TokenizerPoolConfig:
    """Configuration for the tokenizer pool.

    Args:
        pool_size: Number of tokenizer workers in the pool.
        pool_type: Type of the pool.
        extra_config: Additional config for the pool.
            The way the config will be used depends on the
            pool type.
    """
    pool_size: int
    pool_type: Union[str, Type["BaseTokenizerGroup"]]
    extra_config: dict

    def compute_hash(self) -> str:
        """
        WARNING: Whenever a new field is added to this config,
        ensure that it is included in the factors list if
        it affects the computation graph.

        Provide a hash that uniquely identifies all the configs
        that affect the structure of the computation
        graph from input ids/embeddings to the final hidden states,
        excluding anything before input ids/embeddings and after
        the final hidden states.
        """
        # no factors to consider.
        # this config will not affect the computation graph.
        factors: List[Any] = []
        hash_str = hashlib.md5(str(factors).encode()).hexdigest()
        return hash_str

    def __post_init__(self):
        if self.pool_type not in ("ray", ) and not isinstance(
                self.pool_type, type):
            raise ValueError(f"Unknown pool type: {self.pool_type}")
        if not isinstance(self.extra_config, dict):
            raise ValueError("extra_config must be a dictionary.")

    @classmethod
    def create_config(
        cls, tokenizer_pool_size: int,
        tokenizer_pool_type: Union[str, Type["BaseTokenizerGroup"]],
        tokenizer_pool_extra_config: Optional[Union[str, dict]]
    ) -> Optional["TokenizerPoolConfig"]:
        """Create a TokenizerPoolConfig from the given parameters.

        If tokenizer_pool_size is 0, return None.

        Args:
            tokenizer_pool_size: Number of tokenizer workers in the pool.
            tokenizer_pool_type: Type of the pool.
            tokenizer_pool_extra_config: Additional config for the pool.
                The way the config will be used depends on the
                pool type. This can be a JSON string (will be parsed).
        """
        if tokenizer_pool_size:
            if isinstance(tokenizer_pool_extra_config, str):
                tokenizer_pool_extra_config_parsed = json.loads(
                    tokenizer_pool_extra_config)
            else:
                tokenizer_pool_extra_config_parsed = (
                    tokenizer_pool_extra_config or {})
            tokenizer_pool_config = cls(tokenizer_pool_size,
                                        tokenizer_pool_type,
                                        tokenizer_pool_extra_config_parsed)
        else:
            tokenizer_pool_config = None
        return tokenizer_pool_config


class LoadFormat(str, enum.Enum):
    AUTO = "auto"
    PT = "pt"
    SAFETENSORS = "safetensors"
    NPCACHE = "npcache"
    DUMMY = "dummy"
    TENSORIZER = "tensorizer"
    SHARDED_STATE = "sharded_state"
    GGUF = "gguf"
    BITSANDBYTES = "bitsandbytes"
    MISTRAL = "mistral"


@dataclass
class LoadConfig:
    """
        download_dir: Directory to download and load the weights, default to the
            default cache directory of huggingface.
        load_format: The format of the model weights to load:
            "auto" will try to load the weights in the safetensors format and
                fall back to the pytorch bin format if safetensors format is
                not available.
            "pt" will load the weights in the pytorch bin format.
            "safetensors" will load the weights in the safetensors format.
            "npcache" will load the weights in pytorch format and store
                a numpy cache to speed up the loading.
            "dummy" will initialize the weights with random values, which is
                mainly for profiling.
            "tensorizer" will use CoreWeave's tensorizer library for
                fast weight loading.
            "bitsandbytes" will load nf4 type weights.
        model_loader_extra_config: The extra config for the model loader.
        ignore_patterns: The list of patterns to ignore when loading the model.
            Default to "original/**/*" to avoid repeated loading of llama's
            checkpoints.
    """

    load_format: Union[str, LoadFormat, "BaseModelLoader"] = LoadFormat.AUTO
    download_dir: Optional[str] = None
    model_loader_extra_config: Optional[Union[str, dict]] = field(
        default_factory=dict)
    ignore_patterns: Optional[Union[List[str], str]] = None

    def compute_hash(self) -> str:
        """
        WARNING: Whenever a new field is added to this config,
        ensure that it is included in the factors list if
        it affects the computation graph.

        Provide a hash that uniquely identifies all the configs
        that affect the structure of the computation
        graph from input ids/embeddings to the final hidden states,
        excluding anything before input ids/embeddings and after
        the final hidden states.
        """
        # no factors to consider.
        # this config will not affect the computation graph.
        factors: List[Any] = []
        hash_str = hashlib.md5(str(factors).encode()).hexdigest()
        return hash_str

    def __post_init__(self):
        model_loader_extra_config = self.model_loader_extra_config or {}
        if isinstance(model_loader_extra_config, str):
            self.model_loader_extra_config = json.loads(
                model_loader_extra_config)
        if isinstance(self.load_format, str):
            load_format = self.load_format.lower()
            self.load_format = LoadFormat(load_format)

        if self.ignore_patterns is not None and len(self.ignore_patterns) > 0:
            logger.info(
                "Ignoring the following patterns when downloading weights: %s",
                self.ignore_patterns)
        else:
            self.ignore_patterns = ["original/**/*"]


@dataclass
class ParallelConfig:
    """Configuration for the distributed execution."""

    pipeline_parallel_size: int = 1  # Number of pipeline parallel groups.
    tensor_parallel_size: int = 1  # Number of tensor parallel groups.

    # Deprecated, use distributed_executor_backend instead.
    worker_use_ray: Optional[bool] = None

    # Maximum number of multiple batches
    # when load model sequentially. To avoid RAM OOM when using tensor
    # parallel and large models.
    max_parallel_loading_workers: Optional[int] = None

    # Disable the custom all-reduce kernel and fall back to NCCL.
    disable_custom_all_reduce: bool = False

    # Config for the tokenizer pool. If None, will use synchronous tokenization.
    tokenizer_pool_config: Optional[TokenizerPoolConfig] = None

    # Whether to profile Ray workers with nsight, see https://docs.ray.io/en/latest/ray-observability/user-guides/profiling.html#profiling-nsight-profiler.
    ray_workers_use_nsight: bool = False

    # ray distributed model workers placement group.
    placement_group: Optional["PlacementGroup"] = None

    # Backend to use for distributed model
    # workers, either "ray" or "mp" (multiprocessing). If the product
    # of pipeline_parallel_size and tensor_parallel_size is less than
    # or equal to the number of GPUs available, "mp" will be used to
    # keep processing on a single host. Otherwise, this will default
    # to "ray" if Ray is installed and fail otherwise. Note that tpu
    # and hpu only support Ray for distributed inference.
    distributed_executor_backend: Optional[Union[str,
                                                 Type["ExecutorBase"]]] = None

    # the full name of the worker class to use. If "auto", the worker class
    # will be determined based on the platform.
    worker_cls: str = "auto"
    sd_worker_cls: str = "auto"

    world_size: int = field(init=False)

    rank: int = 0

    def compute_hash(self):
        """
        Provide a hash that uniquely identifies all the configs
        that affect the structure of the computation
        graph from input ids/embeddings to the final hidden states,
        excluding anything before input ids/embeddings and after
        the final hidden states.
        """
        factors: List[Any] = []
        factors.append(self.pipeline_parallel_size)
        factors.append(self.tensor_parallel_size)
        return hashlib.sha256(str(factors).encode()).hexdigest()

    def __post_init__(self) -> None:
        self.world_size = self.pipeline_parallel_size * \
            self.tensor_parallel_size

        if self.worker_use_ray:
            if self.distributed_executor_backend is None:
                self.distributed_executor_backend = "ray"
            elif not self.use_ray:
                raise ValueError(f"worker-use-ray can't be used with "
                                 f"distributed executor backend "
                                 f"'{self.distributed_executor_backend}'.")
        ray_only_devices = ["tpu", "hpu"]
        if (current_platform.device_type in ray_only_devices
                and self.world_size > 1):
            if self.distributed_executor_backend is None:
                self.distributed_executor_backend = "ray"
            if self.distributed_executor_backend != "ray":
                raise ValueError(
                    f"{current_platform.device_type.upper()} backend only "
                    "supports Ray for distributed inference.")

        if self.distributed_executor_backend is None and self.world_size > 1:
            # We use multiprocessing by default if world_size fits on the
            # current node and we aren't in a ray placement group.

            from vllm.executor import ray_utils
            backend = "mp"
            ray_found = ray_utils.ray_is_available()
            if (current_platform.is_cuda()
                    and cuda_device_count_stateless() < self.world_size):
                if not ray_found:
                    raise ValueError("Unable to load Ray which is "
                                     "required for multi-node inference, "
                                     "please install Ray with `pip install "
                                     "ray`.") from ray_utils.ray_import_err
                backend = "ray"
            elif ray_found:
                if self.placement_group:
                    backend = "ray"
                else:
                    from ray import is_initialized as ray_is_initialized
                    if ray_is_initialized():
                        from ray.util import get_current_placement_group
                        if get_current_placement_group():
                            backend = "ray"
            self.distributed_executor_backend = backend
            logger.info("Defaulting to use %s for distributed inference",
                        backend)

        self._verify_args()

    @property
    def use_ray(self) -> bool:
        return self.distributed_executor_backend == "ray" or (
            isinstance(self.distributed_executor_backend, type)
            and self.distributed_executor_backend.uses_ray)

    def _verify_args(self) -> None:
        # Lazy import to avoid circular import
        from vllm.executor.executor_base import ExecutorBase

        if self.distributed_executor_backend not in (
                "ray", "mp", None) and not (isinstance(
                    self.distributed_executor_backend, type) and issubclass(
                        self.distributed_executor_backend, ExecutorBase)):
            raise ValueError(
                "Unrecognized distributed executor backend "
                f"{self.distributed_executor_backend}. Supported "
                "values are 'ray', 'mp' or custom ExecutorBase subclass.")
        if self.use_ray:
            from vllm.executor import ray_utils
            ray_utils.assert_ray_available()
        if current_platform.is_rocm():
            self.disable_custom_all_reduce = True
            logger.info(
                "Disabled the custom all-reduce kernel because it is not "
                "supported on AMD GPUs.")
        if self.ray_workers_use_nsight and not self.use_ray:
            raise ValueError("Unable to use nsight profiling unless workers "
                             "run with Ray.")


@dataclass
class SchedulerConfig:
    """Scheduler configuration."""

    runner_type: str = "generate"  # The runner type to launch for the model.

    # Maximum number of tokens to be processed in a single iteration.
    max_num_batched_tokens: int = field(default=None)  # type: ignore

    # Maximum number of sequences to be processed in a single iteration.
    max_num_seqs: int = 128

    # Maximum length of a sequence (including prompt and generated text).
    max_model_len: int = 8192

    # The number of slots to allocate per sequence per
    # step, beyond the known token ids. This is used in speculative
    # decoding to store KV activations of tokens which may or may not be
    # accepted.
    num_lookahead_slots: int = 0

    # Apply a delay (of delay factor multiplied by previous
    # prompt latency) before scheduling next prompt.
    delay_factor: float = 0.0

    # If True, prefill requests can be chunked based
    # on the remaining max_num_batched_tokens.
    enable_chunked_prefill: bool = False

    is_multimodal_model: bool = False

    # FIXME(woosuk & ywang96): Below are placeholder values. We need to
    # calculate the actual values from the configurations.
    # Multimodal encoder run compute budget, only used in V1
    max_num_encoder_input_tokens = 16384

    # Multimodal encoder cache size, only used in V1
    encoder_cache_size = 16384

    # Whether to perform preemption by swapping or
    # recomputation. If not specified, we determine the mode as follows:
    # We use recomputation by default since it incurs lower overhead than
    # swapping. However, when the sequence group has multiple sequences
    # (e.g., beam search), recomputation is not currently supported. In
    # such a case, we use swapping instead.
    preemption_mode: Optional[str] = None

    num_scheduler_steps: int = 1

    multi_step_stream_outputs: bool = False

    # Private API. If used, scheduler sends delta data to
    # workers instead of an entire data. It should be enabled only
    # when SPMD worker architecture is enabled. I.e.,
    # VLLM_USE_RAY_SPMD_WORKER=1
    send_delta_data: bool = False

    # The scheduling policy to use. "fcfs" (default) or "priority".
    policy: str = "fcfs"

    chunked_prefill_enabled: bool = field(init=False)

    def compute_hash(self) -> str:
        """
        WARNING: Whenever a new field is added to this config,
        ensure that it is included in the factors list if
        it affects the computation graph.

        Provide a hash that uniquely identifies all the configs
        that affect the structure of the computation
        graph from input ids/embeddings to the final hidden states,
        excluding anything before input ids/embeddings and after
        the final hidden states.
        """
        # no factors to consider.
        # this config will not affect the computation graph.
        factors: List[Any] = []
        hash_str = hashlib.md5(str(factors).encode()).hexdigest()
        return hash_str

    def __post_init__(self) -> None:
        if self.max_num_batched_tokens is None:
            if self.enable_chunked_prefill:
                if self.num_scheduler_steps > 1:
                    # Multi-step Chunked-Prefill doesn't allow prompt-chunking
                    # for now. Have max_num_batched_tokens set to max_model_len
                    # so we don't reject sequences on account of a short
                    # max_num_batched_tokens.
                    self.max_num_batched_tokens = max(self.max_model_len, 2048)
                else:
                    # This value is chosen to have a balance between ITL
                    # and TTFT. Note it is not optimized for throughput.
                    self.max_num_batched_tokens = 2048
            else:
                # If max_model_len is too short, use 2048 as the default value
                # for higher throughput.
                self.max_num_batched_tokens = max(self.max_model_len, 2048)

            if self.runner_type == "pooling":
                # Choose specific value for higher throughput
                self.max_num_batched_tokens = max(
                    self.max_num_batched_tokens,
                    _POOLING_MODEL_MAX_NUM_BATCHED_TOKENS,
                )
            if self.is_multimodal_model:
                # The value needs to be at least the number of multimodal tokens
                self.max_num_batched_tokens = max(
                    self.max_num_batched_tokens,
                    _MULTIMODAL_MODEL_MAX_NUM_BATCHED_TOKENS,
                )

        if self.enable_chunked_prefill:
            logger.info(
                "Chunked prefill is enabled with max_num_batched_tokens=%d.",
                self.max_num_batched_tokens)

        self.chunked_prefill_enabled = self.enable_chunked_prefill
        self._verify_args()

    def _verify_args(self) -> None:
        if (self.max_num_batched_tokens < self.max_model_len
                and not self.chunked_prefill_enabled):
            raise ValueError(
                f"max_num_batched_tokens ({self.max_num_batched_tokens}) is "
                f"smaller than max_model_len ({self.max_model_len}). "
                "This effectively limits the maximum sequence length to "
                "max_num_batched_tokens and makes vLLM reject longer "
                "sequences. Please increase max_num_batched_tokens or "
                "decrease max_model_len.")

        if self.max_num_batched_tokens < self.max_num_seqs:
            raise ValueError(
                f"max_num_batched_tokens ({self.max_num_batched_tokens}) must "
                "be greater than or equal to max_num_seqs "
                f"({self.max_num_seqs}).")

        if self.num_lookahead_slots < 0:
            raise ValueError(
                "num_lookahead_slots "
                f"({self.num_lookahead_slots}) must be greater than or "
                "equal to 0.")

        if self.num_scheduler_steps < 1:
            raise ValueError(
                "num_scheduler_steps "
                f"({self.num_scheduler_steps}) must be greater than or "
                "equal to 1.")

    @property
    def is_multi_step(self) -> bool:
        return self.num_scheduler_steps > 1


class DeviceConfig:
    device: Optional[torch.device]
    device_type: str

    def compute_hash(self) -> str:
        """
        WARNING: Whenever a new field is added to this config,
        ensure that it is included in the factors list if
        it affects the computation graph.

        Provide a hash that uniquely identifies all the configs
        that affect the structure of the computation
        graph from input ids/embeddings to the final hidden states,
        excluding anything before input ids/embeddings and after
        the final hidden states.
        """
        # no factors to consider.
        # the device/platform information will be summarized
        # by torch/vllm automatically.
        factors: List[Any] = []
        hash_str = hashlib.md5(str(factors).encode()).hexdigest()
        return hash_str

    def __init__(self, device: str = "auto") -> None:
        if device == "auto":
            # Automated device type detection
            self.device_type = current_platform.device_type
            if not self.device_type:
                raise RuntimeError("Failed to infer device type")
        else:
            # Device type is assigned explicitly
            self.device_type = device

        # Some device types require processing inputs on CPU
        if self.device_type in ["neuron", "openvino"]:
            self.device = torch.device("cpu")
        elif self.device_type in ["tpu"]:
            self.device = None
        else:
            # Set device with device type
            self.device = torch.device(self.device_type)


class SpeculativeConfig:
    """Configuration for speculative decoding.

    The configuration is currently specialized to draft-model speculative
    decoding with top-1 proposals.
    """

    def compute_hash(self) -> str:
        """
        WARNING: Whenever a new field is added to this config,
        ensure that it is included in the factors list if
        it affects the computation graph.

        Provide a hash that uniquely identifies all the configs
        that affect the structure of the computation
        graph from input ids/embeddings to the final hidden states,
        excluding anything before input ids/embeddings and after
        the final hidden states.
        """
        # no factors to consider.
        # spec decode does not use `torch.compile` yet.
        factors: List[Any] = []
        hash_str = hashlib.md5(str(factors).encode()).hexdigest()
        return hash_str

    @staticmethod
    def maybe_create_spec_config(
        target_model_config: ModelConfig,
        target_parallel_config: ParallelConfig,
        target_dtype: str,
        speculative_model: Optional[str],
        speculative_model_quantization: Optional[str],
        speculative_draft_tensor_parallel_size: Optional[int],
        num_speculative_tokens: Optional[int],
        speculative_disable_mqa_scorer: Optional[bool],
        speculative_max_model_len: Optional[int],
        enable_chunked_prefill: bool,
        disable_log_stats: bool,
        speculative_disable_by_batch_size: Optional[int],
        ngram_prompt_lookup_max: Optional[int],
        ngram_prompt_lookup_min: Optional[int],
        draft_token_acceptance_method: str,
        typical_acceptance_sampler_posterior_threshold: Optional[float],
        typical_acceptance_sampler_posterior_alpha: Optional[float],
        disable_logprobs: Optional[bool],
    ) -> Optional["SpeculativeConfig"]:
        """Create a SpeculativeConfig if possible, else return None.

        This function attempts to create a SpeculativeConfig object based on the
        provided parameters. If the necessary conditions are met, it returns an
        instance of SpeculativeConfig. Otherwise, it returns None.

        Args:
            target_model_config (ModelConfig): The configuration of the target
                model.
            target_parallel_config (ParallelConfig): The parallel configuration
                for the target model.
            target_dtype (str): The data type used for the target model.
            speculative_model (Optional[str]): The name of the speculative
                model, if provided.
            speculative_model_quantization (Optional[str]): Quantization method
                that was used to quantize the speculative model weights. If
                None, we assume the model weights are not quantized.
            speculative_draft_tensor_parallel_size (Optional[int]): The degree
                of the tensor parallelism for the draft model.
            num_speculative_tokens (Optional[int]): The number of speculative
                tokens, if provided. Will default to the number in the draft
                model config if present, otherwise is required.
            speculative_disable_mqa_scorer (Optional[bool]): Disable the MQA
                scorer for the speculative model and fall back to batch
                expansion for scoring.
            speculative_max_model_len (Optional[int]): The maximum model len of
                the speculative model. Used when testing the ability to skip
                speculation for some sequences.
            enable_chunked_prefill (bool): Whether vLLM is configured to use
                chunked prefill or not. Used for raising an error since its not
                yet compatible with spec decode.
            speculative_disable_by_batch_size (Optional[int]): Disable
                speculative decoding for new incoming requests when the number
                of enqueue requests  is larger than this value, if provided.
            ngram_prompt_lookup_max (Optional[int]): Max size of ngram token
                window, if provided.
            ngram_prompt_lookup_min (Optional[int]): Min size of ngram token
                window, if provided.
            draft_token_acceptance_method (str): The method to use for
                accepting draft tokens. This can take two possible
                values 'rejection_sampler' and 'typical_acceptance_sampler'
                for RejectionSampler and TypicalAcceptanceSampler
                respectively.
            typical_acceptance_sampler_posterior_threshold (Optional[float]):
                A threshold value that sets a lower bound on the posterior
                probability of a token in the target model for it to be
                accepted. This threshold is used only when we use the
                TypicalAcceptanceSampler for token acceptance.
            typical_acceptance_sampler_posterior_alpha (Optional[float]):
                A scaling factor for the entropy-based threshold in the
                TypicalAcceptanceSampler.
            disable_logprobs (Optional[bool]): If set to True, token log
                probabilities are not returned during speculative decoding.
                If set to False, token log probabilities are returned
                according to the log probability settings in SamplingParams.
                If not specified, it defaults to True.

        Returns:
            Optional["SpeculativeConfig"]: An instance of SpeculativeConfig if
                the necessary conditions are met, else None.
        """

        if speculative_model is None:
            if num_speculative_tokens is not None:
                raise ValueError("num_speculative_tokens was provided without "
                                 "speculative_model.")
            return None

        if (speculative_disable_by_batch_size is not None
                and speculative_disable_by_batch_size < 2):
            raise ValueError("Expect the batch size threshold of disabling "
                             "speculative decoding is > 1, but got "
                             f"{speculative_disable_by_batch_size=}")

        # TODO: The user should be able to specify revision/max model len
        # for the draft model. It is not currently supported.
        draft_revision = None
        draft_code_revision = None
        draft_quantization = speculative_model_quantization

        if speculative_model == "[ngram]":
            if ngram_prompt_lookup_min is None:
                ngram_prompt_lookup_min = 1
            if ngram_prompt_lookup_max is None or ngram_prompt_lookup_max < 1:
                raise ValueError(f"{ngram_prompt_lookup_max=} must be > 0")
            if ngram_prompt_lookup_min < 1:
                raise ValueError(f"{ngram_prompt_lookup_min=} must be > 0")
            if ngram_prompt_lookup_min > ngram_prompt_lookup_max:
                raise ValueError(f"{ngram_prompt_lookup_min=} cannot be "
                                 f"larger than {ngram_prompt_lookup_max=}")

            # TODO: current we still need extract vocab_size from target model
            # config, in future, we may try refactor it out, and set
            # draft related config as None here.
            draft_model_config = target_model_config
            draft_parallel_config = target_parallel_config
        else:
            ngram_prompt_lookup_max = 0
            ngram_prompt_lookup_min = 0
            draft_model_config = ModelConfig(
                model=speculative_model,
                task="draft",
                tokenizer=target_model_config.tokenizer,
                tokenizer_mode=target_model_config.tokenizer_mode,
                trust_remote_code=target_model_config.trust_remote_code,
                allowed_local_media_path=target_model_config.
                allowed_local_media_path,
                dtype=target_model_config.dtype,
                seed=target_model_config.seed,
                revision=draft_revision,
                code_revision=draft_code_revision,
                tokenizer_revision=target_model_config.tokenizer_revision,
                max_model_len=None,
                spec_target_max_model_len=target_model_config.max_model_len,
                quantization=draft_quantization,
                enforce_eager=target_model_config.enforce_eager,
                max_seq_len_to_capture=target_model_config.
                max_seq_len_to_capture,
                max_logprobs=target_model_config.max_logprobs,
            )

            draft_hf_config = draft_model_config.hf_config

            if (num_speculative_tokens is not None
                    and hasattr(draft_hf_config, "num_lookahead_tokens")):
                draft_hf_config.num_lookahead_tokens = num_speculative_tokens

            n_predict = getattr(draft_hf_config, "n_predict", None)
            if n_predict is not None:
                if num_speculative_tokens is None:
                    # Default to max value defined in draft model config.
                    num_speculative_tokens = n_predict
                elif num_speculative_tokens > n_predict:
                    # Verify provided value doesn't exceed the maximum
                    # supported by the draft model.
                    raise ValueError(
                        "This speculative model supports a maximum of "
                        f"num_speculative_tokens={n_predict}, but "
                        f"{num_speculative_tokens=} was provided.")

            if enable_chunked_prefill and draft_hf_config.model_type in (
                    "medusa", "mlp_speculator", "eagle"):
                raise ValueError(
                    "Chunked prefill and hidden-state based draft models are "
                    "not compatible.")

            speculative_draft_tensor_parallel_size = \
                SpeculativeConfig._verify_and_get_draft_model_tensor_parallel_size(
                    target_parallel_config,
                    speculative_draft_tensor_parallel_size,
                    draft_hf_config
            )

            draft_model_config.max_model_len = (
                SpeculativeConfig._maybe_override_draft_max_model_len(
                    speculative_max_model_len,
                    draft_model_config.max_model_len,
                    target_model_config.max_model_len,
                ))

            draft_parallel_config = (
                SpeculativeConfig.create_draft_parallel_config(
                    target_parallel_config,
                    speculative_draft_tensor_parallel_size, draft_hf_config))

        if num_speculative_tokens is None:
            raise ValueError(
                "num_speculative_tokens must be provided with "
                "speculative_model unless the draft model config contains an "
                "n_predict parameter.")

        if typical_acceptance_sampler_posterior_threshold is None:
            typical_acceptance_sampler_posterior_threshold = 0.09
        if typical_acceptance_sampler_posterior_alpha is None:
            typical_acceptance_sampler_posterior_alpha = 0.3
        if disable_logprobs is None:
            disable_logprobs = True

        return SpeculativeConfig(
            draft_model_config,
            draft_parallel_config,
            num_speculative_tokens,
            speculative_disable_mqa_scorer,
            speculative_disable_by_batch_size,
            ngram_prompt_lookup_max,
            ngram_prompt_lookup_min,
            draft_token_acceptance_method=draft_token_acceptance_method,
            typical_acceptance_sampler_posterior_threshold=\
                typical_acceptance_sampler_posterior_threshold,
            typical_acceptance_sampler_posterior_alpha=\
                typical_acceptance_sampler_posterior_alpha,
            disable_logprobs=disable_logprobs,
            disable_log_stats=disable_log_stats,
        )

    @staticmethod
    def _maybe_override_draft_max_model_len(
        speculative_max_model_len: Optional[int],
        draft_max_model_len: int,
        target_max_model_len: int,
    ) -> int:
        """Determine the max sequence len for the draft model. This is usually
        the draft_max_model_len, but may be the target_max_model_len if it is
        less than the draft_max_model_len, or may be speculative_max_model_len
        if it is specified.

        This is necessary so that sequences do not exceed the capacity of the
        draft model or the target model.

        speculative_max_model_len is mainly used for testing that sequences can
        skip speculation.
        """

        if speculative_max_model_len is not None:

            if speculative_max_model_len > draft_max_model_len:
                raise ValueError(f"{speculative_max_model_len=} cannot be "
                                 f"larger than {draft_max_model_len=}")

            if speculative_max_model_len > target_max_model_len:
                raise ValueError(f"{speculative_max_model_len=} cannot be "
                                 f"larger than {target_max_model_len=}")

            return speculative_max_model_len

        return min(
            draft_max_model_len,
            target_max_model_len,
        )

    @staticmethod
    def _verify_and_get_draft_model_tensor_parallel_size(
            target_parallel_config: ParallelConfig,
            speculative_draft_tensor_parallel_size: Optional[int],
            draft_hf_config: PretrainedConfig) -> int:
        """
        Verifies and adjusts the tensor parallel size for a draft model
        specified using speculative_draft_tensor_parallel_size.
        """
        # If speculative_draft_tensor_parallel_size is unset then set it
        # appropriately else verify that it is set correctly.
        if speculative_draft_tensor_parallel_size is None:
            if draft_hf_config.model_type == "mlp_speculator":
                speculative_draft_tensor_parallel_size = 1
                if target_parallel_config.tensor_parallel_size > 1:
                    logger.warning(
                        "MLPSpeculator cannot currently be run with tp>1; "
                        "setting speculative_draft_tensor_parallel_size=1")
            else:
                speculative_draft_tensor_parallel_size = \
                    target_parallel_config.tensor_parallel_size
        elif speculative_draft_tensor_parallel_size not in (
                1, target_parallel_config.tensor_parallel_size):
            raise ValueError(
                f"{speculative_draft_tensor_parallel_size=} cannot be "
                f"other value than 1 or target model tensor_parallel_size")
        return speculative_draft_tensor_parallel_size

    @staticmethod
    def create_draft_parallel_config(
        target_parallel_config: ParallelConfig,
        speculative_draft_tensor_parallel_size: int,
        draft_hf_config: PretrainedConfig,
    ) -> ParallelConfig:
        """Create a parallel config for use by the draft worker.

        This is mostly a copy of the target parallel config, except the tp_size.
        """
        draft_parallel_config = ParallelConfig(
            pipeline_parallel_size=target_parallel_config.
            pipeline_parallel_size,
            tensor_parallel_size=speculative_draft_tensor_parallel_size,
            distributed_executor_backend=target_parallel_config.
            distributed_executor_backend,
            max_parallel_loading_workers=target_parallel_config.
            max_parallel_loading_workers,
            disable_custom_all_reduce=target_parallel_config.
            disable_custom_all_reduce,
            tokenizer_pool_config=target_parallel_config.tokenizer_pool_config,
            ray_workers_use_nsight=target_parallel_config.
            ray_workers_use_nsight,
            placement_group=target_parallel_config.placement_group,
        )

        return draft_parallel_config

    def __init__(
        self,
        draft_model_config: ModelConfig,
        draft_parallel_config: ParallelConfig,
        num_speculative_tokens: int,
        speculative_disable_mqa_scorer: Optional[bool],
        speculative_disable_by_batch_size: Optional[int],
        ngram_prompt_lookup_max: Optional[int],
        ngram_prompt_lookup_min: Optional[int],
        draft_token_acceptance_method: str,
        typical_acceptance_sampler_posterior_threshold: float,
        typical_acceptance_sampler_posterior_alpha: float,
        disable_logprobs: bool,
        disable_log_stats: bool,
    ):
        """Create a SpeculativeConfig object.

        Args:
            draft_model_config: ModelConfig for the draft model.
            draft_parallel_config: ParallelConfig for the draft model.
            num_speculative_tokens: The number of tokens to sample from the
                draft model before scoring with the target model.
            speculative_disable_by_batch_size: Disable speculative
                decoding for new incoming requests when the number of
                enqueue requests is larger than this value.
            ngram_prompt_lookup_max: Max size of ngram token window.
            ngram_prompt_lookup_min: Min size of ngram token window.
            draft_token_acceptance_method (str): The method to use for
                accepting draft tokens. This can take two possible
                values 'rejection_sampler' and 'typical_acceptance_sampler'
                for RejectionSampler and TypicalAcceptanceSampler
                respectively.
            typical_acceptance_sampler_posterior_threshold (Optional[float]):
                A threshold value that sets a lower bound on the posterior
                probability of a token in the target model for it to be
                accepted. This threshold is used only when we use the
                TypicalAcceptanceSampler for token acceptance.
            typical_acceptance_sampler_posterior_alpha (Optional[float]):
                A scaling factor for the entropy-based threshold in the
                TypicalAcceptanceSampler.
            disable_logprobs: If set to True, token log probabilities will not
                be returned even if requested by sampling parameters. This
                reduces latency by skipping logprob calculation in proposal
                sampling, target sampling, and after accepted tokens are
                determined. If set to False, log probabilities will be
                returned.
            disable_log_stats: Whether to disable periodic printing of stage
                times in speculative decoding.
        """
        self.draft_model_config = draft_model_config
        self.draft_parallel_config = draft_parallel_config
        self.num_speculative_tokens = num_speculative_tokens
        self.speculative_disable_mqa_scorer = speculative_disable_mqa_scorer
        self.speculative_disable_by_batch_size = \
            speculative_disable_by_batch_size
        self.ngram_prompt_lookup_max = ngram_prompt_lookup_max or 0
        self.ngram_prompt_lookup_min = ngram_prompt_lookup_min or 0
        self.draft_token_acceptance_method = draft_token_acceptance_method
        self.typical_acceptance_sampler_posterior_threshold = \
            typical_acceptance_sampler_posterior_threshold
        self.typical_acceptance_sampler_posterior_alpha = \
            typical_acceptance_sampler_posterior_alpha
        self.disable_logprobs = disable_logprobs
        self.disable_log_stats = disable_log_stats

        self._verify_args()

    def _verify_args(self) -> None:
        if self.num_speculative_tokens <= 0:
            raise ValueError("Expected num_speculative_tokens to be greater "
                             f"than zero ({self.num_speculative_tokens}).")

        if self.draft_model_config:
            self.draft_model_config.verify_with_parallel_config(
                self.draft_parallel_config)
            # Validate and set draft token acceptance related settings.

        if (self.draft_token_acceptance_method is None):
            raise ValueError("draft_token_acceptance_method is not set. "
                             "Expected values are rejection_sampler or "
                             "typical_acceptance_sampler.")

        if (self.draft_token_acceptance_method != 'rejection_sampler'
                and self.draft_token_acceptance_method !=
                'typical_acceptance_sampler'):
            raise ValueError(
                "Expected draft_token_acceptance_method to be either "
                "rejection_sampler or typical_acceptance_sampler. Instead it "
                f"is {self.draft_token_acceptance_method}")

        if (self.typical_acceptance_sampler_posterior_threshold < 0
                or self.typical_acceptance_sampler_posterior_alpha < 0):
            raise ValueError(
                "Expected typical_acceptance_sampler_posterior_threshold "
                "and typical_acceptance_sampler_posterior_alpha to be > 0. "
                "Instead found "
                f"typical_acceptance_sampler_posterior_threshold = "
                f"{self.typical_acceptance_sampler_posterior_threshold} and "
                f"typical_acceptance_sampler_posterior_alpha = "
                f"{self.typical_acceptance_sampler_posterior_alpha}")

    @property
    def num_lookahead_slots(self) -> int:
        """The number of additional slots the scheduler should allocate per
        step, in addition to the slots allocated for each known token.

        This is equal to the number of speculative tokens, as each speculative
        token must be scored.
        """
        return self.num_speculative_tokens

    def __repr__(self) -> str:
        if self.ngram_prompt_lookup_max > 0:
            draft_model = "[ngram]"
        else:
            draft_model = self.draft_model_config.model
        num_spec_tokens = self.num_speculative_tokens
        return f"SpeculativeConfig({draft_model=}, {num_spec_tokens=})"


@dataclass
class LoRAConfig:
    max_lora_rank: int
    max_loras: int
    fully_sharded_loras: bool = False
    max_cpu_loras: Optional[int] = None
    lora_dtype: Optional[Union[torch.dtype, str]] = None
    lora_extra_vocab_size: int = 256
    # This is a constant.
    lora_vocab_padding_size: ClassVar[int] = 256
    long_lora_scaling_factors: Optional[Tuple[float]] = None
    bias_enabled: bool = False

    def compute_hash(self) -> str:
        """
        WARNING: Whenever a new field is added to this config,
        ensure that it is included in the factors list if
        it affects the computation graph.

        Provide a hash that uniquely identifies all the configs
        that affect the structure of the computation
        graph from input ids/embeddings to the final hidden states,
        excluding anything before input ids/embeddings and after
        the final hidden states.
        """
        # no factors to consider.
        # LoRA is not compatible with `torch.compile` .
        factors: List[Any] = []
        hash_str = hashlib.md5(str(factors).encode()).hexdigest()
        return hash_str

    def __post_init__(self):
        # Setting the maximum rank to 256 should be able to satisfy the vast
        # majority of applications.
        possible_max_ranks = (8, 16, 32, 64, 128, 256)
        possible_lora_extra_vocab_size = (0, 256, 512)
        if self.max_lora_rank not in possible_max_ranks:
            raise ValueError(
                f"max_lora_rank ({self.max_lora_rank}) must be one of "
                f"{possible_max_ranks}.")
        if self.lora_extra_vocab_size not in possible_lora_extra_vocab_size:
            raise ValueError(
                f"lora_extra_vocab_size ({self.lora_extra_vocab_size}) "
                f"must be one of {possible_lora_extra_vocab_size}.")
        if self.max_loras < 1:
            raise ValueError(f"max_loras ({self.max_loras}) must be >= 1.")
        if self.max_cpu_loras is None:
            self.max_cpu_loras = self.max_loras
        elif self.max_cpu_loras < self.max_loras:
            raise ValueError(
                f"max_cpu_loras ({self.max_cpu_loras}) must be >= "
                f"max_loras ({self.max_loras})")

    def verify_with_model_config(self, model_config: ModelConfig):
        if self.lora_dtype in (None, "auto"):
            self.lora_dtype = model_config.dtype
        elif isinstance(self.lora_dtype, str):
            self.lora_dtype = getattr(torch, self.lora_dtype)
        if model_config.quantization and model_config.quantization not in [
                "awq", "gptq"
        ]:
            # TODO support marlin
            logger.warning("%s quantization is not tested with LoRA yet.",
                           model_config.quantization)

    def verify_with_scheduler_config(self, scheduler_config: SchedulerConfig):
        # Reminder: Please update docs/source/usage/compatibility_matrix.rst
        # If the feature combo become valid
        if scheduler_config.chunked_prefill_enabled:
            logger.warning("LoRA with chunked prefill is still experimental "
                           "and may be unstable.")


@dataclass
class PromptAdapterConfig:
    max_prompt_adapters: int
    max_prompt_adapter_token: int
    max_cpu_prompt_adapters: Optional[int] = None
    prompt_adapter_dtype: Optional[torch.dtype] = None

    def compute_hash(self) -> str:
        """
        WARNING: Whenever a new field is added to this config,
        ensure that it is included in the factors list if
        it affects the computation graph.

        Provide a hash that uniquely identifies all the configs
        that affect the structure of the computation
        graph from input ids/embeddings to the final hidden states,
        excluding anything before input ids/embeddings and after
        the final hidden states.
        """
        # no factors to consider.
        # this config will not affect the computation graph.
        factors: List[Any] = []
        hash_str = hashlib.md5(str(factors).encode()).hexdigest()
        return hash_str

    def __post_init__(self):

        if self.max_prompt_adapters < 1:
            raise ValueError(f"max_prompt_adapters "
                             f"({self.max_prompt_adapters}) must be >= 1.")
        if self.max_prompt_adapter_token == 0:
            raise ValueError("max_prompt_adapter_token must be set.")
        if self.max_cpu_prompt_adapters is None:
            self.max_cpu_prompt_adapters = self.max_prompt_adapters

    def verify_with_model_config(self, model_config: ModelConfig):
        if self.prompt_adapter_dtype in (None, "auto"):
            self.prompt_adapter_dtype = model_config.dtype
        elif isinstance(self.prompt_adapter_dtype, str):
            self.prompt_adapter_dtype = getattr(torch,
                                                self.prompt_adapter_dtype)


@dataclass
class MultiModalConfig:
    """Controls the behavior of multimodal models."""

    limit_per_prompt: Mapping[str, int] = field(default_factory=dict)
    """
    The maximum number of multi-modal input instances allowed per prompt
    for each :class:`~vllm.multimodal.MultiModalPlugin`.
    """

    def compute_hash(self) -> str:
        """
        WARNING: Whenever a new field is added to this config,
        ensure that it is included in the factors list if
        it affects the computation graph.

        Provide a hash that uniquely identifies all the configs
        that affect the structure of the computation
        graph from input ids/embeddings to the final hidden states,
        excluding anything before input ids/embeddings and after
        the final hidden states.
        """
        # no factors to consider.
        # this config will not affect the computation graph.
        factors: List[Any] = []
        hash_str = hashlib.md5(str(factors).encode()).hexdigest()
        return hash_str

    # TODO: Add configs to init vision tower or not.


@dataclass
class PoolerConfig:
    """Controls the behavior of output pooling in pooling models."""

    pooling_type: Optional[str] = None
    """
    The pooling method of the pooling model. This should be a key in
    :class:`vllm.model_executor.layers.pooler.PoolingType`.
    """

    normalize: Optional[bool] = None
    """
    Whether to normalize the pooled outputs. Usually, this should be set to
    ``True`` for embedding outputs.
    """

    softmax: Optional[bool] = None
    """
    Whether to apply softmax to the pooled outputs. Usually, this should be set
    to ``True`` for classification outputs.
    """

    step_tag_id: Optional[int] = None
    """
    If set, only the score corresponding to the ``step_tag_id`` in the
    generated sentence should be returned. Otherwise, the scores for all tokens
    are returned.
    """

    returned_token_ids: Optional[List[int]] = None
    """
    A list of indices for the vocabulary dimensions to be extracted,
    such as the token IDs of ``good_token`` and ``bad_token`` in the
    ``math-shepherd-mistral-7b-prm`` model.
    """

    def compute_hash(self) -> str:
        """
        WARNING: Whenever a new field is added to this config,
        ensure that it is included in the factors list if
        it affects the computation graph.

        Provide a hash that uniquely identifies all the configs
        that affect the structure of the computation
        graph from input ids/embeddings to the final hidden states,
        excluding anything before input ids/embeddings and after
        the final hidden states.
        """
        # no factors to consider.
        # this config will not affect the computation graph.
        factors: List[Any] = []
        hash_str = hashlib.md5(str(factors).encode()).hexdigest()
        return hash_str

    @staticmethod
    def from_json(json_str: str) -> "PoolerConfig":
        return PoolerConfig(**json.loads(json_str))


_STR_DTYPE_TO_TORCH_DTYPE = {
    "half": torch.float16,
    "float16": torch.float16,
    "float": torch.float32,
    "float32": torch.float32,
    "bfloat16": torch.bfloat16,
}

_ROCM_NOT_SUPPORTED_DTYPE: List[str] = []  #


def _get_and_verify_dtype(
    config: PretrainedConfig,
    dtype: Union[str, torch.dtype],
) -> torch.dtype:
    # NOTE: getattr(config, "torch_dtype", torch.float32) is not correct
    # because config.torch_dtype can be None.
    config_dtype = getattr(config, "torch_dtype", None)
    if config_dtype is None:
        config_dtype = torch.float32

    if isinstance(dtype, str):
        dtype = dtype.lower()
        if dtype == "auto":
            if config_dtype == torch.float32:
                if config.model_type == "gemma2":
                    logger.info(
                        "For Gemma 2, we downcast float32 to bfloat16 instead "
                        "of float16 by default. Please specify `dtype` if you "
                        "want to use float16.")
                    torch_dtype = torch.bfloat16
                else:
                    # Following the common practice, we use float16 for float32
                    # models.
                    torch_dtype = torch.float16
            else:
                torch_dtype = config_dtype

            if current_platform.is_hpu() and config_dtype == torch.float16:
                logger.info(
                    "For HPU, we cast models to bfloat16 instead of"
                    "using float16 by default. Please specify `dtype` if you "
                    "want to use float16.")
                torch_dtype = torch.bfloat16
        else:
            if dtype not in _STR_DTYPE_TO_TORCH_DTYPE:
                raise ValueError(f"Unknown dtype: {dtype}")
            torch_dtype = _STR_DTYPE_TO_TORCH_DTYPE[dtype]
    elif isinstance(dtype, torch.dtype):
        torch_dtype = dtype
    else:
        raise ValueError(f"Unknown dtype: {dtype}")

    # Verify the dtype.
    if torch_dtype != config_dtype:
        if torch_dtype == torch.float32:
            # Upcasting to float32 is allowed.
            logger.info("Upcasting %s to %s.", config_dtype, torch_dtype)
            pass
        elif config_dtype == torch.float32:
            # Downcasting from float32 to float16 or bfloat16 is allowed.
            logger.info("Downcasting %s to %s.", config_dtype, torch_dtype)
            pass
        else:
            # Casting between float16 and bfloat16 is allowed with a warning.
            logger.warning("Casting %s to %s.", config_dtype, torch_dtype)

    return torch_dtype


def _get_and_verify_max_len(
    hf_config: PretrainedConfig,
    max_model_len: Optional[int],
    disable_sliding_window: bool,
    sliding_window_len: Optional[Union[int, List[Optional[int]]]],
    spec_target_max_model_len: Optional[int] = None,
    encoder_config: Optional[Any] = None,
) -> int:
    """Get and verify the model's maximum length."""
    derived_max_model_len = float("inf")
    possible_keys = [
        # OPT
        "max_position_embeddings",
        # GPT-2
        "n_positions",
        # MPT
        "max_seq_len",
        # ChatGLM2
        "seq_length",
        # Command-R
        "model_max_length",
        # Others
        "max_sequence_length",
        "max_seq_length",
        "seq_len",
    ]
    # Choose the smallest "max_length" from the possible keys.
    max_len_key = None
    for key in possible_keys:
        max_len = getattr(hf_config, key, None)
        if max_len is not None:
            max_len_key = key if max_len < derived_max_model_len \
                else max_len_key
            derived_max_model_len = min(derived_max_model_len, max_len)

    # If sliding window is manually disabled, max_length should be less
    # than the sliding window length in the model config.
    if disable_sliding_window and sliding_window_len is not None:

        sliding_window_len_min = get_min_sliding_window(sliding_window_len)
        max_len_key = "sliding_window" \
            if sliding_window_len_min < derived_max_model_len else max_len_key
        derived_max_model_len = min(derived_max_model_len,
                                    sliding_window_len_min)

    # If none of the keys were found in the config, use a default and
    # log a warning.
    if derived_max_model_len == float("inf"):
        if max_model_len is not None:
            # If max_model_len is specified, we use it.
            return max_model_len

        if spec_target_max_model_len is not None:
            # If this is a speculative draft model, we use the max model len
            # from the target model.
            return spec_target_max_model_len

        default_max_len = 2048
        logger.warning(
            "The model's config.json does not contain any of the following "
            "keys to determine the original maximum length of the model: "
            "%s. Assuming the model's maximum length is %d.", possible_keys,
            default_max_len)
        derived_max_model_len = default_max_len

    rope_scaling = getattr(hf_config, "rope_scaling", None)
    if rope_scaling is not None:
        # No need to consider "type" key because of patch_rope_scaling when
        # loading HF config
        rope_type = rope_scaling["rope_type"]

        if rope_type not in ("su", "longrope", "llama3"):
            if disable_sliding_window:
                # TODO(robertgshaw): Find a model that supports rope_scaling
                # with sliding window to see if this case should be allowed.
                raise NotImplementedError(
                    "Disabling sliding window is not supported for models "
                    "with rope_scaling. Please raise an issue so we can "
                    "investigate.")

            # NOTE: rope_type == "default" does not define factor
            # https://github.com/huggingface/transformers/blob/v4.45.2/src/transformers/modeling_rope_utils.py
            scaling_factor = rope_scaling.get("factor", 1.0)

            if rope_type == "yarn":
                derived_max_model_len = rope_scaling[
                    "original_max_position_embeddings"]
            derived_max_model_len *= scaling_factor

    if encoder_config and "max_seq_length" in encoder_config:
        derived_max_model_len = encoder_config["max_seq_length"]

    # If the user specified a max length, make sure it is smaller than the
    # derived length from the HF model config.
    if max_model_len is None:
        max_model_len = int(derived_max_model_len)
    elif max_model_len > derived_max_model_len:
        # Some models might have a separate key for specifying model_max_length
        # that will be bigger than derived_max_model_len. We compare user input
        # with model_max_length and allow this override when it's smaller.
        model_max_length = getattr(hf_config, "model_max_length", None)
        if model_max_length is not None and max_model_len <= model_max_length:
            if disable_sliding_window:
                # TODO(robertgshaw): Find a model that has model_max_length
                # with sliding window to see if this case should be allowed.
                raise NotImplementedError(
                    "Disabling sliding window is not supported for models "
                    "model_max_length in the config. Please raise an issue "
                    "so we can investigate.")
        else:
            msg = (
                f"User-specified max_model_len ({max_model_len}) is greater "
                f"than the derived max_model_len ({max_len_key}="
                f"{derived_max_model_len} or model_max_length="
                f"{model_max_length} in model's config.json). This may lead "
                "to incorrect model outputs or CUDA errors.")
            if envs.VLLM_ALLOW_LONG_MAX_MODEL_LEN:
                logger.warning(
                    "%s Make sure the value is correct and within the "
                    "model context size.", msg)
            else:
                raise ValueError(
                    f"{msg} To allow overriding this maximum, set "
                    "the env var VLLM_ALLOW_LONG_MAX_MODEL_LEN=1")
    return int(max_model_len)


def get_min_sliding_window(
        sliding_window: Union[int, List[Optional[int]]]) -> int:
    if isinstance(sliding_window, list):
        return min(s for s in sliding_window if s is not None)

    return sliding_window


def get_served_model_name(model: str,
                          served_model_name: Optional[Union[str, List[str]]]):
    """
    If the input is a non-empty list, the first model_name in
    `served_model_name` is taken.
    If the input is a non-empty string, it is used directly.
    For cases where the input is either an empty string or an
    empty list, the fallback is to use `self.model`.
    """
    if not served_model_name:
        return model
    if isinstance(served_model_name, list):
        return served_model_name[0]
    return served_model_name


@dataclass
class DecodingConfig:
    """Dataclass which contains the decoding strategy of the engine"""

    # Which guided decoding algo to use.
    # 'outlines' / 'lm-format-enforcer' / 'xgrammar'
    guided_decoding_backend: str = 'xgrammar'

    def compute_hash(self) -> str:
        """
        WARNING: Whenever a new field is added to this config,
        ensure that it is included in the factors list if
        it affects the computation graph.

        Provide a hash that uniquely identifies all the configs
        that affect the structure of the computation
        graph from input ids/embeddings to the final hidden states,
        excluding anything before input ids/embeddings and after
        the final hidden states.
        """
        # no factors to consider.
        # this config will not affect the computation graph.
        factors: List[Any] = []
        hash_str = hashlib.md5(str(factors).encode()).hexdigest()
        return hash_str

    def __post_init__(self):
        valid_guided_backends = ['outlines', 'lm-format-enforcer', 'xgrammar']
        backend = self.guided_decoding_backend
        if backend not in valid_guided_backends:
            raise ValueError(f"Invalid guided_decoding_backend '{backend},"
                             f"must be one of {valid_guided_backends}")


@dataclass
class ObservabilityConfig:
    """Configuration for observability."""
    otlp_traces_endpoint: Optional[str] = None

    # Collecting detailed timing information for each request can be expensive.

    # If set, collects the model forward time for the request.
    collect_model_forward_time: bool = False

    # If set, collects the model execute time for the request.
    collect_model_execute_time: bool = False

    def compute_hash(self) -> str:
        """
        WARNING: Whenever a new field is added to this config,
        ensure that it is included in the factors list if
        it affects the computation graph.

        Provide a hash that uniquely identifies all the configs
        that affect the structure of the computation
        graph from input ids/embeddings to the final hidden states,
        excluding anything before input ids/embeddings and after
        the final hidden states.
        """
        # no factors to consider.
        # this config will not affect the computation graph.
        factors: List[Any] = []
        hash_str = hashlib.md5(str(factors).encode()).hexdigest()
        return hash_str

    def __post_init__(self):
        if not is_otel_available() and self.otlp_traces_endpoint is not None:
            raise ValueError(
                "OpenTelemetry is not available. Unable to configure "
                "'otlp_traces_endpoint'. Ensure OpenTelemetry packages are "
                f"installed. Original error:\n{otel_import_error_traceback}")


class KVTransferConfig(BaseModel):
    """Configuration for distributed KV cache transfer."""

    # The KV connector for vLLM to transmit KV caches between vLLM instances.
    kv_connector: Optional[str] = None

    # The device used by kv connector to buffer the KV cache.
    # Currently only support 'cuda'.
    kv_buffer_device: Optional[str] = "cuda"

    # The buffer size for TorchDistributedConnector. Measured in number of
    # bytes. Recommended value: 1e9 (about 1GB).
    kv_buffer_size: float = 1e9

    # Whether this vLLM instance produces, consumes KV cache, or both. Choices
    # are 'kv_producer', 'kv_consumer', and 'both'.
    kv_role: Optional[str] = None

    # The rank of this vLLM instance in the KV cache transfer. Typical value:
    # 0 for prefill instance, 1 for decode instance.
    # Currently only 1P1D is supported.
    kv_rank: Optional[int] = None

    # The number of parallel instances for KV cache transfer. For
    # PyNcclConnector, this should be 2.
    kv_parallel_size: int = 1

    # The KV connector ip, used to build distributed connection
    kv_ip: str = "127.0.0.1"

    # The KV connector port, used to build distributed connection
    kv_port: int = 14579

    def compute_hash(self) -> str:
        """
        WARNING: Whenever a new field is added to this config,
        ensure that it is included in the factors list if
        it affects the computation graph.

        Provide a hash that uniquely identifies all the configs
        that affect the structure of the computation
        graph from input ids/embeddings to the final hidden states,
        excluding anything before input ids/embeddings and after
        the final hidden states.
        """
        # no factors to consider.
        # this config will not affect the computation graph.
        factors: List[Any] = []
        hash_str = hashlib.md5(str(factors).encode()).hexdigest()
        return hash_str

    @classmethod
    def from_cli(cls, cli_value: str) -> "KVTransferConfig":
        """Parse the CLI value for the kv cache transfer config."""
        return KVTransferConfig.model_validate_json(cli_value)

    def model_post_init(self, __context: Any) -> None:
        supported_kv_connector = ["PyNcclConnector", "MooncakeConnector"]
        if all([
                self.kv_connector is not None, self.kv_connector
                not in supported_kv_connector
        ]):
            raise ValueError(f"Unsupported kv_connector: {self.kv_connector}. "
                             f"Supported connectors are "
                             f"{supported_kv_connector}.")

        if self.kv_role is not None and self.kv_role not in [
                "kv_producer", "kv_consumer", "kv_both"
        ]:
            raise ValueError(
                f"Unsupported kv_role: {self.kv_role}. "
                f"Supported roles are `kv_producer`, `kv_consumer`, "
                f"and `kv_both`")

        if self.kv_connector is not None and self.kv_role is None:
            raise ValueError("Please specify kv_disagg_role when kv_connector "
                             "is set, supported roles are `kv_producer`, "
                             "`kv_consumer`, and `kv_both`")

    @property
    def is_kv_transfer_instance(self) -> bool:
        return self.kv_connector is not None and \
            self.kv_role in ["kv_producer", "kv_consumer", "kv_both"]

    @property
    def need_kv_parallel_group(self) -> bool:
        # for those database-based connector, vLLM does not need to create
        # parallel group, and in that case the kv parallel size will be 1.
        return self.kv_connector is not None and self.kv_parallel_size > 1

    @property
    def is_kv_producer(self) -> bool:
        return self.kv_connector is not None and \
            self.kv_role in ["kv_producer", "kv_both"]

    @property
    def is_kv_consumer(self) -> bool:
        return self.kv_connector is not None and \
            self.kv_role in ["kv_consumer", "kv_both"]


class CompilationLevel:
    # constants for the levels of the compilation process
    NO_COMPILATION = 0
    DYNAMO_AS_IS = 1
    DYNAMO_ONCE = 2
    PIECEWISE = 3


class CompilationConfig(BaseModel):
    """
    Configuration for compilation.
    It has three parts:
    - Top-level Compilation control:
        - level: the level of compilation.
            - 0: no compilation.
            - 1: dynamo as is.
            - 2: dynamo once.
            - 3: piecewise compilation.
        - debug_dump_path: the path to dump the debug information.
        - cache_dir: the directory to store the compiled graph, to
            accelerate Inductor compilation. By default, it will use
            model-related information to generate a cache directory.
        - backend: the backend for compilation. It needs to be a string.
            - "" (empty string): use the default backend.
            - "eager"/"openxla"/...: use the specified backend registered in PyTorch.
            - "full.module.name": a qualified name which can be used to import the backend function.
            We use string to avoid serialization issues when using compilation in a distributed setting.
            When the compilation level is 1 or 2, the backend is used for the compilation directly (it sees the whole graph).
            When the compilation level is 3, the backend is used for the piecewise compilation (it sees a part of the graph).
        - custom_ops: fine-grained control over which custom ops to enable/disable.
            Use 'all' to enable all, 'none' to disable all.
            Also specify a list of custom op names to enable (prefixed with a '+'),
            or disable (prefixed with a '-').
            Examples:
                - 'all,-op1' to enable all except op1
                - 'none,+op1,+op2' to enable only op1 and op2
            By default, all custom ops are enabled when running without Inductor
                and disabled when running with Inductor (compile_level >= Inductor).
        - splitting_ops: a list of ops to split the full graph into subgraphs, used in piecewise compilation.
    - CudaGraph capture:
        - use_cudagraph: whether to use cudagraph inside compilation.
            - False: cudagraph inside compilation is not used.
            - True: cudagraph inside compilation is used. It requires
                that all input buffers have fixed addresses, and all
                splitting ops write their outputs to input buffers.
            Note that this is orthogonal to the cudagraph capture logic
            outside of compilation.
            TODO: move outside cudagraph logic into compilation.
            torch.compile will handle cudagraph capture logic in the future.
        - cudagraph_capture_sizes: sizes to capture cudagraph.
            - None (default): capture sizes are inferred from vllm config.
            - List[int]: capture sizes are specified as given.
        - cudagraph_num_of_warmups: number of warmup runs for cudagraph.
            It means the first several runs will be treated as warmup runs.
            Only after that, the execution will be recorded, and the recorded
            cudagraph will be used for subsequent runs.
        - cudagraph_copy_inputs: whether to copy input tensors for
            cudagraph. If the caller can guarantee that the same input buffers
            are always used, it can set this to False. Otherwise, it should
            set this to True, and the compiler will copy the input to an
            internally managed buffer. Default is False.
    - Inductor compilation:
        - use_inductor: whether to use inductor compilation.
            - False: inductor compilation is not used. graph runs in eager.
            - True: inductor compilation is used. one graph for symbolic shape
                is compiled. In addition, compile for cudagraph sizes that are
                in candidate_compile_sizes, using configurations
                in inductor_compile_config.
        - candidate_compile_sizes: sizes to compile for inductor.
        - inductor_compile_config: additional configurations for inductor.
            - None: use default configurations.
        - inductor_passes: additional passes for inductor. It is a dictionary
            from pass name to pass function qualified name. We use function
            name because the config uses json format. If we pass the config
            from Python, functions can also be passed directly via Python object
            constructor, e.g. `CompilationConfig(inductor_passes={"a": func})`
        - custom inductor passes: see PassConfig for more details

    Why we have different sizes for cudagraph and inductor:
    - cudagraph: a cudagraph captured for a specific size can only be used
        for the same size. We need to capture all the sizes we want to use.
    - inductor: a graph compiled by inductor for a general shape can be used
        for different sizes. Inductor can also compile for specific sizes,
        where it can have more information to optimize the graph with fully
        static shapes. However, we find the general shape compilation is
        sufficient for most cases. It might be beneficial to compile for
        certain small batchsizes, where inductor is good at optimizing.
    """ # noqa
    level: int = 0
    debug_dump_path: str = ""
    cache_dir: str = ""
    backend: str = ""
    custom_ops: List[str] = Field(default_factory=list)
    splitting_ops: List[str] = Field(default=None)  # type: ignore

    use_inductor: bool = True
    candidate_compile_sizes: Optional[List[int]] = Field(default=None)
    inductor_compile_config: Dict = Field(default_factory=dict)
    inductor_passes: Dict[str, str] = Field(default_factory=dict)

    use_cudagraph: bool = False
    cudagraph_num_of_warmups: int = 0
    cudagraph_capture_sizes: Optional[List[int]] = None
    cudagraph_copy_inputs: bool = False

    class PassConfig(BaseModel):
        """
        Configuration for custom Inductor passes.
        This is separate from general CompilationConfig so that inductor passes
        don't all have access to full configuration - that would create a cycle
        as the PassManager is set as a property of config.
        - dump_graph_stages: list of stages for which we want to dump the graph.
            Each pass defines its own stages (before, after, maybe in-between).
        - dump_graph_dir: directory to dump the graphs. Default is .
        - enable_fusion: whether to enable the custom fusion pass.
        - enable_reshape: whether to enable the custom reshape elimination pass.
            TODO better pass enabling system.
        """
        dump_graph_stages: List[str] = Field(default_factory=list)
        dump_graph_dir: Path = Field(default=Path("."))
        enable_fusion: bool = True
        enable_reshape: bool = True

        def uuid(self):
            """
            Produces a hash unique to the pass configuration.
            Any new fields that affect compilation should be added to the hash.
            Do not include dump_graph_* in the hash - they don't affect
            compilation.
            """
            dict_ = self.model_dump(
                include={"enable_fusion", "enable_reshape"})
            encoded = json.dumps(dict_, sort_keys=True).encode("utf-8")
            return hashlib.sha256(encoded).digest()

        def model_post_init(self, __context: Any) -> None:
            if not self.enable_reshape and self.enable_fusion:
                print_warning_once(
                    "Fusion enabled but reshape elimination disabled."
                    "RMSNorm + quant (fp8) fusion might not work")

    pass_config: PassConfig = Field(default_factory=PassConfig)

    # not configurable, computed after init
    compile_sizes: List[int] = PrivateAttr
    capture_sizes: List[int] = PrivateAttr
    max_capture_size: int = PrivateAttr
    # optimization:
    # Intuitively, bs_to_padded_graph_size should be Dict[int, int].
    # since we know all keys are in a range [0, max_capture_size],
    # we can optimize it to List[int] for better lookup performance.
    bs_to_padded_graph_size: List[int] = PrivateAttr

    # keep track of enabled and disabled custom ops
    enabled_custom_ops: Counter[str] = PrivateAttr
    disabled_custom_ops: Counter[str] = PrivateAttr
    compilation_time: float = PrivateAttr
    # should be InductorHashCache, but Pydantic does not support it
    inductor_hash_cache: Any = PrivateAttr

    # Per-model forward context
    # Mainly used to store attention cls
    # Map from layer name to the attention cls
    static_forward_context: Dict[str, Any] = PrivateAttr

    def compute_hash(self) -> str:
        """
        WARNING: Whenever a new field is added to this config,
        ensure that it is included in the factors list if
        it affects the computation graph.

        Provide a hash that uniquely identifies all the configs
        that affect the structure of the computation
        graph from input ids/embeddings to the final hidden states,
        excluding anything before input ids/embeddings and after
        the final hidden states.
        """
        factors: List[Any] = []
        factors.append(self.level)
        factors.append(self.backend)
        factors.append(self.custom_ops)
        factors.append(self.splitting_ops)
        factors.append(self.use_inductor)
        factors.append(self.inductor_compile_config)
        factors.append(self.inductor_passes)
        factors.append(self.pass_config.uuid())
        return hashlib.sha256(str(factors).encode()).hexdigest()

    def __repr__(self) -> str:
        exclude = {
            "static_forward_context",
            "enabled_custom_ops",
            "disabled_custom_ops",
            "compilation_time",
            "bs_to_padded_graph_size",
            "pass_config",
        }
        return self.model_dump_json(exclude=exclude, exclude_unset=True)

    __str__ = __repr__

    @classmethod
    def from_cli(cls, cli_value: str) -> "CompilationConfig":
        """Parse the CLI value for the compilation config."""
        if cli_value in ["0", "1", "2", "3"]:
            return cls(level=int(cli_value))
        # do not use `eval`, it is dangerous and can execute arbitrary code
        dict_value = ast.literal_eval(cli_value)
        return CompilationConfig.model_validate(dict_value)

    def model_post_init(self, __context: Any) -> None:

        count_none = self.custom_ops.count("none")
        count_all = self.custom_ops.count("all")
        assert count_none + count_all <= 1, "Can only specify 'none' or 'all'"

        if self.splitting_ops is None:
            if envs.VLLM_USE_V1:
                # v1 must split the graph on attention ops
                # for piecewise cudagraph
                self.splitting_ops = [
                    "vllm.unified_attention",
                    "vllm.unified_attention_with_output",
                ]
            else:
                # v0 can use full graph compilation without splitting,
                # splitting is optional.
                # right now we still need it. kv cache shape
                # will be included in the graph if we don't split
                # the graph.
                # TODO: hide kv cache in static forward context
                # so that inductor does not see it.
                self.splitting_ops = [
                    "vllm.unified_attention",
                    "vllm.unified_attention_with_output",
                ]

        for k, v in self.inductor_passes.items():
            if not isinstance(v, str):
                assert callable(v), (
                    f"pass {k} should be callable or a qualified name")
                self.inductor_compile_config[k] = v if isinstance(
                    v, InductorPass) else CallableInductorPass(v)
                continue

            # resolve function from qualified name
            names = v.split(".")
            module = ".".join(names[:-1])
            func_name = names[-1]
            func = __import__(module).__dict__[func_name]
            self.inductor_compile_config[k] = func if isinstance(
                func, InductorPass) else CallableInductorPass(func)

        self.enabled_custom_ops = Counter()
        self.disabled_custom_ops = Counter()
        self.static_forward_context = {}
        self.compilation_time = 0.0

    def init_backend(self, vllm_config: "VllmConfig") -> Union[str, Callable]:
        if self.level == CompilationLevel.NO_COMPILATION:
            raise ValueError("No compilation level is set.")

        from torch._dynamo.backends.registry import list_backends
        torch_backends = list_backends(exclude_tags=tuple())
        if self.level in [
                CompilationLevel.DYNAMO_AS_IS, CompilationLevel.DYNAMO_ONCE
        ]:
            if self.backend == "":
                return "eager"
            if self.backend in torch_backends:
                return self.backend
            return resolve_obj_by_qualname(self.backend)

        # TODO: pass user-specified backend to piecewise compilation
        # merge with the config use_inductor
        assert self.level == CompilationLevel.PIECEWISE

        if not self.cache_dir:
            # no provided cache dir, generate one based on the known factors
            # that affects the compilation. if none of the factors change,
            # the cache dir will be the same so that we can reuse the compiled
            # graph.
            hash_key = vllm_config.compute_hash()
            cache_dir = os.path.join(
                envs.VLLM_CACHE_ROOT, "torch_compile_cache", hash_key,
                f"rank_{vllm_config.parallel_config.rank}")
            os.makedirs(cache_dir, exist_ok=True)
            self.cache_dir = cache_dir

            disabled = envs.VLLM_DISABLE_COMPILE_CACHE
            from vllm.compilation.backends import InductorHashCache
            self.inductor_hash_cache: InductorHashCache = InductorHashCache(
                self.cache_dir, disabled=disabled)
            if disabled:
                logger.info("vLLM's torch.compile cache is disabled.")
            else:
                logger.info(
                    "Using cache directory: %s for vLLM's torch.compile",
                    self.cache_dir)

        from vllm.compilation.backends import VllmBackend
        return VllmBackend(vllm_config)

    def init_with_cudagraph_sizes(self, sizes_to_specialize: List[int]):
        """To complete the initialization of config,
        we need to know the cudagraph sizes."""

        if self.cudagraph_capture_sizes is None:
            self.capture_sizes = sizes_to_specialize
        else:
            self.capture_sizes = self.cudagraph_capture_sizes
            logger.info(("cudagraph sizes specified by model runner"
                         " %s is overridden by config %s"),
                        sizes_to_specialize, self.cudagraph_capture_sizes)

        if self.candidate_compile_sizes is None:
            self.candidate_compile_sizes = []
        self.compile_sizes = [
            x for x in self.candidate_compile_sizes if x in self.capture_sizes
        ]
        ignored_sizes = [
            x for x in self.candidate_compile_sizes
            if x not in self.capture_sizes
        ]
        if ignored_sizes:
            logger.warning(("candidate_compile_sizes %s are ignored "
                            "because they are not cudagraph capture sizes."),
                           ignored_sizes)

        # sort to make sure cudagraph capture sizes are in descending order
        self.capture_sizes.sort(reverse=True)
        self.max_capture_size = self.capture_sizes[
            0] if self.capture_sizes else 0

        # pre-compute the mapping from batch size to padded graph size
        self.bs_to_padded_graph_size = [
            0 for i in range(self.max_capture_size + 1)
        ]
        for end, start in zip(self.capture_sizes,
                              self.capture_sizes[1:] + [0]):
            for bs in range(start, end):
                if bs == start:
                    self.bs_to_padded_graph_size[bs] = start
                else:
                    self.bs_to_padded_graph_size[bs] = end
        self.bs_to_padded_graph_size[
            self.max_capture_size] = self.max_capture_size


@dataclass
class VllmConfig:
    """Dataclass which contains all vllm-related configuration. This
    simplifies passing around the distinct configurations in the codebase.
    """

    model_config: ModelConfig = field(default=None, init=True)  # type: ignore
    cache_config: CacheConfig = field(default=None, init=True)  # type: ignore
    parallel_config: ParallelConfig = field(default_factory=ParallelConfig,
                                            init=True)
    scheduler_config: SchedulerConfig = field(default_factory=SchedulerConfig,
                                              init=True)
    device_config: DeviceConfig = field(default=None,
                                        init=True)  # type: ignore
    load_config: LoadConfig = field(default=None, init=True)  # type: ignore
    lora_config: Optional[LoRAConfig] = None
    speculative_config: Optional[SpeculativeConfig] = None
    decoding_config: Optional[DecodingConfig] = None
    observability_config: Optional[ObservabilityConfig] = None
    prompt_adapter_config: Optional[PromptAdapterConfig] = None
    quant_config: Optional[QuantizationConfig] = None
    compilation_config: CompilationConfig = field(default=None,
                                                  init=True)  # type: ignore
    kv_transfer_config: KVTransferConfig = field(default=None,
                                                 init=True)  # type: ignore
    instance_id: str = ""

    def compute_hash(self) -> str:
        """
        WARNING: Whenever a new field is added to this config,
        ensure that it is included in the factors list if
        it affects the computation graph.

        Provide a hash that uniquely identifies all the configs
        that affect the structure of the computation
        graph from input ids/embeddings to the final hidden states,
        excluding anything before input ids/embeddings and after
        the final hidden states.
        """
        factors: List[Any] = []
        # summarize system state
        from torch._inductor.codecache import CacheBase
        system_factors = CacheBase.get_system()
        factors.append(system_factors)

        # summarize pytorch state
        from torch._inductor.codecache import torch_key
        torch_factors = torch_key()
        factors.append(torch_factors)

        # summarize vllm config
        vllm_factors: List[Any] = []
        from vllm import __version__
        vllm_factors.append(__version__)
        if self.model_config:
            vllm_factors.append(self.model_config.compute_hash())
        if self.cache_config:
            vllm_factors.append(self.cache_config.compute_hash())
        if self.parallel_config:
            vllm_factors.append(self.parallel_config.compute_hash())
        if self.scheduler_config:
            vllm_factors.append(self.scheduler_config.compute_hash())
        if self.device_config:
            vllm_factors.append(self.device_config.compute_hash())
        if self.load_config:
            vllm_factors.append(self.load_config.compute_hash())
        if self.lora_config:
            vllm_factors.append(self.lora_config.compute_hash())
        if self.speculative_config:
            vllm_factors.append(self.speculative_config.compute_hash())
        if self.decoding_config:
            vllm_factors.append(self.decoding_config.compute_hash())
        if self.observability_config:
            vllm_factors.append(self.observability_config.compute_hash())
        if self.prompt_adapter_config:
            vllm_factors.append(self.prompt_adapter_config.compute_hash())
        if self.quant_config:
            pass  # should be captured by model_config.quantization
        if self.compilation_config:
            vllm_factors.append(self.compilation_config.compute_hash())
        if self.kv_transfer_config:
            vllm_factors.append(self.kv_transfer_config.compute_hash())

        factors.append(vllm_factors)

        hash_str = hashlib.md5(str(factors).encode()).hexdigest()[:10]
        return hash_str

    def pad_for_cudagraph(self, batch_size: int) -> int:
        # if batch_size > self.compilation_config.max_capture_size,
        # it should raise an IndexError.
        # the caller should make sure the batch_size is within the range,
        # i.e., batch_size <= self.compilation_config.max_capture_size
        return self.compilation_config.bs_to_padded_graph_size[batch_size]

    @staticmethod
    def _get_quantization_config(
            model_config: ModelConfig,
            load_config: LoadConfig) -> Optional[QuantizationConfig]:
        """Get the quantization config."""
        if model_config.quantization is not None:
            from vllm.model_executor.model_loader.weight_utils import (
                get_quant_config)
            quant_config = get_quant_config(model_config, load_config)
            capability_tuple = current_platform.get_device_capability()

            if capability_tuple is not None:
                capability = capability_tuple.to_int()
                if capability < quant_config.get_min_capability():
                    raise ValueError(
                        f"The quantization method {model_config.quantization} "
                        "is not supported for the current GPU. Minimum "
                        f"capability: {quant_config.get_min_capability()}. "
                        f"Current capability: {capability}.")
            supported_dtypes = quant_config.get_supported_act_dtypes()
            if model_config.dtype not in supported_dtypes:
                raise ValueError(
                    f"{model_config.dtype} is not supported for quantization "
                    f"method {model_config.quantization}. Supported dtypes: "
                    f"{supported_dtypes}")
            return quant_config
        return None

    def with_hf_config(
        self,
        hf_config: PretrainedConfig,
        architectures: Optional[list[str]] = None,
    ) -> "VllmConfig":
        if architectures is not None:
            hf_config = copy.deepcopy(hf_config)
            hf_config.architectures = architectures

        model_config = copy.deepcopy(self.model_config)
        model_config.hf_config = hf_config

        return replace(self, model_config=model_config)

    def __post_init__(self):
        """Verify configs are valid & consistent with each other.
        """
        if self.model_config is not None:
            self.model_config.verify_async_output_proc(self.parallel_config,
                                                       self.speculative_config,
                                                       self.device_config)
            self.model_config.verify_with_parallel_config(self.parallel_config)

        if self.cache_config is not None:
            self.cache_config.verify_with_parallel_config(self.parallel_config)

        if self.lora_config:
            self.lora_config.verify_with_model_config(self.model_config)
            self.lora_config.verify_with_scheduler_config(
                self.scheduler_config)
        if self.prompt_adapter_config:
            self.prompt_adapter_config.verify_with_model_config(
                self.model_config)

        if self.quant_config is None and \
            self.model_config is not None and self.load_config is not None:
            self.quant_config = VllmConfig._get_quantization_config(
                self.model_config, self.load_config)

        if self.scheduler_config is not None and \
            self.model_config is not None and \
            self.scheduler_config.chunked_prefill_enabled and \
            self.model_config.dtype == torch.float32 and \
            current_platform.get_device_capability() == (7, 5):
            print_warning_once(
                "Turing devices tensor cores do not support float32 matmul. "
                "To workaround this limitation, vLLM will set 'ieee' input "
                "precision for chunked prefill triton kernels.")

        if self.compilation_config is None:
            self.compilation_config = CompilationConfig()
        if envs.VLLM_USE_V1 and not self.model_config.enforce_eager:
            # NOTE(woosuk): Currently, we use inductor because the piecewise
            # CUDA graphs do not work properly with the custom CUDA kernels.
            # FIXME(woosuk): Disable inductor to reduce the compilation time
            # and avoid any potential issues with the inductor.
            self.compilation_config.custom_ops = ["none"]
            self.compilation_config.use_cudagraph = True
            self.compilation_config.use_inductor = True
            self.compilation_config.cudagraph_num_of_warmups = 1
            self.compilation_config.pass_config.enable_fusion = False
            self.compilation_config.pass_config.enable_reshape = False
            self.compilation_config.level = CompilationLevel.PIECEWISE

        self._set_cudagraph_sizes()

        if self.cache_config is not None and \
            self.cache_config.cpu_offload_gb > 0 and \
            self.compilation_config.level != CompilationLevel.NO_COMPILATION:
            logger.warning(
                "CPU offload is not supported with `torch.compile` yet."
                " Disabling `torch.compile`.")
            self.compilation_config.level = CompilationLevel.NO_COMPILATION

        if self.lora_config is not None and self.compilation_config.level !=\
             CompilationLevel.NO_COMPILATION:
            logger.warning("LoRA is not supported with `torch.compile` yet. "
                           "Disabling `torch.compile`.")
            self.compilation_config.level = CompilationLevel.NO_COMPILATION

        current_platform.check_and_update_config(self)

        if not self.instance_id:
            self.instance_id = random_uuid()[:5]

    def _set_cudagraph_sizes(self):
        """
        cudagraph batchsize padding logic:

        `[1, 2, 4] + [8 * i for i in range(1, 1025)]` is a list of all possible
        batch sizes that cudagraph will capture.

        Depending on the engine's configuration of `max_num_seqs`, the
        candidate batch sizes to capture cudagraph will shrink to the subset
        which just cover the range of `[1, max_num_seqs]`. In the common case,
        `max_num_seqs` is 256, and the cudagraph batch sizes will be
        `[1, 2, 4, 8, 16, 24, 32, 40, ..., 256]`.

        However, if users specify the cudagraph capture sizes through
        compilation config, we will use the specified sizes instead.

        In the end, `vllm_config.compilation_config.capture_sizes` will be the
        final sizes to capture cudagraph (in descending order).

        During runtime, if batchsize is larger than
        `vllm_config.compilation_config.capture_sizes`,
        no cudagraph will be used.
        If the batch size is no larger than
        `vllm_config.compilation_config.capture_sizes`,
        we can quickly find the padded graph size for a given batch size by
        looking up `vllm_config.compilation_config.bs_to_padded_graph_size`.
        """

        # calculate the default `batch_size_capture_list`
        if not envs.VLLM_USE_V1:
            batch_size_capture_list = []
            max_batchsize_to_capture = 0
            if self.scheduler_config is not None and \
                self.model_config is not None and \
                    not self.model_config.enforce_eager:

                possible_sizes = [1, 2, 4] + [8 * i for i in range(1, 1025)]
                # find the minimum size that is larger than max_num_seqs,
                # which then becomes the max_batchsize_to_capture
                larger_sizes = [
                    x for x in possible_sizes
                    if x >= self.scheduler_config.max_num_seqs
                ]
                if larger_sizes:
                    max_batchsize_to_capture = larger_sizes[0]
                else:
                    max_batchsize_to_capture = possible_sizes[-1]

                # filter out the sizes that are
                # larger than max_batchsize_to_capture
                batch_size_capture_list = [
                    size for size in possible_sizes
                    if size <= max_batchsize_to_capture
                ]
        else:
            batch_size_capture_list = []
            if self.model_config is not None and \
                not self.model_config.enforce_eager:
                batch_size_capture_list = [1, 2, 4
                                           ] + [i for i in range(8, 513, 8)]

        self.compilation_config.init_with_cudagraph_sizes(
            batch_size_capture_list)

    def __str__(self):
        return (
            f"model={self.model_config.model!r},"
            f" speculative_config={self.speculative_config!r},"
            f" tokenizer={self.model_config.tokenizer!r}, "
            f"skip_tokenizer_init={self.model_config.skip_tokenizer_init},"
            f" tokenizer_mode={self.model_config.tokenizer_mode}, "
            f"revision={self.model_config.revision}, "
            f"override_neuron_config={self.model_config.override_neuron_config},"
            f" tokenizer_revision={self.model_config.tokenizer_revision}, "
            f"trust_remote_code={self.model_config.trust_remote_code}, "
            f"dtype={self.model_config.dtype}, "
            f"max_seq_len={self.model_config.max_model_len},"
            f" download_dir={self.load_config.download_dir!r}, "
            f"load_format={self.load_config.load_format}, "
            f"tensor_parallel_size={self.parallel_config.tensor_parallel_size},"
            f" pipeline_parallel_size={self.parallel_config.pipeline_parallel_size}, "  # noqa
            f"disable_custom_all_reduce={self.parallel_config.disable_custom_all_reduce}, "  # noqa
            f"quantization={self.model_config.quantization}, "
            f"enforce_eager={self.model_config.enforce_eager}, "
            f"kv_cache_dtype={self.cache_config.cache_dtype}, "
            f"quantization_param_path={self.model_config.quantization_param_path},"
            f" device_config={self.device_config.device}, "
            f"decoding_config={self.decoding_config!r}, "
            f"observability_config={self.observability_config!r}, "
            f"seed={self.model_config.seed}, "
            f"served_model_name={self.model_config.served_model_name}, "
            f"num_scheduler_steps={self.scheduler_config.num_scheduler_steps}, "
            f"multi_step_stream_outputs={self.scheduler_config.multi_step_stream_outputs}, "  # noqa
            f"enable_prefix_caching={self.cache_config.enable_prefix_caching}, "
            f"chunked_prefill_enabled={self.scheduler_config.chunked_prefill_enabled}, "  # noqa
            f"use_async_output_proc={self.model_config.use_async_output_proc}, "
<<<<<<< HEAD
            f"mm_cache_preprocessor={self.model_config.mm_cache_preprocessor!r}, "  # noqa
=======
            f"disable_mm_preprocessor_cache={self.model_config.disable_mm_preprocessor_cache!r}, "  # noqa
>>>>>>> 98356735
            f"mm_processor_kwargs={self.model_config.mm_processor_kwargs}, "
            f"pooler_config={self.model_config.pooler_config!r}, "
            f"compilation_config={self.compilation_config!r}")


_current_vllm_config: Optional[VllmConfig] = None


@contextmanager
def set_current_vllm_config(vllm_config: VllmConfig):
    """
    Temporarily set the current VLLM config.
    Used during model initialization.
    We save the current VLLM config in a global variable,
    so that all modules can access it, e.g. custom ops
    can access the VLLM config to determine how to dispatch.
    """
    global _current_vllm_config
    old_vllm_config = _current_vllm_config
    from vllm.compilation.counter import compilation_counter
    num_models_seen = compilation_counter.num_models_seen
    try:
        _current_vllm_config = vllm_config
        yield
    finally:
        logger.debug("enabled custom ops: %s",
                     vllm_config.compilation_config.enabled_custom_ops)
        logger.debug("disabled custom ops: %s",
                     vllm_config.compilation_config.disabled_custom_ops)
        if vllm_config.compilation_config.level == CompilationLevel.PIECEWISE \
            and compilation_counter.num_models_seen == num_models_seen:
            # If the model supports compilation,
            # compilation_counter.num_models_seen should be increased
            # by at least 1.
            # If it is not increased, it means the model does not support
            # compilation (does not have @support_torch_compile decorator).
            logger.warning(
                "`torch.compile` is turned on, but the model %s"
                " does not support it. Please open an issue on GitHub"
                "if you want it to be supported.",
                vllm_config.model_config.model)
        _current_vllm_config = old_vllm_config


def get_current_vllm_config() -> VllmConfig:
    if _current_vllm_config is None:
        # in ci, usually when we test custom ops/modules directly,
        # we don't set the vllm config. In that case, we set a default
        # config.
        logger.warning("Current VLLM config is not set.")
        from vllm.config import VllmConfig
        return VllmConfig()
    return _current_vllm_config<|MERGE_RESOLUTION|>--- conflicted
+++ resolved
@@ -148,14 +148,8 @@
             HuggingFace config.
         mm_processor_kwargs: Arguments to be forwarded to the model's processor
             for multi-modal data, e.g., image processor.
-<<<<<<< HEAD
-        mm_cache_preprocessor: If true, then enables caching of the multi-modal 
-            preprocessor/mapper. Otherwise, the mapper executes each time, and 
-            for better performance consider enabling frontend process.
-=======
         disable_mm_preprocessor_cache: If true, then disables caching of the
             multi-modal preprocessor/mapper. (not recommended)
->>>>>>> 98356735
         override_neuron_config: Initialize non default neuron config or
             override default neuron config that are specific to Neuron devices,
             this argument will be used to configure the neuron config that
@@ -221,11 +215,7 @@
                  config_format: ConfigFormat = ConfigFormat.AUTO,
                  hf_overrides: Optional[HfOverrides] = None,
                  mm_processor_kwargs: Optional[Dict[str, Any]] = None,
-<<<<<<< HEAD
-                 mm_cache_preprocessor: bool = False,
-=======
                  disable_mm_preprocessor_cache: bool = False,
->>>>>>> 98356735
                  override_neuron_config: Optional[Dict[str, Any]] = None,
                  override_pooler_config: Optional["PoolerConfig"] = None,
                  logits_processor_pattern: Optional[str] = None) -> None:
@@ -295,11 +285,7 @@
         self.dtype = _get_and_verify_dtype(self.hf_text_config, dtype)
         self.use_async_output_proc = use_async_output_proc
         self.mm_processor_kwargs = mm_processor_kwargs
-<<<<<<< HEAD
-        self.mm_cache_preprocessor = mm_cache_preprocessor
-=======
         self.disable_mm_preprocessor_cache = disable_mm_preprocessor_cache
->>>>>>> 98356735
 
         # Set enforce_eager to False if the value is unset.
         if self.enforce_eager is None:
@@ -3168,11 +3154,7 @@
             f"enable_prefix_caching={self.cache_config.enable_prefix_caching}, "
             f"chunked_prefill_enabled={self.scheduler_config.chunked_prefill_enabled}, "  # noqa
             f"use_async_output_proc={self.model_config.use_async_output_proc}, "
-<<<<<<< HEAD
-            f"mm_cache_preprocessor={self.model_config.mm_cache_preprocessor!r}, "  # noqa
-=======
             f"disable_mm_preprocessor_cache={self.model_config.disable_mm_preprocessor_cache!r}, "  # noqa
->>>>>>> 98356735
             f"mm_processor_kwargs={self.model_config.mm_processor_kwargs}, "
             f"pooler_config={self.model_config.pooler_config!r}, "
             f"compilation_config={self.compilation_config!r}")

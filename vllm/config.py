--- conflicted
+++ resolved
@@ -421,9 +421,6 @@
         if self.pipeline_parallel_size > 1:
             raise NotImplementedError(
                 "Pipeline parallelism is not supported yet.")
-<<<<<<< HEAD
-        if is_hip():
-=======
         if not self.disable_custom_all_reduce and self.world_size > 1:
             if is_hip():
                 self.disable_custom_all_reduce = True
@@ -438,20 +435,6 @@
         if self.ray_workers_use_nsight and not self.worker_use_ray:
             raise ValueError("Unable to use nsight profiling unless workers "
                              "run with Ray.")
-
-        # FIXME(woosuk): Fix the stability issues and re-enable the custom
-        # all-reduce kernel.
-        if not self.disable_custom_all_reduce and self.world_size > 1:
->>>>>>> 24aecf42
-            self.disable_custom_all_reduce = True
-            logger.info(
-                "Disabled the custom all-reduce kernel because it is not "
-                "supported on AMD GPUs.")
-        elif self.pipeline_parallel_size > 1:
-            self.disable_custom_all_reduce = True
-            logger.info(
-                "Disabled the custom all-reduce kernel because it is not "
-                "supported with pipeline parallelism.")
 
 
 class SchedulerConfig:

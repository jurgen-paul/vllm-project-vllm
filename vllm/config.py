from typing import Optional, Union, ClassVar
from dataclasses import dataclass
import os
from packaging.version import Version

import torch
from transformers import PretrainedConfig

from vllm.logger import init_logger
from vllm.transformers_utils.config import get_config
from vllm.utils import get_cpu_memory, is_hip, is_neuron, get_nvcc_cuda_version

logger = init_logger(__name__)

_GB = 1 << 30


class ModelConfig:
    """Configuration for the model.

    Args:
        model: Name or path of the huggingface model to use.
        tokenizer: Name or path of the huggingface tokenizer to use.
        tokenizer_mode: Tokenizer mode. "auto" will use the fast tokenizer if
            available, and "slow" will always use the slow tokenizer.
        trust_remote_code: Trust remote code (e.g., from HuggingFace) when
            downloading the model and tokenizer.
        download_dir: Directory to download and load the weights, default to the
            default cache directory of huggingface.
        load_format: The format of the model weights to load:
            "auto" will try to load the weights in the safetensors format and
                fall back to the pytorch bin format if safetensors format is
                not available.
            "pt" will load the weights in the pytorch bin format.
            "safetensors" will load the weights in the safetensors format.
            "npcache" will load the weights in pytorch format and store
                a numpy cache to speed up the loading.
            "dummy" will initialize the weights with random values, which is
                mainly for profiling.
        dtype: Data type for model weights and activations. The "auto" option
            will use FP16 precision for FP32 and FP16 models, and BF16 precision
            for BF16 models.
        seed: Random seed for reproducibility.
        revision: The specific model version to use. It can be a branch name,
            a tag name, or a commit id. If unspecified, will use the default
            version.
        code_revision: The specific revision to use for the model code on
            Hugging Face Hub. It can be a branch name, a tag name, or a 
            commit id. If unspecified, will use the default version.
        tokenizer_revision: The specific tokenizer version to use. It can be a
            branch name, a tag name, or a commit id. If unspecified, will use
            the default version.
        max_model_len: Maximum length of a sequence (including prompt and
            output). If None, will be derived from the model.
        quantization: Quantization method that was used to quantize the model
            weights. If None, we assume the model weights are not quantized.
        enforce_eager: Whether to enforce eager execution. If True, we will
            disable CUDA graph and always execute the model in eager mode.
            If False, we will use CUDA graph and eager execution in hybrid.
        max_context_len_to_capture: Maximum context len covered by CUDA graphs.
            When a sequence has context length larger than this, we fall back
            to eager mode.
    """

    def __init__(
        self,
        model: str,
        tokenizer: str,
        tokenizer_mode: str,
        trust_remote_code: bool,
        download_dir: Optional[str],
        load_format: str,
        dtype: Union[str, torch.dtype],
        seed: int,
        revision: Optional[str] = None,
        code_revision: Optional[str] = None,
        tokenizer_revision: Optional[str] = None,
        max_model_len: Optional[int] = None,
        quantization: Optional[str] = None,
        enforce_eager: bool = False,
        max_context_len_to_capture: Optional[int] = None,
        max_logprobs: int = 5,
    ) -> None:
        self.model = model
        self.tokenizer = tokenizer
        self.tokenizer_mode = tokenizer_mode
        self.trust_remote_code = trust_remote_code
        self.download_dir = download_dir
        self.load_format = load_format
        self.seed = seed
        self.revision = revision
        self.code_revision = code_revision
        self.tokenizer_revision = tokenizer_revision
        self.quantization = quantization
        self.enforce_eager = enforce_eager
        self.max_context_len_to_capture = max_context_len_to_capture
        self.max_logprobs = max_logprobs

        if os.environ.get("VLLM_USE_MODELSCOPE", "False").lower() == "true":
            # download model from ModelScope hub,
            # lazy import so that modelscope is not required for normal use.
            from modelscope.hub.snapshot_download import snapshot_download  # pylint: disable=C
            if not os.path.exists(model):
                model_path = snapshot_download(model_id=model,
                                               cache_dir=download_dir,
                                               revision=revision)
            else:
                model_path = model
            self.model = model_path
            self.download_dir = model_path
            self.tokenizer = model_path

        self.hf_config = get_config(self.model, trust_remote_code, revision,
                                    code_revision)
        self.dtype = _get_and_verify_dtype(self.hf_config, dtype)
        self.max_model_len = _get_and_verify_max_len(self.hf_config,
                                                     max_model_len)
        self._verify_load_format()
        self._verify_tokenizer_mode()
        self._verify_quantization()
        self._verify_cuda_graph()

    def _verify_load_format(self) -> None:
        load_format = self.load_format.lower()
        supported_load_format = [
            "auto", "pt", "safetensors", "npcache", "dummy"
        ]
        rocm_not_supported_load_format = []
        if load_format not in supported_load_format:
            raise ValueError(
                f"Unknown load format: {self.load_format}. Must be one of "
                "'auto', 'pt', 'safetensors', 'npcache', or 'dummy'.")
        if is_hip() and load_format in rocm_not_supported_load_format:
            rocm_supported_load_format = [
                f for f in supported_load_format
                if (f not in rocm_not_supported_load_format)
            ]
            raise ValueError(
                f"load format \'{load_format}\' is not supported in ROCm. "
                f"Supported load format are "
                f"{rocm_supported_load_format}")

        # TODO: Remove this check once HF updates the pt weights of Mixtral.
        architectures = getattr(self.hf_config, "architectures", [])
        if "MixtralForCausalLM" in architectures and load_format == "pt":
            raise ValueError(
                "Currently, the 'pt' format is not supported for Mixtral. "
                "Please use the 'safetensors' format instead. ")
        self.load_format = load_format

    def _verify_tokenizer_mode(self) -> None:
        tokenizer_mode = self.tokenizer_mode.lower()
        if tokenizer_mode not in ["auto", "slow"]:
            raise ValueError(
                f"Unknown tokenizer mode: {self.tokenizer_mode}. Must be "
                "either 'auto' or 'slow'.")
        self.tokenizer_mode = tokenizer_mode

    def _verify_quantization(self) -> None:
<<<<<<< HEAD
        supported_quantization = ["aqlm", "awq", "gptq", "squeezellm"]
        rocm_not_supported_quantization = ["aqlm", "awq"]
=======
        supported_quantization = ["awq", "gptq", "squeezellm", "marlin"]
        rocm_not_supported_quantization = ["awq", "marlin"]
>>>>>>> a33ce60c
        if self.quantization is not None:
            self.quantization = self.quantization.lower()

        # Parse quantization method from the HF model config, if available.
        hf_quant_config = getattr(self.hf_config, "quantization_config", None)
        if hf_quant_config is not None:

            hf_quant_method = str(hf_quant_config["quant_method"]).lower()
            # If the GPTQ model is serialized in marlin format, use marlin.
            if (hf_quant_method == "gptq"
                    and "is_marlin_format" in hf_quant_config
                    and hf_quant_config["is_marlin_format"]):
                hf_quant_method = "marlin"
            if self.quantization is None:
                self.quantization = hf_quant_method
            elif self.quantization != hf_quant_method:
                raise ValueError(
                    "Quantization method specified in the model config "
                    f"({hf_quant_method}) does not match the quantization "
                    f"method specified in the `quantization` argument "
                    f"({self.quantization}).")

        if self.quantization is not None:
            if self.quantization not in supported_quantization:
                raise ValueError(
                    f"Unknown quantization method: {self.quantization}. Must "
                    f"be one of {supported_quantization}.")
            if is_hip(
            ) and self.quantization in rocm_not_supported_quantization:
                raise ValueError(
                    f"{self.quantization} quantization is currently not supported "
                    f"in ROCm.")
            if self.quantization != "marlin":
                logger.warning(
                    f"{self.quantization} quantization is not fully "
                    "optimized yet. The speed can be slower than "
                    "non-quantized models.")

    def _verify_cuda_graph(self) -> None:
        if self.max_context_len_to_capture is None:
            self.max_context_len_to_capture = self.max_model_len
        self.max_context_len_to_capture = min(self.max_context_len_to_capture,
                                              self.max_model_len)

    def verify_with_parallel_config(
        self,
        parallel_config: "ParallelConfig",
    ) -> None:
        total_num_attention_heads = self.hf_config.num_attention_heads
        tensor_parallel_size = parallel_config.tensor_parallel_size
        if total_num_attention_heads % tensor_parallel_size != 0:
            raise ValueError(
                f"Total number of attention heads ({total_num_attention_heads})"
                " must be divisible by tensor parallel size "
                f"({tensor_parallel_size}).")

        total_num_hidden_layers = self.hf_config.num_hidden_layers
        pipeline_parallel_size = parallel_config.pipeline_parallel_size
        if total_num_hidden_layers % pipeline_parallel_size != 0:
            raise ValueError(
                f"Total number of hidden layers ({total_num_hidden_layers}) "
                "must be divisible by pipeline parallel size "
                f"({pipeline_parallel_size}).")

    def get_sliding_window(self) -> Optional[int]:
        return getattr(self.hf_config, "sliding_window", None)

    def get_vocab_size(self) -> int:
        return self.hf_config.vocab_size

    def get_hidden_size(self) -> int:
        return self.hf_config.hidden_size

    def get_head_size(self) -> int:
        if hasattr(self.hf_config, "head_dim"):
            return self.hf_config.head_dim
        # FIXME(woosuk): This may not be true for all models.
        return self.hf_config.hidden_size // self.hf_config.num_attention_heads

    def get_total_num_kv_heads(self) -> int:
        """Returns the total number of KV heads."""
        # For GPTBigCode & Falcon:
        # NOTE: for falcon, when new_decoder_architecture is True, the
        # multi_query flag is ignored and we use n_head_kv for the number of
        # KV heads.
        falcon_model_types = ["falcon", "RefinedWeb", "RefinedWebModel"]
        new_decoder_arch_falcon = (
            self.hf_config.model_type in falcon_model_types
            and getattr(self.hf_config, "new_decoder_architecture", False))
        if not new_decoder_arch_falcon and getattr(self.hf_config,
                                                   "multi_query", False):
            # Multi-query attention, only one KV head.
            # Currently, tensor parallelism is not supported in this case.
            return 1

        attributes = [
            # For Falcon:
            "n_head_kv",
            "num_kv_heads",
            # For LLaMA-2:
            "num_key_value_heads",
            # For ChatGLM:
            "multi_query_group_num",
        ]
        for attr in attributes:
            num_kv_heads = getattr(self.hf_config, attr, None)
            if num_kv_heads is not None:
                return num_kv_heads

        # For non-grouped-query attention models, the number of KV heads is
        # equal to the number of attention heads.
        return self.hf_config.num_attention_heads

    def get_num_kv_heads(self, parallel_config: "ParallelConfig") -> int:
        """Returns the number of KV heads per GPU."""
        total_num_kv_heads = self.get_total_num_kv_heads()
        # If tensor parallelism is used, we divide the number of KV heads by
        # the tensor parallel size. We will replicate the KV heads in the
        # case where the number of KV heads is smaller than the tensor
        # parallel size so each GPU has at least one KV head.
        return max(1,
                   total_num_kv_heads // parallel_config.tensor_parallel_size)

    def get_num_layers(self, parallel_config: "ParallelConfig") -> int:
        total_num_hidden_layers = self.hf_config.num_hidden_layers
        return total_num_hidden_layers // parallel_config.pipeline_parallel_size


class CacheConfig:
    """Configuration for the KV cache.

    Args:
        block_size: Size of a cache block in number of tokens.
        gpu_memory_utilization: Fraction of GPU memory to use for the
            vLLM execution.
        swap_space: Size of the CPU swap space per GPU (in GiB).
        cache_dtype: Data type for kv cache storage.
    """

    def __init__(
        self,
        block_size: int,
        gpu_memory_utilization: float,
        swap_space: int,
        cache_dtype: str,
        sliding_window: Optional[int] = None,
        enable_prefix_caching: bool = False,
    ) -> None:
        self.block_size = block_size
        self.gpu_memory_utilization = gpu_memory_utilization
        self.swap_space_bytes = swap_space * _GB
        self.cache_dtype = cache_dtype
        self.sliding_window = sliding_window
        self.enable_prefix_caching = enable_prefix_caching
        self._verify_args()
        self._verify_cache_dtype()

        # Will be set after profiling.
        self.num_gpu_blocks = None
        self.num_cpu_blocks = None

    def metrics_info(self):
        # convert cache_config to dict(key: str, value: str) for prometheus metrics info
        return {key: str(value) for key, value in self.__dict__.items()}

    def _verify_args(self) -> None:
        if self.gpu_memory_utilization > 1.0:
            raise ValueError(
                "GPU memory utilization must be less than 1.0. Got "
                f"{self.gpu_memory_utilization}.")

    def _verify_cache_dtype(self) -> None:
        if self.cache_dtype == "auto":
            pass
        elif self.cache_dtype == "fp8_e5m2":
            if is_hip():
                raise NotImplementedError(
                    "FP8_E5M2 KV Cache on AMD GPU has not been supported yet.")
            nvcc_cuda_version = get_nvcc_cuda_version()
            if nvcc_cuda_version and nvcc_cuda_version < Version("11.8"):
                raise ValueError(
                    "FP8 is not supported when cuda version is lower than 11.8."
                )
            logger.info(
                "Using fp8_e5m2 data type to store kv cache. It reduces "
                "the GPU memory footprint and boosts the performance. "
                "But it may cause slight accuracy drop. "
                "Currently we only support fp8 without scaling factors and "
                "make e5m2 as a default format.")
        else:
            raise ValueError(f"Unknown kv cache dtype: {self.cache_dtype}")

    def verify_with_parallel_config(
        self,
        parallel_config: "ParallelConfig",
    ) -> None:
        total_cpu_memory = get_cpu_memory()
        # FIXME(woosuk): Here, it is assumed that the GPUs in a tensor parallel
        # group are in the same node. However, the GPUs may span multiple nodes.
        num_gpus_per_node = parallel_config.tensor_parallel_size
        cpu_memory_usage = self.swap_space_bytes * num_gpus_per_node

        msg = (f"{cpu_memory_usage / _GB:.2f} GiB out of "
               f"the {total_cpu_memory / _GB:.2f} GiB total CPU memory is "
               "allocated for the swap space.")
        if cpu_memory_usage > 0.7 * total_cpu_memory:
            raise ValueError("Too large swap space. " + msg)
        elif cpu_memory_usage > 0.4 * total_cpu_memory:
            logger.warning("Possibly too large swap space. " + msg)


class ParallelConfig:
    """Configuration for the distributed execution.

    Args:
        pipeline_parallel_size: Number of pipeline parallel groups.
        tensor_parallel_size: Number of tensor parallel groups.
        worker_use_ray: Whether to use Ray for model workers. Will be set to
            True if either pipeline_parallel_size or tensor_parallel_size is
            greater than 1.
        max_parallel_loading_workers: Maximum number of multiple batches
            when load model sequentially. To avoid RAM OOM when using tensor
            parallel and large models.
        disable_custom_all_reduce: Disable the custom all-reduce kernel and
            fall back to NCCL.
        ray_workers_use_nsight: Whether to profile Ray workers with nsight, see
            https://docs.ray.io/en/latest/ray-observability/user-guides/profiling.html#profiling-nsight-profiler.
    """

    def __init__(
        self,
        pipeline_parallel_size: int,
        tensor_parallel_size: int,
        worker_use_ray: bool,
        max_parallel_loading_workers: Optional[int] = None,
        disable_custom_all_reduce: bool = False,
        ray_workers_use_nsight: bool = False,
    ) -> None:
        self.pipeline_parallel_size = pipeline_parallel_size
        if is_neuron():
            # For Neuron device support, here we assign TP=1 to avoid sharding within vLLM directly.
            # Transformer-neuronx would take neuron_tp_degree attribute, and distribute the workload
            # to multiple NeuronCores.
            self.tensor_parallel_size = 1
            self.neuron_tp_degree = tensor_parallel_size
        else:
            self.tensor_parallel_size = tensor_parallel_size
        self.worker_use_ray = worker_use_ray
        self.max_parallel_loading_workers = max_parallel_loading_workers
        self.disable_custom_all_reduce = disable_custom_all_reduce
        self.ray_workers_use_nsight = ray_workers_use_nsight

        self.world_size = pipeline_parallel_size * self.tensor_parallel_size
        # Ray worker is not supported for Neuron backend.
        if self.world_size > 1 and not is_neuron():
            self.worker_use_ray = True
        self._verify_args()

    def _verify_args(self) -> None:
        if self.pipeline_parallel_size > 1:
            raise NotImplementedError(
                "Pipeline parallelism is not supported yet.")
        if not self.disable_custom_all_reduce and self.world_size > 1:
            if is_hip():
                self.disable_custom_all_reduce = True
                logger.info(
                    "Disabled the custom all-reduce kernel because it is not "
                    "supported on AMD GPUs.")
            elif self.pipeline_parallel_size > 1:
                self.disable_custom_all_reduce = True
                logger.info(
                    "Disabled the custom all-reduce kernel because it is not "
                    "supported with pipeline parallelism.")
        if self.ray_workers_use_nsight and not self.worker_use_ray:
            raise ValueError("Unable to use nsight profiling unless workers "
                             "run with Ray.")

        # FIXME(woosuk): Fix the stability issues and re-enable the custom
        # all-reduce kernel.
        if not self.disable_custom_all_reduce and self.world_size > 1:
            self.disable_custom_all_reduce = True
            logger.info(
                "Custom all-reduce kernels are temporarily disabled due to "
                "stability issues. We will re-enable them once the issues are "
                "resolved.")


class SchedulerConfig:
    """Scheduler configuration.

    Args:
        max_num_batched_tokens: Maximum number of tokens to be processed in
            a single iteration.
        max_num_seqs: Maximum number of sequences to be processed in a single
            iteration.
        max_model_len: Maximum length of a sequence (including prompt
            and generated text).
        max_paddings: Maximum number of paddings to be added to a batch.
    """

    def __init__(
        self,
        max_num_batched_tokens: Optional[int],
        max_num_seqs: int,
        max_model_len: int,
        max_paddings: int,
    ) -> None:
        if max_num_batched_tokens is not None:
            self.max_num_batched_tokens = max_num_batched_tokens
        else:
            # If max_model_len is too short, use 2048 as the default value for
            # higher throughput.
            self.max_num_batched_tokens = max(max_model_len, 2048)
        self.max_num_seqs = max_num_seqs
        self.max_model_len = max_model_len
        self.max_paddings = max_paddings
        self._verify_args()

    def _verify_args(self) -> None:
        if self.max_num_batched_tokens < self.max_model_len:
            raise ValueError(
                f"max_num_batched_tokens ({self.max_num_batched_tokens}) is "
                f"smaller than max_model_len ({self.max_model_len}). "
                "This effectively limits the maximum sequence length to "
                "max_num_batched_tokens and makes vLLM reject longer "
                "sequences. Please increase max_num_batched_tokens or "
                "decrease max_model_len.")
        if self.max_num_batched_tokens < self.max_num_seqs:
            raise ValueError(
                f"max_num_batched_tokens ({self.max_num_batched_tokens}) must "
                "be greater than or equal to max_num_seqs "
                f"({self.max_num_seqs}).")


class DeviceConfig:

    def __init__(self, device: str = "auto") -> None:
        if device == "auto":
            # Automated device type detection
            if torch.cuda.is_available():
                self.device_type = "cuda"
            elif is_neuron():
                self.device_type = "neuron"
            else:
                raise RuntimeError("No supported device detected.")
        else:
            # Device type is assigned explicitly
            self.device_type = device

        # Some device types require processing inputs on CPU
        if self.device_type in ["neuron"]:
            self.device = torch.device("cpu")
        else:
            # Set device with device type
            self.device = torch.device(self.device_type)

    @property
    def is_neuron(self):
        return self.device_type == "neuron"


@dataclass
class LoRAConfig:
    max_lora_rank: int
    max_loras: int
    max_cpu_loras: Optional[int] = None
    lora_dtype: Optional[torch.dtype] = None
    lora_extra_vocab_size: int = 256
    # This is a constant.
    lora_vocab_padding_size: ClassVar[int] = 256

    def __post_init__(self):
        # Keep this in sync with csrc/punica/bgmv/bgmv_config.h
        possible_max_ranks = (8, 16, 32, 64)
        possible_lora_extra_vocab_size = (0, 256, 512)
        if self.max_lora_rank not in possible_max_ranks:
            raise ValueError(
                f"max_lora_rank ({self.max_lora_rank}) must be one of "
                f"{possible_max_ranks}.")
        if self.lora_extra_vocab_size not in possible_lora_extra_vocab_size:
            raise ValueError(
                f"lora_extra_vocab_size ({self.lora_extra_vocab_size}) "
                f"must be one of {possible_lora_extra_vocab_size}.")
        if self.max_loras < 1:
            raise ValueError(f"max_loras ({self.max_loras}) must be >= 1.")
        if self.max_cpu_loras is None:
            self.max_cpu_loras = self.max_loras
        elif self.max_cpu_loras < self.max_loras:
            raise ValueError(
                f"max_cpu_loras ({self.max_cpu_loras}) must be >= "
                f"max_loras ({self.max_loras})")

    def verify_with_model_config(self, model_config: ModelConfig):
        if self.lora_dtype in (None, "auto"):
            self.lora_dtype = model_config.dtype
        elif isinstance(self.lora_dtype, str):
            self.lora_dtype = getattr(torch, self.lora_dtype)
        if model_config.quantization is not None:
            raise ValueError(
                "LoRA is not supported with quantized models yet.")

    def verify_with_scheduler_config(self, scheduler_config: SchedulerConfig):
        if scheduler_config.max_num_batched_tokens > 65528:
            raise ValueError(
                "Due to limitations of the custom LoRA CUDA kernel, "
                "max_num_batched_tokens must be <= 65528 when "
                "LoRA is enabled.")


_STR_DTYPE_TO_TORCH_DTYPE = {
    "half": torch.float16,
    "float16": torch.float16,
    "float": torch.float32,
    "float32": torch.float32,
    "bfloat16": torch.bfloat16,
}

_ROCM_NOT_SUPPORTED_DTYPE = ["float", "float32"]


def _get_and_verify_dtype(
    config: PretrainedConfig,
    dtype: Union[str, torch.dtype],
) -> torch.dtype:
    # NOTE: getattr(config, "torch_dtype", torch.float32) is not correct
    # because config.torch_dtype can be None.
    config_dtype = getattr(config, "torch_dtype", None)
    if config_dtype is None:
        config_dtype = torch.float32

    if isinstance(dtype, str):
        dtype = dtype.lower()
        if dtype == "auto":
            if config_dtype == torch.float32:
                # Following the common practice, we use float16 for float32
                # models.
                torch_dtype = torch.float16
            else:
                torch_dtype = config_dtype
        else:
            if dtype not in _STR_DTYPE_TO_TORCH_DTYPE:
                raise ValueError(f"Unknown dtype: {dtype}")
            torch_dtype = _STR_DTYPE_TO_TORCH_DTYPE[dtype]
    elif isinstance(dtype, torch.dtype):
        torch_dtype = dtype
    else:
        raise ValueError(f"Unknown dtype: {dtype}")

    if is_hip() and torch_dtype == torch.float32:
        rocm_supported_dtypes = [
            k for k, v in _STR_DTYPE_TO_TORCH_DTYPE.items()
            if (k not in _ROCM_NOT_SUPPORTED_DTYPE)
        ]
        raise ValueError(f"dtype \'{dtype}\' is not supported in ROCm. "
                         f"Supported dtypes are {rocm_supported_dtypes}")

    # Verify the dtype.
    if torch_dtype != config_dtype:
        if torch_dtype == torch.float32:
            # Upcasting to float32 is allowed.
            pass
        elif config_dtype == torch.float32:
            # Downcasting from float32 to float16 or bfloat16 is allowed.
            pass
        else:
            # Casting between float16 and bfloat16 is allowed with a warning.
            logger.warning(f"Casting {config_dtype} to {torch_dtype}.")

    return torch_dtype


def _get_and_verify_max_len(
    hf_config: PretrainedConfig,
    max_model_len: Optional[int],
) -> int:
    """Get and verify the model's maximum length."""
    derived_max_model_len = float("inf")
    possible_keys = [
        # OPT
        "max_position_embeddings",
        # GPT-2
        "n_positions",
        # MPT
        "max_seq_len",
        # ChatGLM2
        "seq_length",
        # Others
        "max_sequence_length",
        "max_seq_length",
        "seq_len",
    ]
    for key in possible_keys:
        max_len_key = getattr(hf_config, key, None)
        if max_len_key is not None:
            derived_max_model_len = min(derived_max_model_len, max_len_key)
    if derived_max_model_len == float("inf"):
        if max_model_len is not None:
            # If max_model_len is specified, we use it.
            return max_model_len

        default_max_len = 2048
        logger.warning(
            "The model's config.json does not contain any of the following "
            "keys to determine the original maximum length of the model: "
            f"{possible_keys}. Assuming the model's maximum length is "
            f"{default_max_len}.")
        derived_max_model_len = default_max_len

    rope_scaling = getattr(hf_config, "rope_scaling", None)
    if rope_scaling is not None:
        assert "factor" in rope_scaling
        scaling_factor = rope_scaling["factor"]
        if rope_scaling["type"] == "yarn":
            derived_max_model_len = rope_scaling[
                "original_max_position_embeddings"]
        derived_max_model_len *= scaling_factor

    if max_model_len is None:
        max_model_len = derived_max_model_len
    elif max_model_len > derived_max_model_len:
        raise ValueError(
            f"User-specified max_model_len ({max_model_len}) is greater than "
            f"the derived max_model_len ({max_len_key}={derived_max_model_len}"
            " in model's config.json). This may lead to incorrect model "
            "outputs or CUDA errors. Make sure the value is correct and "
            "within the model context size.")
    return int(max_model_len)<|MERGE_RESOLUTION|>--- conflicted
+++ resolved
@@ -157,13 +157,8 @@
         self.tokenizer_mode = tokenizer_mode
 
     def _verify_quantization(self) -> None:
-<<<<<<< HEAD
-        supported_quantization = ["aqlm", "awq", "gptq", "squeezellm"]
-        rocm_not_supported_quantization = ["aqlm", "awq"]
-=======
-        supported_quantization = ["awq", "gptq", "squeezellm", "marlin"]
-        rocm_not_supported_quantization = ["awq", "marlin"]
->>>>>>> a33ce60c
+        supported_quantization = ["aqlm", "awq", "gptq", "squeezellm", "marlin"]
+        rocm_not_supported_quantization = ["aqlm", "awq", "marlin"]
         if self.quantization is not None:
             self.quantization = self.quantization.lower()
 

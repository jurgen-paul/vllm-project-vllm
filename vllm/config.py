# SPDX-License-Identifier: Apache-2.0

import ast
import copy
import enum
import hashlib
import importlib.metadata
import json
import sys
import warnings
from collections import Counter
from collections.abc import Mapping
from contextlib import contextmanager
from dataclasses import dataclass, field, replace
from importlib.util import find_spec
from pathlib import Path
from typing import (TYPE_CHECKING, Any, Callable, ClassVar, Final, Literal,
                    Optional, Protocol, Union)

import torch
from packaging.version import Version
from pydantic import BaseModel, Field, PrivateAttr
from torch.distributed import ProcessGroup, ReduceOp
from transformers import PretrainedConfig

import vllm.envs as envs
from vllm.compilation.inductor_pass import CallableInductorPass, InductorPass
from vllm.logger import init_logger
from vllm.model_executor.layers.quantization import (QUANTIZATION_METHODS,
                                                     get_quantization_config)
from vllm.model_executor.models import ModelRegistry
from vllm.platforms import CpuArchEnum
from vllm.sampling_params import GuidedDecodingParams
from vllm.tracing import is_otel_available, otel_import_error_traceback
from vllm.transformers_utils.config import (
    ConfigFormat, get_config, get_hf_image_processor_config,
    get_hf_text_config, get_pooling_config,
    get_sentence_transformer_tokenizer_config, is_encoder_decoder,
    try_get_generation_config, uses_mrope)
from vllm.transformers_utils.s3_utils import S3Model
from vllm.transformers_utils.utils import is_s3
from vllm.utils import (GiB_bytes, LayerBlockType, cuda_device_count_stateless,
                        get_cpu_memory, random_uuid, resolve_obj_by_qualname)

if TYPE_CHECKING:
    from ray.util.placement_group import PlacementGroup

    from vllm.executor.executor_base import ExecutorBase
    from vllm.model_executor.layers.quantization.base_config import (
        QuantizationConfig)
    from vllm.model_executor.model_loader.loader import BaseModelLoader
    from vllm.transformers_utils.tokenizer_group.base_tokenizer_group import (
        BaseTokenizerGroup)
else:
    QuantizationConfig = None

logger = init_logger(__name__)

# This value is chosen to have a balance between ITL and TTFT. Note it is
# not optimized for throughput.
_DEFAULT_MAX_NUM_BATCHED_TOKENS = 2048
_POOLING_MODEL_MAX_NUM_BATCHED_TOKENS = 32768
_MULTIMODAL_MODEL_MAX_NUM_BATCHED_TOKENS = 5120

TaskOption = Literal["auto", "generate", "embedding", "embed", "classify",
                     "score", "reward", "transcription"]

_ResolvedTask = Literal["generate", "embed", "classify", "score", "reward",
                        "draft", "transcription"]

RunnerType = Literal["generate", "pooling", "draft", "transcription"]

_RUNNER_TASKS: dict[RunnerType, list[_ResolvedTask]] = {
    "generate": ["generate"],
    "pooling": ["embed", "classify", "score", "reward"],
    "draft": ["draft"],
    "transcription": ["transcription"],
}

_TASK_RUNNER: dict[_ResolvedTask, RunnerType] = {
    task: runner
    for runner, tasks in _RUNNER_TASKS.items()
    for task in tasks
}

HfOverrides = Union[dict[str, Any], Callable[[PretrainedConfig],
                                             PretrainedConfig]]


class SupportsHash(Protocol):

    def compute_hash(self) -> str:
        ...


class SupportsMetricsInfo(Protocol):

    def metrics_info(self) -> dict[str, str]:
        ...


class ModelImpl(str, enum.Enum):
    AUTO = "auto"
    VLLM = "vllm"
    TRANSFORMERS = "transformers"


class ModelConfig:
    """Configuration for the model.

    Args:
        model: Name or path of the huggingface model to use.
            It is also used as the content for `model_name` tag in metrics
            output when `served_model_name` is not specified.
        task: The task to use the model for. Each vLLM instance only supports
            one task, even if the same model can be used for multiple tasks.
            When the model only supports one task, "auto" can be used to select
            it; otherwise, you must specify explicitly which task to use.
        tokenizer: Name or path of the huggingface tokenizer to use.
        tokenizer_mode: Tokenizer mode. "auto" will use the fast tokenizer if
            available, "slow" will always use the slow tokenizer,
            "mistral" will always use the tokenizer from `mistral_common`, and
            "custom" will use --tokenizer to select the preregistered tokenizer.
        trust_remote_code: Trust remote code (e.g., from HuggingFace) when
            downloading the model and tokenizer.
        allowed_local_media_path: Allowing API requests to read local images or
            videos from directories specified by the server file system.
            This is a security risk. Should only be enabled in trusted
            environments.
        dtype: Data type for model weights and activations. The "auto" option
            will use FP16 precision for FP32 and FP16 models, and BF16 precision
            for BF16 models.
        seed: Random seed for reproducibility.
        revision: The specific model version to use. It can be a branch name,
            a tag name, or a commit id. If unspecified, will use the default
            version.
        code_revision: The specific revision to use for the model code on
            Hugging Face Hub. It can be a branch name, a tag name, or a
            commit id. If unspecified, will use the default version.
        tokenizer_revision: The specific tokenizer version to use. It can be a
            branch name, a tag name, or a commit id. If unspecified, will use
            the default version.
        max_model_len: Maximum length of a sequence (including prompt and
            output). If None, will be derived from the model.
        spec_target_max_model_len: Specify the the maximum length for spec
            decoding draft models.
        quantization: Quantization method that was used to quantize the model
            weights. If None, we assume the model weights are not quantized.
        enforce_eager: Whether to enforce eager execution. If True, we will
            disable CUDA graph and always execute the model in eager mode.
            If False, we will use CUDA graph and eager execution in hybrid.
            If None, the user did not specify, so default to False.
        max_seq_len_to_capture: Maximum sequence len covered by CUDA graphs.
            When a sequence has context length larger than this, we fall back
            to eager mode. Additionally for encoder-decoder models, if the
            sequence length of the encoder input is larger than this, we fall
            back to the eager mode.
        max_logprobs: Maximum number of log probabilities. Defaults to 20.
        disable_sliding_window: Whether to disable sliding window. If True,
            we will disable the sliding window functionality of the model.
            If the model does not support sliding window, this argument is
            ignored.
        skip_tokenizer_init: If true, skip initialization of tokenizer and
            detokenizer.
        served_model_name: The model name used in metrics tag `model_name`,
            matches the model name exposed via the APIs. If multiple model
            names provided, the first name will be used. If not specified,
            the model name will be the same as `model`.
        limit_mm_per_prompt: Maximum number of data items per modality
            per prompt. Only applicable for multimodal models.
        use_async_output_proc: Whether to use async output processor.
            Defaults to True.
        config_format: The config format which shall be loaded.
            Defaults to 'auto' which defaults to 'hf'.
        hf_overrides: If a dictionary, contains arguments to be forwarded to the
            HuggingFace config. If a callable, it is called to update the
            HuggingFace config.
        mm_processor_kwargs: Arguments to be forwarded to the model's processor
            for multi-modal data, e.g., image processor.
        disable_mm_preprocessor_cache: If true, then disables caching of the
            multi-modal preprocessor/mapper. (not recommended)
        override_neuron_config: Initialize non default neuron config or
            override default neuron config that are specific to Neuron devices,
            this argument will be used to configure the neuron config that
            can not be gathered from the vllm arguments.
        override_pooler_config: Initialize non default pooling config or
            override default pooling config for the pooling model.
        logits_processor_pattern: Optional regex pattern specifying valid
            logits processor qualified names that can be passed with the
            `logits_processors` extra completion argument. Defaults to None,
            which allows no processors.
        generation_config: Configuration parameter file for generation.
        model_impl: Which implementation of the model to use:
            "auto" will try to use the vLLM implementation if it exists and
                fall back to the Transformers implementation if no vLLM
                implementation is available.
            "vllm" will use the vLLM model implementation.
            "transformers" will use the Transformers model implementation.
        override_generation_config: Override the generation config with the
            given config.
    """

    def compute_hash(self) -> str:
        """
        WARNING: Whenever a new field is added to this config,
        ensure that it is included in the factors list if
        it affects the computation graph.

        Provide a hash that uniquely identifies all the configs
        that affect the structure of the computation
        graph from input ids/embeddings to the final hidden states,
        excluding anything before input ids/embeddings and after
        the final hidden states.
        """
        factors: list[Any] = []
        factors.append(self.model)
        factors.append(self.dtype)
        factors.append(self.quantization)
        factors.append(self.revision)
        factors.append(self.code_revision)
        factors.append(self.trust_remote_code)
        factors.append(self.rope_scaling)
        factors.append(self.rope_theta)
        return hashlib.sha256(str(factors).encode()).hexdigest()

    def __init__(
        self,
        model: str,
        task: Union[TaskOption, Literal["draft"]],
        tokenizer: str,
        tokenizer_mode: str,
        trust_remote_code: bool,
        dtype: Union[str, torch.dtype],
        seed: int,
        hf_config_path: Optional[str] = None,
        allowed_local_media_path: str = "",
        revision: Optional[str] = None,
        code_revision: Optional[str] = None,
        rope_scaling: Optional[dict[str, Any]] = None,
        rope_theta: Optional[float] = None,
        tokenizer_revision: Optional[str] = None,
        max_model_len: Optional[int] = None,
        spec_target_max_model_len: Optional[int] = None,
        quantization: Optional[str] = None,
        enforce_eager: Optional[bool] = None,
        max_seq_len_to_capture: Optional[int] = None,
        max_logprobs: int = 20,
        disable_sliding_window: bool = False,
        disable_cascade_attn: bool = False,
        skip_tokenizer_init: bool = False,
        served_model_name: Optional[Union[str, list[str]]] = None,
        limit_mm_per_prompt: Optional[Mapping[str, int]] = None,
        use_async_output_proc: bool = True,
        config_format: ConfigFormat = ConfigFormat.AUTO,
        hf_overrides: Optional[HfOverrides] = None,
        mm_processor_kwargs: Optional[dict[str, Any]] = None,
        disable_mm_preprocessor_cache: bool = False,
        override_neuron_config: Optional[dict[str, Any]] = None,
        override_pooler_config: Optional["PoolerConfig"] = None,
        logits_processor_pattern: Optional[str] = None,
        generation_config: str = "auto",
        enable_sleep_mode: bool = False,
        override_generation_config: Optional[dict[str, Any]] = None,
        model_impl: Union[str, ModelImpl] = ModelImpl.AUTO,
    ) -> None:
        self.model = model
        self.hf_config_path = hf_config_path
        self.tokenizer = tokenizer
        self.tokenizer_mode = tokenizer_mode
        self.trust_remote_code = trust_remote_code
        self.allowed_local_media_path = allowed_local_media_path
        self.seed = seed
        self.revision = revision
        self.code_revision = code_revision
        self.rope_scaling = rope_scaling
        self.rope_theta = rope_theta
        self.model_impl = model_impl

        if hf_overrides is None:
            hf_overrides = {}

        if callable(hf_overrides):
            hf_overrides_kw = {}
            hf_overrides_fn = hf_overrides
        else:
            hf_overrides_kw = hf_overrides
            hf_overrides_fn = None

        if rope_scaling is not None:
            hf_override: dict[str, Any] = {"rope_scaling": rope_scaling}
            hf_overrides_kw.update(hf_override)
            hf_overrides_str = json.dumps(hf_overrides)
            msg = (
                "`--rope-scaling` will be removed in a future release. "
                f"'Please instead use `--hf-overrides '{hf_overrides_str}'`")
            warnings.warn(DeprecationWarning(msg), stacklevel=2)
        if rope_theta is not None:
            hf_override = {"rope_theta": rope_theta}
            hf_overrides_kw.update(hf_override)
            hf_overrides_str = json.dumps(hf_overrides)
            msg = (
                "`--rope-theta` will be removed in a future release. "
                f"'Please instead use `--hf-overrides '{hf_overrides_str}'`")
            warnings.warn(DeprecationWarning(msg), stacklevel=2)

        self.maybe_pull_model_tokenizer_for_s3(model, tokenizer)

        if (backend := envs.VLLM_ATTENTION_BACKEND
            ) and backend == "FLASHINFER" and find_spec("flashinfer") is None:
            raise ValueError(
                "VLLM_ATTENTION_BACKEND is set to FLASHINFER, but flashinfer "
                "module was not found."
                "See https://github.com/vllm-project/vllm/blob/main/Dockerfile"
                "for instructions on how to install it.")

        # The tokenizer version is consistent with the model version by default.
        if tokenizer_revision is None:
            self.tokenizer_revision = revision
        else:
            self.tokenizer_revision = tokenizer_revision
        self.quantization = quantization
        self.enforce_eager = enforce_eager
        self.max_seq_len_to_capture = max_seq_len_to_capture
        self.max_logprobs = max_logprobs
        self.disable_sliding_window = disable_sliding_window
        self.disable_cascade_attn = disable_cascade_attn
        self.skip_tokenizer_init = skip_tokenizer_init
        self.enable_sleep_mode = enable_sleep_mode

        from vllm.platforms import current_platform

        if self.enable_sleep_mode and not current_platform.is_cuda():
            raise ValueError("Sleep mode is only supported on CUDA devices.")

        hf_config = get_config(self.hf_config_path or self.model,
                               trust_remote_code, revision, code_revision,
                               config_format)

        if hf_overrides_kw:
            logger.info("Overriding HF config with %s", hf_overrides_kw)
            hf_config.update(hf_overrides_kw)
        if hf_overrides_fn:
            logger.info("Overriding HF config with %s", hf_overrides_fn)
            hf_config = hf_overrides_fn(hf_config)

        self.hf_config = hf_config

        self.hf_text_config = get_hf_text_config(self.hf_config)
        self.encoder_config = self._get_encoder_config()
        self.hf_image_processor_config = get_hf_image_processor_config(
            self.model, revision)
        self.dtype = _get_and_verify_dtype(self.hf_config, dtype)
        self.use_async_output_proc = use_async_output_proc
        self.mm_processor_kwargs = mm_processor_kwargs
        self.disable_mm_preprocessor_cache = disable_mm_preprocessor_cache

        # Set enforce_eager to False if the value is unset.
        if self.enforce_eager is None:
            self.enforce_eager = False

        interleaved_attn_models = ["gemma2", "gemma3_text", "cohere2"]
        sliding_window = getattr(self.hf_text_config, "sliding_window", None)
        has_interleaved_attention = (sliding_window is not None) and (
            isinstance(sliding_window, list) or
            (self.hf_text_config.model_type in interleaved_attn_models))

        if (not self.disable_sliding_window and has_interleaved_attention):
            if (backend :=
                    envs.VLLM_ATTENTION_BACKEND) in ("XFORMERS", "FLASHINFER"):
                sliding_window_len_min = get_min_sliding_window(
                    self.hf_text_config.sliding_window)

                logger.warning_once(
                    f"{self.hf_text_config.model_type} has interleaved "
                    "attention, which is currently not supported by the "
                    f"{backend} backend. Disabling sliding window and capping "
                    "the max length to the sliding window size "
                    f"({sliding_window_len_min}).")
                self.disable_sliding_window = True
            else:
                # for a model with interleaved attention,
                # the scheduler and the model treat it as full attention
                # (i.e., not dropping any tokens outside the window).
                # only the attention layer itself is aware of the sliding
                # window, and use the window size to compute the attention.
                self.hf_text_config.interleaved_sliding_window = sliding_window
                delattr(self.hf_text_config, "sliding_window")
                sliding_window = None

        self.max_model_len = _get_and_verify_max_len(
            hf_config=self.hf_text_config,
            max_model_len=max_model_len,
            disable_sliding_window=self.disable_sliding_window,
            sliding_window_len=self.get_hf_config_sliding_window(),
            spec_target_max_model_len=spec_target_max_model_len,
            encoder_config=self.encoder_config)
        self.served_model_name = get_served_model_name(model,
                                                       served_model_name)
        self.multimodal_config = self._init_multimodal_config(
            limit_mm_per_prompt)
        if not self.skip_tokenizer_init:
            self._verify_tokenizer_mode()

        self.is_attention_free = self._init_attention_free()
        self.is_hybrid = self._init_is_hybrid()
        self.has_inner_state = self._init_has_inner_state()

        if current_platform.is_neuron():
            self.override_neuron_config = override_neuron_config
        else:
            self.override_neuron_config = None

        supported_tasks, task = self._resolve_task(task)
        self.supported_tasks = supported_tasks
        self.task: Final = task
        if self.task in ("draft", "generate"):
            self.truncation_side = "left"
        else:
            self.truncation_side = "right"

        self.pooler_config = self._init_pooler_config(override_pooler_config)
        self.logits_processor_pattern = logits_processor_pattern

        self.generation_config = generation_config
        self.override_generation_config = override_generation_config or {}

        self._verify_quantization()
        self._verify_cuda_graph()
        self._verify_bnb_config()

    @property
    def registry(self):
        return ModelRegistry

    @property
    def architectures(self) -> list[str]:
        return getattr(self.hf_config, "architectures", [])

    def maybe_pull_model_tokenizer_for_s3(self, model: str,
                                          tokenizer: str) -> None:
        """
        Pull the model config or tokenizer to a temporary
        directory in case of S3.

        Args:
            model: The model name or path.
            tokenizer: The tokenizer name or path.

        """
        if is_s3(model) or is_s3(tokenizer):
            if is_s3(model):
                s3_model = S3Model()
                s3_model.pull_files(
                    model, allow_pattern=["*.model", "*.py", "*.json"])
                self.model_weights = self.model
                self.model = s3_model.dir

            if is_s3(tokenizer):
                s3_tokenizer = S3Model()
                s3_tokenizer.pull_files(
                    model, ignore_pattern=["*.pt", "*.safetensors", "*.bin"])
                self.tokenizer = s3_tokenizer.dir

    def _init_multimodal_config(
        self, limit_mm_per_prompt: Optional[Mapping[str, int]]
    ) -> Optional["MultiModalConfig"]:
        if self.registry.is_multimodal_model(self.architectures):
            return MultiModalConfig(limit_per_prompt=limit_mm_per_prompt or {})

        if limit_mm_per_prompt:
            raise ValueError("`limit_mm_per_prompt` is only supported for "
                             "multimodal models.")

        return None

    def _get_encoder_config(self):
        return get_sentence_transformer_tokenizer_config(
            self.model, self.revision)

    def _init_pooler_config(
        self,
        override_pooler_config: Optional["PoolerConfig"],
    ) -> Optional["PoolerConfig"]:

        if self.runner_type == "pooling":
            user_config = override_pooler_config or PoolerConfig()

            base_config = get_pooling_config(self.model, self.revision)
            if base_config is not None:
                # Only set values that are not overridden by the user
                for k, v in base_config.items():
                    if getattr(user_config, k) is None:
                        setattr(user_config, k, v)

            return user_config

        return None

    def _init_attention_free(self) -> bool:
        return self.registry.is_attention_free_model(self.architectures)

    def _init_is_hybrid(self) -> bool:
        return self.registry.is_hybrid_model(self.architectures)

    def _init_has_inner_state(self) -> bool:
        return self.registry.model_has_inner_state(self.architectures)

    def _verify_tokenizer_mode(self) -> None:
        tokenizer_mode = self.tokenizer_mode.lower()
        if tokenizer_mode not in ["auto", "slow", "mistral", "custom"]:
            raise ValueError(
                f"Unknown tokenizer mode: {self.tokenizer_mode}. Must be "
                "either 'auto', 'slow', 'mistral' or 'custom'.")
        self.tokenizer_mode = tokenizer_mode

    def _get_preferred_task(
        self,
        architectures: list[str],
        supported_tasks: set[_ResolvedTask],
    ) -> Optional[_ResolvedTask]:
        model_id = self.model
        if get_pooling_config(model_id, self.revision):
            return "embed"
        if self.registry.is_cross_encoder_model(architectures):
            return "score"
        if self.registry.is_transcription_model(architectures):
            return "transcription"

        suffix_to_preferred_task: list[tuple[str, _ResolvedTask]] = [
            # Other models follow this pattern
            ("ForCausalLM", "generate"),
            ("ForConditionalGeneration", "generate"),
            ("ForSequenceClassification", "classify"),
            ("ChatModel", "generate"),
            ("LMHeadModel", "generate"),
            ("EmbeddingModel", "embed"),
            ("RewardModel", "reward"),
        ]
        _, arch = self.registry.inspect_model_cls(architectures)

        for suffix, pref_task in suffix_to_preferred_task:
            if arch.endswith(suffix) and pref_task in supported_tasks:
                return pref_task

        return None

    def _resolve_task(
        self,
        task_option: Union[TaskOption, Literal["draft"]],
    ) -> tuple[set[_ResolvedTask], _ResolvedTask]:
        if task_option == "draft":
            return {"draft"}, "draft"

        registry = self.registry
        architectures = self.architectures

        runner_support: dict[RunnerType, bool] = {
            # NOTE: Listed from highest to lowest priority,
            # in case the model supports multiple of them
            "transcription": registry.is_transcription_model(architectures),
            "generate": registry.is_text_generation_model(architectures),
            "pooling": registry.is_pooling_model(architectures),
        }
        supported_runner_types_lst: list[RunnerType] = [
            runner_type
            for runner_type, is_supported in runner_support.items()
            if is_supported
        ]

        supported_tasks_lst: list[_ResolvedTask] = [
            task for runner_type in supported_runner_types_lst
            for task in _RUNNER_TASKS[runner_type]
        ]
        supported_tasks = set(supported_tasks_lst)

        if task_option == "auto":
            selected_task = next(iter(supported_tasks_lst))

            if len(supported_tasks_lst) > 1:
                preferred_task = self._get_preferred_task(
                    architectures, supported_tasks)
                if preferred_task is not None:
                    selected_task = preferred_task

                logger.info(
                    "This model supports multiple tasks: %s. "
                    "Defaulting to '%s'.", supported_tasks, selected_task)
        else:
            # Aliases
            if task_option == "embedding":
                preferred_task = self._get_preferred_task(
                    architectures, supported_tasks)
                if preferred_task != "embed":
                    msg = ("The 'embedding' task will be restricted to "
                           "embedding models in a future release. Please "
                           "pass `--task classify`, `--task score`, or "
                           "`--task reward` explicitly for other pooling "
                           "models.")
                    warnings.warn(msg, DeprecationWarning, stacklevel=2)

                task_option = preferred_task or "embed"

            if task_option not in supported_tasks:
                msg = (
                    f"This model does not support the '{task_option}' task. "
                    f"Supported tasks: {supported_tasks}")
                raise ValueError(msg)

            selected_task = task_option

        return supported_tasks, selected_task

    def _parse_quant_hf_config(self):
        quant_cfg = getattr(self.hf_config, "quantization_config", None)
        if quant_cfg is None:
            # compressed-tensors uses a "compression_config" key
            quant_cfg = getattr(self.hf_config, "compression_config", None)
        return quant_cfg

    def _verify_quantization(self) -> None:
        supported_quantization = QUANTIZATION_METHODS
        optimized_quantization_methods = [
            "fp8", "gptq_bitblas", "bitblas", "marlin", "modelopt",
            "gptq_marlin_24", "gptq_marlin", "awq_marlin", "fbgemm_fp8",
            "compressed_tensors", "compressed-tensors", "experts_int8",
            "quark", "nvfp4"
        ]
        if self.quantization is not None:
            self.quantization = self.quantization.lower()

        # Parse quantization method from the HF model config, if available.
        quant_cfg = self._parse_quant_hf_config()

        if quant_cfg is not None:
            quant_method = quant_cfg.get("quant_method", "").lower()

            # Detect which checkpoint is it
            for name in QUANTIZATION_METHODS:
                method = get_quantization_config(name)
                quantization_override = method.override_quantization_method(
                    quant_cfg, self.quantization)
                if quantization_override:
                    quant_method = quantization_override
                    self.quantization = quantization_override
                    break

            # Verify quantization configurations.
            if self.quantization is None:
                self.quantization = quant_method
            elif self.quantization != quant_method:
                raise ValueError(
                    "Quantization method specified in the model config "
                    f"({quant_method}) does not match the quantization "
                    f"method specified in the `quantization` argument "
                    f"({self.quantization}).")

        if self.quantization is not None:
            if self.quantization not in supported_quantization:
                raise ValueError(
                    f"Unknown quantization method: {self.quantization}. Must "
                    f"be one of {supported_quantization}.")
            from vllm.platforms import current_platform
            current_platform.verify_quantization(self.quantization)
            if self.quantization not in optimized_quantization_methods:
                logger.warning(
                    "%s quantization is not fully "
                    "optimized yet. The speed can be slower than "
                    "non-quantized models.", self.quantization)

    def _verify_cuda_graph(self) -> None:
        if self.max_seq_len_to_capture is None:
            self.max_seq_len_to_capture = self.max_model_len
        self.max_seq_len_to_capture = min(self.max_seq_len_to_capture,
                                          self.max_model_len)

    def _verify_bnb_config(self) -> None:
        """
        The current version of bitsandbytes (0.44.0) with 8-bit models does not
        yet support CUDA graph.
        """
        is_bitsandbytes = self.quantization == "bitsandbytes"
        has_quantization_config = (getattr(self.hf_config,
                                           "quantization_config", None)
                                   is not None)
        is_8bit = (self.hf_config.quantization_config.get(
            "load_in_8bit", False) if has_quantization_config else False)
        if all([
                is_bitsandbytes,
                has_quantization_config,
                is_8bit,
                not self.enforce_eager,
        ]):
            logger.warning(
                "CUDA graph is not supported on BitAndBytes 8bit yet, "
                "fallback to the eager mode.")
            self.enforce_eager = True

    def _verify_with_expert_parallelism(self) -> None:
        num_expert_names = [
            "moe_num_experts",  # Dbrx
            "num_experts",  # Jamba
            "n_routed_experts",  # DeepSeek
            "num_local_experts",  # Mixtral
        ]
        num_experts = 0
        for name in num_expert_names:
            num_experts = getattr(self.hf_text_config, name, 0)
            if num_experts > 0:
                break
        if num_experts < 1:
            raise ValueError(
                "Number of experts in the model must be greater than 0 "
                "when expert parallelism is enabled.")

    def verify_async_output_proc(self, parallel_config, speculative_config,
                                 device_config) -> None:
        if not self.use_async_output_proc:
            # Nothing to check
            return

        if parallel_config.pipeline_parallel_size > 1:
            self.use_async_output_proc = False
            return

        # Reminder: Please update docs/source/features/compatibility_matrix.md
        # If the feature combo become valid
        from vllm.platforms import current_platform
        if not current_platform.is_async_output_supported(self.enforce_eager):
            self.use_async_output_proc = False
            return

        if envs.VLLM_USE_RAY_SPMD_WORKER:
            self.use_async_output_proc = False
            return

        # Async postprocessor is not necessary for pooling models
        # since there is no token generation
        if self.runner_type == "pooling":
            self.use_async_output_proc = False

        # Reminder: Please update docs/source/features/compatibility_matrix.md
        # If the feature combo become valid
        if speculative_config:
            self.use_async_output_proc = False

    def verify_with_parallel_config(
        self,
        parallel_config: "ParallelConfig",
    ) -> None:
        total_num_attention_heads = getattr(self.hf_text_config,
                                            "num_attention_heads", 0)
        tensor_parallel_size = parallel_config.tensor_parallel_size
        if total_num_attention_heads % tensor_parallel_size != 0:
            raise ValueError(
                f"Total number of attention heads ({total_num_attention_heads})"
                " must be divisible by tensor parallel size "
                f"({tensor_parallel_size}).")

        if parallel_config.enable_expert_parallel:
            self._verify_with_expert_parallelism()

        pipeline_parallel_size = parallel_config.pipeline_parallel_size
        if pipeline_parallel_size > 1:
            if not self.registry.is_pp_supported_model(self.architectures):
                raise NotImplementedError(
                    "Pipeline parallelism is not supported for this model. "
                    "Supported models implement the `SupportsPP` interface.")

            if self.use_async_output_proc:
                self.use_async_output_proc = False

    def get_hf_config_sliding_window(
            self) -> Union[Optional[int], list[Optional[int]]]:
        """Get the sliding window size, or None if disabled."""

        # Some models, like Qwen2 and Qwen1.5, use `use_sliding_window` in
        # addition to sliding window size. We check if that field is present
        # and if it's False, return None.
        if (hasattr(self.hf_text_config, "use_sliding_window")
                and not self.hf_text_config.use_sliding_window):
            return None
        return getattr(self.hf_text_config, "sliding_window", None)

    def get_sliding_window(self) -> Optional[Union[int, list[Optional[int]]]]:
        """Get the sliding window size, or None if disabled.
        """
        # If user disables sliding window, return None.
        if self.disable_sliding_window:
            return None
        # Otherwise get the value from the hf config.
        return self.get_hf_config_sliding_window()

    def get_vocab_size(self) -> int:
        return self.hf_text_config.vocab_size

    def get_hidden_size(self) -> int:
        return self.hf_text_config.hidden_size

    @property
    def is_deepseek_mla(self) -> bool:
        return (hasattr(self.hf_text_config, "model_type")) \
                and (self.hf_text_config.model_type in \
                    ('deepseek_v2', 'deepseek_v3', 'deepseek_mtp'))\
                and (self.hf_text_config.kv_lora_rank is not None)

    def get_head_size(self) -> int:
        # TODO remove hard code
        if self.is_deepseek_mla:
            qk_rope_head_dim = getattr(self.hf_text_config, "qk_rope_head_dim",
                                       0)
            if self.use_mla:
                return self.hf_text_config.kv_lora_rank + qk_rope_head_dim
            else:
                qk_nope_head_dim = getattr(self.hf_text_config,
                                           "qk_nope_head_dim", 0)
                if qk_rope_head_dim and qk_nope_head_dim:
                    return qk_rope_head_dim + qk_nope_head_dim

        if hasattr(self.hf_text_config,
                   "model_type") and (self.hf_text_config.model_type
                                      == "zamba2"):
            return self.hf_text_config.attention_head_dim

        if self.is_attention_free:
            return 0

        if hasattr(self.hf_text_config, "head_dim"):
            return self.hf_text_config.head_dim
        # FIXME(woosuk): This may not be true for all models.
        return (self.hf_text_config.hidden_size //
                self.hf_text_config.num_attention_heads)

    def get_total_num_kv_heads(self) -> int:
        """Returns the total number of KV heads."""
        # For GPTBigCode & Falcon:
        # NOTE: for falcon, when new_decoder_architecture is True, the
        # multi_query flag is ignored and we use n_head_kv for the number of
        # KV heads.
        falcon_model_types = ["falcon", "RefinedWeb", "RefinedWebModel"]
        new_decoder_arch_falcon = (
            self.hf_config.model_type in falcon_model_types
            and getattr(self.hf_config, "new_decoder_architecture", False))
        if not new_decoder_arch_falcon and getattr(self.hf_text_config,
                                                   "multi_query", False):
            # Multi-query attention, only one KV head.
            # Currently, tensor parallelism is not supported in this case.
            return 1

        # For DBRX and MPT
        if self.hf_config.model_type == "mpt":
            if "kv_n_heads" in self.hf_config.attn_config:
                return self.hf_config.attn_config["kv_n_heads"]
            return self.hf_config.num_attention_heads
        if self.hf_config.model_type == "dbrx":
            return getattr(
                self.hf_config.attn_config,
                "kv_n_heads",
                self.hf_config.num_attention_heads,
            )

        if self.is_attention_free:
            return 0

        attributes = [
            # For Falcon:
            "n_head_kv",
            "num_kv_heads",
            # For LLaMA-2:
            "num_key_value_heads",
            # For ChatGLM:
            "multi_query_group_num",
        ]
        for attr in attributes:
            num_kv_heads = getattr(self.hf_text_config, attr, None)
            if num_kv_heads is not None:
                return num_kv_heads

        # For non-grouped-query attention models, the number of KV heads is
        # equal to the number of attention heads.
        return self.hf_text_config.num_attention_heads

    def get_num_kv_heads(self, parallel_config: "ParallelConfig") -> int:
        """Returns the number of KV heads per GPU."""
        if self.use_mla:
            # When using MLA during decode it becomes MQA
            return 1

        total_num_kv_heads = self.get_total_num_kv_heads()
        # If tensor parallelism is used, we divide the number of KV heads by
        # the tensor parallel size. We will replicate the KV heads in the
        # case where the number of KV heads is smaller than the tensor
        # parallel size so each GPU has at least one KV head.
        return max(1,
                   total_num_kv_heads // parallel_config.tensor_parallel_size)

    def get_num_attention_heads(self,
                                parallel_config: "ParallelConfig") -> int:
        num_heads = getattr(self.hf_text_config, "num_attention_heads", 0)
        return num_heads // parallel_config.tensor_parallel_size

    def get_layers_start_end_indices(
            self, parallel_config: "ParallelConfig") -> tuple[int, int]:
        from vllm.distributed.utils import get_pp_indices
        if self.hf_text_config.model_type == "deepseek_mtp":
            total_num_hidden_layers = getattr(self.hf_text_config,
                                              "num_nextn_predict_layers", 0)
        else:
            total_num_hidden_layers = getattr(self.hf_text_config,
                                              "num_hidden_layers", 0)
        # the layout order is: DP x PP x TP
        pp_rank = (parallel_config.rank // parallel_config.tensor_parallel_size
                   ) % parallel_config.pipeline_parallel_size
        pp_size = parallel_config.pipeline_parallel_size
        start, end = get_pp_indices(total_num_hidden_layers, pp_rank, pp_size)
        return start, end

    def get_num_layers(self, parallel_config: "ParallelConfig") -> int:
        start, end = self.get_layers_start_end_indices(parallel_config)
        return end - start

    def get_num_layers_by_block_type(
        self,
        parallel_config: "ParallelConfig",
        block_type: LayerBlockType = LayerBlockType.attention,
    ) -> int:
        # This function relies on 'layers_block_type' in hf_config,
        # for w/o this attribute, we will need to have workarounds like so
        attn_block_type = block_type == LayerBlockType.attention
        is_transformer = not self.is_hybrid and not self.is_attention_free
        start, end = self.get_layers_start_end_indices(parallel_config)

        if is_transformer:
            # Handle the basic case first
            return end - start if attn_block_type else 0
        elif self.is_attention_free:
            # Attention free
            # Note that this code assumes there
            # is only one type of attention-free block type.
            return 0 if attn_block_type else end - start
        else:
            # Hybrid model
            layers_block_type_value = getattr(self.hf_config,
                                              "layers_block_type", None)
            if layers_block_type_value is None:
                raise ValueError("The model is an hybrid without a "
                                 "layers_block_type in the hf_config, "
                                 "cannot determine the num of "
                                 f"{block_type.value} layers")

            if hasattr(self.hf_text_config,
                       "model_type") and (self.hf_text_config.model_type
                                          == "zamba2"):
                if attn_block_type:
                    return sum(t == "hybrid"
                               for t in layers_block_type_value[start:end])
                else:
                    return self.get_num_layers(parallel_config)

            return sum(t == block_type.value
                       for t in layers_block_type_value[start:end])

    def get_multimodal_config(self) -> "MultiModalConfig":
        """
        Get the multimodal configuration of the model.

        Raises:
            ValueError: If the model is not multimodal.
        """
        if self.multimodal_config is None:
            raise ValueError("The model is not multimodal.")

        return self.multimodal_config

    def try_get_generation_config(self) -> dict[str, Any]:
        if self.generation_config in ("auto", "vllm"):
            config = try_get_generation_config(
                self.hf_config_path or self.model,
                trust_remote_code=self.trust_remote_code,
                revision=self.revision,
            )
        else:
            config = try_get_generation_config(
                self.generation_config,
                trust_remote_code=self.trust_remote_code,
            )

        if config is None:
            return {}

        return config.to_diff_dict()

    def get_diff_sampling_param(self) -> dict[str, Any]:
        """
        This method returns a dictionary containing the parameters
        that differ from the default sampling parameters. If
        `generation_config` is `"vllm"`, an empty dictionary is returned.

        Returns:
            dict[str, Any]: A dictionary with the differing sampling
            parameters, if `generation_config` is `"vllm"` an empty dictionary.
        """
        if self.generation_config == "vllm":
            config = {}
        else:
            config = self.try_get_generation_config()

        # Overriding with given generation config
        config.update(self.override_generation_config)

        available_params = [
            "repetition_penalty",
            "temperature",
            "top_k",
            "top_p",
            "min_p",
            "max_new_tokens",
        ]
        if any(p in config for p in available_params):
            diff_sampling_param = {
                p: config.get(p)
                for p in available_params if config.get(p) is not None
            }
            # Huggingface definition of max_new_tokens is equivalent
            # to vLLM's max_tokens
            if "max_new_tokens" in diff_sampling_param:
                diff_sampling_param["max_tokens"] = diff_sampling_param.pop(
                    "max_new_tokens")
        else:
            diff_sampling_param = {}

        if diff_sampling_param:
            logger.warning_once(
                "Default sampling parameters have been overridden by the "
                "model's Hugging Face generation config recommended from the "
                "model creator. If this is not intended, please relaunch "
                "vLLM instance with `--generation-config vllm`.")
        return diff_sampling_param

    @property
    def is_encoder_decoder(self) -> bool:
        """Extract the HF encoder/decoder model flag."""
        return is_encoder_decoder(self.hf_config)

    @property
    def uses_mrope(self) -> bool:
        return uses_mrope(self.hf_config)

    @property
    def is_multimodal_model(self) -> bool:
        return self.multimodal_config is not None

    @property
    def is_cross_encoder(self) -> bool:
        return self.registry.is_cross_encoder_model(self.architectures)

    @property
    def use_mla(self) -> bool:
        return self.is_deepseek_mla and not envs.VLLM_MLA_DISABLE

    @property
    def supported_runner_types(self) -> set[RunnerType]:
        return {_TASK_RUNNER[task] for task in self.supported_tasks}

    @property
    def runner_type(self) -> RunnerType:
        return _TASK_RUNNER[self.task]

    @property
    def is_v1_compatible(self) -> bool:
        architectures = getattr(self.hf_config, "architectures", [])
        return ModelRegistry.is_v1_compatible(architectures)


class CacheConfig:
    """Configuration for the KV cache.

    Args:
        block_size: Size of a cache block in number of tokens.
        gpu_memory_utilization: Fraction of GPU memory to use for the
            vLLM execution.
        swap_space: Size of the CPU swap space per GPU (in GiB).
        cache_dtype: Data type for kv cache storage.
        is_attention_free: Whether the model is attention-free.
        num_gpu_blocks_override: Number of GPU blocks to use. This overrides the
            profiled num_gpu_blocks if specified. Does nothing if None.
        sliding_window: Sliding window size for the KV cache. Can not work with
            prefix caching enabled.
        enable_prefix_caching: Whether to enable prefix caching.
        cpu_offload_gb: Size of the CPU offload buffer in GiB.
    """

    def compute_hash(self) -> str:
        """
        WARNING: Whenever a new field is added to this config,
        ensure that it is included in the factors list if
        it affects the computation graph.

        Provide a hash that uniquely identifies all the configs
        that affect the structure of the computation
        graph from input ids/embeddings to the final hidden states,
        excluding anything before input ids/embeddings and after
        the final hidden states.
        """
        factors: list[Any] = []
        factors.append(self.cache_dtype)
        # `cpu_offload_gb` does not use `torch.compile` yet.
        hash_str = hashlib.md5(str(factors).encode()).hexdigest()
        return hash_str

    def __init__(
        self,
        block_size: int,
        gpu_memory_utilization: float,
        swap_space: float,
        cache_dtype: str,
        is_attention_free: bool = False,
        num_gpu_blocks_override: Optional[int] = None,
        sliding_window: Optional[int] = None,
        enable_prefix_caching: bool = False,
        cpu_offload_gb: float = 0,
        calculate_kv_scales: Optional[bool] = None,
    ) -> None:
        self.block_size = block_size
        self.gpu_memory_utilization = gpu_memory_utilization
        self.swap_space_bytes = swap_space * GiB_bytes
        self.num_gpu_blocks_override = num_gpu_blocks_override
        self.cache_dtype = cache_dtype
        self.is_attention_free = is_attention_free
        self.sliding_window = sliding_window
        self.enable_prefix_caching = enable_prefix_caching
        self.cpu_offload_gb = cpu_offload_gb
        self.calculate_kv_scales = calculate_kv_scales
        self._verify_args()
        self._verify_cache_dtype()
        self._verify_prefix_caching()

        # Will be set after profiling.
        self.num_gpu_blocks: Optional[int] = None
        self.num_cpu_blocks: Optional[int] = None

        # Set calculate_kv_scales to False if the value is unset.
        if self.calculate_kv_scales is None:
            self.calculate_kv_scales = False

    def metrics_info(self):
        # convert cache_config to dict(key: str, value: str) for prometheus
        # metrics info
        return {key: str(value) for key, value in self.__dict__.items()}

    def _verify_args(self) -> None:
        if self.cpu_offload_gb < 0:
            raise ValueError("CPU offload space must be non-negative"
                             f", but got {self.cpu_offload_gb}")

        if self.gpu_memory_utilization > 1.0:
            raise ValueError(
                "GPU memory utilization must be less than 1.0. Got "
                f"{self.gpu_memory_utilization}.")

    def _verify_cache_dtype(self) -> None:
        if self.cache_dtype == "auto":
            pass
        elif self.cache_dtype in ("fp8", "fp8_e4m3", "fp8_e5m2"):
            logger.info(
                "Using fp8 data type to store kv cache. It reduces the GPU "
                "memory footprint and boosts the performance. "
                "Meanwhile, it may cause accuracy drop without a proper "
                "scaling factor")
        else:
            raise ValueError(f"Unknown kv cache dtype: {self.cache_dtype}")

    def _verify_prefix_caching(self) -> None:
        if not self.enable_prefix_caching:
            return

        if self.sliding_window is not None and not envs.VLLM_USE_V1:
            raise NotImplementedError(
                "Prefix caching is not supported with sliding window. "
                "Run with --disable-sliding-window to use prefix caching.")

    def verify_with_parallel_config(
        self,
        parallel_config: "ParallelConfig",
    ) -> None:
        total_cpu_memory = get_cpu_memory()
        # FIXME(woosuk): Here, it is assumed that the GPUs in a tensor parallel
        # group are in the same node. However, the GPUs may span multiple nodes.
        num_gpus_per_node = parallel_config.tensor_parallel_size
        cpu_memory_usage = self.swap_space_bytes * num_gpus_per_node

        msg = (f"{cpu_memory_usage / GiB_bytes:.2f} GiB out of the "
               f"{total_cpu_memory / GiB_bytes:.2f} GiB total CPU memory "
               "is allocated for the swap space.")
        if cpu_memory_usage > 0.7 * total_cpu_memory:
            raise ValueError("Too large swap space. " + msg)
        elif cpu_memory_usage > 0.4 * total_cpu_memory:
            logger.warning("Possibly too large swap space. %s", msg)


@dataclass
class TokenizerPoolConfig:
    """Configuration for the tokenizer pool.

    Args:
        pool_size: Number of tokenizer workers in the pool.
        pool_type: Type of the pool.
        extra_config: Additional config for the pool.
            The way the config will be used depends on the
            pool type.
    """

    pool_size: int
    pool_type: Union[str, type["BaseTokenizerGroup"]]
    extra_config: dict

    def compute_hash(self) -> str:
        """
        WARNING: Whenever a new field is added to this config,
        ensure that it is included in the factors list if
        it affects the computation graph.

        Provide a hash that uniquely identifies all the configs
        that affect the structure of the computation
        graph from input ids/embeddings to the final hidden states,
        excluding anything before input ids/embeddings and after
        the final hidden states.
        """
        # no factors to consider.
        # this config will not affect the computation graph.
        factors: list[Any] = []
        hash_str = hashlib.md5(str(factors).encode()).hexdigest()
        return hash_str

    def __post_init__(self):
        if self.pool_type not in ("ray", ) and not isinstance(
                self.pool_type, type):
            raise ValueError(f"Unknown pool type: {self.pool_type}")
        if not isinstance(self.extra_config, dict):
            raise ValueError("extra_config must be a dictionary.")

    @classmethod
    def create_config(
        cls, tokenizer_pool_size: int,
        tokenizer_pool_type: Union[str, type["BaseTokenizerGroup"]],
        tokenizer_pool_extra_config: Optional[Union[str, dict]]
    ) -> Optional["TokenizerPoolConfig"]:
        """Create a TokenizerPoolConfig from the given parameters.

        If tokenizer_pool_size is 0, return None.

        Args:
            tokenizer_pool_size: Number of tokenizer workers in the pool.
            tokenizer_pool_type: Type of the pool.
            tokenizer_pool_extra_config: Additional config for the pool.
                The way the config will be used depends on the
                pool type. This can be a JSON string (will be parsed).
        """
        if tokenizer_pool_size:
            if isinstance(tokenizer_pool_extra_config, str):
                tokenizer_pool_extra_config_parsed = json.loads(
                    tokenizer_pool_extra_config)
            else:
                tokenizer_pool_extra_config_parsed = (
                    tokenizer_pool_extra_config or {})
            tokenizer_pool_config = cls(
                tokenizer_pool_size,
                tokenizer_pool_type,
                tokenizer_pool_extra_config_parsed,
            )
        else:
            tokenizer_pool_config = None
        return tokenizer_pool_config


class LoadFormat(str, enum.Enum):
    AUTO = "auto"
    PT = "pt"
    SAFETENSORS = "safetensors"
    NPCACHE = "npcache"
    DUMMY = "dummy"
    TENSORIZER = "tensorizer"
    SHARDED_STATE = "sharded_state"
    GGUF = "gguf"
    BITSANDBYTES = "bitsandbytes"
    MISTRAL = "mistral"
    RUNAI_STREAMER = "runai_streamer"
    FASTSAFETENSORS = "fastsafetensors"


@dataclass
class LoadConfig:
    """
        download_dir: Directory to download and load the weights, default to the
            default cache directory of huggingface.
        load_format: The format of the model weights to load:
            "auto" will try to load the weights in the safetensors format and
                fall back to the pytorch bin format if safetensors format is
                not available.
            "pt" will load the weights in the pytorch bin format.
            "safetensors" will load the weights in the safetensors format.
            "npcache" will load the weights in pytorch format and store
                a numpy cache to speed up the loading.
            "dummy" will initialize the weights with random values, which is
                mainly for profiling.
            "tensorizer" will use CoreWeave's tensorizer library for
                fast weight loading.
            "bitsandbytes" will load nf4 type weights.
            "sharded_state" will load weights from pre-sharded checkpoint files,
                supporting efficient loading of tensor-parallel models.
            "gguf" will load weights from GGUF format files.
            "mistral" will load weights from consolidated safetensors files used
                by Mistral models.
            "runai_streamer" will load weights from RunAI streamer format files.
        model_loader_extra_config: The extra config for the model loader.
        ignore_patterns: The list of patterns to ignore when loading the model.
            Default to "original/**/*" to avoid repeated loading of llama's
            checkpoints.
        use_tqdm_on_load: Whether to enable tqdm for showing progress bar during
            loading. Default to True
    """

    load_format: Union[str, LoadFormat, "BaseModelLoader"] = LoadFormat.AUTO
    download_dir: Optional[str] = None
    model_loader_extra_config: Optional[Union[str, dict]] = field(
        default_factory=dict)
    ignore_patterns: Optional[Union[list[str], str]] = None
    use_tqdm_on_load: bool = True

    def compute_hash(self) -> str:
        """
        WARNING: Whenever a new field is added to this config,
        ensure that it is included in the factors list if
        it affects the computation graph.

        Provide a hash that uniquely identifies all the configs
        that affect the structure of the computation
        graph from input ids/embeddings to the final hidden states,
        excluding anything before input ids/embeddings and after
        the final hidden states.
        """
        # no factors to consider.
        # this config will not affect the computation graph.
        factors: list[Any] = []
        hash_str = hashlib.md5(str(factors).encode()).hexdigest()
        return hash_str

    def __post_init__(self):
        model_loader_extra_config = self.model_loader_extra_config or {}
        if isinstance(model_loader_extra_config, str):
            self.model_loader_extra_config = json.loads(
                model_loader_extra_config)
        if isinstance(self.load_format, str):
            load_format = self.load_format.lower()
            self.load_format = LoadFormat(load_format)

        if self.ignore_patterns is not None and len(self.ignore_patterns) > 0:
            logger.info(
                "Ignoring the following patterns when downloading weights: %s",
                self.ignore_patterns)
        else:
            self.ignore_patterns = ["original/**/*"]


@dataclass
class ParallelConfig:
    """Configuration for the distributed execution."""

    pipeline_parallel_size: int = 1  # Number of pipeline parallel groups.
    tensor_parallel_size: int = 1  # Number of tensor parallel groups.
    data_parallel_size: int = 1  # Number of data parallel groups.
    data_parallel_rank: int = 0  # Rank of the data parallel group.
    # IP of the data parallel master.
    data_parallel_master_ip: str = "127.0.0.1"
    data_parallel_master_port: int = 29500  # Port of the data parallel master.
    enable_expert_parallel: bool = False  # Use EP instead of TP for MoE layers.

    # Maximum number of multiple batches
    # when load model sequentially. To avoid RAM OOM when using tensor
    # parallel and large models.
    max_parallel_loading_workers: Optional[int] = None

    # Disable the custom all-reduce kernel and fall back to NCCL.
    disable_custom_all_reduce: bool = False

    # Config for the tokenizer pool. If None, will use synchronous tokenization.
    tokenizer_pool_config: Optional[TokenizerPoolConfig] = None

    # Whether to profile Ray workers with nsight, see https://docs.ray.io/en/latest/ray-observability/user-guides/profiling.html#profiling-nsight-profiler.
    ray_workers_use_nsight: bool = False

    # ray distributed model workers placement group.
    placement_group: Optional["PlacementGroup"] = None

    # Backend to use for distributed model
    # workers, either "ray" or "mp" (multiprocessing). If the product
    # of pipeline_parallel_size and tensor_parallel_size is less than
    # or equal to the number of GPUs available, "mp" will be used to
    # keep processing on a single host. Otherwise, this will default
    # to "ray" if Ray is installed and fail otherwise. Note that tpu
    # and hpu only support Ray for distributed inference.
    distributed_executor_backend: Optional[Union[str,
                                                 type["ExecutorBase"]]] = None

    # the full name of the worker class to use. If "auto", the worker class
    # will be determined based on the platform.
    worker_cls: str = "auto"
    sd_worker_cls: str = "auto"
    worker_extension_cls: str = ""

    # world_size is TPxPP, it affects the number of workers we create.
    world_size: int = field(init=False)
    # world_size_across_dp is TPxPPxDP, it is the size of the world
    # including data parallelism.
    world_size_across_dp: int = field(init=False)

    rank: int = 0

    def get_next_dp_init_port(self) -> int:
        """
        We might need to initialize process groups in multiple
        processes that is related to data parallelism,
        e.g. both in the worker and in the engine, which
        can live in different processes. To avoid port conflicts, we
        increment the port number each time we need to initialize a
        new process group related to data parallelism.
        """
        answer = self.data_parallel_master_port
        self.data_parallel_master_port += 1
        return answer

    def stateless_init_dp_group(self) -> "ProcessGroup":
        from vllm.distributed.utils import (
            stateless_init_torch_distributed_process_group)

        # use gloo since the engine process might not have cuda device
        dp_group = stateless_init_torch_distributed_process_group(
            self.data_parallel_master_ip,
            self.get_next_dp_init_port(),
            self.data_parallel_rank,
            self.data_parallel_size,
            backend="gloo")

        return dp_group

    @staticmethod
    def has_unfinished_dp(dp_group: "ProcessGroup",
                          has_unfinished: bool) -> bool:
        tensor = torch.tensor([has_unfinished],
                              dtype=torch.int32,
                              device="cpu")
        # dp rank 0: has_unfinished_seqs=True
        # dp rank 1: has_unfinished_seqs=False
        # aggregated: has_unfinished_seqs=True
        # so this is an OR operation, i.e. MAX in integers
        torch.distributed.all_reduce(tensor, op=ReduceOp.MAX, group=dp_group)
        aggregated_has_unfinished = bool(tensor.item())
        return aggregated_has_unfinished

    def compute_hash(self):
        """
        Provide a hash that uniquely identifies all the configs
        that affect the structure of the computation
        graph from input ids/embeddings to the final hidden states,
        excluding anything before input ids/embeddings and after
        the final hidden states.
        """
        factors: list[Any] = []
        factors.append(self.pipeline_parallel_size)
        factors.append(self.tensor_parallel_size)
        return hashlib.sha256(str(factors).encode()).hexdigest()

    def __post_init__(self) -> None:
        self.world_size = self.pipeline_parallel_size * \
            self.tensor_parallel_size

        self.data_parallel_size = envs.VLLM_DP_SIZE
        self.data_parallel_rank = envs.VLLM_DP_RANK
        self.data_parallel_master_ip = envs.VLLM_DP_MASTER_IP
        self.data_parallel_master_port = envs.VLLM_DP_MASTER_PORT
        self.world_size_across_dp = self.world_size * self.data_parallel_size

        if self.distributed_executor_backend == "external_launcher":
            import os
            os.environ["VLLM_ENABLE_V1_MULTIPROCESSING"] = "0"
            logger.info("Disabling V1 multiprocessing for external launcher.")

        ray_only_devices: list[str] = []
        from vllm.platforms import current_platform
        if (current_platform.device_type in ray_only_devices
                and self.world_size > 1):
            if self.distributed_executor_backend is None:
                self.distributed_executor_backend = "ray"
            if self.distributed_executor_backend != "ray":
                raise ValueError(
                    f"{current_platform.device_type.upper()} backend only "
                    "supports Ray for distributed inference.")

        if self.distributed_executor_backend is None and self.world_size > 1:
            # We use multiprocessing by default if world_size fits on the
            # current node and we aren't in a ray placement group.

            from vllm.executor import ray_utils

            backend = "mp"
            ray_found = ray_utils.ray_is_available()
            if current_platform.is_neuron():
                # neuron uses single process to control multiple devices
                backend = "uni"
            elif (current_platform.is_cuda()
                  and cuda_device_count_stateless() < self.world_size):
                if not ray_found:
                    raise ValueError("Unable to load Ray which is "
                                     "required for multi-node inference, "
                                     "please install Ray with `pip install "
                                     "ray`.") from ray_utils.ray_import_err
                backend = "ray"
            elif ray_found:
                if self.placement_group:
                    backend = "ray"
                else:
                    from ray import is_initialized as ray_is_initialized

                    if ray_is_initialized():
                        from ray.util import get_current_placement_group

                        if get_current_placement_group():
                            backend = "ray"
            self.distributed_executor_backend = backend
            logger.info("Defaulting to use %s for distributed inference",
                        backend)

        if self.distributed_executor_backend is None and self.world_size == 1:
            self.distributed_executor_backend = "uni"

        self._verify_args()

    @property
    def use_ray(self) -> bool:
        return self.distributed_executor_backend == "ray" or (
            isinstance(self.distributed_executor_backend, type)
            and self.distributed_executor_backend.uses_ray)

    def _verify_args(self) -> None:
        # Lazy import to avoid circular import
        from vllm.executor.executor_base import ExecutorBase
        from vllm.platforms import current_platform
        if self.distributed_executor_backend not in (
                "ray", "mp", "uni",
                "external_launcher", None) and not (isinstance(
                    self.distributed_executor_backend, type) and issubclass(
                        self.distributed_executor_backend, ExecutorBase)):
            raise ValueError(
                "Unrecognized distributed executor backend "
                f"{self.distributed_executor_backend}. Supported "
                "values are 'ray', 'mp' 'uni', 'external_launcher' or"
                " custom ExecutorBase subclass.")
        if self.use_ray:
            from vllm.executor import ray_utils
            ray_utils.assert_ray_available()
        if current_platform.is_rocm():
            self.disable_custom_all_reduce = True
            logger.info(
                "Disabled the custom all-reduce kernel because it is not "
                "supported on AMD GPUs.")
        if self.ray_workers_use_nsight and not self.use_ray:
            raise ValueError("Unable to use nsight profiling unless workers "
                             "run with Ray.")

        assert isinstance(self.worker_extension_cls, str), (
            "worker_extension_cls must be a string (qualified class name).")


@dataclass
class SchedulerConfig:
    """Scheduler configuration."""

    runner_type: str = "generate"  # The runner type to launch for the model.

    # Maximum number of tokens to be processed in a single iteration.
    max_num_batched_tokens: int = field(default=None)  # type: ignore

    # Maximum number of sequences to be processed in a single iteration.
    max_num_seqs: int = 128

    # Maximum length of a sequence (including prompt and generated text).
    max_model_len: int = 8192

    # Maximum number of sequences that can be partially prefilled concurrently
    max_num_partial_prefills: int = 1

    # Maximum number of "very long prompt" sequences that can be prefilled
    # concurrently (long is defined by long_prefill_threshold)
    max_long_partial_prefills: int = 1

    # calculate context length that determines which sequences are
    # considered "long"
    long_prefill_token_threshold: int = 0

    # The number of slots to allocate per sequence per
    # step, beyond the known token ids. This is used in speculative
    # decoding to store KV activations of tokens which may or may not be
    # accepted.
    num_lookahead_slots: int = 0

    # Apply a delay (of delay factor multiplied by previous
    # prompt latency) before scheduling next prompt.
    delay_factor: float = 0.0

    # If True, prefill requests can be chunked based
    # on the remaining max_num_batched_tokens.
    enable_chunked_prefill: bool = False

    is_multimodal_model: bool = False

    # NOTE: The following multimodal encoder budget will be initialized to
    # max_num_batched_tokens and overridden in case max multimodal embedding
    # size is larger.
    # TODO (ywang96): Make these configurable.
    # Multimodal encoder compute budget, only used in V1
    max_num_encoder_input_tokens: int = field(default=None)  # type: ignore

    # Multimodal encoder cache size, only used in V1
    encoder_cache_size: int = field(default=None)  # type: ignore

    # Whether to perform preemption by swapping or
    # recomputation. If not specified, we determine the mode as follows:
    # We use recomputation by default since it incurs lower overhead than
    # swapping. However, when the sequence group has multiple sequences
    # (e.g., beam search), recomputation is not currently supported. In
    # such a case, we use swapping instead.
    preemption_mode: Optional[str] = None

    num_scheduler_steps: int = 1

    multi_step_stream_outputs: bool = False

    # Private API. If used, scheduler sends delta data to
    # workers instead of an entire data. It should be enabled only
    # when SPMD worker architecture is enabled. I.e.,
    # VLLM_USE_RAY_SPMD_WORKER=1
    send_delta_data: bool = False

    # The scheduling policy to use. "fcfs" (default) or "priority".
    policy: str = "fcfs"

    chunked_prefill_enabled: bool = field(init=False)

    # scheduler class or path. "vllm.core.scheduler.Scheduler" (default)
    # or "mod.custom_class".
    scheduler_cls: Union[str, type[object]] = "vllm.core.scheduler.Scheduler"

    def compute_hash(self) -> str:
        """
        WARNING: Whenever a new field is added to this config,
        ensure that it is included in the factors list if
        it affects the computation graph.

        Provide a hash that uniquely identifies all the configs
        that affect the structure of the computation
        graph from input ids/embeddings to the final hidden states,
        excluding anything before input ids/embeddings and after
        the final hidden states.
        """
        # no factors to consider.
        # this config will not affect the computation graph.
        factors: list[Any] = []
        hash_str = hashlib.md5(str(factors).encode()).hexdigest()
        return hash_str

    def __post_init__(self) -> None:
        if self.max_num_batched_tokens is None:
            if self.enable_chunked_prefill:
                if self.num_scheduler_steps > 1:
                    # Multi-step Chunked-Prefill doesn't allow prompt-chunking
                    # for now. Have max_num_batched_tokens set to max_model_len
                    # so we don't reject sequences on account of a short
                    # max_num_batched_tokens.
                    self.max_num_batched_tokens = max(
                        self.max_model_len, _DEFAULT_MAX_NUM_BATCHED_TOKENS)
                else:
                    self.max_num_batched_tokens = (
                        _DEFAULT_MAX_NUM_BATCHED_TOKENS)
            else:
                # If max_model_len is too short, use
                # _DEFAULT_MAX_NUM_BATCHED_TOKENS as the default value
                # for higher throughput.
                self.max_num_batched_tokens = max(
                    self.max_model_len, _DEFAULT_MAX_NUM_BATCHED_TOKENS)

            if self.runner_type == "pooling":
                # Choose specific value for higher throughput
                self.max_num_batched_tokens = max(
                    self.max_num_batched_tokens,
                    _POOLING_MODEL_MAX_NUM_BATCHED_TOKENS,
                )
            if self.is_multimodal_model:
                # The value needs to be at least the number of multimodal tokens
                self.max_num_batched_tokens = max(
                    self.max_num_batched_tokens,
                    _MULTIMODAL_MODEL_MAX_NUM_BATCHED_TOKENS,
                )

        self.max_num_encoder_input_tokens = self.max_num_batched_tokens
        self.encoder_cache_size = self.max_num_batched_tokens

        if self.enable_chunked_prefill:
            logger.info(
                "Chunked prefill is enabled with max_num_batched_tokens=%d.",
                self.max_num_batched_tokens)

        self.chunked_prefill_enabled = self.enable_chunked_prefill
        if self.max_num_partial_prefills > 1:
            if self.long_prefill_token_threshold == 0:
                self.long_prefill_token_threshold = int(self.max_model_len *
                                                        0.04)

            logger.info(
                "Concurrent partial prefills enabled with "
                "max_num_partial_prefills=%d, max_long_partial_prefills=%d, "
                "long_prefill_token_threshold=%d",
                self.max_num_partial_prefills, self.max_long_partial_prefills,
                self.long_prefill_token_threshold)

        self._verify_args()

    def _verify_args(self) -> None:
        if (self.max_num_batched_tokens < self.max_model_len
                and not self.chunked_prefill_enabled):
            raise ValueError(
                f"max_num_batched_tokens ({self.max_num_batched_tokens}) is "
                f"smaller than max_model_len ({self.max_model_len}). "
                "This effectively limits the maximum sequence length to "
                "max_num_batched_tokens and makes vLLM reject longer "
                "sequences. Please increase max_num_batched_tokens or "
                "decrease max_model_len.")

        if self.max_num_batched_tokens < self.max_num_seqs:
            raise ValueError(
                f"max_num_batched_tokens ({self.max_num_batched_tokens}) must "
                "be greater than or equal to max_num_seqs "
                f"({self.max_num_seqs}).")

        if self.num_lookahead_slots < 0:
            raise ValueError(
                "num_lookahead_slots "
                f"({self.num_lookahead_slots}) must be greater than or "
                "equal to 0.")

        if self.num_scheduler_steps < 1:
            raise ValueError(
                "num_scheduler_steps "
                f"({self.num_scheduler_steps}) must be greater than or "
                "equal to 1.")

        if self.max_num_partial_prefills < 1:
            raise ValueError(
                f"max_num_partial_prefills ({self.max_num_partial_prefills}) "
                "must be greater than or equal to 1.")
        elif self.max_num_partial_prefills > 1:
            if not self.chunked_prefill_enabled:
                raise ValueError("Chunked prefill must be enabled to set "
                                 "max_num_partial_prefills > 1.")

            if self.long_prefill_token_threshold > self.max_model_len:
                raise ValueError(
                    "long_prefill_token_threshold "
                    f"({self.long_prefill_token_threshold}) cannot be greater "
                    f"than the max_model_len ({self.max_model_len}).")

        if (self.max_long_partial_prefills
                < 1) or (self.max_long_partial_prefills
                         > self.max_num_partial_prefills):
            raise ValueError(
                f"max_long_partial_prefills ({self.max_long_partial_prefills}) "
                "must be greater than or equal to 1 and less than or equal to "
                f"max_num_partial_prefills ({self.max_num_partial_prefills}).")

    @property
    def is_multi_step(self) -> bool:
        return self.num_scheduler_steps > 1


class DeviceConfig:
    device: Optional[torch.device]
    device_type: str

    def compute_hash(self) -> str:
        """
        WARNING: Whenever a new field is added to this config,
        ensure that it is included in the factors list if
        it affects the computation graph.

        Provide a hash that uniquely identifies all the configs
        that affect the structure of the computation
        graph from input ids/embeddings to the final hidden states,
        excluding anything before input ids/embeddings and after
        the final hidden states.
        """
        # no factors to consider.
        # the device/platform information will be summarized
        # by torch/vllm automatically.
        factors: list[Any] = []
        hash_str = hashlib.md5(str(factors).encode()).hexdigest()
        return hash_str

    def __init__(self, device: str = "auto") -> None:
        if device == "auto":
            # Automated device type detection
            from vllm.platforms import current_platform
            self.device_type = current_platform.device_type
            if not self.device_type:
                raise RuntimeError("Failed to infer device type")
        else:
            # Device type is assigned explicitly
            self.device_type = device

        # Some device types require processing inputs on CPU
        if self.device_type in ["neuron"]:
            self.device = torch.device("cpu")
        elif self.device_type in ["tpu"]:
            self.device = None
        else:
            # Set device with device type
            self.device = torch.device(self.device_type)


@dataclass
class SpeculativeConfig:
    """
    Configuration for speculative decoding.
    Configurable parameters include:
    - General Speculative Decoding Control:
        - num_speculative_tokens (int): The number of speculative
            tokens, if provided. It will default to the number in the draft
            model config if present, otherwise, it is required.
        - model (Optional[str]): The name of the draft model, eagle head,
            or additional weights, if provided.
        - method (Optional[str]): The name of the speculative method to use.
            If users provide and set the `model` param, the speculative method
            type will be detected automatically if possible, if `model` param
            is not provided, the method name must be provided.
            - Possible values:
                - ngram
                    Related additional configuration:
                    - prompt_lookup_max (Optional[int]):
                        Maximum size of ngram token window when using Ngram
                        proposer, required when method is set to ngram.
                    - prompt_lookup_min (Optional[int]):
                        Minimum size of ngram token window when using Ngram
                        proposer, if provided. Defaults to 1.
                - eagle
                - medusa
                - mlp_speculator
                - draft_model
        - acceptance_method (str): The method to use for accepting draft
            tokens. This can take two possible values: 'rejection_sampler' and
            'typical_acceptance_sampler' for RejectionSampler and
            TypicalAcceptanceSampler respectively. If not specified, it
            defaults to 'rejection_sampler'.
            - Possible values:
                - rejection_sampler
                - typical_acceptance_sampler
                    Related additional configuration:
                    - posterior_threshold (Optional[float]):
                        A threshold value that sets a lower bound on the
                        posterior probability of a token in the target model
                        for it to be accepted. This threshold is used only
                        when we use the TypicalAcceptanceSampler for token
                        acceptance.
                    - posterior_alpha (Optional[float]):
                        Scaling factor for entropy-based threshold, applied
                        when using TypicalAcceptanceSampler.
        - draft_tensor_parallel_size (Optional[int]): The degree of the tensor
            parallelism for the draft model. Can only be 1 or the same as the
            target model's tensor parallel size.
        - disable_logprobs (bool): If set to True, token log probabilities are
            not returned during speculative decoding. If set to False, token
            log probabilities are returned according to the log probability
            settings in SamplingParams. If not specified, it defaults to True.

    - Draft Model Configuration:
        - quantization (Optional[str]): Quantization method that was used to
            quantize the draft model weights. If None, we assume the
            model weights are not quantized. Note that it only takes effect
            when using the draft model-based speculative method.
        - max_model_len (Optional[int]): The maximum model length of the
            draft model. Used when testing the ability to skip
            speculation for some sequences.
        - revision: The specific model version to use for the draft model. It
            can be a branch name, a tag name, or a commit id. If unspecified,
            will use the default version.
        - code_revision: The specific revision to use for the draft model code
            on Hugging Face Hub. It can be a branch name, a tag name, or a
            commit id. If unspecified, will use the default version.

    - Advanced Control:
        - disable_mqa_scorer (bool): Disable the MQA scorer and fall back to
            batch expansion for scoring proposals. If not specified, it
            defaults to False.
        - disable_by_batch_size (Optional[int]): Disable speculative decoding
            for new incoming requests when the number of enqueued requests is
            larger than this value, if provided.

    Although the parameters above are structured hierarchically, there is no
    need to nest them during configuration.

    Non-configurable internal parameters include:
    - Model Configuration:
        - target_model_config (ModelConfig): The configuration of the target
            model.
        - draft_model_config (ModelConfig): The configuration of the draft
            model initialized internal.
    - Parallelism Configuration:
        - target_parallel_config (ParallelConfig): The parallel configuration
            for the target model.
        - draft_parallel_config (ParallelConfig): The parallel configuration
            for the draft model initialized internal.
    - Execution Control:
        - enable_chunked_prefill (bool): Whether vLLM is configured to use
            chunked prefill or not. Used for raising an error since it's not
            yet compatible with speculative decode.
        - disable_log_stats (bool): Whether to disable the periodic printing of
            stage times in speculative decoding.
    """
    # speculative configs from cli args
    num_speculative_tokens: int = field(default=None,
                                        init=True)  # type: ignore
    method: Optional[str] = None
    acceptance_method: str = "rejection_sampler"
    draft_tensor_parallel_size: Optional[int] = None
    disable_logprobs: bool = True

    model: Optional[str] = None
    quantization: Optional[str] = None
    max_model_len: Optional[int] = None
    revision: Optional[str] = None
    code_revision: Optional[str] = None

    disable_mqa_scorer: bool = False
    disable_by_batch_size: Optional[int] = None
    prompt_lookup_max: Optional[int] = None
    prompt_lookup_min: Optional[int] = None
    posterior_threshold: Optional[float] = None
    posterior_alpha: Optional[float] = None

    # required configuration params passed from engine
    target_model_config: ModelConfig = field(default=None,
                                             init=True)  # type: ignore
    target_parallel_config: ParallelConfig = field(default=None,
                                                   init=True)  # type: ignore
    enable_chunked_prefill: bool = field(default=None,
                                         init=True)  # type: ignore
    disable_log_stats: bool = field(default=None, init=True)  # type: ignore

    # params generated in the post-init stage
    draft_model_config: ModelConfig = field(default=None,
                                            init=True)  # type: ignore
    draft_parallel_config: ParallelConfig = field(default=None,
                                                  init=True)  # type: ignore

    def compute_hash(self) -> str:
        """
        WARNING: Whenever a new field is added to this config,
        ensure that it is included in the factors list if
        it affects the computation graph.

        Provide a hash that uniquely identifies all the configs
        that affect the structure of the computation
        graph from input ids/embeddings to the final hidden states,
        excluding anything before input ids/embeddings and after
        the final hidden states.
        """
        # no factors to consider.
        # spec decode does not use `torch.compile` yet.
        factors: list[Any] = []
        hash_str = hashlib.md5(str(factors).encode()).hexdigest()
        return hash_str

    @classmethod
    def from_dict(cls, dict_value: dict) -> "SpeculativeConfig":
        """Parse the CLI value for the speculative config."""
        return cls(**dict_value)

    @staticmethod
    def hf_config_override(hf_config: PretrainedConfig) -> PretrainedConfig:
        if hf_config.model_type == "deepseek_v3":
            hf_config.model_type = "deepseek_mtp"
        if hf_config.model_type == "deepseek_mtp":
            n_predict = getattr(hf_config, "num_nextn_predict_layers", None)
            hf_config.update({
                "n_predict": n_predict,
                "architectures": ["DeepSeekMTPModel"]
            })
        return hf_config

    def __post_init__(self):

        # Note: After next release, the method parameter will be used to
        # specify the speculative method, which helps to extend the
        # configuration of non-model-based proposers, and the model parameter
        # will be used when the draft model or head is needed.
        # If users do not specify the method, the speculative method will
        # be detected automatically if possible. If the speculative method can
        # not be detected, it will be considered as the draft-model-based
        # method by default.

        if self.model is None and self.num_speculative_tokens is not None:
            # TODO(Shangming): Refactor mtp configuration logic when supporting
            # mtp acceleration for more models besides deepseek_v3
            if self.target_model_config.hf_text_config.model_type \
                        == "deepseek_v3":
                # use the draft model from the same model:
                self.model = self.target_model_config.model
            elif self.method in ("ngram", "[ngram]"):
                self.model = "ngram"
            else:
                raise ValueError("num_speculative_tokens was provided without "
                                 "speculative model.")

        # Automatically configure the ngram method during configuration
        # refactoring to ensure a smooth transition.
        if self.method is None and (self.model is not None
                                    and self.model in ("ngram", "[ngram]")):
            self.method = "ngram"

        if self.method in ("ngram", "[ngram]"):
            # Unified to "ngram" internally
            self.method = "ngram"
            # Set default values if not provided
            if (self.prompt_lookup_min is None
                    and self.prompt_lookup_max is None):
                # TODO(woosuk): Tune these values. They are arbitrarily chosen.
                self.prompt_lookup_min = 5
                self.prompt_lookup_max = 5
            elif self.prompt_lookup_min is None:
                assert self.prompt_lookup_max is not None
                self.prompt_lookup_min = self.prompt_lookup_max
            elif self.prompt_lookup_max is None:
                assert self.prompt_lookup_min is not None
                self.prompt_lookup_max = self.prompt_lookup_min

            # Validate values
            if self.prompt_lookup_min < 1:
                raise ValueError(
                    f"prompt_lookup_min={self.prompt_lookup_min} must be > 0")
            if self.prompt_lookup_max < 1:
                raise ValueError(
                    f"prompt_lookup_max={self.prompt_lookup_max} must be > 0")
            if self.prompt_lookup_min > self.prompt_lookup_max:
                raise ValueError(
                    f"prompt_lookup_min={self.prompt_lookup_min} must "
                    f"be <= prompt_lookup_max={self.prompt_lookup_max}")

            # TODO: current we still need extract vocab_size from target model
            # config, in future, we may try refactor it out, and set
            # draft related config as None here.
            self.draft_model_config = self.target_model_config
            self.draft_parallel_config = self.target_parallel_config
        else:
            self.prompt_lookup_max = 0
            self.prompt_lookup_min = 0

            if self.model is not None:
                self.draft_model_config = ModelConfig(
                    model=self.model,
                    task="draft",
                    tokenizer=self.target_model_config.tokenizer,
                    tokenizer_mode=self.target_model_config.tokenizer_mode,
                    trust_remote_code=self.target_model_config.
                    trust_remote_code,
                    allowed_local_media_path=self.target_model_config.
                    allowed_local_media_path,
                    dtype=self.target_model_config.dtype,
                    seed=self.target_model_config.seed,
                    revision=self.revision,
                    code_revision=self.code_revision,
                    tokenizer_revision=self.target_model_config.
                    tokenizer_revision,
                    max_model_len=None,
                    spec_target_max_model_len=self.target_model_config.
                    max_model_len,
                    quantization=self.quantization,
                    enforce_eager=self.target_model_config.enforce_eager,
                    max_seq_len_to_capture=self.target_model_config.
                    max_seq_len_to_capture,
                    max_logprobs=self.target_model_config.max_logprobs,
                    hf_overrides=SpeculativeConfig.hf_config_override,
                )

                # Automatically detect the method
                if "eagle-" in self.draft_model_config.model.lower():
                    self.method = "eagle"
                elif self.draft_model_config.hf_config.model_type == "medusa":
                    self.method = "medusa"
                elif (self.draft_model_config.hf_config.model_type ==
                      "mlp_speculator"):
                    self.method = "mlp_speculator"
                else:
                    self.method = "draft_model"

                # Replace hf_config for EAGLE draft_model
                if self.method == "eagle":
                    if self.enable_chunked_prefill:
                        raise ValueError(
                            "Chunked prefill and EAGLE are not compatible.")

                    from vllm.transformers_utils.configs.eagle import (
                        EAGLEConfig)
                    if isinstance(self.draft_model_config.hf_config,
                                  EAGLEConfig):
                        pass
                    else:
                        eagle_config = EAGLEConfig(
                            self.draft_model_config.hf_config)
                        self.draft_model_config.hf_config = eagle_config

                if (self.num_speculative_tokens is not None
                        and hasattr(self.draft_model_config.hf_config,
                                    "num_lookahead_tokens")):
                    self.draft_model_config.hf_config.num_lookahead_tokens = \
                    self.num_speculative_tokens

                n_predict = getattr(self.draft_model_config.hf_config,
                                    "n_predict", None)
                if n_predict is not None:
                    if self.num_speculative_tokens is None:
                        # Default to max value defined in draft model config.
                        self.num_speculative_tokens = n_predict
                    elif self.num_speculative_tokens > n_predict and \
                            self.num_speculative_tokens % n_predict != 0:
                        # Ensure divisibility for MTP module reuse.
                        raise ValueError(
                            f"num_speculative_tokens:{self.num_speculative_tokens}"
                            f" must be divisible by {n_predict=}")

                self.draft_tensor_parallel_size = \
                    SpeculativeConfig._verify_and_get_draft_tp(
                        self.target_parallel_config,
                        self.draft_tensor_parallel_size,
                        self.draft_model_config.hf_config
                )

                self.draft_model_config.max_model_len = (
                    SpeculativeConfig._maybe_override_draft_max_model_len(
                        self.max_model_len,
                        self.draft_model_config.max_model_len,
                        self.target_model_config.max_model_len,
                    ))

                self.draft_parallel_config = (
                    SpeculativeConfig.create_draft_parallel_config(
                        self.target_parallel_config,
                        self.draft_tensor_parallel_size))

        if self.acceptance_method == "typical_acceptance_sampler":
            if self.posterior_threshold is None:
                self.posterior_threshold = 0.09
            if self.posterior_alpha is None:
                self.posterior_alpha = 0.3

        self._verify_args()

    @staticmethod
    def _maybe_override_draft_max_model_len(
        speculative_max_model_len: Optional[int],
        draft_max_model_len: int,
        target_max_model_len: int,
    ) -> int:
        """Determine the max sequence len for the draft model. This is usually
        the draft_max_model_len, but may be the target_max_model_len if it is
        less than the draft_max_model_len, or may be speculative_max_model_len
        if it is specified.

        This is necessary so that sequences do not exceed the capacity of the
        draft model or the target model.

        speculative_max_model_len is mainly used for testing that sequences can
        skip speculation.
        """

        if speculative_max_model_len is not None:

            if speculative_max_model_len > draft_max_model_len:
                raise ValueError(f"{speculative_max_model_len=} cannot be "
                                 f"larger than {draft_max_model_len=}")

            if speculative_max_model_len > target_max_model_len:
                raise ValueError(f"{speculative_max_model_len=} cannot be "
                                 f"larger than {target_max_model_len=}")

            return speculative_max_model_len

        return min(
            draft_max_model_len,
            target_max_model_len,
        )

    @staticmethod
    def _verify_and_get_draft_tp(
            target_parallel_config: ParallelConfig,
            speculative_draft_tensor_parallel_size: Optional[int],
            draft_hf_config: PretrainedConfig) -> int:
        """
        Verifies and adjusts the tensor parallel size for a draft model
        specified using speculative_draft_tensor_parallel_size.
        """
        # If speculative_draft_tensor_parallel_size is unset then set it
        # appropriately else verify that it is set correctly.
        if speculative_draft_tensor_parallel_size is None:
            if draft_hf_config.model_type == "mlp_speculator":
                speculative_draft_tensor_parallel_size = 1
                if target_parallel_config.tensor_parallel_size > 1:
                    logger.warning(
                        "%s cannot currently be run with tp>1; "
                        "setting speculative_draft_tensor_parallel_size=1",
                        draft_hf_config.model_type)
            else:
                speculative_draft_tensor_parallel_size = \
                    target_parallel_config.tensor_parallel_size
        elif speculative_draft_tensor_parallel_size not in (
                1, target_parallel_config.tensor_parallel_size):
            raise ValueError(
                f"{speculative_draft_tensor_parallel_size=} cannot be "
                f"other value than 1 or target model tensor_parallel_size")
        return speculative_draft_tensor_parallel_size

    @staticmethod
    def create_draft_parallel_config(
        target_parallel_config: ParallelConfig,
        speculative_draft_tensor_parallel_size: int,
    ) -> ParallelConfig:
        """Create a parallel config for use by the draft worker.

        This is mostly a copy of the target parallel config, except the tp_size.
        """
        draft_parallel_config = ParallelConfig(
            pipeline_parallel_size=target_parallel_config.
            pipeline_parallel_size,
            tensor_parallel_size=speculative_draft_tensor_parallel_size,
            distributed_executor_backend=target_parallel_config.
            distributed_executor_backend,
            max_parallel_loading_workers=target_parallel_config.
            max_parallel_loading_workers,
            disable_custom_all_reduce=target_parallel_config.
            disable_custom_all_reduce,
            tokenizer_pool_config=target_parallel_config.tokenizer_pool_config,
            ray_workers_use_nsight=target_parallel_config.
            ray_workers_use_nsight,
            placement_group=target_parallel_config.placement_group,
        )

        return draft_parallel_config

    def _verify_args(self) -> None:
        if self.num_speculative_tokens is None:
            raise ValueError(
                "num_speculative_tokens must be provided with "
                "speculative model unless the draft model config contains an "
                "n_predict parameter.")

        if self.num_speculative_tokens <= 0:
            raise ValueError("Expected num_speculative_tokens to be greater "
                             f"than zero ({self.num_speculative_tokens}).")

        if self.draft_model_config:
            self.draft_model_config.verify_with_parallel_config(
                self.draft_parallel_config)
            # Validate and set draft token acceptance related settings.

        if self.acceptance_method is None:
            raise ValueError("acceptance_method is not set. "
                             "Expected values are rejection_sampler or "
                             "typical_acceptance_sampler.")

        if (self.acceptance_method != 'rejection_sampler'
                and self.acceptance_method != 'typical_acceptance_sampler'):
            raise ValueError(
                "Expected acceptance_method to be either "
                "rejection_sampler or typical_acceptance_sampler. Instead it "
                f"is {self.acceptance_method}")

        if self.acceptance_method == "typical_acceptance_sampler" and (
            (self.posterior_threshold is not None
             and self.posterior_threshold < 0) or
            (self.posterior_alpha is not None and self.posterior_alpha < 0)):
            raise ValueError(
                "Expected the posterior_threshold and posterior_alpha of "
                "typical_acceptance_sampler to be > 0. "
                "Instead found posterior_threshold = "
                f"{self.posterior_threshold} and posterior_alpha = "
                f"{self.posterior_alpha}")

        if (self.disable_by_batch_size is not None
                and self.disable_by_batch_size < 2):
            raise ValueError("Expect the batch size threshold of disabling "
                             "speculative decoding is > 1, but got "
                             f"{self.disable_by_batch_size=}")

    @property
    def num_lookahead_slots(self) -> int:
        """The number of additional slots the scheduler should allocate per
        step, in addition to the slots allocated for each known token.

        This is equal to the number of speculative tokens, as each speculative
        token must be scored.
        """
        return self.num_speculative_tokens

    def __repr__(self) -> str:
        if self.prompt_lookup_max is not None and self.prompt_lookup_max > 0:
            draft_model = "ngram"
        else:
            draft_model = self.draft_model_config.model
        num_spec_tokens = self.num_speculative_tokens
        return f"SpeculativeConfig({draft_model=}, {num_spec_tokens=})"


@dataclass
class LoRAConfig:
    max_lora_rank: int
    max_loras: int
    fully_sharded_loras: bool = False
    max_cpu_loras: Optional[int] = None
    lora_dtype: Optional[Union[torch.dtype, str]] = None
    lora_extra_vocab_size: int = 256
    # This is a constant.
    lora_vocab_padding_size: ClassVar[int] = 256
    long_lora_scaling_factors: Optional[tuple[float]] = None
    bias_enabled: bool = False

    def compute_hash(self) -> str:
        """
        WARNING: Whenever a new field is added to this config,
        ensure that it is included in the factors list if
        it affects the computation graph.

        Provide a hash that uniquely identifies all the configs
        that affect the structure of the computation
        graph from input ids/embeddings to the final hidden states,
        excluding anything before input ids/embeddings and after
        the final hidden states.
        """
        factors: list[Any] = []
        factors.append(self.max_lora_rank)
        factors.append(self.max_loras)
        factors.append(self.fully_sharded_loras)
        factors.append(self.lora_dtype)
        factors.append(self.lora_extra_vocab_size)
        factors.append(self.long_lora_scaling_factors)
        factors.append(self.bias_enabled)
        hash_str = hashlib.md5(str(factors).encode()).hexdigest()
        return hash_str

    def __post_init__(self):
        # Setting the maximum rank to 512 should be able to satisfy the vast
        # majority of applications.
        possible_max_ranks = (8, 16, 32, 64, 128, 256, 320, 512)
        possible_lora_extra_vocab_size = (256, 512)
        if self.max_lora_rank not in possible_max_ranks:
            raise ValueError(
                f"max_lora_rank ({self.max_lora_rank}) must be one of "
                f"{possible_max_ranks}.")
        if self.lora_extra_vocab_size not in possible_lora_extra_vocab_size:
            raise ValueError(
                f"lora_extra_vocab_size ({self.lora_extra_vocab_size}) "
                f"must be one of {possible_lora_extra_vocab_size}.")
        if self.max_loras < 1:
            raise ValueError(f"max_loras ({self.max_loras}) must be >= 1.")
        if self.max_cpu_loras is None:
            self.max_cpu_loras = self.max_loras
        elif self.max_cpu_loras < self.max_loras:
            raise ValueError(
                f"max_cpu_loras ({self.max_cpu_loras}) must be >= "
                f"max_loras ({self.max_loras})")

    def verify_with_cache_config(self, cache_config: CacheConfig):
        # TODO LoRA supports CPU offload.
        if cache_config.cpu_offload_gb > 0:
            raise ValueError("CPU offload is not supported with LoRA yet.")

    def verify_with_model_config(self, model_config: ModelConfig):
        if self.lora_dtype in (None, "auto"):
            self.lora_dtype = model_config.dtype
        elif isinstance(self.lora_dtype, str):
            self.lora_dtype = getattr(torch, self.lora_dtype)
<<<<<<< HEAD
        if model_config.quantization and model_config.quantization not in [
                "awq",
                "gptq",
        ]:
            # TODO support marlin
            logger.warning("%s quantization is not tested with LoRA yet.",
                           model_config.quantization)
=======
>>>>>>> 3f04a7fb

    def verify_with_scheduler_config(self, scheduler_config: SchedulerConfig):
        # Reminder: Please update docs/source/features/compatibility_matrix.md
        # If the feature combo become valid
        if scheduler_config.chunked_prefill_enabled:
            logger.warning("LoRA with chunked prefill is still experimental "
                           "and may be unstable.")


@dataclass
class PromptAdapterConfig:
    max_prompt_adapters: int
    max_prompt_adapter_token: int
    max_cpu_prompt_adapters: Optional[int] = None
    prompt_adapter_dtype: Optional[torch.dtype] = None

    def compute_hash(self) -> str:
        """
        WARNING: Whenever a new field is added to this config,
        ensure that it is included in the factors list if
        it affects the computation graph.

        Provide a hash that uniquely identifies all the configs
        that affect the structure of the computation
        graph from input ids/embeddings to the final hidden states,
        excluding anything before input ids/embeddings and after
        the final hidden states.
        """
        # no factors to consider.
        # this config will not affect the computation graph.
        factors: list[Any] = []
        hash_str = hashlib.md5(str(factors).encode()).hexdigest()
        return hash_str

    def __post_init__(self):

        if self.max_prompt_adapters < 1:
            raise ValueError(f"max_prompt_adapters "
                             f"({self.max_prompt_adapters}) must be >= 1.")
        if self.max_prompt_adapter_token == 0:
            raise ValueError("max_prompt_adapter_token must be set.")
        if self.max_cpu_prompt_adapters is None:
            self.max_cpu_prompt_adapters = self.max_prompt_adapters

    def verify_with_model_config(self, model_config: ModelConfig):
        if self.prompt_adapter_dtype in (None, "auto"):
            self.prompt_adapter_dtype = model_config.dtype
        elif isinstance(self.prompt_adapter_dtype, str):
            self.prompt_adapter_dtype = getattr(torch,
                                                self.prompt_adapter_dtype)


@dataclass
class MultiModalConfig:
    """Controls the behavior of multimodal models."""

    limit_per_prompt: Mapping[str, int] = field(default_factory=dict)
    """
    The maximum number of input items allowed per prompt for each modality.
    """

    def compute_hash(self) -> str:
        """
        WARNING: Whenever a new field is added to this config,
        ensure that it is included in the factors list if
        it affects the computation graph.

        Provide a hash that uniquely identifies all the configs
        that affect the structure of the computation
        graph from input ids/embeddings to the final hidden states,
        excluding anything before input ids/embeddings and after
        the final hidden states.
        """
        # no factors to consider.
        # this config will not affect the computation graph.
        factors: list[Any] = []
        hash_str = hashlib.md5(str(factors).encode()).hexdigest()
        return hash_str

    def get_limit_per_prompt(self, modality: str) -> int:
        """
        Get the maximum number of input items allowed per prompt
        for the given modality.

        If not set by the user, this defaults to `1`.
        """
        return self.limit_per_prompt.get(modality, 1)

    # TODO: Add configs to init vision tower or not.


@dataclass
class PoolerConfig:
    """Controls the behavior of output pooling in pooling models."""

    pooling_type: Optional[str] = None
    """
    The pooling method of the pooling model. This should be a key in
    :class:`vllm.model_executor.layers.pooler.PoolingType`.
    """

    normalize: Optional[bool] = None
    """
    Whether to normalize the pooled outputs. Usually, this should be set to
    ``True`` for embedding outputs.
    """

    softmax: Optional[bool] = None
    """
    Whether to apply softmax to the pooled outputs. Usually, this should be set
    to ``True`` for classification outputs.
    """

    step_tag_id: Optional[int] = None
    """
    If set, only the score corresponding to the ``step_tag_id`` in the
    generated sentence should be returned. Otherwise, the scores for all tokens
    are returned.
    """

    returned_token_ids: Optional[list[int]] = None
    """
    A list of indices for the vocabulary dimensions to be extracted,
    such as the token IDs of ``good_token`` and ``bad_token`` in the
    ``math-shepherd-mistral-7b-prm`` model.
    """

    def compute_hash(self) -> str:
        """
        WARNING: Whenever a new field is added to this config,
        ensure that it is included in the factors list if
        it affects the computation graph.

        Provide a hash that uniquely identifies all the configs
        that affect the structure of the computation
        graph from input ids/embeddings to the final hidden states,
        excluding anything before input ids/embeddings and after
        the final hidden states.
        """
        # no factors to consider.
        # this config will not affect the computation graph.
        factors: list[Any] = []
        hash_str = hashlib.md5(str(factors).encode()).hexdigest()
        return hash_str

    @staticmethod
    def from_json(json_str: str) -> "PoolerConfig":
        return PoolerConfig(**json.loads(json_str))


_STR_DTYPE_TO_TORCH_DTYPE = {
    "half": torch.float16,
    "float16": torch.float16,
    "float": torch.float32,
    "float32": torch.float32,
    "bfloat16": torch.bfloat16,
}

_ROCM_NOT_SUPPORTED_DTYPE: list[str] = []  #


def _get_and_verify_dtype(
    config: PretrainedConfig,
    dtype: Union[str, torch.dtype],
) -> torch.dtype:
    # NOTE: getattr(config, "torch_dtype", torch.float32) is not correct
    # because config.torch_dtype can be None.
    config_dtype = getattr(config, "torch_dtype", None)

    # Fallbacks for multi-modal models if the root config
    # does not define torch_dtype
    if config_dtype is None and hasattr(config, "text_config"):
        config_dtype = getattr(config.text_config, "torch_dtype", None)
    if config_dtype is None and hasattr(config, "vision_config"):
        config_dtype = getattr(config.vision_config, "torch_dtype", None)

    if config_dtype is None:
        config_dtype = torch.float32

    if isinstance(dtype, str):
        dtype = dtype.lower()
        if dtype == "auto":
            if config_dtype == torch.float32:
                # Following common practice, we use float16 for float32 models
                torch_dtype = torch.float16
            else:
                torch_dtype = config_dtype

            from vllm.platforms import current_platform
            if (current_platform.is_cpu()
                    and current_platform.get_cpu_architecture()
                    == CpuArchEnum.POWERPC
                    and (config_dtype == torch.float16
                         or config_dtype == torch.float32)):
                logger.info(
                    "For POWERPC, we cast models to bfloat16 instead of "
                    "using float16 by default. Float16 is not currently "
                    "supported for POWERPC.")
                torch_dtype = torch.bfloat16

            # TODO: change this condition to check if the platform support bf16
            # instead of checking the OS. For instance M2 shall supports bf16
            # already. But we need to modify `cpu_extension.cmake` to activate
            # the feature in the build.
            if (current_platform.is_cpu() and sys.platform.startswith("darwin")
                    and current_platform.get_cpu_architecture()
                    == CpuArchEnum.ARM and config_dtype == torch.bfloat16):
                logger.info("For macOS with Apple Silicon, currently bfloat16 "
                            "is not supported. Setting dtype to float16.")
                torch_dtype = torch.float16

            if current_platform.is_hpu() and config_dtype == torch.float16:
                logger.info(
                    "For HPU, we cast models to bfloat16 instead of "
                    "using float16 by default. Please specify `dtype` if you "
                    "want to use float16.")
                torch_dtype = torch.bfloat16
        else:
            if dtype not in _STR_DTYPE_TO_TORCH_DTYPE:
                raise ValueError(f"Unknown dtype: {dtype}")
            torch_dtype = _STR_DTYPE_TO_TORCH_DTYPE[dtype]
    elif isinstance(dtype, torch.dtype):
        torch_dtype = dtype
    else:
        raise ValueError(f"Unknown dtype: {dtype}")

    # Verify the dtype.
    if torch_dtype != config_dtype:
        if torch_dtype == torch.float32:
            # Upcasting to float32 is allowed.
            logger.info("Upcasting %s to %s.", config_dtype, torch_dtype)
            pass
        elif config_dtype == torch.float32:
            # Downcasting from float32 to float16 or bfloat16 is allowed.
            logger.info("Downcasting %s to %s.", config_dtype, torch_dtype)
            pass
        else:
            # Casting between float16 and bfloat16 is allowed with a warning.
            logger.warning("Casting %s to %s.", config_dtype, torch_dtype)

    return torch_dtype


def _get_and_verify_max_len(
    hf_config: PretrainedConfig,
    max_model_len: Optional[int],
    disable_sliding_window: bool,
    sliding_window_len: Optional[Union[int, list[Optional[int]]]],
    spec_target_max_model_len: Optional[int] = None,
    encoder_config: Optional[Any] = None,
) -> int:
    """Get and verify the model's maximum length."""
    derived_max_model_len = float("inf")
    possible_keys = [
        # OPT
        "max_position_embeddings",
        # GPT-2
        "n_positions",
        # MPT
        "max_seq_len",
        # ChatGLM2
        "seq_length",
        # Command-R
        "model_max_length",
        # Whisper
        "max_target_positions",
        # Others
        "max_sequence_length",
        "max_seq_length",
        "seq_len",
    ]
    # Choose the smallest "max_length" from the possible keys.
    max_len_key = None
    for key in possible_keys:
        max_len = getattr(hf_config, key, None)
        if max_len is not None:
            max_len_key = (key
                           if max_len < derived_max_model_len else max_len_key)
            derived_max_model_len = min(derived_max_model_len, max_len)

    # If sliding window is manually disabled, max_length should be less
    # than the sliding window length in the model config.
    if disable_sliding_window and sliding_window_len is not None:

        sliding_window_len_min = get_min_sliding_window(sliding_window_len)
        max_len_key = "sliding_window" \
            if sliding_window_len_min < derived_max_model_len else max_len_key
        derived_max_model_len = min(derived_max_model_len,
                                    sliding_window_len_min)

    # If none of the keys were found in the config, use a default and
    # log a warning.
    if derived_max_model_len == float("inf"):
        if max_model_len is not None:
            # If max_model_len is specified, we use it.
            return max_model_len

        if spec_target_max_model_len is not None:
            # If this is a speculative draft model, we use the max model len
            # from the target model.
            return spec_target_max_model_len

        default_max_len = 2048
        logger.warning(
            "The model's config.json does not contain any of the following "
            "keys to determine the original maximum length of the model: "
            "%s. Assuming the model's maximum length is %d.",
            possible_keys,
            default_max_len,
        )
        derived_max_model_len = default_max_len

    rope_scaling = getattr(hf_config, "rope_scaling", None)
    # NOTE(woosuk): Gemma3's max_model_len (128K) is already scaled by RoPE
    # scaling, so we skip applying the scaling factor again.
    if rope_scaling is not None and "gemma3" not in hf_config.model_type:
        # No need to consider "type" key because of patch_rope_scaling when
        # loading HF config
        rope_type = rope_scaling["rope_type"]

        if rope_type not in ("su", "longrope", "llama3"):
            if disable_sliding_window:
                # TODO(robertgshaw): Find a model that supports rope_scaling
                # with sliding window to see if this case should be allowed.
                raise NotImplementedError(
                    "Disabling sliding window is not supported for models "
                    "with rope_scaling. Please raise an issue so we can "
                    "investigate.")

            # NOTE: rope_type == "default" does not define factor
            # https://github.com/huggingface/transformers/blob/v4.45.2/src/transformers/modeling_rope_utils.py
            scaling_factor = rope_scaling.get("factor", 1.0)

            if rope_type == "yarn":
                derived_max_model_len = rope_scaling[
                    "original_max_position_embeddings"]
            derived_max_model_len *= scaling_factor

    if encoder_config and "max_seq_length" in encoder_config:
        derived_max_model_len = encoder_config["max_seq_length"]

    # If the user specified a max length, make sure it is smaller than the
    # derived length from the HF model config.
    if max_model_len is None:
        max_model_len = int(derived_max_model_len)
    elif max_model_len > derived_max_model_len:
        # Some models might have a separate key for specifying model_max_length
        # that will be bigger than derived_max_model_len. We compare user input
        # with model_max_length and allow this override when it's smaller.
        model_max_length = getattr(hf_config, "model_max_length", None)
        if model_max_length is not None and max_model_len <= model_max_length:
            if disable_sliding_window:
                # TODO(robertgshaw): Find a model that has model_max_length
                # with sliding window to see if this case should be allowed.
                raise NotImplementedError(
                    "Disabling sliding window is not supported for models "
                    "model_max_length in the config. Please raise an issue "
                    "so we can investigate.")
        else:
            msg = (
                f"User-specified max_model_len ({max_model_len}) is greater "
                f"than the derived max_model_len ({max_len_key}="
                f"{derived_max_model_len} or model_max_length="
                f"{model_max_length} in model's config.json). This may lead "
                "to incorrect model outputs or CUDA errors.")
            if envs.VLLM_ALLOW_LONG_MAX_MODEL_LEN:
                logger.warning(
                    "%s Make sure the value is correct and within the "
                    "model context size.", msg)
            else:
                raise ValueError(
                    f"{msg} To allow overriding this maximum, set "
                    "the env var VLLM_ALLOW_LONG_MAX_MODEL_LEN=1")
    return int(max_model_len)


def get_min_sliding_window(
        sliding_window: Union[int, list[Optional[int]]]) -> int:
    if isinstance(sliding_window, list):
        return min(s for s in sliding_window if s is not None)

    return sliding_window


def get_served_model_name(model: str,
                          served_model_name: Optional[Union[str, list[str]]]):
    """
    If the input is a non-empty list, the first model_name in
    `served_model_name` is taken.
    If the input is a non-empty string, it is used directly.
    For cases where the input is either an empty string or an
    empty list, the fallback is to use `self.model`.
    """
    if not served_model_name:
        return model
    if isinstance(served_model_name, list):
        return served_model_name[0]
    return served_model_name


@dataclass
class DecodingConfig:
    """Dataclass which contains the decoding strategy of the engine"""

    # Which guided decoding algo to use.
    # 'outlines' / 'lm-format-enforcer' / 'xgrammar'
    guided_decoding_backend: str = 'xgrammar'

    reasoning_backend: Optional[str] = None

    def compute_hash(self) -> str:
        """
        WARNING: Whenever a new field is added to this config,
        ensure that it is included in the factors list if
        it affects the computation graph.

        Provide a hash that uniquely identifies all the configs
        that affect the structure of the computation
        graph from input ids/embeddings to the final hidden states,
        excluding anything before input ids/embeddings and after
        the final hidden states.
        """
        # no factors to consider.
        # this config will not affect the computation graph.
        factors: list[Any] = []
        hash_str = hashlib.md5(str(factors).encode()).hexdigest()
        return hash_str

    def __post_init__(self):
        v0_valid_guided_backends = [
            'outlines', 'lm-format-enforcer', 'xgrammar'
        ]
        v1_valid_guided_backends = ['xgrammar', 'guidance', 'auto']

        backend = GuidedDecodingParams(
            backend=self.guided_decoding_backend).backend_name
        if envs.VLLM_USE_V1:
            valid_guided_backends = v1_valid_guided_backends
        else:
            valid_guided_backends = v0_valid_guided_backends
        if backend not in valid_guided_backends:
            raise ValueError(f"Invalid guided_decoding_backend '{backend}',"
                             f" must be one of {valid_guided_backends}")


@dataclass
class ObservabilityConfig:
    """Configuration for observability - metrics and tracing."""
    show_hidden_metrics: bool = False

    otlp_traces_endpoint: Optional[str] = None

    # Collecting detailed timing information for each request can be expensive.

    # If set, collects the model forward time for the request.
    collect_model_forward_time: bool = False

    # If set, collects the model execute time for the request.
    collect_model_execute_time: bool = False

    def compute_hash(self) -> str:
        """
        WARNING: Whenever a new field is added to this config,
        ensure that it is included in the factors list if
        it affects the computation graph.

        Provide a hash that uniquely identifies all the configs
        that affect the structure of the computation
        graph from input ids/embeddings to the final hidden states,
        excluding anything before input ids/embeddings and after
        the final hidden states.
        """
        # no factors to consider.
        # this config will not affect the computation graph.
        factors: list[Any] = []
        hash_str = hashlib.md5(str(factors).encode()).hexdigest()
        return hash_str

    def __post_init__(self):
        if not is_otel_available() and self.otlp_traces_endpoint is not None:
            raise ValueError(
                "OpenTelemetry is not available. Unable to configure "
                "'otlp_traces_endpoint'. Ensure OpenTelemetry packages are "
                f"installed. Original error:\n{otel_import_error_traceback}")


class KVTransferConfig(BaseModel):
    """Configuration for distributed KV cache transfer."""

    # The KV connector for vLLM to transmit KV caches between vLLM instances.
    kv_connector: Optional[str] = None

    # The device used by kv connector to buffer the KV cache.
    # Currently only support 'cuda'.
    kv_buffer_device: Optional[str] = "cuda"

    # The buffer size for TorchDistributedConnector. Measured in number of
    # bytes. Recommended value: 1e9 (about 1GB).
    kv_buffer_size: float = 1e9

    # Whether this vLLM instance produces, consumes KV cache, or both. Choices
    # are 'kv_producer', 'kv_consumer', and 'both'.
    kv_role: Optional[str] = None

    # The rank of this vLLM instance in the KV cache transfer. Typical value:
    # 0 for prefill instance, 1 for decode instance.
    # Currently only 1P1D is supported.
    kv_rank: Optional[int] = None

    # The number of parallel instances for KV cache transfer. For
    # PyNcclConnector, this should be 2.
    kv_parallel_size: int = 1

    # The KV connector ip, used to build distributed connection
    kv_ip: str = "127.0.0.1"

    # The KV connector port, used to build distributed connection
    kv_port: int = 14579

    # any extra config that the connector may need
    kv_connector_extra_config: dict[str, Any] = {}

    def compute_hash(self) -> str:
        """
        WARNING: Whenever a new field is added to this config,
        ensure that it is included in the factors list if
        it affects the computation graph.

        Provide a hash that uniquely identifies all the configs
        that affect the structure of the computation
        graph from input ids/embeddings to the final hidden states,
        excluding anything before input ids/embeddings and after
        the final hidden states.
        """
        # no factors to consider.
        # this config will not affect the computation graph.
        factors: list[Any] = []
        hash_str = hashlib.md5(str(factors).encode()).hexdigest()
        return hash_str

    @classmethod
    def from_cli(cls, cli_value: str) -> "KVTransferConfig":
        """Parse the CLI value for the kv cache transfer config."""
        return KVTransferConfig.model_validate_json(cli_value)

    def model_post_init(self, __context: Any) -> None:

        if self.kv_role is not None and self.kv_role not in [
                "kv_producer", "kv_consumer", "kv_both"
        ]:
            raise ValueError(
                f"Unsupported kv_role: {self.kv_role}. "
                f"Supported roles are `kv_producer`, `kv_consumer`, "
                f"and `kv_both`")

        if self.kv_connector is not None and self.kv_role is None:
            raise ValueError("Please specify kv_disagg_role when kv_connector "
                             "is set, supported roles are `kv_producer`, "
                             "`kv_consumer`, and `kv_both`")

    @property
    def is_kv_transfer_instance(self) -> bool:
        return self.kv_connector is not None and \
            self.kv_role in ["kv_producer", "kv_consumer", "kv_both"]

    @property
    def need_kv_parallel_group(self) -> bool:
        # for those database-based connector, vLLM does not need to create
        # parallel group, and in that case the kv parallel size will be 1.
        return self.kv_connector is not None and self.kv_parallel_size > 1

    @property
    def is_kv_producer(self) -> bool:
        return self.kv_connector is not None and \
            self.kv_role in ["kv_producer", "kv_both"]

    @property
    def is_kv_consumer(self) -> bool:
        return self.kv_connector is not None and \
            self.kv_role in ["kv_consumer", "kv_both"]

    def get_from_extra_config(self, key, default) -> Any:
        return self.kv_connector_extra_config.get(key, default)


class CompilationLevel:
    # constants for the levels of the compilation process
    NO_COMPILATION = 0
    DYNAMO_AS_IS = 1
    DYNAMO_ONCE = 2
    PIECEWISE = 3


class CompilationConfig(BaseModel):
    """
    Configuration for compilation.
    It has three parts:
    - Top-level Compilation control:
        - level: the level of compilation.
            - 0: no compilation.
            - 1: dynamo as is.
            - 2: dynamo once.
            - 3: piecewise compilation.
        - debug_dump_path: the path to dump the debug information.
        - cache_dir: the directory to store the compiled graph, to
            accelerate Inductor compilation. By default, it will use
            model-related information to generate a cache directory.
        - backend: the backend for compilation. It needs to be a string.
            - "" (empty string): use the default backend.
            - "eager"/"openxla"/...: use the specified backend registered in PyTorch.
            - "full.module.name": a qualified name which can be used to import the backend function.
            We use string to avoid serialization issues when using compilation in a distributed setting.
            When the compilation level is 1 or 2, the backend is used for the compilation directly (it sees the whole graph).
            When the compilation level is 3, the backend is used for the piecewise compilation (it sees a part of the graph).
        - custom_ops: fine-grained control over which custom ops to enable/disable.
            Use 'all' to enable all, 'none' to disable all.
            Also specify a list of custom op names to enable (prefixed with a '+'),
            or disable (prefixed with a '-').
            Examples:
                - 'all,-op1' to enable all except op1
                - 'none,+op1,+op2' to enable only op1 and op2
            By default, all custom ops are enabled when running without Inductor
                and disabled when running with Inductor (compile_level >= Inductor).
        - splitting_ops: a list of ops to split the full graph into subgraphs, used in piecewise compilation.
    - CudaGraph capture:
        - use_cudagraph: whether to use cudagraph inside compilation.
            - False: cudagraph inside compilation is not used.
            - True: cudagraph inside compilation is used. It requires
                that all input buffers have fixed addresses, and all
                splitting ops write their outputs to input buffers.
            Note that this is orthogonal to the cudagraph capture logic
            outside of compilation.
            TODO: move outside cudagraph logic into compilation.
            torch.compile will handle cudagraph capture logic in the future.
        - cudagraph_capture_sizes: sizes to capture cudagraph.
            - None (default): capture sizes are inferred from vllm config.
            - list[int]: capture sizes are specified as given.
        - cudagraph_num_of_warmups: number of warmup runs for cudagraph.
            It means the first several runs will be treated as warmup runs.
            Only after that, the execution will be recorded, and the recorded
            cudagraph will be used for subsequent runs.
        - cudagraph_copy_inputs: whether to copy input tensors for
            cudagraph. If the caller can guarantee that the same input buffers
            are always used, it can set this to False. Otherwise, it should
            set this to True, and the compiler will copy the input to an
            internally managed buffer. Default is False.
    - Inductor compilation:
        - use_inductor: whether to use inductor compilation.
            - False: inductor compilation is not used. graph runs in eager.
            - True: inductor compilation is used. one graph for symbolic shape
                is compiled. In addition, compile for compile_sizes,
                using configurations in inductor_compile_config.
        - compile_sizes: sizes to compile for inductor. In addition
            to integers, it also supports "cudagraph_capture_sizes" to
            specify the sizes for cudagraph capture.
        - inductor_compile_config: additional configurations for inductor.
            - None: use default configurations.
        - inductor_passes: additional passes for inductor. It is a dictionary
            from pass name to pass function qualified name. We use function
            name because the config uses json format. If we pass the config
            from Python, functions can also be passed directly via Python object
            constructor, e.g. `CompilationConfig(inductor_passes={"a": func})`
        - custom inductor passes: see PassConfig for more details

    Why we have different sizes for cudagraph and inductor:
    - cudagraph: a cudagraph captured for a specific size can only be used
        for the same size. We need to capture all the sizes we want to use.
    - inductor: a graph compiled by inductor for a general shape can be used
        for different sizes. Inductor can also compile for specific sizes,
        where it can have more information to optimize the graph with fully
        static shapes. However, we find the general shape compilation is
        sufficient for most cases. It might be beneficial to compile for
        certain small batchsizes, where inductor is good at optimizing.
    """ # noqa
    level: int = 0
    debug_dump_path: str = ""
    cache_dir: str = ""
    backend: str = ""
    custom_ops: list[str] = Field(default_factory=list)
    splitting_ops: list[str] = Field(default=None)  # type: ignore

    use_inductor: bool = True
    compile_sizes: Optional[list[Union[int, str]]] = Field(default=None)
    inductor_compile_config: dict = Field(default_factory=dict)
    inductor_passes: dict[str, str] = Field(default_factory=dict)

    use_cudagraph: bool = False
    cudagraph_num_of_warmups: int = 0
    cudagraph_capture_sizes: Optional[list[int]] = None
    cudagraph_copy_inputs: bool = False

    class PassConfig(BaseModel):
        """
        Configuration for custom Inductor passes.
        This is separate from general CompilationConfig so that inductor passes
        don't all have access to full configuration - that would create a cycle
        as the PassManager is set as a property of config.
        - dump_graph_stages: list of stages for which we want to dump the graph.
            Each pass defines its own stages (before, after, maybe in-between).
        - dump_graph_dir: directory to dump the graphs. Default is .
        - enable_fusion: whether to enable the custom fusion pass.
        - enable_noop: whether to enable the custom no-op elimination pass.
            TODO(luka) better pass enabling system.
        """
        dump_graph_stages: list[str] = Field(default_factory=list)
        dump_graph_dir: Path = Field(default=Path("."))
        enable_fusion: bool = True
        enable_noop: bool = True

        def uuid(self):
            """
            Produces a hash unique to the pass configuration.
            Any new fields that affect compilation should be added to the hash.
            Do not include dump_graph_* in the hash - they don't affect
            compilation.
            """
            dict_ = self.model_dump(include={"enable_fusion", "enable_noop"})
            return InductorPass.hash_dict(dict_)

        def model_post_init(self, __context: Any) -> None:
            if not self.enable_noop and self.enable_fusion:
                logger.warning_once(
                    "Fusion enabled but reshape elimination disabled. "
                    "RMSNorm + quant (fp8) fusion might not work")

    pass_config: PassConfig = Field(default_factory=PassConfig)

    # not configurable, computed after init
    max_capture_size: int = PrivateAttr
    local_cache_dir: str = PrivateAttr  # local cache dir for each rank
    # optimization:
    # Intuitively, bs_to_padded_graph_size should be dict[int, int].
    # since we know all keys are in a range [0, max_capture_size],
    # we can optimize it to list[int] for better lookup performance.
    bs_to_padded_graph_size: list[int] = PrivateAttr

    # keep track of enabled and disabled custom ops
    enabled_custom_ops: Counter[str] = PrivateAttr
    disabled_custom_ops: Counter[str] = PrivateAttr
    traced_files: set[str] = PrivateAttr
    compilation_time: float = PrivateAttr

    # Per-model forward context
    # Map from layer name to the attention cls
    static_forward_context: dict[str, Any] = PrivateAttr

    def compute_hash(self) -> str:
        """
        WARNING: Whenever a new field is added to this config,
        ensure that it is included in the factors list if
        it affects the computation graph.

        Provide a hash that uniquely identifies all the configs
        that affect the structure of the computation
        graph from input ids/embeddings to the final hidden states,
        excluding anything before input ids/embeddings and after
        the final hidden states.
        """
        factors: list[Any] = []
        factors.append(self.level)
        factors.append(self.backend)
        factors.append(self.custom_ops)
        factors.append(self.splitting_ops)
        factors.append(self.use_inductor)
        factors.append(self.inductor_compile_config)
        factors.append(self.inductor_passes)
        factors.append(self.pass_config.uuid())
        return hashlib.sha256(str(factors).encode()).hexdigest()

    def __repr__(self) -> str:
        exclude = {
            "static_forward_context",
            "enabled_custom_ops",
            "disabled_custom_ops",
            "compilation_time",
            "bs_to_padded_graph_size",
            "pass_config",
            "traced_files",
        }
        return self.model_dump_json(exclude=exclude, exclude_unset=True)

    __str__ = __repr__

    @classmethod
    def from_cli(cls, cli_value: str) -> "CompilationConfig":
        """Parse the CLI value for the compilation config."""
        if cli_value in ["0", "1", "2", "3"]:
            return cls(level=int(cli_value))
        # do not use `eval`, it is dangerous and can execute arbitrary code
        dict_value = ast.literal_eval(cli_value)
        return CompilationConfig.model_validate(dict_value)

    def model_post_init(self, __context: Any) -> None:

        count_none = self.custom_ops.count("none")
        count_all = self.custom_ops.count("all")
        assert count_none + count_all <= 1, "Can only specify 'none' or 'all'"

        # TODO(zou3519/luka): There are 2 issues with auto-functionalization V2:
        # 1. A bug in PyTorch, fixed in 2.7:
        #    https://github.com/pytorch/pytorch/issues/147924
        # 2. Custom passes (fusion) rely on auto-functionalization V1 and don't
        #    work with V2. Addressing this will take extra engineering effort
        #    and it is not yet a priority. RFC here:
        #    https://github.com/vllm-project/vllm/issues/14703

        if Version(importlib.metadata.version('torch')) >= Version("2.6"):
            KEY = 'enable_auto_functionalized_v2'
            if KEY not in self.inductor_compile_config:
                self.inductor_compile_config[KEY] = False

        if self.splitting_ops is None:
            self.splitting_ops = []

        for k, v in self.inductor_passes.items():
            if not isinstance(v, str):
                assert callable(v), (
                    f"pass {k} should be callable or a qualified name")
                self.inductor_compile_config[k] = v if isinstance(
                    v, InductorPass) else CallableInductorPass(v)
                continue

            # resolve function from qualified name
            names = v.split(".")
            module = ".".join(names[:-1])
            func_name = names[-1]
            func = __import__(module).__dict__[func_name]
            self.inductor_compile_config[k] = func if isinstance(
                func, InductorPass) else CallableInductorPass(func)

        self.enabled_custom_ops = Counter()
        self.disabled_custom_ops = Counter()
        self.traced_files = set()
        self.static_forward_context = {}
        self.compilation_time = 0.0

    def init_backend(self, vllm_config: "VllmConfig") -> Union[str, Callable]:
        if self.level == CompilationLevel.NO_COMPILATION:
            raise ValueError("No compilation level is set.")

        from torch._dynamo.backends.registry import list_backends
        torch_backends = list_backends(exclude_tags=tuple())
        if self.level in [
                CompilationLevel.DYNAMO_AS_IS, CompilationLevel.DYNAMO_ONCE
        ]:
            if self.backend == "":
                return "eager"
            if self.backend in torch_backends:
                return self.backend
            return resolve_obj_by_qualname(self.backend)

        # TODO: pass user-specified backend to piecewise compilation
        # merge with the config use_inductor
        assert self.level == CompilationLevel.PIECEWISE

        from vllm.compilation.backends import VllmBackend
        return VllmBackend(vllm_config)

    def init_with_cudagraph_sizes(self,
                                  cudagraph_capture_sizes: list[int]) -> None:
        """To complete the initialization of config,
        we need to know the cudagraph sizes."""

        if self.cudagraph_capture_sizes is None:
            self.cudagraph_capture_sizes = cudagraph_capture_sizes
        else:
            # de-duplicate the sizes provided by the config
            self.cudagraph_capture_sizes = list(
                set(self.cudagraph_capture_sizes))
            logger.info(("cudagraph sizes specified by model runner"
                         " %s is overridden by config %s"),
                        cudagraph_capture_sizes, self.cudagraph_capture_sizes)

        computed_compile_sizes = []
        if self.compile_sizes is not None:
            # de-duplicate the sizes provided by the config
            self.compile_sizes = list(set(self.compile_sizes))
            for x in self.compile_sizes:
                if isinstance(x, str):
                    assert x == "cudagraph_capture_sizes", \
                    "Unrecognized size type in compile_sizes, " \
                    f"expect 'cudagraph_capture_sizes', got {x}"
                    computed_compile_sizes.extend(self.cudagraph_capture_sizes)
                else:
                    assert isinstance(x, int)
                    computed_compile_sizes.append(x)
        self.compile_sizes = computed_compile_sizes  # type: ignore

        # sort to make sure cudagraph capture sizes are in descending order
        self.cudagraph_capture_sizes.sort(reverse=True)
        self.max_capture_size = self.cudagraph_capture_sizes[
            0] if self.cudagraph_capture_sizes else 0

        # pre-compute the mapping from batch size to padded graph size
        self.bs_to_padded_graph_size = [
            0 for i in range(self.max_capture_size + 1)
        ]
        for end, start in zip(self.cudagraph_capture_sizes,
                              self.cudagraph_capture_sizes[1:] + [0]):
            for bs in range(start, end):
                if bs == start:
                    self.bs_to_padded_graph_size[bs] = start
                else:
                    self.bs_to_padded_graph_size[bs] = end
        self.bs_to_padded_graph_size[
            self.max_capture_size] = self.max_capture_size

    def set_splitting_ops_for_v1(self):
        # If default, override splitting ops for piecewise cudagraph on V1.
        # NOTE: this function needs to be called
        if not self.splitting_ops:
            self.splitting_ops = [
                "vllm.unified_attention",
                "vllm.unified_attention_with_output",
            ]


@dataclass
class VllmConfig:
    """Dataclass which contains all vllm-related configuration. This
    simplifies passing around the distinct configurations in the codebase.
    """

    model_config: ModelConfig = field(default=None, init=True)  # type: ignore
    cache_config: CacheConfig = field(default=None, init=True)  # type: ignore
    parallel_config: ParallelConfig = field(default_factory=ParallelConfig,
                                            init=True)
    scheduler_config: SchedulerConfig = field(default_factory=SchedulerConfig,
                                              init=True)
    device_config: DeviceConfig = field(default=None,
                                        init=True)  # type: ignore
    load_config: LoadConfig = field(default=None, init=True)  # type: ignore
    lora_config: Optional[LoRAConfig] = None
    speculative_config: SpeculativeConfig = field(default=None,
                                                  init=True)  # type: ignore
    decoding_config: Optional[DecodingConfig] = None
    observability_config: Optional[ObservabilityConfig] = None
    prompt_adapter_config: Optional[PromptAdapterConfig] = None
    quant_config: Optional[QuantizationConfig] = None
    compilation_config: CompilationConfig = field(default=None,
                                                  init=True)  # type: ignore
    kv_transfer_config: KVTransferConfig = field(default=None,
                                                 init=True)  # type: ignore
    # some opaque config, only used to provide additional information
    # for the hash computation, mainly used for testing, debugging or out of
    # tree config registration.
    additional_config: SupportsHash = field(default=None,
                                            init=True)  # type: ignore
    instance_id: str = ""

    def compute_hash(self) -> str:
        """
        WARNING: Whenever a new field is added to this config,
        ensure that it is included in the factors list if
        it affects the computation graph.

        Provide a hash that uniquely identifies all the configs
        that affect the structure of the computation
        graph from input ids/embeddings to the final hidden states,
        excluding anything before input ids/embeddings and after
        the final hidden states.
        """
        factors: list[Any] = []

        # summarize vllm config
        vllm_factors: list[Any] = []
        from vllm import __version__
        vllm_factors.append(__version__)
        vllm_factors.append(envs.VLLM_USE_V1)
        if self.model_config:
            vllm_factors.append(self.model_config.compute_hash())
        else:
            vllm_factors.append("None")
        if self.cache_config:
            vllm_factors.append(self.cache_config.compute_hash())
        else:
            vllm_factors.append("None")
        if self.parallel_config:
            vllm_factors.append(self.parallel_config.compute_hash())
        else:
            vllm_factors.append("None")
        if self.scheduler_config:
            vllm_factors.append(self.scheduler_config.compute_hash())
        else:
            vllm_factors.append("None")
        if self.device_config:
            vllm_factors.append(self.device_config.compute_hash())
        else:
            vllm_factors.append("None")
        if self.load_config:
            vllm_factors.append(self.load_config.compute_hash())
        else:
            vllm_factors.append("None")
        if self.lora_config:
            vllm_factors.append(self.lora_config.compute_hash())
            # LoRA creates static buffers based on max_num_batched_tokens.
            # The tensor sizes and strides get captured in the torch.compile
            # graph explicitly.
            vllm_factors.append(
                str(self.scheduler_config.max_num_batched_tokens))
        else:
            vllm_factors.append("None")
        if self.speculative_config:
            vllm_factors.append(self.speculative_config.compute_hash())
        else:
            vllm_factors.append("None")
        if self.decoding_config:
            vllm_factors.append(self.decoding_config.compute_hash())
        else:
            vllm_factors.append("None")
        if self.observability_config:
            vllm_factors.append(self.observability_config.compute_hash())
        else:
            vllm_factors.append("None")
        if self.prompt_adapter_config:
            vllm_factors.append(self.prompt_adapter_config.compute_hash())
        else:
            vllm_factors.append("None")
        if self.quant_config:
            pass  # should be captured by model_config.quantization
        if self.compilation_config:
            vllm_factors.append(self.compilation_config.compute_hash())
        else:
            vllm_factors.append("None")
        if self.kv_transfer_config:
            vllm_factors.append(self.kv_transfer_config.compute_hash())
        else:
            vllm_factors.append("None")
        if self.additional_config:
            vllm_factors.append(self.additional_config.compute_hash())
        else:
            vllm_factors.append("None")
        factors.append(vllm_factors)

        hash_str = hashlib.md5(str(factors).encode()).hexdigest()[:10]
        return hash_str

    def pad_for_cudagraph(self, batch_size: int) -> int:
        # if batch_size > self.compilation_config.max_capture_size,
        # it should raise an IndexError.
        # the caller should make sure the batch_size is within the range,
        # i.e., batch_size <= self.compilation_config.max_capture_size
        return self.compilation_config.bs_to_padded_graph_size[batch_size]

    @staticmethod
    def _get_quantization_config(
            model_config: ModelConfig,
            load_config: LoadConfig) -> Optional[QuantizationConfig]:
        """Get the quantization config."""
        from vllm.platforms import current_platform
        if model_config.quantization is not None:
            from vllm.model_executor.model_loader.weight_utils import (
                get_quant_config)
            quant_config = get_quant_config(model_config, load_config)
            capability_tuple = current_platform.get_device_capability()

            if capability_tuple is not None:
                capability = capability_tuple.to_int()
                if capability < quant_config.get_min_capability():
                    raise ValueError(
                        f"The quantization method {model_config.quantization} "
                        "is not supported for the current GPU. Minimum "
                        f"capability: {quant_config.get_min_capability()}. "
                        f"Current capability: {capability}.")
            supported_dtypes = quant_config.get_supported_act_dtypes()
            if model_config.dtype not in supported_dtypes:
                raise ValueError(
                    f"{model_config.dtype} is not supported for quantization "
                    f"method {model_config.quantization}. Supported dtypes: "
                    f"{supported_dtypes}")
            return quant_config
        return None

    def with_hf_config(
        self,
        hf_config: PretrainedConfig,
        architectures: Optional[list[str]] = None,
    ) -> "VllmConfig":
        if architectures is not None:
            hf_config = copy.deepcopy(hf_config)
            hf_config.architectures = architectures

        model_config = copy.deepcopy(self.model_config)
        model_config.hf_config = hf_config

        return replace(self, model_config=model_config)

    def __post_init__(self):
        """Verify configs are valid & consistent with each other.
        """
        if self.model_config is not None:
            self.model_config.verify_async_output_proc(self.parallel_config,
                                                       self.speculative_config,
                                                       self.device_config)
            self.model_config.verify_with_parallel_config(self.parallel_config)

        if self.cache_config is not None:
            self.cache_config.verify_with_parallel_config(self.parallel_config)

        if self.lora_config:
            self.lora_config.verify_with_cache_config(self.cache_config)
            self.lora_config.verify_with_model_config(self.model_config)
            self.lora_config.verify_with_scheduler_config(
                self.scheduler_config)
        if self.prompt_adapter_config:
            self.prompt_adapter_config.verify_with_model_config(
                self.model_config)

        if self.quant_config is None and \
            self.model_config is not None and self.load_config is not None:
            self.quant_config = VllmConfig._get_quantization_config(
                self.model_config, self.load_config)

        from vllm.platforms import current_platform
        if self.scheduler_config is not None and \
            self.model_config is not None and \
            self.scheduler_config.chunked_prefill_enabled and \
            self.model_config.dtype == torch.float32 and \
            current_platform.get_device_capability() == (7, 5):
            logger.warning_once(
                "Turing devices tensor cores do not support float32 matmul. "
                "To workaround this limitation, vLLM will set 'ieee' input "
                "precision for chunked prefill triton kernels.")

        if self.compilation_config is None:
            self.compilation_config = CompilationConfig()
        if envs.VLLM_USE_V1 and self.model_config is not None and \
            not self.model_config.enforce_eager:
            # NOTE(woosuk): Currently, we use inductor because the piecewise
            # CUDA graphs do not work properly with the custom CUDA kernels.
            # FIXME(woosuk): Disable inductor to reduce the compilation time
            # and avoid any potential issues with the inductor.
            # FIXME(rob): Add function to set all of these.
            self.compilation_config.custom_ops = ["none"]
            self.compilation_config.use_cudagraph = True
            self.compilation_config.use_inductor = True
            self.compilation_config.cudagraph_num_of_warmups = 1
            self.compilation_config.pass_config.enable_fusion = False
            self.compilation_config.pass_config.enable_noop = False
            self.compilation_config.level = CompilationLevel.PIECEWISE
            self.compilation_config.set_splitting_ops_for_v1()

        self._set_cudagraph_sizes()

        if self.cache_config is not None and \
            self.cache_config.cpu_offload_gb > 0 and \
            self.compilation_config.level != CompilationLevel.NO_COMPILATION:
            logger.warning(
                "CPU offload is not supported with `torch.compile` yet."
                " Disabling `torch.compile`.")
            self.compilation_config.level = CompilationLevel.NO_COMPILATION

        if ((not envs.VLLM_USE_V1) and self.lora_config is not None
                and self.compilation_config.level
                != CompilationLevel.NO_COMPILATION):
            logger.warning(
                "LoRA for V0 is not supported with `torch.compile` yet. "
                "Disabling `torch.compile`.")
            self.compilation_config.level = CompilationLevel.NO_COMPILATION


        if self.model_config and self.model_config.use_mla and \
            not (current_platform.is_cuda() or current_platform.is_rocm()):
            logger.info(
                "MLA is enabled on a non-GPU platform; forcing chunked "
                "prefill and prefix caching to be disabled.")
            self.scheduler_config.enable_chunked_prefill = False
            self.scheduler_config.chunked_prefill_enabled = False
            self.scheduler_config.max_num_batched_tokens = max(
                self.scheduler_config.max_model_len,
                _DEFAULT_MAX_NUM_BATCHED_TOKENS)

            if self.cache_config is not None:
                self.cache_config.enable_prefix_caching = False

        current_platform.check_and_update_config(self)

        if not self.instance_id:
            self.instance_id = random_uuid()[:5]

    def _set_cudagraph_sizes(self):
        """
        cudagraph batchsize padding logic:

        `[1, 2, 4] + [8 * i for i in range(1, 1025)]` is a list of all possible
        batch sizes that cudagraph will capture.

        Depending on the engine's configuration of `max_num_seqs`, the
        candidate batch sizes to capture cudagraph will shrink to the subset
        which just cover the range of `[1, max_num_seqs]`. In the common case,
        `max_num_seqs` is 256, and the cudagraph batch sizes will be
        `[1, 2, 4, 8, 16, 24, 32, 40, ..., 256]`.

        However, if users specify the cudagraph capture sizes through
        compilation config, we will use the specified sizes instead.

        In the end, `vllm_config.compilation_config.cudagraph_capture_sizes`
        will be the final sizes to capture cudagraph (in descending order).

        During runtime, if batchsize is larger than
        `vllm_config.compilation_config.cudagraph_capture_sizes`,
        no cudagraph will be used.
        If the batch size is no larger than
        `vllm_config.compilation_config.cudagraph_capture_sizes`,
        we can quickly find the padded graph size for a given batch size by
        looking up `vllm_config.compilation_config.bs_to_padded_graph_size`.
        """

        # calculate the default `batch_size_capture_list`
        if not envs.VLLM_USE_V1:
            batch_size_capture_list = []
            max_batchsize_to_capture = 0
            if self.scheduler_config is not None and \
                self.model_config is not None and \
                    not self.model_config.enforce_eager:

                possible_sizes = [1, 2, 4] + [8 * i for i in range(1, 1025)]
                # find the minimum size that is larger than max_num_seqs,
                # which then becomes the max_batchsize_to_capture
                larger_sizes = [
                    x for x in possible_sizes
                    if x >= self.scheduler_config.max_num_seqs
                ]
                if larger_sizes:
                    max_batchsize_to_capture = larger_sizes[0]
                else:
                    max_batchsize_to_capture = possible_sizes[-1]

                # filter out the sizes that are
                # larger than max_batchsize_to_capture
                batch_size_capture_list = [
                    size for size in possible_sizes
                    if size <= max_batchsize_to_capture
                ]
        else:
            batch_size_capture_list = []
            if self.model_config is not None and \
                not self.model_config.enforce_eager:
                batch_size_capture_list = [1, 2, 4
                                           ] + [i for i in range(8, 513, 8)]
                max_num_tokens = self.scheduler_config.max_num_batched_tokens
                batch_size_capture_list = [
                    size for size in batch_size_capture_list
                    if size <= max_num_tokens
                ]

        self.compilation_config.init_with_cudagraph_sizes(
            batch_size_capture_list)

    def __str__(self):
        return (
            f"model={self.model_config.model!r},"
            f" speculative_config={self.speculative_config!r},"
            f" tokenizer={self.model_config.tokenizer!r}, "
            f"skip_tokenizer_init={self.model_config.skip_tokenizer_init},"
            f" tokenizer_mode={self.model_config.tokenizer_mode}, "
            f"revision={self.model_config.revision}, "
            f"override_neuron_config={self.model_config.override_neuron_config},"
            f" tokenizer_revision={self.model_config.tokenizer_revision}, "
            f"trust_remote_code={self.model_config.trust_remote_code}, "
            f"dtype={self.model_config.dtype}, "
            f"max_seq_len={self.model_config.max_model_len},"
            f" download_dir={self.load_config.download_dir!r}, "
            f"load_format={self.load_config.load_format}, "
            f"tensor_parallel_size={self.parallel_config.tensor_parallel_size},"
            f" pipeline_parallel_size={self.parallel_config.pipeline_parallel_size}, "  # noqa
            f"disable_custom_all_reduce={self.parallel_config.disable_custom_all_reduce}, "  # noqa
            f"quantization={self.model_config.quantization}, "
            f"enforce_eager={self.model_config.enforce_eager}, "
            f"kv_cache_dtype={self.cache_config.cache_dtype}, "
            f" device_config={self.device_config.device}, "
            f"decoding_config={self.decoding_config!r}, "
            f"observability_config={self.observability_config!r}, "
            f"seed={self.model_config.seed}, "
            f"served_model_name={self.model_config.served_model_name}, "
            f"num_scheduler_steps={self.scheduler_config.num_scheduler_steps}, "
            f"multi_step_stream_outputs={self.scheduler_config.multi_step_stream_outputs}, "  # noqa
            f"enable_prefix_caching={self.cache_config.enable_prefix_caching}, "
            f"chunked_prefill_enabled={self.scheduler_config.chunked_prefill_enabled}, "  # noqa
            f"use_async_output_proc={self.model_config.use_async_output_proc}, "
            f"disable_mm_preprocessor_cache={self.model_config.disable_mm_preprocessor_cache!r}, "  # noqa
            f"mm_processor_kwargs={self.model_config.mm_processor_kwargs}, "
            f"pooler_config={self.model_config.pooler_config!r}, "
            f"compilation_config={self.compilation_config!r}")


_current_vllm_config: Optional[VllmConfig] = None


@contextmanager
def set_current_vllm_config(vllm_config: VllmConfig, check_compile=False):
    """
    Temporarily set the current vLLM config.
    Used during model initialization.
    We save the current vLLM config in a global variable,
    so that all modules can access it, e.g. custom ops
    can access the vLLM config to determine how to dispatch.
    """
    global _current_vllm_config
    old_vllm_config = _current_vllm_config
    from vllm.compilation.counter import compilation_counter
    num_models_seen = compilation_counter.num_models_seen
    try:
        _current_vllm_config = vllm_config
        yield
    finally:
        logger.debug("enabled custom ops: %s",
                     vllm_config.compilation_config.enabled_custom_ops)
        logger.debug("disabled custom ops: %s",
                     vllm_config.compilation_config.disabled_custom_ops)
        if check_compile and \
            vllm_config.compilation_config.level == CompilationLevel.PIECEWISE \
            and compilation_counter.num_models_seen == num_models_seen:
            # If the model supports compilation,
            # compilation_counter.num_models_seen should be increased
            # by at least 1.
            # If it is not increased, it means the model does not support
            # compilation (does not have @support_torch_compile decorator).
            logger.warning(
                "`torch.compile` is turned on, but the model %s"
                " does not support it. Please open an issue on GitHub"
                " if you want it to be supported.",
                vllm_config.model_config.model)
        _current_vllm_config = old_vllm_config


def get_current_vllm_config() -> VllmConfig:
    if _current_vllm_config is None:
        # in ci, usually when we test custom ops/modules directly,
        # we don't set the vllm config. In that case, we set a default
        # config.
        logger.warning("Current vLLM config is not set.")
        from vllm.config import VllmConfig
        return VllmConfig()
    return _current_vllm_config<|MERGE_RESOLUTION|>--- conflicted
+++ resolved
@@ -2383,16 +2383,6 @@
             self.lora_dtype = model_config.dtype
         elif isinstance(self.lora_dtype, str):
             self.lora_dtype = getattr(torch, self.lora_dtype)
-<<<<<<< HEAD
-        if model_config.quantization and model_config.quantization not in [
-                "awq",
-                "gptq",
-        ]:
-            # TODO support marlin
-            logger.warning("%s quantization is not tested with LoRA yet.",
-                           model_config.quantization)
-=======
->>>>>>> 3f04a7fb
 
     def verify_with_scheduler_config(self, scheduler_config: SchedulerConfig):
         # Reminder: Please update docs/source/features/compatibility_matrix.md

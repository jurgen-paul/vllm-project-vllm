import ast
import copy
import enum
import hashlib
import json
import sys
import warnings
from contextlib import contextmanager
from dataclasses import dataclass, field, replace
from pathlib import Path
from typing import (TYPE_CHECKING, Any, Callable, ClassVar, Counter, Dict,
                    Final, List, Literal, Mapping, Optional, Protocol, Set,
                    Tuple, Type, Union)

import torch
from pydantic import BaseModel, Field, PrivateAttr
from transformers import PretrainedConfig

import vllm.envs as envs
from vllm.compilation.inductor_pass import CallableInductorPass, InductorPass
from vllm.logger import init_logger
from vllm.model_executor.layers.quantization import (QUANTIZATION_METHODS,
                                                     get_quantization_config)
from vllm.model_executor.models import ModelRegistry
from vllm.platforms import CpuArchEnum
from vllm.tracing import is_otel_available, otel_import_error_traceback
from vllm.transformers_utils.config import (
    ConfigFormat, get_config, get_hf_image_processor_config,
    get_hf_text_config, get_pooling_config,
    get_sentence_transformer_tokenizer_config, is_encoder_decoder,
    try_get_generation_config, uses_mrope)
from vllm.transformers_utils.s3_utils import S3Model
from vllm.transformers_utils.utils import is_s3
from vllm.utils import (GiB_bytes, LayerBlockType, cuda_device_count_stateless,
                        get_cpu_memory, random_uuid, resolve_obj_by_qualname)

if TYPE_CHECKING:
    from ray.util.placement_group import PlacementGroup

    from vllm.executor.executor_base import ExecutorBase
    from vllm.model_executor.layers.quantization.base_config import (
        QuantizationConfig)
    from vllm.model_executor.model_loader.loader import BaseModelLoader
    from vllm.transformers_utils.tokenizer_group.base_tokenizer_group import (
        BaseTokenizerGroup)
else:
    QuantizationConfig = None

logger = init_logger(__name__)

_POOLING_MODEL_MAX_NUM_BATCHED_TOKENS = 32768
_MULTIMODAL_MODEL_MAX_NUM_BATCHED_TOKENS = 5120

TaskOption = Literal["auto", "generate", "embedding", "embed", "classify",
                     "score", "reward"]

_ResolvedTask = Literal["generate", "embed", "classify", "score", "reward",
                        "draft"]

RunnerType = Literal["generate", "pooling", "draft"]

_RUNNER_TASKS: Dict[RunnerType, List[_ResolvedTask]] = {
    "generate": ["generate"],
    "pooling": ["embed", "classify", "score", "reward"],
    "draft": ["draft"],
}

_TASK_RUNNER: Dict[_ResolvedTask, RunnerType] = {
    task: runner
    for runner, tasks in _RUNNER_TASKS.items() for task in tasks
}

HfOverrides = Union[Dict[str, Any], Callable[[PretrainedConfig],
                                             PretrainedConfig]]


def _is_flashinfer_available() -> bool:
    """Check if FlashInfer is available.

    Returns:
        bool: True if FlashInfer is installed and available, False otherwise.
    """
    try:
        from flashinfer import BatchDecodeMlaWithPagedKVCacheWrapper  # noqa:F401
        return True
    except ImportError:
        return False


class SupportsHash(Protocol):

    def compute_hash(self) -> str:
        ...


class ModelConfig:
    """Configuration for the model.

    Args:
        model: Name or path of the huggingface model to use.
            It is also used as the content for `model_name` tag in metrics
            output when `served_model_name` is not specified.
        task: The task to use the model for. Each vLLM instance only supports
            one task, even if the same model can be used for multiple tasks.
            When the model only supports one task, "auto" can be used to select
            it; otherwise, you must specify explicitly which task to use.
        tokenizer: Name or path of the huggingface tokenizer to use.
        tokenizer_mode: Tokenizer mode. "auto" will use the fast tokenizer if
            available, "slow" will always use the slow tokenizer, and
            "mistral" will always use the tokenizer from `mistral_common`.
        trust_remote_code: Trust remote code (e.g., from HuggingFace) when
            downloading the model and tokenizer.
        allowed_local_media_path: Allowing API requests to read local images or
            videos from directories specified by the server file system.
            This is a security risk. Should only be enabled in trusted
            environments.
        dtype: Data type for model weights and activations. The "auto" option
            will use FP16 precision for FP32 and FP16 models, and BF16 precision
            for BF16 models.
        seed: Random seed for reproducibility.
        revision: The specific model version to use. It can be a branch name,
            a tag name, or a commit id. If unspecified, will use the default
            version.
        code_revision: The specific revision to use for the model code on
            Hugging Face Hub. It can be a branch name, a tag name, or a
            commit id. If unspecified, will use the default version.
        tokenizer_revision: The specific tokenizer version to use. It can be a
            branch name, a tag name, or a commit id. If unspecified, will use
            the default version.
        max_model_len: Maximum length of a sequence (including prompt and
            output). If None, will be derived from the model.
        spec_target_max_model_len: Specify the the maximum length for spec
            decoding draft models.
        quantization: Quantization method that was used to quantize the model
            weights. If None, we assume the model weights are not quantized.
        quantization_param_path: Path to JSON file containing scaling factors.
            Used to load KV cache scaling factors into the model when KV cache
            type is FP8_E4M3 on ROCm (AMD GPU). In the future these will also
            be used to load activation and weight scaling factors when the
            model dtype is FP8_E4M3 on ROCm.
        enforce_eager: Whether to enforce eager execution. If True, we will
            disable CUDA graph and always execute the model in eager mode.
            If False, we will use CUDA graph and eager execution in hybrid.
            If None, the user did not specify, so default to False.
        max_seq_len_to_capture: Maximum sequence len covered by CUDA graphs.
            When a sequence has context length larger than this, we fall back
            to eager mode. Additionally for encoder-decoder models, if the
            sequence length of the encoder input is larger than this, we fall
            back to the eager mode.
        max_logprobs: Maximum number of log probabilities. Defaults to 20.
        disable_sliding_window: Whether to disable sliding window. If True,
            we will disable the sliding window functionality of the model.
            If the model does not support sliding window, this argument is
            ignored.
        skip_tokenizer_init: If true, skip initialization of tokenizer and
            detokenizer.
        served_model_name: The model name used in metrics tag `model_name`,
            matches the model name exposed via the APIs. If multiple model
            names provided, the first name will be used. If not specified,
            the model name will be the same as `model`.
        limit_mm_per_prompt: Maximum number of data items per modality
            per prompt. Only applicable for multimodal models.
        use_async_output_proc: Whether to use async output processor.
            Defaults to True.
        config_format: The config format which shall be loaded.
            Defaults to 'auto' which defaults to 'hf'.
        hf_overrides: If a dictionary, contains arguments to be forwarded to the
            HuggingFace config. If a callable, it is called to update the
            HuggingFace config.
        mm_processor_kwargs: Arguments to be forwarded to the model's processor
            for multi-modal data, e.g., image processor.
        disable_mm_preprocessor_cache: If true, then disables caching of the
            multi-modal preprocessor/mapper. (not recommended)
        override_neuron_config: Initialize non default neuron config or
            override default neuron config that are specific to Neuron devices,
            this argument will be used to configure the neuron config that
            can not be gathered from the vllm arguments.
        override_pooler_config: Initialize non default pooling config or
            override default pooling config for the pooling model.
        logits_processor_pattern: Optional regex pattern specifying valid
            logits processor qualified names that can be passed with the
            `logits_processors` extra completion argument. Defaults to None,
            which allows no processors.
        generation_config: Configuration parameter file for generation.
        disable_mla: Whether to disable MLA for DeepSeek models.
    """

    def compute_hash(self) -> str:
        """
        WARNING: Whenever a new field is added to this config,
        ensure that it is included in the factors list if
        it affects the computation graph.

        Provide a hash that uniquely identifies all the configs
        that affect the structure of the computation
        graph from input ids/embeddings to the final hidden states,
        excluding anything before input ids/embeddings and after
        the final hidden states.
        """
        factors: List[Any] = []
        factors.append(self.model)
        factors.append(self.dtype)
        factors.append(self.quantization)
        factors.append(self.quantization_param_path)
        factors.append(self.revision)
        factors.append(self.code_revision)
        factors.append(self.trust_remote_code)
        factors.append(self.rope_scaling)
        factors.append(self.rope_theta)
        return hashlib.sha256(str(factors).encode()).hexdigest()

    def __init__(
        self,
        model: str,
        task: Union[TaskOption, Literal["draft"]],
        tokenizer: str,
        tokenizer_mode: str,
        trust_remote_code: bool,
        dtype: Union[str, torch.dtype],
        seed: int,
        allowed_local_media_path: str = "",
        revision: Optional[str] = None,
        code_revision: Optional[str] = None,
        rope_scaling: Optional[Dict[str, Any]] = None,
        rope_theta: Optional[float] = None,
        tokenizer_revision: Optional[str] = None,
        max_model_len: Optional[int] = None,
        spec_target_max_model_len: Optional[int] = None,
        quantization: Optional[str] = None,
        quantization_param_path: Optional[str] = None,
        enforce_eager: Optional[bool] = None,
        max_seq_len_to_capture: Optional[int] = None,
        max_logprobs: int = 20,
        disable_sliding_window: bool = False,
        skip_tokenizer_init: bool = False,
        served_model_name: Optional[Union[str, List[str]]] = None,
        limit_mm_per_prompt: Optional[Mapping[str, int]] = None,
        use_async_output_proc: bool = True,
        config_format: ConfigFormat = ConfigFormat.AUTO,
        hf_overrides: Optional[HfOverrides] = None,
        mm_processor_kwargs: Optional[Dict[str, Any]] = None,
        disable_mm_preprocessor_cache: bool = False,
        override_neuron_config: Optional[Dict[str, Any]] = None,
        override_pooler_config: Optional["PoolerConfig"] = None,
        logits_processor_pattern: Optional[str] = None,
        generation_config: Optional[str] = None,
        disable_mla: bool = False,
    ) -> None:
        self.model = model
        self.tokenizer = tokenizer
        self.tokenizer_mode = tokenizer_mode
        self.trust_remote_code = trust_remote_code
        self.allowed_local_media_path = allowed_local_media_path
        self.seed = seed
        self.revision = revision
        self.code_revision = code_revision
        self.rope_scaling = rope_scaling
        self.rope_theta = rope_theta

        if hf_overrides is None:
            hf_overrides = {}

        if callable(hf_overrides):
            hf_overrides_kw = {}
            hf_overrides_fn = hf_overrides
        else:
            hf_overrides_kw = hf_overrides
            hf_overrides_fn = None

        if rope_scaling is not None:
            hf_override: Dict[str, Any] = {"rope_scaling": rope_scaling}
            hf_overrides_kw.update(hf_override)
            msg = ("`--rope-scaling` will be removed in a future release. "
                   f"'Please instead use `--hf-overrides '{hf_override!r}'`")
            warnings.warn(DeprecationWarning(msg), stacklevel=2)
        if rope_theta is not None:
            hf_override = {"rope_theta": rope_theta}
            hf_overrides_kw.update(hf_override)
            msg = ("`--rope-theta` will be removed in a future release. "
                   f"'Please instead use `--hf-overrides '{hf_override!r}'`")
            warnings.warn(DeprecationWarning(msg), stacklevel=2)

        self.maybe_pull_model_tokenizer_for_s3(model, tokenizer)

        # The tokenizer version is consistent with the model version by default.
        if tokenizer_revision is None:
            self.tokenizer_revision = revision
        else:
            self.tokenizer_revision = tokenizer_revision
        self.quantization = quantization
        self.quantization_param_path = quantization_param_path
        self.enforce_eager = enforce_eager
        self.max_seq_len_to_capture = max_seq_len_to_capture
        self.max_logprobs = max_logprobs
        self.disable_sliding_window = disable_sliding_window
        self.skip_tokenizer_init = skip_tokenizer_init
        self.disable_mla = disable_mla

        hf_config = get_config(self.model, trust_remote_code, revision,
                               code_revision, config_format)

        if hf_overrides_kw:
            logger.info("Overriding HF config with %s", hf_overrides_kw)
            hf_config.update(hf_overrides_kw)
        if hf_overrides_fn:
            logger.info("Overriding HF config with %s", hf_overrides_fn)
            hf_config = hf_overrides_fn(hf_config)

        self.hf_config = hf_config

        self.hf_text_config = get_hf_text_config(self.hf_config)
        self.encoder_config = self._get_encoder_config()
        self.hf_image_processor_config = get_hf_image_processor_config(
            self.model, revision)
        self.dtype = _get_and_verify_dtype(self.hf_text_config, dtype)
        self.use_async_output_proc = use_async_output_proc
        self.mm_processor_kwargs = mm_processor_kwargs
        self.disable_mm_preprocessor_cache = disable_mm_preprocessor_cache

        # Set enforce_eager to False if the value is unset.
        if self.enforce_eager is None:
            self.enforce_eager = False

        sliding_window = getattr(self.hf_text_config, "sliding_window", None)
        has_interleaved_attention = (sliding_window is not None) and (
            isinstance(sliding_window, list) or
            (self.hf_text_config.model_type in ["gemma2", "cohere2"]))

        if (not self.disable_sliding_window and has_interleaved_attention):
            if envs.VLLM_ATTENTION_BACKEND == "XFORMERS":
                sliding_window_len_min = get_min_sliding_window(
                    self.hf_text_config.sliding_window)

                logger.warning_once(
                    f"{self.hf_text_config.model_type} has interleaved "
                    "attention, which is currently not supported by the "
                    "XFORMERS backend. Disabling sliding window and capping "
                    "the max length to the sliding window size "
                    f"({sliding_window_len_min}).")
                self.disable_sliding_window = True
            else:
                # for a model with interleaved attention,
                # the scheduler and the model treat it as full attention
                # (i.e., not dropping any tokens outside the window).
                # only the attention layer itself is aware of the sliding
                # window, and use the window size to compute the attention.
                self.hf_text_config.interleaved_sliding_window = sliding_window
                delattr(self.hf_text_config, "sliding_window")
                sliding_window = None

        self.max_model_len = _get_and_verify_max_len(
            hf_config=self.hf_text_config,
            max_model_len=max_model_len,
            disable_sliding_window=self.disable_sliding_window,
            sliding_window_len=self.get_hf_config_sliding_window(),
            spec_target_max_model_len=spec_target_max_model_len,
            encoder_config=self.encoder_config)
        self.served_model_name = get_served_model_name(model,
                                                       served_model_name)
        self.multimodal_config = self._init_multimodal_config(
            limit_mm_per_prompt)
        if not self.skip_tokenizer_init:
            self._verify_tokenizer_mode()

        self.is_attention_free = self._init_attention_free()
        self.is_hybrid = self._init_is_hybrid()
        self.has_inner_state = self._init_has_inner_state()

        from vllm.platforms import current_platform
        if current_platform.is_neuron():
            self.override_neuron_config = override_neuron_config
        else:
            self.override_neuron_config = None

        supported_tasks, task = self._resolve_task(task, self.hf_config)
        self.supported_tasks = supported_tasks
        self.task: Final = task
        if self.task in ("draft", "generate"):
            self.truncation_side = "left"
        else:
            self.truncation_side = "right"

        self.pooler_config = self._init_pooler_config(override_pooler_config)
        self.logits_processor_pattern = logits_processor_pattern

        self.generation_config = generation_config

        self._verify_quantization()
        self._verify_cuda_graph()
        self._verify_bnb_config()

    def maybe_pull_model_tokenizer_for_s3(self, model: str,
                                          tokenizer: str) -> None:
        """
        Pull the model config or tokenizer to a temporary
        directory in case of S3.

        Args:
            model: The model name or path.
            tokenizer: The tokenizer name or path.

        """
        if is_s3(model) or is_s3(tokenizer):
            if is_s3(model):
                s3_model = S3Model()
                s3_model.pull_files(model, allow_pattern=["*config.json"])
                self.model_weights = self.model
                self.model = s3_model.dir

            if is_s3(tokenizer):
                s3_tokenizer = S3Model()
                s3_tokenizer.pull_files(
                    model, ignore_pattern=["*.pt", "*.safetensors", "*.bin"])
                self.tokenizer = s3_tokenizer.dir

    def _init_multimodal_config(
        self, limit_mm_per_prompt: Optional[Mapping[str, int]]
    ) -> Optional["MultiModalConfig"]:
        architectures = getattr(self.hf_config, "architectures", [])
        if ModelRegistry.is_multimodal_model(architectures):
            return MultiModalConfig(limit_per_prompt=limit_mm_per_prompt or {})

        if limit_mm_per_prompt:
            raise ValueError("`limit_mm_per_prompt` is only supported for "
                             "multimodal models.")

        return None

    def _get_encoder_config(self):
        return get_sentence_transformer_tokenizer_config(
            self.model, self.revision)

    def _init_pooler_config(
        self,
        override_pooler_config: Optional["PoolerConfig"],
    ) -> Optional["PoolerConfig"]:

        if self.runner_type == "pooling":
            user_config = override_pooler_config or PoolerConfig()

            base_config = get_pooling_config(self.model, self.revision)
            if base_config is not None:
                # Only set values that are not overridden by the user
                for k, v in base_config.items():
                    if getattr(user_config, k) is None:
                        setattr(user_config, k, v)

            return user_config

        return None

    def _init_attention_free(self) -> bool:
        architectures = getattr(self.hf_config, "architectures", [])
        return ModelRegistry.is_attention_free_model(architectures)

    def _init_is_hybrid(self) -> bool:
        architectures = getattr(self.hf_config, "architectures", [])
        return ModelRegistry.is_hybrid_model(architectures)

    def _init_has_inner_state(self) -> bool:
        architectures = getattr(self.hf_config, "architectures", [])
        return ModelRegistry.model_has_inner_state(architectures)

    def _verify_tokenizer_mode(self) -> None:
        tokenizer_mode = self.tokenizer_mode.lower()
        if tokenizer_mode not in ["auto", "slow", "mistral"]:
            raise ValueError(
                f"Unknown tokenizer mode: {self.tokenizer_mode}. Must be "
                "either 'auto', 'slow' or 'mistral'.")
        self.tokenizer_mode = tokenizer_mode

    def _get_preferred_task(
        self,
        architectures: List[str],
        supported_tasks: Set[_ResolvedTask],
    ) -> Optional[_ResolvedTask]:
        model_id = self.model
        if get_pooling_config(model_id, self.revision):
            return "embed"
        if ModelRegistry.is_cross_encoder_model(architectures):
            return "score"

        suffix_to_preferred_task: List[Tuple[str, _ResolvedTask]] = [
            # Other models follow this pattern
            ("ForCausalLM", "generate"),
            ("ForConditionalGeneration", "generate"),
            ("ForSequenceClassification", "classify"),
            ("ChatModel", "generate"),
            ("LMHeadModel", "generate"),
            ("EmbeddingModel", "embed"),
            ("RewardModel", "reward"),
        ]
        _, arch = ModelRegistry.inspect_model_cls(architectures)

        for suffix, pref_task in suffix_to_preferred_task:
            if arch.endswith(suffix) and pref_task in supported_tasks:
                return pref_task

        return None

    def _resolve_task(
        self,
        task_option: Union[TaskOption, Literal["draft"]],
        hf_config: PretrainedConfig,
    ) -> Tuple[Set[_ResolvedTask], _ResolvedTask]:
        if task_option == "draft":
            return {"draft"}, "draft"

        architectures = getattr(hf_config, "architectures", [])

        runner_support: Dict[RunnerType, bool] = {
            # NOTE: Listed from highest to lowest priority,
            # in case the model supports multiple of them
            "generate": ModelRegistry.is_text_generation_model(architectures),
            "pooling": ModelRegistry.is_pooling_model(architectures),
        }
        supported_runner_types_lst: List[RunnerType] = [
            runner_type
            for runner_type, is_supported in runner_support.items()
            if is_supported
        ]

        supported_tasks_lst: List[_ResolvedTask] = [
            task for runner_type in supported_runner_types_lst
            for task in _RUNNER_TASKS[runner_type]
        ]
        supported_tasks = set(supported_tasks_lst)

        if task_option == "auto":
            selected_task = next(iter(supported_tasks_lst))

            if len(supported_tasks_lst) > 1:
                preferred_task = self._get_preferred_task(
                    architectures, supported_tasks)
                if preferred_task is not None:
                    selected_task = preferred_task

                logger.info(
                    "This model supports multiple tasks: %s. "
                    "Defaulting to '%s'.", supported_tasks, selected_task)
        else:
            # Aliases
            if task_option == "embedding":
                preferred_task = self._get_preferred_task(
                    architectures, supported_tasks)
                if preferred_task != "embed":
                    msg = ("The 'embedding' task will be restricted to "
                           "embedding models in a future release. Please "
                           "pass `--task classify`, `--task score`, or "
                           "`--task reward` explicitly for other pooling "
                           "models.")
                    warnings.warn(msg, DeprecationWarning, stacklevel=2)

                task_option = preferred_task or "embed"

            if task_option not in supported_tasks:
                msg = (
                    f"This model does not support the '{task_option}' task. "
                    f"Supported tasks: {supported_tasks}")
                raise ValueError(msg)

            selected_task = task_option

        return supported_tasks, selected_task

    def _parse_quant_hf_config(self):
        quant_cfg = getattr(self.hf_config, "quantization_config", None)
        if quant_cfg is None:
            # compressed-tensors uses a "compression_config" key
            quant_cfg = getattr(self.hf_config, "compression_config", None)
        return quant_cfg

    def _verify_quantization(self) -> None:
        supported_quantization = QUANTIZATION_METHODS
        optimized_quantization_methods = [
            "fp8", "marlin", "modelopt", "gptq_marlin_24", "gptq_marlin",
            "awq_marlin", "fbgemm_fp8", "compressed_tensors",
            "compressed-tensors", "experts_int8", "quark"
        ]
        if self.quantization is not None:
            self.quantization = self.quantization.lower()

        # Parse quantization method from the HF model config, if available.
        quant_cfg = self._parse_quant_hf_config()

        if quant_cfg is not None:
            quant_method = quant_cfg.get("quant_method", "").lower()

            # Detect which checkpoint is it
            for name in QUANTIZATION_METHODS:
                method = get_quantization_config(name)
                quantization_override = method.override_quantization_method(
                    quant_cfg, self.quantization)
                if quantization_override:
                    quant_method = quantization_override
                    self.quantization = quantization_override
                    break

            # Verify quantization configurations.
            if self.quantization is None:
                self.quantization = quant_method
            elif self.quantization != quant_method:
                raise ValueError(
                    "Quantization method specified in the model config "
                    f"({quant_method}) does not match the quantization "
                    f"method specified in the `quantization` argument "
                    f"({self.quantization}).")

        if self.quantization is not None:
            if self.quantization not in supported_quantization:
                raise ValueError(
                    f"Unknown quantization method: {self.quantization}. Must "
                    f"be one of {supported_quantization}.")
            from vllm.platforms import current_platform
            current_platform.verify_quantization(self.quantization)
            if self.quantization not in optimized_quantization_methods:
                logger.warning(
                    "%s quantization is not fully "
                    "optimized yet. The speed can be slower than "
                    "non-quantized models.", self.quantization)

    def _verify_cuda_graph(self) -> None:
        if self.max_seq_len_to_capture is None:
            self.max_seq_len_to_capture = self.max_model_len
        self.max_seq_len_to_capture = min(self.max_seq_len_to_capture,
                                          self.max_model_len)

        MODEL_NOT_SUPPORT_CUDA_GRAPH = ['deepseek_v3', 'mllama']
        if (self.hf_config.model_type in MODEL_NOT_SUPPORT_CUDA_GRAPH
                and not self.enforce_eager):
            logger.warning(
                "CUDA graph is not supported for %s yet, fallback to the eager "
                "mode.", self.hf_config.model_type)
            self.enforce_eager = True

    def _verify_bnb_config(self) -> None:
        """
        The current version of bitsandbytes (0.44.0) with 8-bit models does not
        yet support CUDA graph.
        """
        is_bitsandbytes = self.quantization == "bitsandbytes"
        has_quantization_config = (getattr(self.hf_config,
                                           "quantization_config", None)
                                   is not None)
        is_8bit = (self.hf_config.quantization_config.get(
            "load_in_8bit", False) if has_quantization_config else False)
        if all([
                is_bitsandbytes,
                has_quantization_config,
                is_8bit,
                not self.enforce_eager,
        ]):
            logger.warning(
                "CUDA graph is not supported on BitAndBytes 8bit yet, "
                "fallback to the eager mode.")
            self.enforce_eager = True

    def verify_async_output_proc(self, parallel_config, speculative_config,
                                 device_config) -> None:
        if not self.use_async_output_proc:
            # Nothing to check
            return

        if parallel_config.pipeline_parallel_size > 1:
            logger.warning("Async output processing can not be enabled "
                           "with pipeline parallel")
            self.use_async_output_proc = False
            return

        # Reminder: Please update docs/source/features/compatibility_matrix.md
        # If the feature combo become valid
        from vllm.platforms import current_platform
        if not current_platform.is_async_output_supported(self.enforce_eager):
            logger.warning(
                "Async output processing is not supported on the "
                "current platform type %s.", current_platform.device_type)
            self.use_async_output_proc = False
            return

        if envs.VLLM_USE_RAY_SPMD_WORKER:
            logger.warning(
                "Async output processing can not be enabled with ray spmd")
            self.use_async_output_proc = False
            return

        # Async postprocessor is not necessary for pooling models
        # since there is no token generation
        if self.runner_type == "pooling":
            self.use_async_output_proc = False

        # Reminder: Please update docs/source/features/compatibility_matrix.md
        # If the feature combo become valid
        if speculative_config:
            logger.warning("Async output processing is not supported with"
                           " speculative decoding currently.")
            self.use_async_output_proc = False

    def verify_with_parallel_config(
        self,
        parallel_config: "ParallelConfig",
    ) -> None:
        total_num_attention_heads = getattr(self.hf_text_config,
                                            "num_attention_heads", 0)
        tensor_parallel_size = parallel_config.tensor_parallel_size
        if total_num_attention_heads % tensor_parallel_size != 0:
            raise ValueError(
                f"Total number of attention heads ({total_num_attention_heads})"
                " must be divisible by tensor parallel size "
                f"({tensor_parallel_size}).")

        pipeline_parallel_size = parallel_config.pipeline_parallel_size
        if pipeline_parallel_size > 1:
            architectures = getattr(self.hf_config, "architectures", [])
            if not ModelRegistry.is_pp_supported_model(architectures):
                raise NotImplementedError(
                    "Pipeline parallelism is not supported for this model. "
                    "Supported models implement the `SupportsPP` interface.")

            if self.use_async_output_proc:
                logger.warning("Async output processor is not supported with "
                               "pipeline parallelism currently. Disabling it.")
                self.use_async_output_proc = False

    def get_hf_config_sliding_window(
            self) -> Union[Optional[int], List[Optional[int]]]:
        """Get the sliding window size, or None if disabled."""

        # Some models, like Qwen2 and Qwen1.5, use `use_sliding_window` in
        # addition to sliding window size. We check if that field is present
        # and if it's False, return None.
        if (hasattr(self.hf_text_config, "use_sliding_window")
                and not self.hf_text_config.use_sliding_window):
            return None
        return getattr(self.hf_text_config, "sliding_window", None)

    def get_sliding_window(self) -> Optional[Union[int, List[Optional[int]]]]:
        """Get the sliding window size, or None if disabled.
        """
        # If user disables sliding window, return None.
        if self.disable_sliding_window:
            return None
        # Otherwise get the value from the hf config.
        return self.get_hf_config_sliding_window()

    def get_vocab_size(self) -> int:
        return self.hf_text_config.vocab_size

    def get_hidden_size(self) -> int:
        return self.hf_text_config.hidden_size

    @property
    def is_deepseek_v2(self) -> bool:
        return hasattr(self.hf_text_config,
                       "model_type") and (self.hf_text_config.model_type
                                          in ('deepseek_v2', 'deepseek_v3'))

    def get_head_size(self) -> int:
        # TODO remove hard code
<<<<<<< HEAD
        if self.is_deepseek_v2:
            # FlashAttention supports only head_size 32, 64, 128, 256,
            # we need to pad head_size 192 to 256
            if self.should_use_mla:
                return self.hf_text_config.kv_lora_rank
            else:
                return 256
=======
        if hasattr(self.hf_text_config,
                   "model_type") and (self.hf_text_config.model_type
                                      in ('deepseek_v2', 'deepseek_v3')):
            qk_rope_head_dim = getattr(self.hf_text_config, "qk_rope_head_dim",
                                       0)
            qk_nope_head_dim = getattr(self.hf_text_config, "qk_nope_head_dim",
                                       0)
            if qk_rope_head_dim and qk_nope_head_dim:
                return qk_rope_head_dim + qk_nope_head_dim
>>>>>>> d06e8240

        if self.is_attention_free:
            return 0

        if hasattr(self.hf_text_config, "head_dim"):
            return self.hf_text_config.head_dim
        # FIXME(woosuk): This may not be true for all models.
        return (self.hf_text_config.hidden_size //
                self.hf_text_config.num_attention_heads)

    def get_total_num_kv_heads(self) -> int:
        """Returns the total number of KV heads."""
        # For GPTBigCode & Falcon:
        # NOTE: for falcon, when new_decoder_architecture is True, the
        # multi_query flag is ignored and we use n_head_kv for the number of
        # KV heads.
        falcon_model_types = ["falcon", "RefinedWeb", "RefinedWebModel"]
        new_decoder_arch_falcon = (
            self.hf_config.model_type in falcon_model_types
            and getattr(self.hf_config, "new_decoder_architecture", False))
        if not new_decoder_arch_falcon and getattr(self.hf_text_config,
                                                   "multi_query", False):
            # Multi-query attention, only one KV head.
            # Currently, tensor parallelism is not supported in this case.
            return 1

        # For DBRX and MPT
        if self.hf_config.model_type == "mpt":
            if "kv_n_heads" in self.hf_config.attn_config:
                return self.hf_config.attn_config["kv_n_heads"]
            return self.hf_config.num_attention_heads
        if self.hf_config.model_type == "dbrx":
            return getattr(self.hf_config.attn_config, "kv_n_heads",
                           self.hf_config.num_attention_heads)

        if self.is_attention_free:
            return 0

        attributes = [
            # For Falcon:
            "n_head_kv",
            "num_kv_heads",
            # For LLaMA-2:
            "num_key_value_heads",
            # For ChatGLM:
            "multi_query_group_num",
        ]
        for attr in attributes:
            num_kv_heads = getattr(self.hf_text_config, attr, None)
            if num_kv_heads is not None:
                return num_kv_heads

        # For non-grouped-query attention models, the number of KV heads is
        # equal to the number of attention heads.
        return self.hf_text_config.num_attention_heads

    def get_num_kv_heads(self, parallel_config: "ParallelConfig") -> int:
        """Returns the number of KV heads per GPU."""
        if self.should_use_mla:
            # TODO(simon): feature flag MLA
            return 1

        total_num_kv_heads = self.get_total_num_kv_heads()
        # If tensor parallelism is used, we divide the number of KV heads by
        # the tensor parallel size. We will replicate the KV heads in the
        # case where the number of KV heads is smaller than the tensor
        # parallel size so each GPU has at least one KV head.
        return max(1,
                   total_num_kv_heads // parallel_config.tensor_parallel_size)

    def get_num_attention_heads(self,
                                parallel_config: "ParallelConfig") -> int:
        num_heads = getattr(self.hf_text_config, "num_attention_heads", 0)
        return num_heads // parallel_config.tensor_parallel_size

    def get_layers_start_end_indices(
            self, parallel_config: "ParallelConfig") -> Tuple[int, int]:
        from vllm.distributed.utils import get_pp_indices
        total_num_hidden_layers = getattr(self.hf_text_config,
                                          "num_hidden_layers", 0)
        pp_rank = parallel_config.rank // parallel_config.tensor_parallel_size
        pp_size = parallel_config.pipeline_parallel_size
        start, end = get_pp_indices(total_num_hidden_layers, pp_rank, pp_size)
        return start, end

    def get_num_layers(self, parallel_config: "ParallelConfig") -> int:
        start, end = self.get_layers_start_end_indices(parallel_config)
        return end - start

    def get_num_layers_by_block_type(
        self,
        parallel_config: "ParallelConfig",
        block_type: LayerBlockType = LayerBlockType.attention,
    ) -> int:
        # This function relies on 'layers_block_type' in hf_config,
        # for w/o this attribute, we will need to have workarounds like so
        attn_block_type = block_type == LayerBlockType.attention
        is_transformer = not self.is_hybrid and not self.is_attention_free
        start, end = self.get_layers_start_end_indices(parallel_config)

        if is_transformer:
            # Handle the basic case first
            return end - start if attn_block_type else 0
        elif self.is_attention_free:
            # Attention free
            # Note that this code assumes there
            # is only one type of attention-free block type.
            return 0 if attn_block_type else end - start
        else:
            # Hybrid model
            layers_block_type_value = getattr(self.hf_config,
                                              "layers_block_type", None)
            if layers_block_type_value is None:
                raise ValueError("The model is an hybrid without a"
                                 "layers_block_type in the hf_config,"
                                 "cannot determine the num of "
                                 f"{block_type.value} layers")

            return sum(t == block_type.value
                       for t in layers_block_type_value[start:end])

    def get_multimodal_config(self) -> "MultiModalConfig":
        """
        Get the multimodal configuration of the model.

        Raises:
            ValueError: If the model is not multimodal.
        """
        if self.multimodal_config is None:
            raise ValueError("The model is not multimodal.")

        return self.multimodal_config

    def try_get_generation_config(self) -> Dict[str, Any]:
        if self.generation_config is None or self.generation_config == "auto":
            config = try_get_generation_config(
                self.model,
                trust_remote_code=self.trust_remote_code,
                revision=self.revision,
            )
        else:
            config = try_get_generation_config(
                self.generation_config,
                trust_remote_code=self.trust_remote_code,
            )

        if config is None:
            return {}

        return config.to_diff_dict()

    def get_diff_sampling_param(self) -> Dict[str, Any]:
        """
        This method returns a dictionary containing the parameters
        that differ from the default sampling parameters, but only
        if `generation_config` is set. If `generation_config` is not
        set, an empty dictionary is returned.

        Returns:
            Dict[str, Any]: A dictionary with the differing sampling
            parameters if `generation_config` is set, otherwise an
            empty dictionary.
        """
        if self.generation_config is None:
            # When generation_config is not set
            return {}
        config = self.try_get_generation_config()
        available_params = [
            "repetition_penalty",
            "temperature",
            "top_k",
            "top_p",
            "min_p",
        ]
        if any(p in config for p in available_params):
            diff_sampling_param = {
                p: config.get(p)
                for p in available_params if config.get(p) is not None
            }
        else:
            diff_sampling_param = {}
        return diff_sampling_param

    @property
    def is_encoder_decoder(self) -> bool:
        """Extract the HF encoder/decoder model flag."""
        return is_encoder_decoder(self.hf_config)

    @property
    def uses_mrope(self) -> bool:
        return uses_mrope(self.hf_config)

    @property
    def is_multimodal_model(self) -> bool:
        return self.multimodal_config is not None

    @property
    def is_cross_encoder(self) -> bool:
        architectures = getattr(self.hf_config, "architectures", [])
        return ModelRegistry.is_cross_encoder_model(architectures)

    @property
    def should_use_mla(self) -> bool:
        """Whether MLA should be used for this model.

        Returns True if:
        1. The model is DeepSeek V2
        2. MLA is not explicitly disabled
        3. FlashInfer is available

        If conditions 1 and 2 are met but FlashInfer is not available,
        logs a warning and returns False.
        """
        use_mla = (self.is_deepseek_v2 and not self.disable_mla
                   and not envs.VLLM_DISABLE_MLA)
        if use_mla and not _is_flashinfer_available():
            logger.warning(
                "Please install or update FlashInfer for better performance on "
                "DeepSeek model via enabling MLA. See "
                "https://github.com/flashinfer-ai/flashinfer for installation."
            )
            return False
        return use_mla

    def supported_runner_types(self) -> Set[RunnerType]:
        return {_TASK_RUNNER[task] for task in self.supported_tasks}

    @property
    def runner_type(self) -> RunnerType:
        return _TASK_RUNNER[self.task]


class CacheConfig:
    """Configuration for the KV cache.

    Args:
        block_size: Size of a cache block in number of tokens.
        gpu_memory_utilization: Fraction of GPU memory to use for the
            vLLM execution.
        swap_space: Size of the CPU swap space per GPU (in GiB).
        cache_dtype: Data type for kv cache storage.
        is_attention_free: Whether the model is attention-free.
        num_gpu_blocks_override: Number of GPU blocks to use. This overrides the
            profiled num_gpu_blocks if specified. Does nothing if None.
        sliding_window: Sliding window size for the KV cache. Can not work with
            prefix caching enabled.
        enable_prefix_caching: Whether to enable prefix caching.
        cpu_offload_gb: Size of the CPU offload buffer in GiB.
    """

    def compute_hash(self) -> str:
        """
        WARNING: Whenever a new field is added to this config,
        ensure that it is included in the factors list if
        it affects the computation graph.

        Provide a hash that uniquely identifies all the configs
        that affect the structure of the computation
        graph from input ids/embeddings to the final hidden states,
        excluding anything before input ids/embeddings and after
        the final hidden states.
        """
        factors: List[Any] = []
        factors.append(self.cache_dtype)
        # `cpu_offload_gb` does not use `torch.compile` yet.
        hash_str = hashlib.md5(str(factors).encode()).hexdigest()
        return hash_str

    def __init__(
        self,
        block_size: int,
        gpu_memory_utilization: float,
        swap_space: float,
        cache_dtype: str,
        is_attention_free: bool = False,
        num_gpu_blocks_override: Optional[int] = None,
        sliding_window: Optional[int] = None,
        enable_prefix_caching: bool = False,
        cpu_offload_gb: float = 0,
    ) -> None:
        self.block_size = block_size
        self.gpu_memory_utilization = gpu_memory_utilization
        self.swap_space_bytes = swap_space * GiB_bytes
        self.num_gpu_blocks_override = num_gpu_blocks_override
        self.cache_dtype = cache_dtype
        self.is_attention_free = is_attention_free
        self.sliding_window = sliding_window
        self.enable_prefix_caching = enable_prefix_caching
        self.cpu_offload_gb = cpu_offload_gb

        self._verify_args()
        self._verify_cache_dtype()
        self._verify_prefix_caching()

        # Will be set after profiling.
        self.num_gpu_blocks: Optional[int] = None
        self.num_cpu_blocks: Optional[int] = None

    def metrics_info(self):
        # convert cache_config to dict(key: str, value: str) for prometheus
        # metrics info
        return {key: str(value) for key, value in self.__dict__.items()}

    def _verify_args(self) -> None:
        if self.gpu_memory_utilization > 1.0:
            raise ValueError(
                "GPU memory utilization must be less than 1.0. Got "
                f"{self.gpu_memory_utilization}.")

    def _verify_cache_dtype(self) -> None:
        if self.cache_dtype == "auto":
            pass
        elif self.cache_dtype in ("fp8", "fp8_e4m3", "fp8_e5m2"):
            logger.info(
                "Using fp8 data type to store kv cache. It reduces the GPU "
                "memory footprint and boosts the performance. "
                "Meanwhile, it may cause accuracy drop without a proper "
                "scaling factor")
        else:
            raise ValueError(f"Unknown kv cache dtype: {self.cache_dtype}")

    def _verify_prefix_caching(self) -> None:
        if not self.enable_prefix_caching:
            return

        if self.sliding_window is not None:
            raise NotImplementedError(
                "Prefix caching is not supported with sliding window. "
                "Run with --disable-sliding-window to use prefix caching.")

    def verify_with_parallel_config(
        self,
        parallel_config: "ParallelConfig",
    ) -> None:
        total_cpu_memory = get_cpu_memory()
        # FIXME(woosuk): Here, it is assumed that the GPUs in a tensor parallel
        # group are in the same node. However, the GPUs may span multiple nodes.
        num_gpus_per_node = parallel_config.tensor_parallel_size
        cpu_memory_usage = self.swap_space_bytes * num_gpus_per_node

        msg = (f"{cpu_memory_usage / GiB_bytes:.2f} GiB out of the "
               f"{total_cpu_memory / GiB_bytes:.2f} GiB total CPU memory "
               "is allocated for the swap space.")
        if cpu_memory_usage > 0.7 * total_cpu_memory:
            raise ValueError("Too large swap space. " + msg)
        elif cpu_memory_usage > 0.4 * total_cpu_memory:
            logger.warning("Possibly too large swap space. %s", msg)


@dataclass
class TokenizerPoolConfig:
    """Configuration for the tokenizer pool.

    Args:
        pool_size: Number of tokenizer workers in the pool.
        pool_type: Type of the pool.
        extra_config: Additional config for the pool.
            The way the config will be used depends on the
            pool type.
    """
    pool_size: int
    pool_type: Union[str, Type["BaseTokenizerGroup"]]
    extra_config: dict

    def compute_hash(self) -> str:
        """
        WARNING: Whenever a new field is added to this config,
        ensure that it is included in the factors list if
        it affects the computation graph.

        Provide a hash that uniquely identifies all the configs
        that affect the structure of the computation
        graph from input ids/embeddings to the final hidden states,
        excluding anything before input ids/embeddings and after
        the final hidden states.
        """
        # no factors to consider.
        # this config will not affect the computation graph.
        factors: List[Any] = []
        hash_str = hashlib.md5(str(factors).encode()).hexdigest()
        return hash_str

    def __post_init__(self):
        if self.pool_type not in ("ray", ) and not isinstance(
                self.pool_type, type):
            raise ValueError(f"Unknown pool type: {self.pool_type}")
        if not isinstance(self.extra_config, dict):
            raise ValueError("extra_config must be a dictionary.")

    @classmethod
    def create_config(
        cls, tokenizer_pool_size: int,
        tokenizer_pool_type: Union[str, Type["BaseTokenizerGroup"]],
        tokenizer_pool_extra_config: Optional[Union[str, dict]]
    ) -> Optional["TokenizerPoolConfig"]:
        """Create a TokenizerPoolConfig from the given parameters.

        If tokenizer_pool_size is 0, return None.

        Args:
            tokenizer_pool_size: Number of tokenizer workers in the pool.
            tokenizer_pool_type: Type of the pool.
            tokenizer_pool_extra_config: Additional config for the pool.
                The way the config will be used depends on the
                pool type. This can be a JSON string (will be parsed).
        """
        if tokenizer_pool_size:
            if isinstance(tokenizer_pool_extra_config, str):
                tokenizer_pool_extra_config_parsed = json.loads(
                    tokenizer_pool_extra_config)
            else:
                tokenizer_pool_extra_config_parsed = (
                    tokenizer_pool_extra_config or {})
            tokenizer_pool_config = cls(tokenizer_pool_size,
                                        tokenizer_pool_type,
                                        tokenizer_pool_extra_config_parsed)
        else:
            tokenizer_pool_config = None
        return tokenizer_pool_config


class LoadFormat(str, enum.Enum):
    AUTO = "auto"
    PT = "pt"
    SAFETENSORS = "safetensors"
    NPCACHE = "npcache"
    DUMMY = "dummy"
    TENSORIZER = "tensorizer"
    SHARDED_STATE = "sharded_state"
    GGUF = "gguf"
    BITSANDBYTES = "bitsandbytes"
    MISTRAL = "mistral"
    RUNAI_STREAMER = "runai_streamer"


@dataclass
class LoadConfig:
    """
        download_dir: Directory to download and load the weights, default to the
            default cache directory of huggingface.
        load_format: The format of the model weights to load:
            "auto" will try to load the weights in the safetensors format and
                fall back to the pytorch bin format if safetensors format is
                not available.
            "pt" will load the weights in the pytorch bin format.
            "safetensors" will load the weights in the safetensors format.
            "npcache" will load the weights in pytorch format and store
                a numpy cache to speed up the loading.
            "dummy" will initialize the weights with random values, which is
                mainly for profiling.
            "tensorizer" will use CoreWeave's tensorizer library for
                fast weight loading.
            "bitsandbytes" will load nf4 type weights.
        model_loader_extra_config: The extra config for the model loader.
        ignore_patterns: The list of patterns to ignore when loading the model.
            Default to "original/**/*" to avoid repeated loading of llama's
            checkpoints.
    """

    load_format: Union[str, LoadFormat, "BaseModelLoader"] = LoadFormat.AUTO
    download_dir: Optional[str] = None
    model_loader_extra_config: Optional[Union[str, dict]] = field(
        default_factory=dict)
    ignore_patterns: Optional[Union[List[str], str]] = None

    def compute_hash(self) -> str:
        """
        WARNING: Whenever a new field is added to this config,
        ensure that it is included in the factors list if
        it affects the computation graph.

        Provide a hash that uniquely identifies all the configs
        that affect the structure of the computation
        graph from input ids/embeddings to the final hidden states,
        excluding anything before input ids/embeddings and after
        the final hidden states.
        """
        # no factors to consider.
        # this config will not affect the computation graph.
        factors: List[Any] = []
        hash_str = hashlib.md5(str(factors).encode()).hexdigest()
        return hash_str

    def __post_init__(self):
        model_loader_extra_config = self.model_loader_extra_config or {}
        if isinstance(model_loader_extra_config, str):
            self.model_loader_extra_config = json.loads(
                model_loader_extra_config)
        if isinstance(self.load_format, str):
            load_format = self.load_format.lower()
            self.load_format = LoadFormat(load_format)

        if self.ignore_patterns is not None and len(self.ignore_patterns) > 0:
            logger.info(
                "Ignoring the following patterns when downloading weights: %s",
                self.ignore_patterns)
        else:
            self.ignore_patterns = ["original/**/*"]


@dataclass
class ParallelConfig:
    """Configuration for the distributed execution."""

    pipeline_parallel_size: int = 1  # Number of pipeline parallel groups.
    tensor_parallel_size: int = 1  # Number of tensor parallel groups.

    # Deprecated, use distributed_executor_backend instead.
    worker_use_ray: Optional[bool] = None

    # Maximum number of multiple batches
    # when load model sequentially. To avoid RAM OOM when using tensor
    # parallel and large models.
    max_parallel_loading_workers: Optional[int] = None

    # Disable the custom all-reduce kernel and fall back to NCCL.
    disable_custom_all_reduce: bool = False

    # Config for the tokenizer pool. If None, will use synchronous tokenization.
    tokenizer_pool_config: Optional[TokenizerPoolConfig] = None

    # Whether to profile Ray workers with nsight, see https://docs.ray.io/en/latest/ray-observability/user-guides/profiling.html#profiling-nsight-profiler.
    ray_workers_use_nsight: bool = False

    # ray distributed model workers placement group.
    placement_group: Optional["PlacementGroup"] = None

    # Backend to use for distributed model
    # workers, either "ray" or "mp" (multiprocessing). If the product
    # of pipeline_parallel_size and tensor_parallel_size is less than
    # or equal to the number of GPUs available, "mp" will be used to
    # keep processing on a single host. Otherwise, this will default
    # to "ray" if Ray is installed and fail otherwise. Note that tpu
    # and hpu only support Ray for distributed inference.
    distributed_executor_backend: Optional[Union[str,
                                                 Type["ExecutorBase"]]] = None

    # the full name of the worker class to use. If "auto", the worker class
    # will be determined based on the platform.
    worker_cls: str = "auto"
    sd_worker_cls: str = "auto"

    world_size: int = field(init=False)

    rank: int = 0

    def compute_hash(self):
        """
        Provide a hash that uniquely identifies all the configs
        that affect the structure of the computation
        graph from input ids/embeddings to the final hidden states,
        excluding anything before input ids/embeddings and after
        the final hidden states.
        """
        factors: List[Any] = []
        factors.append(self.pipeline_parallel_size)
        factors.append(self.tensor_parallel_size)
        return hashlib.sha256(str(factors).encode()).hexdigest()

    def __post_init__(self) -> None:
        self.world_size = self.pipeline_parallel_size * \
            self.tensor_parallel_size

        if self.worker_use_ray:
            if self.distributed_executor_backend is None:
                self.distributed_executor_backend = "ray"
            elif not self.use_ray:
                raise ValueError(f"worker-use-ray can't be used with "
                                 f"distributed executor backend "
                                 f"'{self.distributed_executor_backend}'.")
        ray_only_devices = ["tpu", "hpu"]
        from vllm.platforms import current_platform
        if (current_platform.device_type in ray_only_devices
                and self.world_size > 1):
            if self.distributed_executor_backend is None:
                self.distributed_executor_backend = "ray"
            if self.distributed_executor_backend != "ray":
                raise ValueError(
                    f"{current_platform.device_type.upper()} backend only "
                    "supports Ray for distributed inference.")

        if self.distributed_executor_backend is None and self.world_size > 1:
            # We use multiprocessing by default if world_size fits on the
            # current node and we aren't in a ray placement group.

            from vllm.executor import ray_utils
            backend = "mp"
            ray_found = ray_utils.ray_is_available()
            if current_platform.is_neuron():
                # neuron uses single process to control multiple devices
                backend = "uni"
            elif (current_platform.is_cuda()
                  and cuda_device_count_stateless() < self.world_size):
                if not ray_found:
                    raise ValueError("Unable to load Ray which is "
                                     "required for multi-node inference, "
                                     "please install Ray with `pip install "
                                     "ray`.") from ray_utils.ray_import_err
                backend = "ray"
            elif ray_found:
                if self.placement_group:
                    backend = "ray"
                else:
                    from ray import is_initialized as ray_is_initialized
                    if ray_is_initialized():
                        from ray.util import get_current_placement_group
                        if get_current_placement_group():
                            backend = "ray"
            self.distributed_executor_backend = backend
            logger.info("Defaulting to use %s for distributed inference",
                        backend)

        self._verify_args()

    @property
    def use_ray(self) -> bool:
        return self.distributed_executor_backend == "ray" or (
            isinstance(self.distributed_executor_backend, type)
            and self.distributed_executor_backend.uses_ray)

    def _verify_args(self) -> None:
        # Lazy import to avoid circular import
        from vllm.executor.executor_base import ExecutorBase
        from vllm.platforms import current_platform
        if self.distributed_executor_backend not in (
                "ray", "mp", "uni",
                "external_launcher", None) and not (isinstance(
                    self.distributed_executor_backend, type) and issubclass(
                        self.distributed_executor_backend, ExecutorBase)):
            raise ValueError(
                "Unrecognized distributed executor backend "
                f"{self.distributed_executor_backend}. Supported "
                "values are 'ray', 'mp' 'uni', 'external_launcher' or"
                " custom ExecutorBase subclass.")
        if self.use_ray:
            from vllm.executor import ray_utils
            ray_utils.assert_ray_available()
        if current_platform.is_rocm():
            self.disable_custom_all_reduce = True
            logger.info(
                "Disabled the custom all-reduce kernel because it is not "
                "supported on AMD GPUs.")
        if self.ray_workers_use_nsight and not self.use_ray:
            raise ValueError("Unable to use nsight profiling unless workers "
                             "run with Ray.")


@dataclass
class SchedulerConfig:
    """Scheduler configuration."""

    runner_type: str = "generate"  # The runner type to launch for the model.

    # Maximum number of tokens to be processed in a single iteration.
    max_num_batched_tokens: int = field(default=None)  # type: ignore

    # Maximum number of sequences to be processed in a single iteration.
    max_num_seqs: int = 128

    # Maximum length of a sequence (including prompt and generated text).
    max_model_len: int = 8192

    # The number of slots to allocate per sequence per
    # step, beyond the known token ids. This is used in speculative
    # decoding to store KV activations of tokens which may or may not be
    # accepted.
    num_lookahead_slots: int = 0

    # Apply a delay (of delay factor multiplied by previous
    # prompt latency) before scheduling next prompt.
    delay_factor: float = 0.0

    # If True, prefill requests can be chunked based
    # on the remaining max_num_batched_tokens.
    enable_chunked_prefill: bool = False

    is_multimodal_model: bool = False

    # NOTE: The following multimodal encoder budget will be initialized to
    # max_num_batched_tokens and overridden in case max multimodal embedding
    # size is larger.
    # TODO (ywang96): Make these configurable.
    # Multimodal encoder compute budget, only used in V1
    max_num_encoder_input_tokens: int = field(default=None)  # type: ignore

    # Multimodal encoder cache size, only used in V1
    encoder_cache_size: int = field(default=None)  # type: ignore

    # Whether to perform preemption by swapping or
    # recomputation. If not specified, we determine the mode as follows:
    # We use recomputation by default since it incurs lower overhead than
    # swapping. However, when the sequence group has multiple sequences
    # (e.g., beam search), recomputation is not currently supported. In
    # such a case, we use swapping instead.
    preemption_mode: Optional[str] = None

    num_scheduler_steps: int = 1

    multi_step_stream_outputs: bool = False

    # Private API. If used, scheduler sends delta data to
    # workers instead of an entire data. It should be enabled only
    # when SPMD worker architecture is enabled. I.e.,
    # VLLM_USE_RAY_SPMD_WORKER=1
    send_delta_data: bool = False

    # The scheduling policy to use. "fcfs" (default) or "priority".
    policy: str = "fcfs"

    chunked_prefill_enabled: bool = field(init=False)

    def compute_hash(self) -> str:
        """
        WARNING: Whenever a new field is added to this config,
        ensure that it is included in the factors list if
        it affects the computation graph.

        Provide a hash that uniquely identifies all the configs
        that affect the structure of the computation
        graph from input ids/embeddings to the final hidden states,
        excluding anything before input ids/embeddings and after
        the final hidden states.
        """
        # no factors to consider.
        # this config will not affect the computation graph.
        factors: List[Any] = []
        hash_str = hashlib.md5(str(factors).encode()).hexdigest()
        return hash_str

    def __post_init__(self) -> None:
        if self.max_num_batched_tokens is None:
            if self.enable_chunked_prefill:
                if self.num_scheduler_steps > 1:
                    # Multi-step Chunked-Prefill doesn't allow prompt-chunking
                    # for now. Have max_num_batched_tokens set to max_model_len
                    # so we don't reject sequences on account of a short
                    # max_num_batched_tokens.
                    self.max_num_batched_tokens = max(self.max_model_len, 2048)
                else:
                    # This value is chosen to have a balance between ITL
                    # and TTFT. Note it is not optimized for throughput.
                    self.max_num_batched_tokens = 2048
            else:
                # If max_model_len is too short, use 2048 as the default value
                # for higher throughput.
                self.max_num_batched_tokens = max(self.max_model_len, 2048)

            if self.runner_type == "pooling":
                # Choose specific value for higher throughput
                self.max_num_batched_tokens = max(
                    self.max_num_batched_tokens,
                    _POOLING_MODEL_MAX_NUM_BATCHED_TOKENS,
                )
            if self.is_multimodal_model:
                # The value needs to be at least the number of multimodal tokens
                self.max_num_batched_tokens = max(
                    self.max_num_batched_tokens,
                    _MULTIMODAL_MODEL_MAX_NUM_BATCHED_TOKENS,
                )

        self.max_num_encoder_input_tokens = self.max_num_batched_tokens
        self.encoder_cache_size = self.max_num_batched_tokens

        if self.enable_chunked_prefill:
            logger.info(
                "Chunked prefill is enabled with max_num_batched_tokens=%d.",
                self.max_num_batched_tokens)

        self.chunked_prefill_enabled = self.enable_chunked_prefill
        self._verify_args()

    def _verify_args(self) -> None:
        if (self.max_num_batched_tokens < self.max_model_len
                and not self.chunked_prefill_enabled):
            raise ValueError(
                f"max_num_batched_tokens ({self.max_num_batched_tokens}) is "
                f"smaller than max_model_len ({self.max_model_len}). "
                "This effectively limits the maximum sequence length to "
                "max_num_batched_tokens and makes vLLM reject longer "
                "sequences. Please increase max_num_batched_tokens or "
                "decrease max_model_len.")

        if self.max_num_batched_tokens < self.max_num_seqs:
            raise ValueError(
                f"max_num_batched_tokens ({self.max_num_batched_tokens}) must "
                "be greater than or equal to max_num_seqs "
                f"({self.max_num_seqs}).")

        if self.num_lookahead_slots < 0:
            raise ValueError(
                "num_lookahead_slots "
                f"({self.num_lookahead_slots}) must be greater than or "
                "equal to 0.")

        if self.num_scheduler_steps < 1:
            raise ValueError(
                "num_scheduler_steps "
                f"({self.num_scheduler_steps}) must be greater than or "
                "equal to 1.")

    @property
    def is_multi_step(self) -> bool:
        return self.num_scheduler_steps > 1


class DeviceConfig:
    device: Optional[torch.device]
    device_type: str

    def compute_hash(self) -> str:
        """
        WARNING: Whenever a new field is added to this config,
        ensure that it is included in the factors list if
        it affects the computation graph.

        Provide a hash that uniquely identifies all the configs
        that affect the structure of the computation
        graph from input ids/embeddings to the final hidden states,
        excluding anything before input ids/embeddings and after
        the final hidden states.
        """
        # no factors to consider.
        # the device/platform information will be summarized
        # by torch/vllm automatically.
        factors: List[Any] = []
        hash_str = hashlib.md5(str(factors).encode()).hexdigest()
        return hash_str

    def __init__(self, device: str = "auto") -> None:
        if device == "auto":
            # Automated device type detection
            from vllm.platforms import current_platform
            self.device_type = current_platform.device_type
            if not self.device_type:
                raise RuntimeError("Failed to infer device type")
        else:
            # Device type is assigned explicitly
            self.device_type = device

        # Some device types require processing inputs on CPU
        if self.device_type in ["neuron", "openvino"]:
            self.device = torch.device("cpu")
        elif self.device_type in ["tpu"]:
            self.device = None
        else:
            # Set device with device type
            self.device = torch.device(self.device_type)


class SpeculativeConfig:
    """Configuration for speculative decoding.

    The configuration is currently specialized to draft-model speculative
    decoding with top-1 proposals.
    """

    def compute_hash(self) -> str:
        """
        WARNING: Whenever a new field is added to this config,
        ensure that it is included in the factors list if
        it affects the computation graph.

        Provide a hash that uniquely identifies all the configs
        that affect the structure of the computation
        graph from input ids/embeddings to the final hidden states,
        excluding anything before input ids/embeddings and after
        the final hidden states.
        """
        # no factors to consider.
        # spec decode does not use `torch.compile` yet.
        factors: List[Any] = []
        hash_str = hashlib.md5(str(factors).encode()).hexdigest()
        return hash_str

    @staticmethod
    def maybe_create_spec_config(
        target_model_config: ModelConfig,
        target_parallel_config: ParallelConfig,
        target_dtype: str,
        speculative_model: Optional[str],
        speculative_model_quantization: Optional[str],
        speculative_draft_tensor_parallel_size: Optional[int],
        num_speculative_tokens: Optional[int],
        speculative_disable_mqa_scorer: Optional[bool],
        speculative_max_model_len: Optional[int],
        enable_chunked_prefill: bool,
        disable_log_stats: bool,
        speculative_disable_by_batch_size: Optional[int],
        ngram_prompt_lookup_max: Optional[int],
        ngram_prompt_lookup_min: Optional[int],
        draft_token_acceptance_method: str,
        typical_acceptance_sampler_posterior_threshold: Optional[float],
        typical_acceptance_sampler_posterior_alpha: Optional[float],
        disable_logprobs: Optional[bool],
    ) -> Optional["SpeculativeConfig"]:
        """Create a SpeculativeConfig if possible, else return None.

        This function attempts to create a SpeculativeConfig object based on the
        provided parameters. If the necessary conditions are met, it returns an
        instance of SpeculativeConfig. Otherwise, it returns None.

        Args:
            target_model_config (ModelConfig): The configuration of the target
                model.
            target_parallel_config (ParallelConfig): The parallel configuration
                for the target model.
            target_dtype (str): The data type used for the target model.
            speculative_model (Optional[str]): The name of the speculative
                model, if provided.
            speculative_model_quantization (Optional[str]): Quantization method
                that was used to quantize the speculative model weights. If
                None, we assume the model weights are not quantized.
            speculative_draft_tensor_parallel_size (Optional[int]): The degree
                of the tensor parallelism for the draft model.
            num_speculative_tokens (Optional[int]): The number of speculative
                tokens, if provided. Will default to the number in the draft
                model config if present, otherwise is required.
            speculative_disable_mqa_scorer (Optional[bool]): Disable the MQA
                scorer for the speculative model and fall back to batch
                expansion for scoring.
            speculative_max_model_len (Optional[int]): The maximum model len of
                the speculative model. Used when testing the ability to skip
                speculation for some sequences.
            enable_chunked_prefill (bool): Whether vLLM is configured to use
                chunked prefill or not. Used for raising an error since its not
                yet compatible with spec decode.
            speculative_disable_by_batch_size (Optional[int]): Disable
                speculative decoding for new incoming requests when the number
                of enqueue requests  is larger than this value, if provided.
            ngram_prompt_lookup_max (Optional[int]): Max size of ngram token
                window, if provided.
            ngram_prompt_lookup_min (Optional[int]): Min size of ngram token
                window, if provided.
            draft_token_acceptance_method (str): The method to use for
                accepting draft tokens. This can take two possible
                values 'rejection_sampler' and 'typical_acceptance_sampler'
                for RejectionSampler and TypicalAcceptanceSampler
                respectively.
            typical_acceptance_sampler_posterior_threshold (Optional[float]):
                A threshold value that sets a lower bound on the posterior
                probability of a token in the target model for it to be
                accepted. This threshold is used only when we use the
                TypicalAcceptanceSampler for token acceptance.
            typical_acceptance_sampler_posterior_alpha (Optional[float]):
                A scaling factor for the entropy-based threshold in the
                TypicalAcceptanceSampler.
            disable_logprobs (Optional[bool]): If set to True, token log
                probabilities are not returned during speculative decoding.
                If set to False, token log probabilities are returned
                according to the log probability settings in SamplingParams.
                If not specified, it defaults to True.

        Returns:
            Optional["SpeculativeConfig"]: An instance of SpeculativeConfig if
                the necessary conditions are met, else None.
        """

        if speculative_model is None:
            if num_speculative_tokens is not None:
                raise ValueError("num_speculative_tokens was provided without "
                                 "speculative_model.")
            return None

        if (speculative_disable_by_batch_size is not None
                and speculative_disable_by_batch_size < 2):
            raise ValueError("Expect the batch size threshold of disabling "
                             "speculative decoding is > 1, but got "
                             f"{speculative_disable_by_batch_size=}")

        # TODO: The user should be able to specify revision/max model len
        # for the draft model. It is not currently supported.
        draft_revision = None
        draft_code_revision = None
        draft_quantization = speculative_model_quantization

        if speculative_model == "[ngram]":
            if ngram_prompt_lookup_min is None:
                ngram_prompt_lookup_min = 1
            if ngram_prompt_lookup_max is None or ngram_prompt_lookup_max < 1:
                raise ValueError(f"{ngram_prompt_lookup_max=} must be > 0")
            if ngram_prompt_lookup_min < 1:
                raise ValueError(f"{ngram_prompt_lookup_min=} must be > 0")
            if ngram_prompt_lookup_min > ngram_prompt_lookup_max:
                raise ValueError(f"{ngram_prompt_lookup_min=} cannot be "
                                 f"larger than {ngram_prompt_lookup_max=}")

            # TODO: current we still need extract vocab_size from target model
            # config, in future, we may try refactor it out, and set
            # draft related config as None here.
            draft_model_config = target_model_config
            draft_parallel_config = target_parallel_config
        else:
            ngram_prompt_lookup_max = 0
            ngram_prompt_lookup_min = 0
            draft_model_config = ModelConfig(
                model=speculative_model,
                task="draft",
                tokenizer=target_model_config.tokenizer,
                tokenizer_mode=target_model_config.tokenizer_mode,
                trust_remote_code=target_model_config.trust_remote_code,
                allowed_local_media_path=target_model_config.
                allowed_local_media_path,
                dtype=target_model_config.dtype,
                seed=target_model_config.seed,
                revision=draft_revision,
                code_revision=draft_code_revision,
                tokenizer_revision=target_model_config.tokenizer_revision,
                max_model_len=None,
                spec_target_max_model_len=target_model_config.max_model_len,
                quantization=draft_quantization,
                enforce_eager=target_model_config.enforce_eager,
                max_seq_len_to_capture=target_model_config.
                max_seq_len_to_capture,
                max_logprobs=target_model_config.max_logprobs,
            )

            draft_hf_config = draft_model_config.hf_config

            if (num_speculative_tokens is not None
                    and hasattr(draft_hf_config, "num_lookahead_tokens")):
                draft_hf_config.num_lookahead_tokens = num_speculative_tokens

            n_predict = getattr(draft_hf_config, "n_predict", None)
            if n_predict is not None:
                if num_speculative_tokens is None:
                    # Default to max value defined in draft model config.
                    num_speculative_tokens = n_predict
                elif num_speculative_tokens > n_predict:
                    # Verify provided value doesn't exceed the maximum
                    # supported by the draft model.
                    raise ValueError(
                        "This speculative model supports a maximum of "
                        f"num_speculative_tokens={n_predict}, but "
                        f"{num_speculative_tokens=} was provided.")

            if enable_chunked_prefill and draft_hf_config.model_type in (
                    "medusa", "mlp_speculator", "eagle"):
                raise ValueError(
                    "Chunked prefill and hidden-state based draft models are "
                    "not compatible.")

            speculative_draft_tensor_parallel_size = \
                SpeculativeConfig._verify_and_get_draft_model_tensor_parallel_size(
                    target_parallel_config,
                    speculative_draft_tensor_parallel_size,
                    draft_hf_config
            )

            draft_model_config.max_model_len = (
                SpeculativeConfig._maybe_override_draft_max_model_len(
                    speculative_max_model_len,
                    draft_model_config.max_model_len,
                    target_model_config.max_model_len,
                ))

            draft_parallel_config = (
                SpeculativeConfig.create_draft_parallel_config(
                    target_parallel_config,
                    speculative_draft_tensor_parallel_size, draft_hf_config))

        if num_speculative_tokens is None:
            raise ValueError(
                "num_speculative_tokens must be provided with "
                "speculative_model unless the draft model config contains an "
                "n_predict parameter.")

        if typical_acceptance_sampler_posterior_threshold is None:
            typical_acceptance_sampler_posterior_threshold = 0.09
        if typical_acceptance_sampler_posterior_alpha is None:
            typical_acceptance_sampler_posterior_alpha = 0.3
        if disable_logprobs is None:
            disable_logprobs = True

        return SpeculativeConfig(
            draft_model_config,
            draft_parallel_config,
            num_speculative_tokens,
            speculative_disable_mqa_scorer,
            speculative_disable_by_batch_size,
            ngram_prompt_lookup_max,
            ngram_prompt_lookup_min,
            draft_token_acceptance_method=draft_token_acceptance_method,
            typical_acceptance_sampler_posterior_threshold=\
                typical_acceptance_sampler_posterior_threshold,
            typical_acceptance_sampler_posterior_alpha=\
                typical_acceptance_sampler_posterior_alpha,
            disable_logprobs=disable_logprobs,
            disable_log_stats=disable_log_stats,
        )

    @staticmethod
    def _maybe_override_draft_max_model_len(
        speculative_max_model_len: Optional[int],
        draft_max_model_len: int,
        target_max_model_len: int,
    ) -> int:
        """Determine the max sequence len for the draft model. This is usually
        the draft_max_model_len, but may be the target_max_model_len if it is
        less than the draft_max_model_len, or may be speculative_max_model_len
        if it is specified.

        This is necessary so that sequences do not exceed the capacity of the
        draft model or the target model.

        speculative_max_model_len is mainly used for testing that sequences can
        skip speculation.
        """

        if speculative_max_model_len is not None:

            if speculative_max_model_len > draft_max_model_len:
                raise ValueError(f"{speculative_max_model_len=} cannot be "
                                 f"larger than {draft_max_model_len=}")

            if speculative_max_model_len > target_max_model_len:
                raise ValueError(f"{speculative_max_model_len=} cannot be "
                                 f"larger than {target_max_model_len=}")

            return speculative_max_model_len

        return min(
            draft_max_model_len,
            target_max_model_len,
        )

    @staticmethod
    def _verify_and_get_draft_model_tensor_parallel_size(
            target_parallel_config: ParallelConfig,
            speculative_draft_tensor_parallel_size: Optional[int],
            draft_hf_config: PretrainedConfig) -> int:
        """
        Verifies and adjusts the tensor parallel size for a draft model
        specified using speculative_draft_tensor_parallel_size.
        """
        # If speculative_draft_tensor_parallel_size is unset then set it
        # appropriately else verify that it is set correctly.
        if speculative_draft_tensor_parallel_size is None:
            if draft_hf_config.model_type == "mlp_speculator":
                speculative_draft_tensor_parallel_size = 1
                if target_parallel_config.tensor_parallel_size > 1:
                    logger.warning(
                        "MLPSpeculator cannot currently be run with tp>1; "
                        "setting speculative_draft_tensor_parallel_size=1")
            else:
                speculative_draft_tensor_parallel_size = \
                    target_parallel_config.tensor_parallel_size
        elif speculative_draft_tensor_parallel_size not in (
                1, target_parallel_config.tensor_parallel_size):
            raise ValueError(
                f"{speculative_draft_tensor_parallel_size=} cannot be "
                f"other value than 1 or target model tensor_parallel_size")
        return speculative_draft_tensor_parallel_size

    @staticmethod
    def create_draft_parallel_config(
        target_parallel_config: ParallelConfig,
        speculative_draft_tensor_parallel_size: int,
        draft_hf_config: PretrainedConfig,
    ) -> ParallelConfig:
        """Create a parallel config for use by the draft worker.

        This is mostly a copy of the target parallel config, except the tp_size.
        """
        draft_parallel_config = ParallelConfig(
            pipeline_parallel_size=target_parallel_config.
            pipeline_parallel_size,
            tensor_parallel_size=speculative_draft_tensor_parallel_size,
            distributed_executor_backend=target_parallel_config.
            distributed_executor_backend,
            max_parallel_loading_workers=target_parallel_config.
            max_parallel_loading_workers,
            disable_custom_all_reduce=target_parallel_config.
            disable_custom_all_reduce,
            tokenizer_pool_config=target_parallel_config.tokenizer_pool_config,
            ray_workers_use_nsight=target_parallel_config.
            ray_workers_use_nsight,
            placement_group=target_parallel_config.placement_group,
        )

        return draft_parallel_config

    def __init__(
        self,
        draft_model_config: ModelConfig,
        draft_parallel_config: ParallelConfig,
        num_speculative_tokens: int,
        speculative_disable_mqa_scorer: Optional[bool],
        speculative_disable_by_batch_size: Optional[int],
        ngram_prompt_lookup_max: Optional[int],
        ngram_prompt_lookup_min: Optional[int],
        draft_token_acceptance_method: str,
        typical_acceptance_sampler_posterior_threshold: float,
        typical_acceptance_sampler_posterior_alpha: float,
        disable_logprobs: bool,
        disable_log_stats: bool,
    ):
        """Create a SpeculativeConfig object.

        Args:
            draft_model_config: ModelConfig for the draft model.
            draft_parallel_config: ParallelConfig for the draft model.
            num_speculative_tokens: The number of tokens to sample from the
                draft model before scoring with the target model.
            speculative_disable_by_batch_size: Disable speculative
                decoding for new incoming requests when the number of
                enqueue requests is larger than this value.
            ngram_prompt_lookup_max: Max size of ngram token window.
            ngram_prompt_lookup_min: Min size of ngram token window.
            draft_token_acceptance_method (str): The method to use for
                accepting draft tokens. This can take two possible
                values 'rejection_sampler' and 'typical_acceptance_sampler'
                for RejectionSampler and TypicalAcceptanceSampler
                respectively.
            typical_acceptance_sampler_posterior_threshold (Optional[float]):
                A threshold value that sets a lower bound on the posterior
                probability of a token in the target model for it to be
                accepted. This threshold is used only when we use the
                TypicalAcceptanceSampler for token acceptance.
            typical_acceptance_sampler_posterior_alpha (Optional[float]):
                A scaling factor for the entropy-based threshold in the
                TypicalAcceptanceSampler.
            disable_logprobs: If set to True, token log probabilities will not
                be returned even if requested by sampling parameters. This
                reduces latency by skipping logprob calculation in proposal
                sampling, target sampling, and after accepted tokens are
                determined. If set to False, log probabilities will be
                returned.
            disable_log_stats: Whether to disable periodic printing of stage
                times in speculative decoding.
        """
        self.draft_model_config = draft_model_config
        self.draft_parallel_config = draft_parallel_config
        self.num_speculative_tokens = num_speculative_tokens
        self.speculative_disable_mqa_scorer = speculative_disable_mqa_scorer
        self.speculative_disable_by_batch_size = \
            speculative_disable_by_batch_size
        self.ngram_prompt_lookup_max = ngram_prompt_lookup_max or 0
        self.ngram_prompt_lookup_min = ngram_prompt_lookup_min or 0
        self.draft_token_acceptance_method = draft_token_acceptance_method
        self.typical_acceptance_sampler_posterior_threshold = \
            typical_acceptance_sampler_posterior_threshold
        self.typical_acceptance_sampler_posterior_alpha = \
            typical_acceptance_sampler_posterior_alpha
        self.disable_logprobs = disable_logprobs
        self.disable_log_stats = disable_log_stats

        self._verify_args()

    def _verify_args(self) -> None:
        if self.num_speculative_tokens <= 0:
            raise ValueError("Expected num_speculative_tokens to be greater "
                             f"than zero ({self.num_speculative_tokens}).")

        if self.draft_model_config:
            self.draft_model_config.verify_with_parallel_config(
                self.draft_parallel_config)
            # Validate and set draft token acceptance related settings.

        if (self.draft_token_acceptance_method is None):
            raise ValueError("draft_token_acceptance_method is not set. "
                             "Expected values are rejection_sampler or "
                             "typical_acceptance_sampler.")

        if (self.draft_token_acceptance_method != 'rejection_sampler'
                and self.draft_token_acceptance_method !=
                'typical_acceptance_sampler'):
            raise ValueError(
                "Expected draft_token_acceptance_method to be either "
                "rejection_sampler or typical_acceptance_sampler. Instead it "
                f"is {self.draft_token_acceptance_method}")

        if (self.typical_acceptance_sampler_posterior_threshold < 0
                or self.typical_acceptance_sampler_posterior_alpha < 0):
            raise ValueError(
                "Expected typical_acceptance_sampler_posterior_threshold "
                "and typical_acceptance_sampler_posterior_alpha to be > 0. "
                "Instead found "
                f"typical_acceptance_sampler_posterior_threshold = "
                f"{self.typical_acceptance_sampler_posterior_threshold} and "
                f"typical_acceptance_sampler_posterior_alpha = "
                f"{self.typical_acceptance_sampler_posterior_alpha}")

    @property
    def num_lookahead_slots(self) -> int:
        """The number of additional slots the scheduler should allocate per
        step, in addition to the slots allocated for each known token.

        This is equal to the number of speculative tokens, as each speculative
        token must be scored.
        """
        return self.num_speculative_tokens

    def __repr__(self) -> str:
        if self.ngram_prompt_lookup_max > 0:
            draft_model = "[ngram]"
        else:
            draft_model = self.draft_model_config.model
        num_spec_tokens = self.num_speculative_tokens
        return f"SpeculativeConfig({draft_model=}, {num_spec_tokens=})"


@dataclass
class LoRAConfig:
    max_lora_rank: int
    max_loras: int
    fully_sharded_loras: bool = False
    max_cpu_loras: Optional[int] = None
    lora_dtype: Optional[Union[torch.dtype, str]] = None
    lora_extra_vocab_size: int = 256
    # This is a constant.
    lora_vocab_padding_size: ClassVar[int] = 256
    long_lora_scaling_factors: Optional[Tuple[float]] = None
    bias_enabled: bool = False

    def compute_hash(self) -> str:
        """
        WARNING: Whenever a new field is added to this config,
        ensure that it is included in the factors list if
        it affects the computation graph.

        Provide a hash that uniquely identifies all the configs
        that affect the structure of the computation
        graph from input ids/embeddings to the final hidden states,
        excluding anything before input ids/embeddings and after
        the final hidden states.
        """
        # no factors to consider.
        # LoRA is not compatible with `torch.compile` .
        factors: List[Any] = []
        hash_str = hashlib.md5(str(factors).encode()).hexdigest()
        return hash_str

    def __post_init__(self):
        # Setting the maximum rank to 256 should be able to satisfy the vast
        # majority of applications.
        possible_max_ranks = (8, 16, 32, 64, 128, 256)
        possible_lora_extra_vocab_size = (0, 256, 512)
        if self.max_lora_rank not in possible_max_ranks:
            raise ValueError(
                f"max_lora_rank ({self.max_lora_rank}) must be one of "
                f"{possible_max_ranks}.")
        if self.lora_extra_vocab_size not in possible_lora_extra_vocab_size:
            raise ValueError(
                f"lora_extra_vocab_size ({self.lora_extra_vocab_size}) "
                f"must be one of {possible_lora_extra_vocab_size}.")
        if self.max_loras < 1:
            raise ValueError(f"max_loras ({self.max_loras}) must be >= 1.")
        if self.max_cpu_loras is None:
            self.max_cpu_loras = self.max_loras
        elif self.max_cpu_loras < self.max_loras:
            raise ValueError(
                f"max_cpu_loras ({self.max_cpu_loras}) must be >= "
                f"max_loras ({self.max_loras})")

    def verify_with_cache_config(self, cache_config: CacheConfig):
        # TODO LoRA supports CPU offload.
        if cache_config.cpu_offload_gb > 0:
            raise ValueError("CPU offload is not supported with LoRA yet.")

    def verify_with_model_config(self, model_config: ModelConfig):
        if self.lora_dtype in (None, "auto"):
            self.lora_dtype = model_config.dtype
        elif isinstance(self.lora_dtype, str):
            self.lora_dtype = getattr(torch, self.lora_dtype)
        if model_config.quantization and model_config.quantization not in [
                "awq", "gptq"
        ]:
            # TODO support marlin
            logger.warning("%s quantization is not tested with LoRA yet.",
                           model_config.quantization)

    def verify_with_scheduler_config(self, scheduler_config: SchedulerConfig):
        # Reminder: Please update docs/source/features/compatibility_matrix.md
        # If the feature combo become valid
        if scheduler_config.chunked_prefill_enabled:
            logger.warning("LoRA with chunked prefill is still experimental "
                           "and may be unstable.")


@dataclass
class PromptAdapterConfig:
    max_prompt_adapters: int
    max_prompt_adapter_token: int
    max_cpu_prompt_adapters: Optional[int] = None
    prompt_adapter_dtype: Optional[torch.dtype] = None

    def compute_hash(self) -> str:
        """
        WARNING: Whenever a new field is added to this config,
        ensure that it is included in the factors list if
        it affects the computation graph.

        Provide a hash that uniquely identifies all the configs
        that affect the structure of the computation
        graph from input ids/embeddings to the final hidden states,
        excluding anything before input ids/embeddings and after
        the final hidden states.
        """
        # no factors to consider.
        # this config will not affect the computation graph.
        factors: List[Any] = []
        hash_str = hashlib.md5(str(factors).encode()).hexdigest()
        return hash_str

    def __post_init__(self):

        if self.max_prompt_adapters < 1:
            raise ValueError(f"max_prompt_adapters "
                             f"({self.max_prompt_adapters}) must be >= 1.")
        if self.max_prompt_adapter_token == 0:
            raise ValueError("max_prompt_adapter_token must be set.")
        if self.max_cpu_prompt_adapters is None:
            self.max_cpu_prompt_adapters = self.max_prompt_adapters

    def verify_with_model_config(self, model_config: ModelConfig):
        if self.prompt_adapter_dtype in (None, "auto"):
            self.prompt_adapter_dtype = model_config.dtype
        elif isinstance(self.prompt_adapter_dtype, str):
            self.prompt_adapter_dtype = getattr(torch,
                                                self.prompt_adapter_dtype)


@dataclass
class MultiModalConfig:
    """Controls the behavior of multimodal models."""

    limit_per_prompt: Mapping[str, int] = field(default_factory=dict)
    """
    The maximum number of input items allowed per prompt for each modality.
    """

    def compute_hash(self) -> str:
        """
        WARNING: Whenever a new field is added to this config,
        ensure that it is included in the factors list if
        it affects the computation graph.

        Provide a hash that uniquely identifies all the configs
        that affect the structure of the computation
        graph from input ids/embeddings to the final hidden states,
        excluding anything before input ids/embeddings and after
        the final hidden states.
        """
        # no factors to consider.
        # this config will not affect the computation graph.
        factors: List[Any] = []
        hash_str = hashlib.md5(str(factors).encode()).hexdigest()
        return hash_str

    # TODO: Add configs to init vision tower or not.


@dataclass
class PoolerConfig:
    """Controls the behavior of output pooling in pooling models."""

    pooling_type: Optional[str] = None
    """
    The pooling method of the pooling model. This should be a key in
    :class:`vllm.model_executor.layers.pooler.PoolingType`.
    """

    normalize: Optional[bool] = None
    """
    Whether to normalize the pooled outputs. Usually, this should be set to
    ``True`` for embedding outputs.
    """

    softmax: Optional[bool] = None
    """
    Whether to apply softmax to the pooled outputs. Usually, this should be set
    to ``True`` for classification outputs.
    """

    step_tag_id: Optional[int] = None
    """
    If set, only the score corresponding to the ``step_tag_id`` in the
    generated sentence should be returned. Otherwise, the scores for all tokens
    are returned.
    """

    returned_token_ids: Optional[List[int]] = None
    """
    A list of indices for the vocabulary dimensions to be extracted,
    such as the token IDs of ``good_token`` and ``bad_token`` in the
    ``math-shepherd-mistral-7b-prm`` model.
    """

    def compute_hash(self) -> str:
        """
        WARNING: Whenever a new field is added to this config,
        ensure that it is included in the factors list if
        it affects the computation graph.

        Provide a hash that uniquely identifies all the configs
        that affect the structure of the computation
        graph from input ids/embeddings to the final hidden states,
        excluding anything before input ids/embeddings and after
        the final hidden states.
        """
        # no factors to consider.
        # this config will not affect the computation graph.
        factors: List[Any] = []
        hash_str = hashlib.md5(str(factors).encode()).hexdigest()
        return hash_str

    @staticmethod
    def from_json(json_str: str) -> "PoolerConfig":
        return PoolerConfig(**json.loads(json_str))


_STR_DTYPE_TO_TORCH_DTYPE = {
    "half": torch.float16,
    "float16": torch.float16,
    "float": torch.float32,
    "float32": torch.float32,
    "bfloat16": torch.bfloat16,
}

_ROCM_NOT_SUPPORTED_DTYPE: List[str] = []  #


def _get_and_verify_dtype(
    config: PretrainedConfig,
    dtype: Union[str, torch.dtype],
) -> torch.dtype:
    # NOTE: getattr(config, "torch_dtype", torch.float32) is not correct
    # because config.torch_dtype can be None.
    config_dtype = getattr(config, "torch_dtype", None)
    if config_dtype is None:
        config_dtype = torch.float32

    if isinstance(dtype, str):
        dtype = dtype.lower()
        if dtype == "auto":
            if config_dtype == torch.float32:
                if config.model_type == "gemma2":
                    logger.info(
                        "For Gemma 2, we downcast float32 to bfloat16 instead "
                        "of float16 by default. Please specify `dtype` if you "
                        "want to use float16.")
                    torch_dtype = torch.bfloat16
                else:
                    # Following the common practice, we use float16 for float32
                    # models.
                    torch_dtype = torch.float16
            else:
                torch_dtype = config_dtype

            from vllm.platforms import current_platform
            if (current_platform.is_cpu()
                    and current_platform.get_cpu_architecture()
                    == CpuArchEnum.POWERPC
                    and (config_dtype == torch.float16
                         or config_dtype == torch.float32)):
                logger.info(
                    "For POWERPC, we cast models to bfloat16 instead of "
                    "using float16 by default. Float16 is not currently "
                    "supported for POWERPC.")
                torch_dtype = torch.bfloat16

            # TODO: change this condition to check if the platform support bf16
            # instead of checking the OS. For instance M2 shall supports bf16
            # already. But we need to modify `cpu_extension.cmake` to activate
            # the feature in the build.
            if (current_platform.is_cpu() and sys.platform.startswith("darwin")
                    and current_platform.get_cpu_architecture()
                    == CpuArchEnum.ARM and config_dtype == torch.bfloat16):
                logger.info("For macOS with Apple Silicon, currently bfloat16 "
                            "is not supported. Setting dtype to float16.")
                torch_dtype = torch.float16

            if current_platform.is_hpu() and config_dtype == torch.float16:
                logger.info(
                    "For HPU, we cast models to bfloat16 instead of"
                    "using float16 by default. Please specify `dtype` if you "
                    "want to use float16.")
                torch_dtype = torch.bfloat16
        else:
            if dtype not in _STR_DTYPE_TO_TORCH_DTYPE:
                raise ValueError(f"Unknown dtype: {dtype}")
            torch_dtype = _STR_DTYPE_TO_TORCH_DTYPE[dtype]
    elif isinstance(dtype, torch.dtype):
        torch_dtype = dtype
    else:
        raise ValueError(f"Unknown dtype: {dtype}")

    # Verify the dtype.
    if torch_dtype != config_dtype:
        if torch_dtype == torch.float32:
            # Upcasting to float32 is allowed.
            logger.info("Upcasting %s to %s.", config_dtype, torch_dtype)
            pass
        elif config_dtype == torch.float32:
            # Downcasting from float32 to float16 or bfloat16 is allowed.
            logger.info("Downcasting %s to %s.", config_dtype, torch_dtype)
            pass
        else:
            # Casting between float16 and bfloat16 is allowed with a warning.
            logger.warning("Casting %s to %s.", config_dtype, torch_dtype)

    return torch_dtype


def _get_and_verify_max_len(
    hf_config: PretrainedConfig,
    max_model_len: Optional[int],
    disable_sliding_window: bool,
    sliding_window_len: Optional[Union[int, List[Optional[int]]]],
    spec_target_max_model_len: Optional[int] = None,
    encoder_config: Optional[Any] = None,
) -> int:
    """Get and verify the model's maximum length."""
    derived_max_model_len = float("inf")
    possible_keys = [
        # OPT
        "max_position_embeddings",
        # GPT-2
        "n_positions",
        # MPT
        "max_seq_len",
        # ChatGLM2
        "seq_length",
        # Command-R
        "model_max_length",
        # Whisper
        "max_target_positions",
        # Others
        "max_sequence_length",
        "max_seq_length",
        "seq_len",
    ]
    # Choose the smallest "max_length" from the possible keys.
    max_len_key = None
    for key in possible_keys:
        max_len = getattr(hf_config, key, None)
        if max_len is not None:
            max_len_key = key if max_len < derived_max_model_len \
                else max_len_key
            derived_max_model_len = min(derived_max_model_len, max_len)

    # If sliding window is manually disabled, max_length should be less
    # than the sliding window length in the model config.
    if disable_sliding_window and sliding_window_len is not None:

        sliding_window_len_min = get_min_sliding_window(sliding_window_len)
        max_len_key = "sliding_window" \
            if sliding_window_len_min < derived_max_model_len else max_len_key
        derived_max_model_len = min(derived_max_model_len,
                                    sliding_window_len_min)

    # If none of the keys were found in the config, use a default and
    # log a warning.
    if derived_max_model_len == float("inf"):
        if max_model_len is not None:
            # If max_model_len is specified, we use it.
            return max_model_len

        if spec_target_max_model_len is not None:
            # If this is a speculative draft model, we use the max model len
            # from the target model.
            return spec_target_max_model_len

        default_max_len = 2048
        logger.warning(
            "The model's config.json does not contain any of the following "
            "keys to determine the original maximum length of the model: "
            "%s. Assuming the model's maximum length is %d.", possible_keys,
            default_max_len)
        derived_max_model_len = default_max_len

    rope_scaling = getattr(hf_config, "rope_scaling", None)
    if rope_scaling is not None:
        # No need to consider "type" key because of patch_rope_scaling when
        # loading HF config
        rope_type = rope_scaling["rope_type"]

        if rope_type not in ("su", "longrope", "llama3"):
            if disable_sliding_window:
                # TODO(robertgshaw): Find a model that supports rope_scaling
                # with sliding window to see if this case should be allowed.
                raise NotImplementedError(
                    "Disabling sliding window is not supported for models "
                    "with rope_scaling. Please raise an issue so we can "
                    "investigate.")

            # NOTE: rope_type == "default" does not define factor
            # https://github.com/huggingface/transformers/blob/v4.45.2/src/transformers/modeling_rope_utils.py
            scaling_factor = rope_scaling.get("factor", 1.0)

            if rope_type == "yarn":
                derived_max_model_len = rope_scaling[
                    "original_max_position_embeddings"]
            derived_max_model_len *= scaling_factor

    if encoder_config and "max_seq_length" in encoder_config:
        derived_max_model_len = encoder_config["max_seq_length"]

    # If the user specified a max length, make sure it is smaller than the
    # derived length from the HF model config.
    if max_model_len is None:
        max_model_len = int(derived_max_model_len)
    elif max_model_len > derived_max_model_len:
        # Some models might have a separate key for specifying model_max_length
        # that will be bigger than derived_max_model_len. We compare user input
        # with model_max_length and allow this override when it's smaller.
        model_max_length = getattr(hf_config, "model_max_length", None)
        if model_max_length is not None and max_model_len <= model_max_length:
            if disable_sliding_window:
                # TODO(robertgshaw): Find a model that has model_max_length
                # with sliding window to see if this case should be allowed.
                raise NotImplementedError(
                    "Disabling sliding window is not supported for models "
                    "model_max_length in the config. Please raise an issue "
                    "so we can investigate.")
        else:
            msg = (
                f"User-specified max_model_len ({max_model_len}) is greater "
                f"than the derived max_model_len ({max_len_key}="
                f"{derived_max_model_len} or model_max_length="
                f"{model_max_length} in model's config.json). This may lead "
                "to incorrect model outputs or CUDA errors.")
            if envs.VLLM_ALLOW_LONG_MAX_MODEL_LEN:
                logger.warning(
                    "%s Make sure the value is correct and within the "
                    "model context size.", msg)
            else:
                raise ValueError(
                    f"{msg} To allow overriding this maximum, set "
                    "the env var VLLM_ALLOW_LONG_MAX_MODEL_LEN=1")
    return int(max_model_len)


def get_min_sliding_window(
        sliding_window: Union[int, List[Optional[int]]]) -> int:
    if isinstance(sliding_window, list):
        return min(s for s in sliding_window if s is not None)

    return sliding_window


def get_served_model_name(model: str,
                          served_model_name: Optional[Union[str, List[str]]]):
    """
    If the input is a non-empty list, the first model_name in
    `served_model_name` is taken.
    If the input is a non-empty string, it is used directly.
    For cases where the input is either an empty string or an
    empty list, the fallback is to use `self.model`.
    """
    if not served_model_name:
        return model
    if isinstance(served_model_name, list):
        return served_model_name[0]
    return served_model_name


@dataclass
class DecodingConfig:
    """Dataclass which contains the decoding strategy of the engine"""

    # Which guided decoding algo to use.
    # 'outlines' / 'lm-format-enforcer' / 'xgrammar'
    guided_decoding_backend: str = 'xgrammar'

    def compute_hash(self) -> str:
        """
        WARNING: Whenever a new field is added to this config,
        ensure that it is included in the factors list if
        it affects the computation graph.

        Provide a hash that uniquely identifies all the configs
        that affect the structure of the computation
        graph from input ids/embeddings to the final hidden states,
        excluding anything before input ids/embeddings and after
        the final hidden states.
        """
        # no factors to consider.
        # this config will not affect the computation graph.
        factors: List[Any] = []
        hash_str = hashlib.md5(str(factors).encode()).hexdigest()
        return hash_str

    def __post_init__(self):
        valid_guided_backends = ['outlines', 'lm-format-enforcer', 'xgrammar']
        backend = self.guided_decoding_backend
        if backend not in valid_guided_backends:
            raise ValueError(f"Invalid guided_decoding_backend '{backend},"
                             f"must be one of {valid_guided_backends}")


@dataclass
class ObservabilityConfig:
    """Configuration for observability."""
    otlp_traces_endpoint: Optional[str] = None

    # Collecting detailed timing information for each request can be expensive.

    # If set, collects the model forward time for the request.
    collect_model_forward_time: bool = False

    # If set, collects the model execute time for the request.
    collect_model_execute_time: bool = False

    def compute_hash(self) -> str:
        """
        WARNING: Whenever a new field is added to this config,
        ensure that it is included in the factors list if
        it affects the computation graph.

        Provide a hash that uniquely identifies all the configs
        that affect the structure of the computation
        graph from input ids/embeddings to the final hidden states,
        excluding anything before input ids/embeddings and after
        the final hidden states.
        """
        # no factors to consider.
        # this config will not affect the computation graph.
        factors: List[Any] = []
        hash_str = hashlib.md5(str(factors).encode()).hexdigest()
        return hash_str

    def __post_init__(self):
        if not is_otel_available() and self.otlp_traces_endpoint is not None:
            raise ValueError(
                "OpenTelemetry is not available. Unable to configure "
                "'otlp_traces_endpoint'. Ensure OpenTelemetry packages are "
                f"installed. Original error:\n{otel_import_error_traceback}")


class KVTransferConfig(BaseModel):
    """Configuration for distributed KV cache transfer."""

    # The KV connector for vLLM to transmit KV caches between vLLM instances.
    kv_connector: Optional[str] = None

    # The device used by kv connector to buffer the KV cache.
    # Currently only support 'cuda'.
    kv_buffer_device: Optional[str] = "cuda"

    # The buffer size for TorchDistributedConnector. Measured in number of
    # bytes. Recommended value: 1e9 (about 1GB).
    kv_buffer_size: float = 1e9

    # Whether this vLLM instance produces, consumes KV cache, or both. Choices
    # are 'kv_producer', 'kv_consumer', and 'both'.
    kv_role: Optional[str] = None

    # The rank of this vLLM instance in the KV cache transfer. Typical value:
    # 0 for prefill instance, 1 for decode instance.
    # Currently only 1P1D is supported.
    kv_rank: Optional[int] = None

    # The number of parallel instances for KV cache transfer. For
    # PyNcclConnector, this should be 2.
    kv_parallel_size: int = 1

    # The KV connector ip, used to build distributed connection
    kv_ip: str = "127.0.0.1"

    # The KV connector port, used to build distributed connection
    kv_port: int = 14579

    def compute_hash(self) -> str:
        """
        WARNING: Whenever a new field is added to this config,
        ensure that it is included in the factors list if
        it affects the computation graph.

        Provide a hash that uniquely identifies all the configs
        that affect the structure of the computation
        graph from input ids/embeddings to the final hidden states,
        excluding anything before input ids/embeddings and after
        the final hidden states.
        """
        # no factors to consider.
        # this config will not affect the computation graph.
        factors: List[Any] = []
        hash_str = hashlib.md5(str(factors).encode()).hexdigest()
        return hash_str

    @classmethod
    def from_cli(cls, cli_value: str) -> "KVTransferConfig":
        """Parse the CLI value for the kv cache transfer config."""
        return KVTransferConfig.model_validate_json(cli_value)

    def model_post_init(self, __context: Any) -> None:

        if self.kv_role is not None and self.kv_role not in [
                "kv_producer", "kv_consumer", "kv_both"
        ]:
            raise ValueError(
                f"Unsupported kv_role: {self.kv_role}. "
                f"Supported roles are `kv_producer`, `kv_consumer`, "
                f"and `kv_both`")

        if self.kv_connector is not None and self.kv_role is None:
            raise ValueError("Please specify kv_disagg_role when kv_connector "
                             "is set, supported roles are `kv_producer`, "
                             "`kv_consumer`, and `kv_both`")

    @property
    def is_kv_transfer_instance(self) -> bool:
        return self.kv_connector is not None and \
            self.kv_role in ["kv_producer", "kv_consumer", "kv_both"]

    @property
    def need_kv_parallel_group(self) -> bool:
        # for those database-based connector, vLLM does not need to create
        # parallel group, and in that case the kv parallel size will be 1.
        return self.kv_connector is not None and self.kv_parallel_size > 1

    @property
    def is_kv_producer(self) -> bool:
        return self.kv_connector is not None and \
            self.kv_role in ["kv_producer", "kv_both"]

    @property
    def is_kv_consumer(self) -> bool:
        return self.kv_connector is not None and \
            self.kv_role in ["kv_consumer", "kv_both"]


class CompilationLevel:
    # constants for the levels of the compilation process
    NO_COMPILATION = 0
    DYNAMO_AS_IS = 1
    DYNAMO_ONCE = 2
    PIECEWISE = 3


class CompilationConfig(BaseModel):
    """
    Configuration for compilation.
    It has three parts:
    - Top-level Compilation control:
        - level: the level of compilation.
            - 0: no compilation.
            - 1: dynamo as is.
            - 2: dynamo once.
            - 3: piecewise compilation.
        - debug_dump_path: the path to dump the debug information.
        - cache_dir: the directory to store the compiled graph, to
            accelerate Inductor compilation. By default, it will use
            model-related information to generate a cache directory.
        - backend: the backend for compilation. It needs to be a string.
            - "" (empty string): use the default backend.
            - "eager"/"openxla"/...: use the specified backend registered in PyTorch.
            - "full.module.name": a qualified name which can be used to import the backend function.
            We use string to avoid serialization issues when using compilation in a distributed setting.
            When the compilation level is 1 or 2, the backend is used for the compilation directly (it sees the whole graph).
            When the compilation level is 3, the backend is used for the piecewise compilation (it sees a part of the graph).
        - custom_ops: fine-grained control over which custom ops to enable/disable.
            Use 'all' to enable all, 'none' to disable all.
            Also specify a list of custom op names to enable (prefixed with a '+'),
            or disable (prefixed with a '-').
            Examples:
                - 'all,-op1' to enable all except op1
                - 'none,+op1,+op2' to enable only op1 and op2
            By default, all custom ops are enabled when running without Inductor
                and disabled when running with Inductor (compile_level >= Inductor).
        - splitting_ops: a list of ops to split the full graph into subgraphs, used in piecewise compilation.
    - CudaGraph capture:
        - use_cudagraph: whether to use cudagraph inside compilation.
            - False: cudagraph inside compilation is not used.
            - True: cudagraph inside compilation is used. It requires
                that all input buffers have fixed addresses, and all
                splitting ops write their outputs to input buffers.
            Note that this is orthogonal to the cudagraph capture logic
            outside of compilation.
            TODO: move outside cudagraph logic into compilation.
            torch.compile will handle cudagraph capture logic in the future.
        - cudagraph_capture_sizes: sizes to capture cudagraph.
            - None (default): capture sizes are inferred from vllm config.
            - List[int]: capture sizes are specified as given.
        - cudagraph_num_of_warmups: number of warmup runs for cudagraph.
            It means the first several runs will be treated as warmup runs.
            Only after that, the execution will be recorded, and the recorded
            cudagraph will be used for subsequent runs.
        - cudagraph_copy_inputs: whether to copy input tensors for
            cudagraph. If the caller can guarantee that the same input buffers
            are always used, it can set this to False. Otherwise, it should
            set this to True, and the compiler will copy the input to an
            internally managed buffer. Default is False.
    - Inductor compilation:
        - use_inductor: whether to use inductor compilation.
            - False: inductor compilation is not used. graph runs in eager.
            - True: inductor compilation is used. one graph for symbolic shape
                is compiled. In addition, compile for cudagraph sizes that are
                in candidate_compile_sizes, using configurations
                in inductor_compile_config.
        - candidate_compile_sizes: sizes to compile for inductor.
        - inductor_compile_config: additional configurations for inductor.
            - None: use default configurations.
        - inductor_passes: additional passes for inductor. It is a dictionary
            from pass name to pass function qualified name. We use function
            name because the config uses json format. If we pass the config
            from Python, functions can also be passed directly via Python object
            constructor, e.g. `CompilationConfig(inductor_passes={"a": func})`
        - custom inductor passes: see PassConfig for more details

    Why we have different sizes for cudagraph and inductor:
    - cudagraph: a cudagraph captured for a specific size can only be used
        for the same size. We need to capture all the sizes we want to use.
    - inductor: a graph compiled by inductor for a general shape can be used
        for different sizes. Inductor can also compile for specific sizes,
        where it can have more information to optimize the graph with fully
        static shapes. However, we find the general shape compilation is
        sufficient for most cases. It might be beneficial to compile for
        certain small batchsizes, where inductor is good at optimizing.
    """ # noqa
    level: int = 0
    debug_dump_path: str = ""
    cache_dir: str = ""
    backend: str = ""
    custom_ops: List[str] = Field(default_factory=list)
    splitting_ops: List[str] = Field(default=None)  # type: ignore

    use_inductor: bool = True
    candidate_compile_sizes: Optional[List[int]] = Field(default=None)
    inductor_compile_config: Dict = Field(default_factory=dict)
    inductor_passes: Dict[str, str] = Field(default_factory=dict)

    use_cudagraph: bool = False
    cudagraph_num_of_warmups: int = 0
    cudagraph_capture_sizes: Optional[List[int]] = None
    cudagraph_copy_inputs: bool = False

    class PassConfig(BaseModel):
        """
        Configuration for custom Inductor passes.
        This is separate from general CompilationConfig so that inductor passes
        don't all have access to full configuration - that would create a cycle
        as the PassManager is set as a property of config.
        - dump_graph_stages: list of stages for which we want to dump the graph.
            Each pass defines its own stages (before, after, maybe in-between).
        - dump_graph_dir: directory to dump the graphs. Default is .
        - enable_fusion: whether to enable the custom fusion pass.
        - enable_reshape: whether to enable the custom reshape elimination pass.
            TODO better pass enabling system.
        """
        dump_graph_stages: List[str] = Field(default_factory=list)
        dump_graph_dir: Path = Field(default=Path("."))
        enable_fusion: bool = True
        enable_reshape: bool = True

        def uuid(self):
            """
            Produces a hash unique to the pass configuration.
            Any new fields that affect compilation should be added to the hash.
            Do not include dump_graph_* in the hash - they don't affect
            compilation.
            """
            dict_ = self.model_dump(
                include={"enable_fusion", "enable_reshape"})
            encoded = json.dumps(dict_, sort_keys=True).encode("utf-8")
            return hashlib.sha256(encoded).digest()

        def model_post_init(self, __context: Any) -> None:
            if not self.enable_reshape and self.enable_fusion:
                logger.warning_once(
                    "Fusion enabled but reshape elimination disabled."
                    "RMSNorm + quant (fp8) fusion might not work")

    pass_config: PassConfig = Field(default_factory=PassConfig)

    # not configurable, computed after init
    compile_sizes: List[int] = PrivateAttr
    capture_sizes: List[int] = PrivateAttr
    max_capture_size: int = PrivateAttr
    # optimization:
    # Intuitively, bs_to_padded_graph_size should be Dict[int, int].
    # since we know all keys are in a range [0, max_capture_size],
    # we can optimize it to List[int] for better lookup performance.
    bs_to_padded_graph_size: List[int] = PrivateAttr

    # keep track of enabled and disabled custom ops
    enabled_custom_ops: Counter[str] = PrivateAttr
    disabled_custom_ops: Counter[str] = PrivateAttr
    traced_files: Set[str] = PrivateAttr
    compilation_time: float = PrivateAttr

    # Per-model forward context
    # Map from layer name to the attention cls
    static_forward_context: Dict[str, Any] = PrivateAttr

    def compute_hash(self) -> str:
        """
        WARNING: Whenever a new field is added to this config,
        ensure that it is included in the factors list if
        it affects the computation graph.

        Provide a hash that uniquely identifies all the configs
        that affect the structure of the computation
        graph from input ids/embeddings to the final hidden states,
        excluding anything before input ids/embeddings and after
        the final hidden states.
        """
        factors: List[Any] = []
        factors.append(self.level)
        factors.append(self.backend)
        factors.append(self.custom_ops)
        factors.append(self.splitting_ops)
        factors.append(self.use_inductor)
        factors.append(self.inductor_compile_config)
        factors.append(self.inductor_passes)
        factors.append(self.pass_config.uuid())
        return hashlib.sha256(str(factors).encode()).hexdigest()

    def __repr__(self) -> str:
        exclude = {
            "static_forward_context",
            "enabled_custom_ops",
            "disabled_custom_ops",
            "compilation_time",
            "bs_to_padded_graph_size",
            "pass_config",
            "traced_files",
        }
        return self.model_dump_json(exclude=exclude, exclude_unset=True)

    __str__ = __repr__

    @classmethod
    def from_cli(cls, cli_value: str) -> "CompilationConfig":
        """Parse the CLI value for the compilation config."""
        if cli_value in ["0", "1", "2", "3"]:
            return cls(level=int(cli_value))
        # do not use `eval`, it is dangerous and can execute arbitrary code
        dict_value = ast.literal_eval(cli_value)
        return CompilationConfig.model_validate(dict_value)

    def model_post_init(self, __context: Any) -> None:

        count_none = self.custom_ops.count("none")
        count_all = self.custom_ops.count("all")
        assert count_none + count_all <= 1, "Can only specify 'none' or 'all'"

        if self.splitting_ops is None:
            if envs.VLLM_USE_V1:
                # v1 must split the graph on attention ops
                # for piecewise cudagraph
                self.splitting_ops = [
                    "vllm.unified_attention",
                    "vllm.unified_attention_with_output",
                ]
            else:
                # v0 can use full graph compilation without splitting,
                # splitting is optional.
                # right now we still need it. kv cache shape
                # will be included in the graph if we don't split
                # the graph.
                # TODO: hide kv cache in static forward context
                # so that inductor does not see it.
                self.splitting_ops = [
                    "vllm.unified_attention",
                    "vllm.unified_attention_with_output",
                ]

        for k, v in self.inductor_passes.items():
            if not isinstance(v, str):
                assert callable(v), (
                    f"pass {k} should be callable or a qualified name")
                self.inductor_compile_config[k] = v if isinstance(
                    v, InductorPass) else CallableInductorPass(v)
                continue

            # resolve function from qualified name
            names = v.split(".")
            module = ".".join(names[:-1])
            func_name = names[-1]
            func = __import__(module).__dict__[func_name]
            self.inductor_compile_config[k] = func if isinstance(
                func, InductorPass) else CallableInductorPass(func)

        self.enabled_custom_ops = Counter()
        self.disabled_custom_ops = Counter()
        self.traced_files = set()
        self.static_forward_context = {}
        self.compilation_time = 0.0

    def init_backend(self, vllm_config: "VllmConfig") -> Union[str, Callable]:
        if self.level == CompilationLevel.NO_COMPILATION:
            raise ValueError("No compilation level is set.")

        from torch._dynamo.backends.registry import list_backends
        torch_backends = list_backends(exclude_tags=tuple())
        if self.level in [
                CompilationLevel.DYNAMO_AS_IS, CompilationLevel.DYNAMO_ONCE
        ]:
            if self.backend == "":
                return "eager"
            if self.backend in torch_backends:
                return self.backend
            return resolve_obj_by_qualname(self.backend)

        # TODO: pass user-specified backend to piecewise compilation
        # merge with the config use_inductor
        assert self.level == CompilationLevel.PIECEWISE

        from vllm.compilation.backends import VllmBackend
        return VllmBackend(vllm_config)

    def init_with_cudagraph_sizes(self, sizes_to_specialize: List[int]):
        """To complete the initialization of config,
        we need to know the cudagraph sizes."""

        if self.cudagraph_capture_sizes is None:
            self.capture_sizes = sizes_to_specialize
        else:
            self.capture_sizes = self.cudagraph_capture_sizes
            logger.info(("cudagraph sizes specified by model runner"
                         " %s is overridden by config %s"),
                        sizes_to_specialize, self.cudagraph_capture_sizes)

        if self.candidate_compile_sizes is None:
            self.candidate_compile_sizes = []
        self.compile_sizes = [
            x for x in self.candidate_compile_sizes if x in self.capture_sizes
        ]
        ignored_sizes = [
            x for x in self.candidate_compile_sizes
            if x not in self.capture_sizes
        ]
        if ignored_sizes:
            logger.warning(("candidate_compile_sizes %s are ignored "
                            "because they are not cudagraph capture sizes."),
                           ignored_sizes)

        # sort to make sure cudagraph capture sizes are in descending order
        self.capture_sizes.sort(reverse=True)
        self.max_capture_size = self.capture_sizes[
            0] if self.capture_sizes else 0

        # pre-compute the mapping from batch size to padded graph size
        self.bs_to_padded_graph_size = [
            0 for i in range(self.max_capture_size + 1)
        ]
        for end, start in zip(self.capture_sizes,
                              self.capture_sizes[1:] + [0]):
            for bs in range(start, end):
                if bs == start:
                    self.bs_to_padded_graph_size[bs] = start
                else:
                    self.bs_to_padded_graph_size[bs] = end
        self.bs_to_padded_graph_size[
            self.max_capture_size] = self.max_capture_size


@dataclass
class VllmConfig:
    """Dataclass which contains all vllm-related configuration. This
    simplifies passing around the distinct configurations in the codebase.
    """

    model_config: ModelConfig = field(default=None, init=True)  # type: ignore
    cache_config: CacheConfig = field(default=None, init=True)  # type: ignore
    parallel_config: ParallelConfig = field(default_factory=ParallelConfig,
                                            init=True)
    scheduler_config: SchedulerConfig = field(default_factory=SchedulerConfig,
                                              init=True)
    device_config: DeviceConfig = field(default=None,
                                        init=True)  # type: ignore
    load_config: LoadConfig = field(default=None, init=True)  # type: ignore
    lora_config: Optional[LoRAConfig] = None
    speculative_config: Optional[SpeculativeConfig] = None
    decoding_config: Optional[DecodingConfig] = None
    observability_config: Optional[ObservabilityConfig] = None
    prompt_adapter_config: Optional[PromptAdapterConfig] = None
    quant_config: Optional[QuantizationConfig] = None
    compilation_config: CompilationConfig = field(default=None,
                                                  init=True)  # type: ignore
    kv_transfer_config: KVTransferConfig = field(default=None,
                                                 init=True)  # type: ignore
    # some opaque config, only used to provide additional information
    # for the hash computation, mainly used for testing and debugging.
    additional_config: SupportsHash = field(default=None,
                                            init=True)  # type: ignore
    instance_id: str = ""

    def compute_hash(self) -> str:
        """
        WARNING: Whenever a new field is added to this config,
        ensure that it is included in the factors list if
        it affects the computation graph.

        Provide a hash that uniquely identifies all the configs
        that affect the structure of the computation
        graph from input ids/embeddings to the final hidden states,
        excluding anything before input ids/embeddings and after
        the final hidden states.
        """
        factors: List[Any] = []
        # summarize system state
        from torch._inductor.codecache import CacheBase
        system_factors = CacheBase.get_system()
        factors.append(system_factors)

        # summarize pytorch state
        from torch._inductor.codecache import torch_key
        torch_factors = torch_key()
        factors.append(torch_factors)

        # summarize vllm config
        vllm_factors: List[Any] = []
        from vllm import __version__
        vllm_factors.append(__version__)
        if self.model_config:
            vllm_factors.append(self.model_config.compute_hash())
        else:
            vllm_factors.append("None")
        if self.cache_config:
            vllm_factors.append(self.cache_config.compute_hash())
        else:
            vllm_factors.append("None")
        if self.parallel_config:
            vllm_factors.append(self.parallel_config.compute_hash())
        else:
            vllm_factors.append("None")
        if self.scheduler_config:
            vllm_factors.append(self.scheduler_config.compute_hash())
        else:
            vllm_factors.append("None")
        if self.device_config:
            vllm_factors.append(self.device_config.compute_hash())
        else:
            vllm_factors.append("None")
        if self.load_config:
            vllm_factors.append(self.load_config.compute_hash())
        else:
            vllm_factors.append("None")
        if self.lora_config:
            vllm_factors.append(self.lora_config.compute_hash())
        else:
            vllm_factors.append("None")
        if self.speculative_config:
            vllm_factors.append(self.speculative_config.compute_hash())
        else:
            vllm_factors.append("None")
        if self.decoding_config:
            vllm_factors.append(self.decoding_config.compute_hash())
        else:
            vllm_factors.append("None")
        if self.observability_config:
            vllm_factors.append(self.observability_config.compute_hash())
        else:
            vllm_factors.append("None")
        if self.prompt_adapter_config:
            vllm_factors.append(self.prompt_adapter_config.compute_hash())
        else:
            vllm_factors.append("None")
        if self.quant_config:
            pass  # should be captured by model_config.quantization
        if self.compilation_config:
            vllm_factors.append(self.compilation_config.compute_hash())
        else:
            vllm_factors.append("None")
        if self.kv_transfer_config:
            vllm_factors.append(self.kv_transfer_config.compute_hash())
        else:
            vllm_factors.append("None")
        if self.additional_config:
            vllm_factors.append(self.additional_config.compute_hash())
        else:
            vllm_factors.append("None")
        factors.append(vllm_factors)

        hash_str = hashlib.md5(str(factors).encode()).hexdigest()[:10]
        return hash_str

    def pad_for_cudagraph(self, batch_size: int) -> int:
        # if batch_size > self.compilation_config.max_capture_size,
        # it should raise an IndexError.
        # the caller should make sure the batch_size is within the range,
        # i.e., batch_size <= self.compilation_config.max_capture_size
        return self.compilation_config.bs_to_padded_graph_size[batch_size]

    @staticmethod
    def _get_quantization_config(
            model_config: ModelConfig,
            load_config: LoadConfig) -> Optional[QuantizationConfig]:
        """Get the quantization config."""
        from vllm.platforms import current_platform
        if model_config.quantization is not None:
            from vllm.model_executor.model_loader.weight_utils import (
                get_quant_config)
            quant_config = get_quant_config(model_config, load_config)
            capability_tuple = current_platform.get_device_capability()

            if capability_tuple is not None:
                capability = capability_tuple.to_int()
                if capability < quant_config.get_min_capability():
                    raise ValueError(
                        f"The quantization method {model_config.quantization} "
                        "is not supported for the current GPU. Minimum "
                        f"capability: {quant_config.get_min_capability()}. "
                        f"Current capability: {capability}.")
            supported_dtypes = quant_config.get_supported_act_dtypes()
            if model_config.dtype not in supported_dtypes:
                raise ValueError(
                    f"{model_config.dtype} is not supported for quantization "
                    f"method {model_config.quantization}. Supported dtypes: "
                    f"{supported_dtypes}")
            return quant_config
        return None

    def with_hf_config(
        self,
        hf_config: PretrainedConfig,
        architectures: Optional[list[str]] = None,
    ) -> "VllmConfig":
        if architectures is not None:
            hf_config = copy.deepcopy(hf_config)
            hf_config.architectures = architectures

        model_config = copy.deepcopy(self.model_config)
        model_config.hf_config = hf_config

        return replace(self, model_config=model_config)

    def __post_init__(self):
        """Verify configs are valid & consistent with each other.
        """
        if self.model_config is not None:
            self.model_config.verify_async_output_proc(self.parallel_config,
                                                       self.speculative_config,
                                                       self.device_config)
            self.model_config.verify_with_parallel_config(self.parallel_config)

        if self.cache_config is not None:
            self.cache_config.verify_with_parallel_config(self.parallel_config)

        if self.lora_config:
            self.lora_config.verify_with_cache_config(self.cache_config)
            self.lora_config.verify_with_model_config(self.model_config)
            self.lora_config.verify_with_scheduler_config(
                self.scheduler_config)
        if self.prompt_adapter_config:
            self.prompt_adapter_config.verify_with_model_config(
                self.model_config)

        if self.quant_config is None and \
            self.model_config is not None and self.load_config is not None:
            self.quant_config = VllmConfig._get_quantization_config(
                self.model_config, self.load_config)

        from vllm.platforms import current_platform
        if self.scheduler_config is not None and \
            self.model_config is not None and \
            self.scheduler_config.chunked_prefill_enabled and \
            self.model_config.dtype == torch.float32 and \
            current_platform.get_device_capability() == (7, 5):
            logger.warning_once(
                "Turing devices tensor cores do not support float32 matmul. "
                "To workaround this limitation, vLLM will set 'ieee' input "
                "precision for chunked prefill triton kernels.")

        if self.compilation_config is None:
            self.compilation_config = CompilationConfig()
        if envs.VLLM_USE_V1 and not self.model_config.enforce_eager:
            # NOTE(woosuk): Currently, we use inductor because the piecewise
            # CUDA graphs do not work properly with the custom CUDA kernels.
            # FIXME(woosuk): Disable inductor to reduce the compilation time
            # and avoid any potential issues with the inductor.
            self.compilation_config.custom_ops = ["none"]
            self.compilation_config.use_cudagraph = True
            self.compilation_config.use_inductor = True
            self.compilation_config.cudagraph_num_of_warmups = 1
            self.compilation_config.pass_config.enable_fusion = False
            self.compilation_config.pass_config.enable_reshape = False
            self.compilation_config.level = CompilationLevel.PIECEWISE

        self._set_cudagraph_sizes()

        if self.cache_config is not None and \
            self.cache_config.cpu_offload_gb > 0 and \
            self.compilation_config.level != CompilationLevel.NO_COMPILATION:
            logger.warning(
                "CPU offload is not supported with `torch.compile` yet."
                " Disabling `torch.compile`.")
            self.compilation_config.level = CompilationLevel.NO_COMPILATION

        if self.lora_config is not None and self.compilation_config.level !=\
             CompilationLevel.NO_COMPILATION:
            logger.warning("LoRA is not supported with `torch.compile` yet. "
                           "Disabling `torch.compile`.")
            self.compilation_config.level = CompilationLevel.NO_COMPILATION

        current_platform.check_and_update_config(self)

        if not self.instance_id:
            self.instance_id = random_uuid()[:5]

    def _set_cudagraph_sizes(self):
        """
        cudagraph batchsize padding logic:

        `[1, 2, 4] + [8 * i for i in range(1, 1025)]` is a list of all possible
        batch sizes that cudagraph will capture.

        Depending on the engine's configuration of `max_num_seqs`, the
        candidate batch sizes to capture cudagraph will shrink to the subset
        which just cover the range of `[1, max_num_seqs]`. In the common case,
        `max_num_seqs` is 256, and the cudagraph batch sizes will be
        `[1, 2, 4, 8, 16, 24, 32, 40, ..., 256]`.

        However, if users specify the cudagraph capture sizes through
        compilation config, we will use the specified sizes instead.

        In the end, `vllm_config.compilation_config.capture_sizes` will be the
        final sizes to capture cudagraph (in descending order).

        During runtime, if batchsize is larger than
        `vllm_config.compilation_config.capture_sizes`,
        no cudagraph will be used.
        If the batch size is no larger than
        `vllm_config.compilation_config.capture_sizes`,
        we can quickly find the padded graph size for a given batch size by
        looking up `vllm_config.compilation_config.bs_to_padded_graph_size`.
        """

        # calculate the default `batch_size_capture_list`
        if not envs.VLLM_USE_V1:
            batch_size_capture_list = []
            max_batchsize_to_capture = 0
            if self.scheduler_config is not None and \
                self.model_config is not None and \
                    not self.model_config.enforce_eager:

                possible_sizes = [1, 2, 4] + [8 * i for i in range(1, 1025)]
                # find the minimum size that is larger than max_num_seqs,
                # which then becomes the max_batchsize_to_capture
                larger_sizes = [
                    x for x in possible_sizes
                    if x >= self.scheduler_config.max_num_seqs
                ]
                if larger_sizes:
                    max_batchsize_to_capture = larger_sizes[0]
                else:
                    max_batchsize_to_capture = possible_sizes[-1]

                # filter out the sizes that are
                # larger than max_batchsize_to_capture
                batch_size_capture_list = [
                    size for size in possible_sizes
                    if size <= max_batchsize_to_capture
                ]
        else:
            batch_size_capture_list = []
            if self.model_config is not None and \
                not self.model_config.enforce_eager:
                batch_size_capture_list = [1, 2, 4
                                           ] + [i for i in range(8, 513, 8)]

        self.compilation_config.init_with_cudagraph_sizes(
            batch_size_capture_list)

    def __str__(self):
        return (
            f"model={self.model_config.model!r},"
            f" speculative_config={self.speculative_config!r},"
            f" tokenizer={self.model_config.tokenizer!r}, "
            f"skip_tokenizer_init={self.model_config.skip_tokenizer_init},"
            f" tokenizer_mode={self.model_config.tokenizer_mode}, "
            f"revision={self.model_config.revision}, "
            f"override_neuron_config={self.model_config.override_neuron_config},"
            f" tokenizer_revision={self.model_config.tokenizer_revision}, "
            f"trust_remote_code={self.model_config.trust_remote_code}, "
            f"dtype={self.model_config.dtype}, "
            f"max_seq_len={self.model_config.max_model_len},"
            f" download_dir={self.load_config.download_dir!r}, "
            f"load_format={self.load_config.load_format}, "
            f"tensor_parallel_size={self.parallel_config.tensor_parallel_size},"
            f" pipeline_parallel_size={self.parallel_config.pipeline_parallel_size}, "  # noqa
            f"disable_custom_all_reduce={self.parallel_config.disable_custom_all_reduce}, "  # noqa
            f"quantization={self.model_config.quantization}, "
            f"enforce_eager={self.model_config.enforce_eager}, "
            f"kv_cache_dtype={self.cache_config.cache_dtype}, "
            f"quantization_param_path={self.model_config.quantization_param_path},"
            f" device_config={self.device_config.device}, "
            f"decoding_config={self.decoding_config!r}, "
            f"observability_config={self.observability_config!r}, "
            f"seed={self.model_config.seed}, "
            f"served_model_name={self.model_config.served_model_name}, "
            f"num_scheduler_steps={self.scheduler_config.num_scheduler_steps}, "
            f"multi_step_stream_outputs={self.scheduler_config.multi_step_stream_outputs}, "  # noqa
            f"enable_prefix_caching={self.cache_config.enable_prefix_caching}, "
            f"chunked_prefill_enabled={self.scheduler_config.chunked_prefill_enabled}, "  # noqa
            f"use_async_output_proc={self.model_config.use_async_output_proc}, "
            f"disable_mm_preprocessor_cache={self.model_config.disable_mm_preprocessor_cache!r}, "  # noqa
            f"mm_processor_kwargs={self.model_config.mm_processor_kwargs}, "
            f"pooler_config={self.model_config.pooler_config!r}, "
            f"compilation_config={self.compilation_config!r}")


_current_vllm_config: Optional[VllmConfig] = None


@contextmanager
def set_current_vllm_config(vllm_config: VllmConfig):
    """
    Temporarily set the current VLLM config.
    Used during model initialization.
    We save the current VLLM config in a global variable,
    so that all modules can access it, e.g. custom ops
    can access the VLLM config to determine how to dispatch.
    """
    global _current_vllm_config
    old_vllm_config = _current_vllm_config
    from vllm.compilation.counter import compilation_counter
    num_models_seen = compilation_counter.num_models_seen
    try:
        _current_vllm_config = vllm_config
        yield
    finally:
        logger.debug("enabled custom ops: %s",
                     vllm_config.compilation_config.enabled_custom_ops)
        logger.debug("disabled custom ops: %s",
                     vllm_config.compilation_config.disabled_custom_ops)
        if vllm_config.compilation_config.level == CompilationLevel.PIECEWISE \
            and compilation_counter.num_models_seen == num_models_seen:
            # If the model supports compilation,
            # compilation_counter.num_models_seen should be increased
            # by at least 1.
            # If it is not increased, it means the model does not support
            # compilation (does not have @support_torch_compile decorator).
            logger.warning(
                "`torch.compile` is turned on, but the model %s"
                " does not support it. Please open an issue on GitHub"
                "if you want it to be supported.",
                vllm_config.model_config.model)
        _current_vllm_config = old_vllm_config


def get_current_vllm_config() -> VllmConfig:
    if _current_vllm_config is None:
        # in ci, usually when we test custom ops/modules directly,
        # we don't set the vllm config. In that case, we set a default
        # config.
        logger.warning("Current VLLM config is not set.")
        from vllm.config import VllmConfig
        return VllmConfig()
    return _current_vllm_config<|MERGE_RESOLUTION|>--- conflicted
+++ resolved
@@ -81,7 +81,8 @@
         bool: True if FlashInfer is installed and available, False otherwise.
     """
     try:
-        from flashinfer import BatchDecodeMlaWithPagedKVCacheWrapper  # noqa:F401
+        from flashinfer import (  # noqa:F401
+            BatchDecodeMlaWithPagedKVCacheWrapper)
         return True
     except ImportError:
         return False
@@ -756,25 +757,18 @@
 
     def get_head_size(self) -> int:
         # TODO remove hard code
-<<<<<<< HEAD
         if self.is_deepseek_v2:
             # FlashAttention supports only head_size 32, 64, 128, 256,
             # we need to pad head_size 192 to 256
             if self.should_use_mla:
                 return self.hf_text_config.kv_lora_rank
             else:
-                return 256
-=======
-        if hasattr(self.hf_text_config,
-                   "model_type") and (self.hf_text_config.model_type
-                                      in ('deepseek_v2', 'deepseek_v3')):
-            qk_rope_head_dim = getattr(self.hf_text_config, "qk_rope_head_dim",
-                                       0)
-            qk_nope_head_dim = getattr(self.hf_text_config, "qk_nope_head_dim",
-                                       0)
-            if qk_rope_head_dim and qk_nope_head_dim:
-                return qk_rope_head_dim + qk_nope_head_dim
->>>>>>> d06e8240
+                qk_rope_head_dim = getattr(self.hf_text_config,
+                                           "qk_rope_head_dim", 0)
+                qk_nope_head_dim = getattr(self.hf_text_config,
+                                           "qk_nope_head_dim", 0)
+                if qk_rope_head_dim and qk_nope_head_dim:
+                    return qk_rope_head_dim + qk_nope_head_dim
 
         if self.is_attention_free:
             return 0

import enum
import json
from dataclasses import dataclass, field, fields
from typing import (TYPE_CHECKING, Any, ClassVar, Dict, List, Optional, Tuple,
                    Union)

import torch
from transformers import PretrainedConfig, PreTrainedTokenizerBase

<<<<<<< HEAD
from vllm.distributed import get_current_tp_rank_partition_size
=======
import vllm.envs as envs
>>>>>>> 2be6955a
from vllm.logger import init_logger
from vllm.model_executor.layers.quantization import QUANTIZATION_METHODS
from vllm.model_executor.models import ModelRegistry
from vllm.tracing import is_otel_installed
from vllm.transformers_utils.config import get_config, get_hf_text_config
from vllm.utils import (cuda_device_count_stateless, get_cpu_memory, is_cpu,
                        is_hip, is_neuron, is_openvino, is_tpu, is_xpu,
                        print_warning_once, update_environment_variables)

if TYPE_CHECKING:
    from ray.util.placement_group import PlacementGroup

    from vllm.model_executor.model_loader.loader import BaseModelLoader

logger = init_logger(__name__)

_GB = 1 << 30
_EMBEDDING_MODEL_MAX_NUM_BATCHED_TOKENS = 32768


class ModelConfig:
    """Configuration for the model.

    Args:
        model: Name or path of the huggingface model to use.
            It is also used as the content for `model_name` tag in metrics 
            output when `served_model_name` is not specified. 
        tokenizer: Name or path of the huggingface tokenizer to use.
        tokenizer_mode: Tokenizer mode. "auto" will use the fast tokenizer if
            available, and "slow" will always use the slow tokenizer.
        trust_remote_code: Trust remote code (e.g., from HuggingFace) when
            downloading the model and tokenizer.
        dtype: Data type for model weights and activations. The "auto" option
            will use FP16 precision for FP32 and FP16 models, and BF16 precision
            for BF16 models.
        seed: Random seed for reproducibility.
        revision: The specific model version to use. It can be a branch name,
            a tag name, or a commit id. If unspecified, will use the default
            version.
        code_revision: The specific revision to use for the model code on
            Hugging Face Hub. It can be a branch name, a tag name, or a
            commit id. If unspecified, will use the default version.
        rope_scaling: Dictionary containing the scaling configuration for the
            RoPE embeddings. When using this flag, don't update
            `max_position_embeddings` to the expected new maximum.
        tokenizer_revision: The specific tokenizer version to use. It can be a
            branch name, a tag name, or a commit id. If unspecified, will use
            the default version.
        max_model_len: Maximum length of a sequence (including prompt and
            output). If None, will be derived from the model.
        quantization: Quantization method that was used to quantize the model
            weights. If None, we assume the model weights are not quantized.
        quantization_param_path: Path to JSON file containing scaling factors.
            Used to load KV cache scaling factors into the model when KV cache
            type is FP8_E4M3 on ROCm (AMD GPU). In the future these will also
            be used to load activation and weight scaling factors when the
            model dtype is FP8_E4M3 on ROCm.
        enforce_eager: Whether to enforce eager execution. If True, we will
            disable CUDA graph and always execute the model in eager mode.
            If False, we will use CUDA graph and eager execution in hybrid.
        max_context_len_to_capture: Maximum context len covered by CUDA graphs.
            When a sequence has context length larger than this, we fall back
            to eager mode (DEPRECATED. Use max_seq_len_to_capture instead).
        max_seq_len_to_capture: Maximum sequence len covered by CUDA graphs.
            When a sequence has context length larger than this, we fall back
            to eager mode
        disable_sliding_window: Whether to disable sliding window. If True,
            we will disable the sliding window functionality of the model.
            If the model does not support sliding window, this argument is
            ignored.
        skip_tokenizer_init: If true, skip initialization of tokenizer and
            detokenizer.
        served_model_name: The model name used in metrics tag `model_name`,
            matches the model name exposed via the APIs. If multiple model 
            names provided, the first name will be used. If not specified, 
            the model name will be the same as `model`.
    """

    def __init__(
        self,
        model: str,
        tokenizer: str,
        tokenizer_mode: str,
        trust_remote_code: bool,
        dtype: Union[str, torch.dtype],
        seed: int,
        revision: Optional[str] = None,
        code_revision: Optional[str] = None,
        rope_scaling: Optional[dict] = None,
        rope_theta: Optional[float] = None,
        tokenizer_revision: Optional[str] = None,
        max_model_len: Optional[int] = None,
        quantization: Optional[str] = None,
        quantization_param_path: Optional[str] = None,
        enforce_eager: bool = False,
        max_context_len_to_capture: Optional[int] = None,
        max_seq_len_to_capture: Optional[int] = None,
        max_logprobs: int = 20,
        disable_sliding_window: bool = False,
        skip_tokenizer_init: bool = False,
        served_model_name: Optional[Union[str, List[str]]] = None,
        multimodal_config: Optional["VisionLanguageConfig"] = None,
    ) -> None:
        self.model = model
        self.tokenizer = tokenizer
        self.tokenizer_mode = tokenizer_mode
        self.trust_remote_code = trust_remote_code
        self.seed = seed
        self.revision = revision
        self.code_revision = code_revision
        self.rope_scaling = rope_scaling
        self.rope_theta = rope_theta
        # The tokenizer version is consistent with the model version by default.
        if tokenizer_revision is None:
            self.tokenizer_revision = revision
        else:
            self.tokenizer_revision = tokenizer_revision
        self.quantization = quantization
        self.quantization_param_path = quantization_param_path
        self.enforce_eager = enforce_eager
        self.max_context_len_to_capture = max_context_len_to_capture
        if self.max_context_len_to_capture is not None:
            raise ValueError("`max_context_len_to_capture` is deprecated. "
                             "Use `max_seq_len_to_capture` instead.")
        self.max_seq_len_to_capture = (max_seq_len_to_capture
                                       or max_context_len_to_capture)
        self.max_logprobs = max_logprobs
        self.disable_sliding_window = disable_sliding_window
        self.skip_tokenizer_init = skip_tokenizer_init

        self.hf_config = get_config(self.model, trust_remote_code, revision,
                                    code_revision, rope_scaling, rope_theta)
        self.hf_text_config = get_hf_text_config(self.hf_config)
        self.dtype = _get_and_verify_dtype(self.hf_text_config, dtype)

        if (not self.disable_sliding_window
                and self.hf_text_config.model_type == "gemma2"
                and self.hf_text_config.sliding_window is not None):
            print_warning_once(
                "Gemma 2 uses sliding window attention for every odd layer, "
                "which is currently not supported by vLLM. Disabling sliding "
                "window and capping the max length to the sliding window size "
                f"({self.hf_text_config.sliding_window}).")
            self.disable_sliding_window = True

        self.max_model_len = _get_and_verify_max_len(
            hf_config=self.hf_text_config,
            max_model_len=max_model_len,
            disable_sliding_window=self.disable_sliding_window,
            sliding_window_len=self.get_hf_config_sliding_window())
        self.served_model_name = get_served_model_name(model,
                                                       served_model_name)
        self.multimodal_config = multimodal_config

        if not self.skip_tokenizer_init:
            self._verify_tokenizer_mode()
        self._verify_embedding_mode()
        self._verify_quantization()
        self._verify_cuda_graph()

    def _verify_tokenizer_mode(self) -> None:
        tokenizer_mode = self.tokenizer_mode.lower()
        if tokenizer_mode not in ["auto", "slow"]:
            raise ValueError(
                f"Unknown tokenizer mode: {self.tokenizer_mode}. Must be "
                "either 'auto' or 'slow'.")
        self.tokenizer_mode = tokenizer_mode

    def _verify_embedding_mode(self) -> None:
        architectures = getattr(self.hf_config, "architectures", [])
        self.embedding_mode = any(
            ModelRegistry.is_embedding_model(arch) for arch in architectures)

    def _parse_quant_hf_config(self):
        quant_cfg = getattr(self.hf_config, "quantization_config", None)
        if quant_cfg is None:
            # compress-tensors uses a "compression_config" key
            quant_cfg = getattr(self.hf_config, "compression_config", None)
        return quant_cfg

    def _verify_quantization(self) -> None:
        supported_quantization = [*QUANTIZATION_METHODS]
        rocm_supported_quantization = ["gptq", "squeezellm"]
        if self.quantization is not None:
            self.quantization = self.quantization.lower()

        # Parse quantization method from the HF model config, if available.
        quant_cfg = self._parse_quant_hf_config()

        if quant_cfg is not None:
            quant_method = quant_cfg.get("quant_method", "").lower()

            # Detect which checkpoint is it
            for _, method in QUANTIZATION_METHODS.items():
                quantization_override = method.override_quantization_method(
                    quant_cfg, self.quantization)
                if quantization_override:
                    quant_method = quantization_override
                    self.quantization = quantization_override
                    break

            # Verify quantization configurations.
            if self.quantization is None:
                self.quantization = quant_method
            elif self.quantization != quant_method:
                raise ValueError(
                    "Quantization method specified in the model config "
                    f"({quant_method}) does not match the quantization "
                    f"method specified in the `quantization` argument "
                    f"({self.quantization}).")

        if self.quantization is not None:
            if self.quantization not in supported_quantization:
                raise ValueError(
                    f"Unknown quantization method: {self.quantization}. Must "
                    f"be one of {supported_quantization}.")
            if is_hip(
            ) and self.quantization not in rocm_supported_quantization:
                raise ValueError(
                    f"{self.quantization} quantization is currently not "
                    f"supported in ROCm.")
            if (self.quantization
                    not in ("fp8", "marlin", "gptq_marlin_24", "gptq_marlin")):
                logger.warning(
                    "%s quantization is not fully "
                    "optimized yet. The speed can be slower than "
                    "non-quantized models.", self.quantization)

    def _verify_cuda_graph(self) -> None:
        if self.max_seq_len_to_capture is None:
            self.max_seq_len_to_capture = self.max_model_len
        self.max_seq_len_to_capture = min(self.max_seq_len_to_capture,
                                          self.max_model_len)

    def verify_with_parallel_config(
        self,
        parallel_config: "ParallelConfig",
    ) -> None:
        total_num_attention_heads = getattr(self.hf_text_config,
                                            "num_attention_heads", 0)
        tensor_parallel_size = parallel_config.tensor_parallel_size
        if (total_num_attention_heads % tensor_parallel_size != 0
                and self.quantization is not None):
            raise ValueError(
                f"Total number of attention heads "
                f"({total_num_attention_heads})"
                " must be divisible by tensor parallel size "
                f"({tensor_parallel_size}) when quantization is used.")

        total_num_hidden_layers = getattr(self.hf_text_config,
                                          "num_hidden_layers", 0)
        pipeline_parallel_size = parallel_config.pipeline_parallel_size
        if total_num_hidden_layers % pipeline_parallel_size != 0:
            raise ValueError(
                f"Total number of hidden layers ({total_num_hidden_layers}) "
                "must be divisible by pipeline parallel size "
                f"({pipeline_parallel_size}).")

        if self.quantization == "bitsandbytes" and (
                parallel_config.tensor_parallel_size > 1
                or parallel_config.pipeline_parallel_size > 1):
            raise ValueError(
                "BitAndBytes quantization with TP or PP is not supported yet.")

    def get_hf_config_sliding_window(self) -> Optional[int]:
        """Get the sliding window size, or None if disabled."""

        # Some models, like Qwen2 and Qwen1.5, use `use_sliding_window` in
        # addition to sliding window size. We check if that field is present
        # and if it's False, return None.
        if (hasattr(self.hf_text_config, "use_sliding_window")
                and not self.hf_text_config.use_sliding_window):
            return None
        return getattr(self.hf_text_config, "sliding_window", None)

    def get_sliding_window(self) -> Optional[int]:
        """Get the sliding window size, or None if disabled.
        """
        # If user disables sliding window, return None.
        if self.disable_sliding_window:
            return None
        # Otherwise get the value from the hf config.
        return self.get_hf_config_sliding_window()

    def get_vocab_size(self) -> int:
        return self.hf_text_config.vocab_size

    def get_hidden_size(self) -> int:
        return self.hf_text_config.hidden_size

    def get_head_size(self) -> int:
        # TODO remove hard code
        if hasattr(self.hf_text_config, "model_type"
                   ) and self.hf_text_config.model_type == 'deepseek_v2':
            # FlashAttention supports only head_size 32, 64, 128, 256,
            # we need to pad head_size 192 to 256
            return 256
        if hasattr(self.hf_text_config, "head_dim"):
            return self.hf_text_config.head_dim
        # FIXME(woosuk): This may not be true for all models.
        return (self.hf_text_config.hidden_size //
                self.hf_text_config.num_attention_heads)

    def get_total_num_kv_heads(self) -> int:
        """Returns the total number of KV heads."""
        # For GPTBigCode & Falcon:
        # NOTE: for falcon, when new_decoder_architecture is True, the
        # multi_query flag is ignored and we use n_head_kv for the number of
        # KV heads.
        falcon_model_types = ["falcon", "RefinedWeb", "RefinedWebModel"]
        new_decoder_arch_falcon = (
            self.hf_config.model_type in falcon_model_types
            and getattr(self.hf_config, "new_decoder_architecture", False))
        if not new_decoder_arch_falcon and getattr(self.hf_text_config,
                                                   "multi_query", False):
            # Multi-query attention, only one KV head.
            # Currently, tensor parallelism is not supported in this case.
            return 1

        # For DBRX and MPT
        if self.hf_config.model_type == "mpt":
            if "kv_n_heads" in self.hf_config.attn_config:
                return self.hf_config.attn_config["kv_n_heads"]
            return self.hf_config.num_attention_heads
        if self.hf_config.model_type == "dbrx":
            return getattr(self.hf_config.attn_config, "kv_n_heads",
                           self.hf_config.num_attention_heads)

        attributes = [
            # For Falcon:
            "n_head_kv",
            "num_kv_heads",
            # For LLaMA-2:
            "num_key_value_heads",
            # For ChatGLM:
            "multi_query_group_num",
        ]
        for attr in attributes:
            num_kv_heads = getattr(self.hf_text_config, attr, None)
            if num_kv_heads is not None:
                return num_kv_heads

        # For non-grouped-query attention models, the number of KV heads is
        # equal to the number of attention heads.
        return self.hf_text_config.num_attention_heads

    def get_num_kv_heads(self,
                         parallel_config: "ParallelConfig",
                         tp_rank: int = 0) -> int:
        """Returns the number of KV heads per GPU."""
        total_num_kv_heads = self.get_total_num_kv_heads()
        # If tensor parallelism is used, we divide the number of KV heads by
        # the tensor parallel size. We will replicate the KV heads in the
        # case where the number of KV heads is smaller than the tensor
        # parallel size so each GPU has at least one KV head.
        result = get_current_tp_rank_partition_size(
            total_num_kv_heads, tp_rank, parallel_config.tensor_parallel_size)
        return max(1, result)

    def get_num_attention_heads(self,
<<<<<<< HEAD
                                parallel_config: "ParallelConfig",
                                tp_rank: int = 0) -> int:
        num_total_kv_heads = self.get_total_num_kv_heads()
        num_kv_heads = self.get_num_kv_heads(parallel_config, tp_rank)
        num_total_attention_heads = self.hf_text_config.num_attention_heads
        num_heads_per_kv_head = num_total_attention_heads // num_total_kv_heads
        # For GQA attention we make sure the whole attention head group is
        # together on the same GPU.
        return num_kv_heads * num_heads_per_kv_head
=======
                                parallel_config: "ParallelConfig") -> int:
        num_heads = getattr(self.hf_text_config, "num_attention_heads", 0)
        return num_heads // parallel_config.tensor_parallel_size
>>>>>>> 2be6955a

    def get_num_layers(self, parallel_config: "ParallelConfig") -> int:
        total_num_hidden_layers = self.hf_text_config.num_hidden_layers
        return total_num_hidden_layers // parallel_config.pipeline_parallel_size


class CacheConfig:
    """Configuration for the KV cache.

    Args:
        block_size: Size of a cache block in number of tokens.
        gpu_memory_utilization: Fraction of GPU memory to use for the
            vLLM execution.
        swap_space: Size of the CPU swap space per GPU (in GiB).
        cache_dtype: Data type for kv cache storage.
        num_gpu_blocks_override: Number of GPU blocks to use. This overrides the
            profiled num_gpu_blocks if specified. Does nothing if None.
    """

    def __init__(
        self,
        block_size: int,
        gpu_memory_utilization: float,
        swap_space: int,
        cache_dtype: str,
        num_gpu_blocks_override: Optional[int] = None,
        sliding_window: Optional[int] = None,
        enable_prefix_caching: bool = False,
    ) -> None:
        self.block_size = block_size
        self.gpu_memory_utilization = gpu_memory_utilization
        self.swap_space_bytes = swap_space * _GB
        self.num_gpu_blocks_override = num_gpu_blocks_override
        self.cache_dtype = cache_dtype
        self.sliding_window = sliding_window
        self.enable_prefix_caching = enable_prefix_caching
        self._verify_args()
        self._verify_cache_dtype()
        self._verify_prefix_caching()

        # Will be set after profiling.
        self.num_gpu_blocks = None
        self.num_cpu_blocks = None

    def metrics_info(self):
        # convert cache_config to dict(key: str, value: str) for prometheus
        # metrics info
        return {key: str(value) for key, value in self.__dict__.items()}

    def _verify_args(self) -> None:
        if self.gpu_memory_utilization > 1.0:
            raise ValueError(
                "GPU memory utilization must be less than 1.0. Got "
                f"{self.gpu_memory_utilization}.")

    def _verify_cache_dtype(self) -> None:
        if self.cache_dtype == "auto":
            pass
        elif self.cache_dtype in ("fp8", "fp8_e4m3", "fp8_e5m2"):
            logger.info(
                "Using fp8 data type to store kv cache. It reduces the GPU "
                "memory footprint and boosts the performance. "
                "Meanwhile, it may cause accuracy drop without a proper "
                "scaling factor")
        else:
            raise ValueError(f"Unknown kv cache dtype: {self.cache_dtype}")

    def _verify_prefix_caching(self) -> None:
        if not self.enable_prefix_caching:
            return

        if self.sliding_window is not None:
            raise NotImplementedError(
                "Prefix caching is not supported with sliding window. "
                "Run with --disable-sliding-window to use prefix caching.")
        if self.cache_dtype == "fp8":
            raise NotImplementedError(
                "Prefix caching is not supported for fp8 cache_dtype. "
                "Run with --kv-cache-dtype auto to use prefix caching.")

    def verify_with_parallel_config(
        self,
        parallel_config: "ParallelConfig",
    ) -> None:
        total_cpu_memory = get_cpu_memory()
        # FIXME(woosuk): Here, it is assumed that the GPUs in a tensor parallel
        # group are in the same node. However, the GPUs may span multiple nodes.
        num_gpus_per_node = parallel_config.tensor_parallel_size
        cpu_memory_usage = self.swap_space_bytes * num_gpus_per_node

        msg = (f"{cpu_memory_usage / _GB:.2f} GiB out of "
               f"the {total_cpu_memory / _GB:.2f} GiB total CPU memory is "
               "allocated for the swap space.")
        if cpu_memory_usage > 0.7 * total_cpu_memory:
            raise ValueError("Too large swap space. " + msg)
        elif cpu_memory_usage > 0.4 * total_cpu_memory:
            logger.warning("Possibly too large swap space. %s", msg)


@dataclass
class TokenizerPoolConfig:
    """Configuration for the tokenizer pool.

    Args:
        pool_size: Number of tokenizer workers in the pool.
        pool_type: Type of the pool.
        extra_config: Additional config for the pool.
            The way the config will be used depends on the
            pool type.
    """
    pool_size: int
    pool_type: str
    extra_config: dict

    def __post_init__(self):
        if self.pool_type not in ("ray", ):
            raise ValueError(f"Unknown pool type: {self.pool_type}")
        if not isinstance(self.extra_config, dict):
            raise ValueError("extra_config must be a dictionary.")

    @classmethod
    def create_config(
        cls, tokenizer_pool_size: int, tokenizer_pool_type: str,
        tokenizer_pool_extra_config: Optional[Union[str, dict]]
    ) -> Optional["TokenizerPoolConfig"]:
        """Create a TokenizerPoolConfig from the given parameters.

        If tokenizer_pool_size is 0, return None.

        Args:
            tokenizer_pool_size: Number of tokenizer workers in the pool.
            tokenizer_pool_type: Type of the pool.
            tokenizer_pool_extra_config: Additional config for the pool.
                The way the config will be used depends on the
                pool type. This can be a JSON string (will be parsed).
        """
        if tokenizer_pool_size:
            if isinstance(tokenizer_pool_extra_config, str):
                tokenizer_pool_extra_config_parsed = json.loads(
                    tokenizer_pool_extra_config)
            else:
                tokenizer_pool_extra_config_parsed = (
                    tokenizer_pool_extra_config or {})
            tokenizer_pool_config = cls(tokenizer_pool_size,
                                        tokenizer_pool_type,
                                        tokenizer_pool_extra_config_parsed)
        else:
            tokenizer_pool_config = None
        return tokenizer_pool_config


class LoadFormat(str, enum.Enum):
    AUTO = "auto"
    PT = "pt"
    SAFETENSORS = "safetensors"
    NPCACHE = "npcache"
    DUMMY = "dummy"
    TENSORIZER = "tensorizer"
    SHARDED_STATE = "sharded_state"
    BITSANDBYTES = "bitsandbytes"


@dataclass
class LoadConfig:
    """
        download_dir: Directory to download and load the weights, default to the
            default cache directory of huggingface.
        load_format: The format of the model weights to load:
            "auto" will try to load the weights in the safetensors format and
                fall back to the pytorch bin format if safetensors format is
                not available.
            "pt" will load the weights in the pytorch bin format.
            "safetensors" will load the weights in the safetensors format.
            "npcache" will load the weights in pytorch format and store
                a numpy cache to speed up the loading.
            "dummy" will initialize the weights with random values, which is
                mainly for profiling.
            "tensorizer" will use CoreWeave's tensorizer library for
                fast weight loading.
    """

    load_format: Union[str, LoadFormat, "BaseModelLoader"] = LoadFormat.AUTO
    download_dir: Optional[str] = None
    model_loader_extra_config: Optional[Union[str, dict]] = field(
        default_factory=dict)

    def __post_init__(self):
        model_loader_extra_config = self.model_loader_extra_config or {}
        if isinstance(model_loader_extra_config, str):
            self.model_loader_extra_config = json.loads(
                model_loader_extra_config)
        self._verify_load_format()

    def _verify_load_format(self) -> None:
        if not isinstance(self.load_format, str):
            return

        load_format = self.load_format.lower()
        self.load_format = LoadFormat(load_format)

        rocm_not_supported_load_format: List[str] = []
        if is_hip() and load_format in rocm_not_supported_load_format:
            rocm_supported_load_format = [
                f for f in LoadFormat.__members__
                if (f not in rocm_not_supported_load_format)
            ]
            raise ValueError(
                f"load format '{load_format}' is not supported in ROCm. "
                f"Supported load formats are "
                f"{rocm_supported_load_format}")


class ParallelConfig:
    """Configuration for the distributed execution.

    Args:
        pipeline_parallel_size: Number of pipeline parallel groups.
        tensor_parallel_size: Number of tensor parallel groups.
        worker_use_ray: Deprecated, use distributed_executor_backend instead.
        max_parallel_loading_workers: Maximum number of multiple batches
            when load model sequentially. To avoid RAM OOM when using tensor
            parallel and large models.
        disable_custom_all_reduce: Disable the custom all-reduce kernel and
            fall back to NCCL.
        tokenizer_pool_config: Config for the tokenizer pool.
            If None, will use synchronous tokenization.
        ray_workers_use_nsight: Whether to profile Ray workers with nsight, see
            https://docs.ray.io/en/latest/ray-observability/user-guides/profiling.html#profiling-nsight-profiler.
        placement_group: ray distributed model workers placement group.
        distributed_executor_backend: Backend to use for distributed model
            workers, either "ray" or "mp" (multiprocessing). If either
            pipeline_parallel_size or tensor_parallel_size is greater than 1,
            will default to "ray" if Ray is installed or "mp" otherwise.
    """

    def __init__(
        self,
        pipeline_parallel_size: int,
        tensor_parallel_size: int,
        worker_use_ray: Optional[bool] = None,
        max_parallel_loading_workers: Optional[int] = None,
        disable_custom_all_reduce: bool = False,
        tokenizer_pool_config: Optional[TokenizerPoolConfig] = None,
        ray_workers_use_nsight: bool = False,
        placement_group: Optional["PlacementGroup"] = None,
        distributed_executor_backend: Optional[str] = None,
    ) -> None:
        self.pipeline_parallel_size = pipeline_parallel_size
        self.tensor_parallel_size = tensor_parallel_size
        self.distributed_executor_backend = distributed_executor_backend
        self.max_parallel_loading_workers = max_parallel_loading_workers
        self.disable_custom_all_reduce = disable_custom_all_reduce
        self.tokenizer_pool_config = tokenizer_pool_config
        self.ray_workers_use_nsight = ray_workers_use_nsight
        self.placement_group = placement_group

        self.world_size = pipeline_parallel_size * self.tensor_parallel_size
        if worker_use_ray:
            if self.distributed_executor_backend is None:
                self.distributed_executor_backend = "ray"
            elif self.distributed_executor_backend != "ray":
                raise ValueError(f"worker-use-ray can't be used with "
                                 f"distributed executor backend "
                                 f"'{self.distributed_executor_backend}'.")

        if self.distributed_executor_backend is None and self.world_size > 1:
            # We use multiprocessing by default if world_size fits on the
            # current node and we aren't in a ray placement group.

            from vllm.executor import ray_utils
            backend = "mp"
            ray_found = ray_utils.ray is not None
            if cuda_device_count_stateless() < self.world_size:
                if not ray_found:
                    raise ValueError("Unable to load Ray which is "
                                     "required for multi-node inference")
                backend = "ray"
            elif ray_found:
                if self.placement_group:
                    backend = "ray"
                else:
                    from ray import is_initialized as ray_is_initialized
                    if ray_is_initialized():
                        from ray.util import get_current_placement_group
                        if get_current_placement_group():
                            backend = "ray"
            self.distributed_executor_backend = backend
            logger.info("Defaulting to use %s for distributed inference",
                        backend)
        # If CUDA_VISIBLE_DEVICES is set on ROCm prior to vLLM init,
        # propagate changes to HIP_VISIBLE_DEVICES (conversion handled by
        # the update_environment_variables function)
        if is_hip() and envs.CUDA_VISIBLE_DEVICES:
            update_environment_variables(
                {"CUDA_VISIBLE_DEVICES": envs.CUDA_VISIBLE_DEVICES})

        self._verify_args()

    def _verify_args(self) -> None:
        if self.pipeline_parallel_size > 1:
            raise NotImplementedError(
                "Pipeline parallelism is not supported yet.")
        if self.distributed_executor_backend not in ("ray", "mp", None):
            raise ValueError(
                "Unrecognized distributed executor backend. Supported values "
                "are 'ray' or 'mp'.")
        if not self.disable_custom_all_reduce and self.world_size > 1:
            if is_hip():
                self.disable_custom_all_reduce = True
                logger.info(
                    "Disabled the custom all-reduce kernel because it is not "
                    "supported on AMD GPUs.")
            elif self.pipeline_parallel_size > 1:
                self.disable_custom_all_reduce = True
                logger.info(
                    "Disabled the custom all-reduce kernel because it is not "
                    "supported with pipeline parallelism.")
        if self.ray_workers_use_nsight and (
                not self.distributed_executor_backend == "ray"):
            raise ValueError("Unable to use nsight profiling unless workers "
                             "run with Ray.")


class SchedulerConfig:
    """Scheduler configuration.

    Args:
        max_num_batched_tokens: Maximum number of tokens to be processed in
            a single iteration.
        max_num_seqs: Maximum number of sequences to be processed in a single
            iteration.
        max_model_len: Maximum length of a sequence (including prompt
            and generated text).
        use_v2_block_manager: Whether to use the BlockSpaceManagerV2 or not.
        num_lookahead_slots: The number of slots to allocate per sequence per
            step, beyond the known token ids. This is used in speculative
            decoding to store KV activations of tokens which may or may not be
            accepted.
        delay_factor: Apply a delay (of delay factor multiplied by previous
            prompt latency) before scheduling next prompt.
        enable_chunked_prefill: If True, prefill requests can be chunked based
            on the remaining max_num_batched_tokens.
        embedding_mode: Whether the running model is for embedding.
        preemption_mode: Whether to perform preemption by swapping or 
            recomputation. If not specified, we determine the mode as follows:
            We use recomputation by default since it incurs lower overhead than
            swapping. However, when the sequence group has multiple sequences
            (e.g., beam search), recomputation is not currently supported. In
            such a case, we use swapping instead.
    """

    def __init__(self,
                 max_num_batched_tokens: Optional[int],
                 max_num_seqs: int,
                 max_model_len: int,
                 use_v2_block_manager: bool = False,
                 num_lookahead_slots: int = 0,
                 delay_factor: float = 0.0,
                 enable_chunked_prefill: bool = False,
                 embedding_mode: Optional[bool] = False,
                 preemption_mode: Optional[str] = None) -> None:
        if max_num_batched_tokens is not None:
            self.max_num_batched_tokens = max_num_batched_tokens
        else:
            if enable_chunked_prefill:
                # It is the values that have the best balance between ITL
                # and TTFT on A100. Note it is not optimized for throughput.
                self.max_num_batched_tokens = 512
            elif embedding_mode:
                # For embedding, choose specific value for higher throughput
                self.max_num_batched_tokens = max(
                    max_model_len, _EMBEDDING_MODEL_MAX_NUM_BATCHED_TOKENS)
            else:
                # If max_model_len is too short, use 2048 as the default value
                # for higher throughput.
                self.max_num_batched_tokens = max(max_model_len, 2048)
        if enable_chunked_prefill:
            logger.info("Chunked prefill is enabled (EXPERIMENTAL).")

        self.max_num_seqs = max_num_seqs
        self.max_model_len = max_model_len
        self.use_v2_block_manager = use_v2_block_manager
        self.num_lookahead_slots = num_lookahead_slots
        self.delay_factor = delay_factor
        self.chunked_prefill_enabled = enable_chunked_prefill
        self.embedding_mode = embedding_mode
        self.preemption_mode = preemption_mode

        self._verify_args()

    def _verify_args(self) -> None:
        if (self.max_num_batched_tokens < self.max_model_len
                and not self.chunked_prefill_enabled):
            raise ValueError(
                f"max_num_batched_tokens ({self.max_num_batched_tokens}) is "
                f"smaller than max_model_len ({self.max_model_len}). "
                "This effectively limits the maximum sequence length to "
                "max_num_batched_tokens and makes vLLM reject longer "
                "sequences. Please increase max_num_batched_tokens or "
                "decrease max_model_len.")

        if self.max_num_batched_tokens < self.max_num_seqs:
            raise ValueError(
                f"max_num_batched_tokens ({self.max_num_batched_tokens}) must "
                "be greater than or equal to max_num_seqs "
                f"({self.max_num_seqs}).")

        if self.num_lookahead_slots < 0:
            raise ValueError(
                "num_lookahead_slots "
                f"({self.num_lookahead_slots}) must be greater than or "
                "equal to 0.")


class DeviceConfig:

    def __init__(self, device: str = "auto") -> None:
        if device == "auto":
            # Automated device type detection
            if is_neuron():
                self.device_type = "neuron"
            elif is_openvino():
                self.device_type = "openvino"
            elif is_tpu():
                self.device_type = "tpu"
            elif is_cpu():
                self.device_type = "cpu"
            elif is_xpu():
                self.device_type = "xpu"
            else:
                # We don't call torch.cuda.is_available() here to
                # avoid initializing CUDA before workers are forked
                self.device_type = "cuda"
        else:
            # Device type is assigned explicitly
            self.device_type = device

        # Some device types require processing inputs on CPU
        if self.device_type in ["neuron", "openvino"]:
            self.device = torch.device("cpu")
        elif self.device_type in ["tpu"]:
            self.device = None
        else:
            # Set device with device type
            self.device = torch.device(self.device_type)


class SpeculativeConfig:
    """Configuration for speculative decoding.

    The configuration is currently specialized to draft-model speculative
    decoding with top-1 proposals.
    """

    @staticmethod
    def maybe_create_spec_config(
        target_model_config: ModelConfig,
        target_parallel_config: ParallelConfig,
        target_dtype: str,
        speculative_model: Optional[str],
        speculative_draft_tensor_parallel_size: Optional[int],
        num_speculative_tokens: Optional[int],
        speculative_max_model_len: Optional[int],
        enable_chunked_prefill: bool,
        use_v2_block_manager: bool,
        speculative_disable_by_batch_size: Optional[int],
        ngram_prompt_lookup_max: Optional[int],
        ngram_prompt_lookup_min: Optional[int],
    ) -> Optional["SpeculativeConfig"]:
        """Create a SpeculativeConfig if possible, else return None.

        This function attempts to create a SpeculativeConfig object based on the
        provided parameters. If the necessary conditions are met, it returns an
        instance of SpeculativeConfig. Otherwise, it returns None.

        Args:
            target_model_config (ModelConfig): The configuration of the target
                model.
            target_parallel_config (ParallelConfig): The parallel configuration
                for the target model.
            target_dtype (str): The data type used for the target model.
            speculative_model (Optional[str]): The name of the speculative
                model, if provided.
            speculative_draft_tensor_parallel_size (Optional[int]): The degree
                of the tensor parallelism for the draft model.
            num_speculative_tokens (Optional[int]): The number of speculative
                tokens, if provided. Will default to the number in the draft
                model config if present, otherwise is required.
            speculative_max_model_len (Optional[int]): The maximum model len of
                the speculative model. Used when testing the ability to skip
                speculation for some sequences.
            enable_chunked_prefill (bool): Whether vLLM is configured to use
                chunked prefill or not. Used for raising an error since its not
                yet compatible with spec decode.
            use_v2_block_manager (bool): Whether vLLM is configured to use the
                v2 block manager or not. Used for raising an error since the v2
                block manager is required with spec decode.
            speculative_disable_by_batch_size (Optional[int]): Disable
                speculative decoding for new incoming requests when the number
                of enqueue requests  is larger than this value, if provided.
            ngram_prompt_lookup_max (Optional[int]): Max size of ngram token
                window, if provided.
            ngram_prompt_lookup_min (Optional[int]): Min size of ngram token
                window, if provided.

        Returns:
            Optional["SpeculativeConfig"]: An instance of SpeculativeConfig if
                the necessary conditions are met, else None.
        """

        if speculative_model is None:
            if num_speculative_tokens is not None:
                raise ValueError("num_speculative_tokens was provided without "
                                 "speculative_model.")
            return None

        if (speculative_disable_by_batch_size is not None
                and speculative_disable_by_batch_size < 2):
            raise ValueError("Expect the batch size threshold of disabling "
                             "speculative decoding is > 1, but got "
                             f"{speculative_disable_by_batch_size=}")

        if enable_chunked_prefill:
            raise ValueError(
                "Speculative decoding and chunked prefill are "
                f"currently mutually exclusive ({enable_chunked_prefill=}).")

        if not use_v2_block_manager:
            raise ValueError(
                "Speculative decoding requires usage of the V2 "
                "block manager. Enable it with --use-v2-block-manager.")

        # TODO: The user should be able to specify revision/quantization/max
        # model len for the draft model. It is not currently supported.
        draft_revision = None
        draft_code_revision = None
        draft_quantization = None

        if speculative_model == "[ngram]":
            if ngram_prompt_lookup_min is None:
                ngram_prompt_lookup_min = 1
            if ngram_prompt_lookup_max is None or ngram_prompt_lookup_max < 1:
                raise ValueError(f"{ngram_prompt_lookup_max=} must be > 0")
            if ngram_prompt_lookup_min < 1:
                raise ValueError(f"{ngram_prompt_lookup_min=} must be > 0")
            if ngram_prompt_lookup_min > ngram_prompt_lookup_max:
                raise ValueError(f"{ngram_prompt_lookup_min=} cannot be "
                                 f"larger than {ngram_prompt_lookup_max=}")

            # TODO: current we still need extract vocab_size from target model
            # config, in future, we may try refactor it out, and set
            # draft related config as None here.
            draft_model_config = target_model_config
            draft_parallel_config = target_parallel_config
        else:
            ngram_prompt_lookup_max = 0
            ngram_prompt_lookup_min = 0
            draft_model_config = ModelConfig(
                model=speculative_model,
                tokenizer=target_model_config.tokenizer,
                tokenizer_mode=target_model_config.tokenizer_mode,
                trust_remote_code=target_model_config.trust_remote_code,
                dtype=target_model_config.dtype,
                seed=target_model_config.seed,
                revision=draft_revision,
                code_revision=draft_code_revision,
                tokenizer_revision=target_model_config.tokenizer_revision,
                max_model_len=None,
                quantization=draft_quantization,
                enforce_eager=target_model_config.enforce_eager,
                max_seq_len_to_capture=target_model_config.
                max_seq_len_to_capture,
                max_logprobs=target_model_config.max_logprobs,
            )

            draft_hf_config = draft_model_config.hf_config
            if (draft_hf_config.model_type == "mlp_speculator"
                    and target_parallel_config.world_size != 1):
                # MLPSpeculator TP support will be added very soon
                raise ValueError(
                    "Speculative decoding with mlp_speculator models does not "
                    "yet support distributed inferencing (TP > 1).")

            if (num_speculative_tokens is not None
                    and hasattr(draft_hf_config, "num_lookahead_tokens")):
                draft_hf_config.num_lookahead_tokens = num_speculative_tokens

            n_predict = getattr(draft_hf_config, "n_predict", None)
            if n_predict is not None:
                if num_speculative_tokens is None:
                    # Default to max value defined in draft model config.
                    num_speculative_tokens = n_predict
                elif num_speculative_tokens > n_predict:
                    # Verify provided value doesn't exceed the maximum
                    # supported by the draft model.
                    raise ValueError(
                        "This speculative model supports a maximum of "
                        f"num_speculative_tokens={n_predict}, but "
                        f"{num_speculative_tokens=} was provided.")

            draft_model_config.max_model_len = (
                SpeculativeConfig._maybe_override_draft_max_model_len(
                    speculative_max_model_len,
                    draft_model_config.max_model_len,
                    target_model_config.max_model_len,
                ))

            draft_parallel_config = (
                SpeculativeConfig.create_draft_parallel_config(
                    target_parallel_config,
                    speculative_draft_tensor_parallel_size))

        if num_speculative_tokens is None:
            raise ValueError(
                "num_speculative_tokens must be provided with "
                "speculative_model unless the draft model config contains an "
                "n_predict parameter.")

        return SpeculativeConfig(
            draft_model_config,
            draft_parallel_config,
            num_speculative_tokens,
            speculative_disable_by_batch_size,
            ngram_prompt_lookup_max,
            ngram_prompt_lookup_min,
        )

    @staticmethod
    def _maybe_override_draft_max_model_len(
        speculative_max_model_len: Optional[int],
        draft_max_model_len: int,
        target_max_model_len: int,
    ) -> int:
        """Determine the max sequence len for the draft model. This is usually
        the draft_max_model_len, but may be the target_max_model_len if it is
        less than the draft_max_model_len, or may be speculative_max_model_len
        if it is specified.

        This is necessary so that sequences do not exceed the capacity of the
        draft model or the target model.

        speculative_max_model_len is mainly used for testing that sequences can
        skip speculation.
        """

        if speculative_max_model_len is not None:

            if speculative_max_model_len > draft_max_model_len:
                raise ValueError(f"{speculative_max_model_len=} cannot be "
                                 f"larger than {draft_max_model_len=}")

            if speculative_max_model_len > target_max_model_len:
                raise ValueError(f"{speculative_max_model_len=} cannot be "
                                 f"larger than {target_max_model_len=}")

            return speculative_max_model_len

        return min(
            draft_max_model_len,
            target_max_model_len,
        )

    @staticmethod
    def create_draft_parallel_config(
        target_parallel_config: ParallelConfig,
        speculative_draft_tensor_parallel_size: Optional[int]
    ) -> ParallelConfig:
        """Create a parallel config for use by the draft worker.

        This is mostly a copy of the target parallel config, except the tp_size.
        """
        if speculative_draft_tensor_parallel_size is None:
            speculative_draft_tensor_parallel_size = \
                  target_parallel_config.tensor_parallel_size
        elif speculative_draft_tensor_parallel_size != 1:
            # TODO(wooyeon): allow tp values larger than 1
            raise ValueError(
                f"{speculative_draft_tensor_parallel_size=} cannot be"
                f"other value than 1")

        draft_parallel_config = ParallelConfig(
            pipeline_parallel_size=target_parallel_config.
            pipeline_parallel_size,
            tensor_parallel_size=speculative_draft_tensor_parallel_size,
            distributed_executor_backend=target_parallel_config.
            distributed_executor_backend,
            max_parallel_loading_workers=target_parallel_config.
            max_parallel_loading_workers,
            disable_custom_all_reduce=target_parallel_config.
            disable_custom_all_reduce,
            tokenizer_pool_config=target_parallel_config.tokenizer_pool_config,
            ray_workers_use_nsight=target_parallel_config.
            ray_workers_use_nsight,
            placement_group=target_parallel_config.placement_group,
        )

        return draft_parallel_config

    def __init__(
        self,
        draft_model_config: ModelConfig,
        draft_parallel_config: ParallelConfig,
        num_speculative_tokens: int,
        speculative_disable_by_batch_size: Optional[int],
        ngram_prompt_lookup_max: Optional[int],
        ngram_prompt_lookup_min: Optional[int],
    ):
        """Create a SpeculativeConfig object.

        Args:
            draft_model_config: ModelConfig for the draft model.
            draft_parallel_config: ParallelConfig for the draft model.
            num_speculative_tokens: The number of tokens to sample from the
                draft model before scoring with the target model.
            speculative_disable_by_batch_size: Disable speculative
                decoding for new incoming requests when the number of
                enqueue requests is larger than this value.
            ngram_prompt_lookup_max: Max size of ngram token window.
            ngram_prompt_lookup_min: Min size of ngram token window.
        """
        self.draft_model_config = draft_model_config
        self.draft_parallel_config = draft_parallel_config
        self.num_speculative_tokens = num_speculative_tokens
        self.speculative_disable_by_batch_size = \
            speculative_disable_by_batch_size
        self.ngram_prompt_lookup_max = ngram_prompt_lookup_max or 0
        self.ngram_prompt_lookup_min = ngram_prompt_lookup_min or 0

        self._verify_args()

    def _verify_args(self) -> None:
        if self.num_speculative_tokens <= 0:
            raise ValueError("Expected num_speculative_tokens to be greater "
                             f"than zero ({self.num_speculative_tokens}).")

        if self.draft_model_config:
            self.draft_model_config.verify_with_parallel_config(
                self.draft_parallel_config)

    @property
    def num_lookahead_slots(self) -> int:
        """The number of additional slots the scheduler should allocate per
        step, in addition to the slots allocated for each known token.

        This is equal to the number of speculative tokens, as each speculative
        token must be scored.
        """
        return self.num_speculative_tokens

    def __repr__(self) -> str:
        if self.ngram_prompt_lookup_max > 0:
            draft_model = "[ngram]"
        else:
            draft_model = self.draft_model_config.model
        num_spec_tokens = self.num_speculative_tokens
        return f"SpeculativeConfig({draft_model=}, {num_spec_tokens=})"


@dataclass
class LoRAConfig:
    max_lora_rank: int
    max_loras: int
    fully_sharded_loras: bool = False
    max_cpu_loras: Optional[int] = None
    lora_dtype: Optional[torch.dtype] = None
    lora_extra_vocab_size: int = 256
    # This is a constant.
    lora_vocab_padding_size: ClassVar[int] = 256
    long_lora_scaling_factors: Optional[Tuple[float]] = None

    def __post_init__(self):
        # Keep this in sync with csrc/punica/bgmv/bgmv_config.h
        possible_max_ranks = (8, 16, 32, 64)
        possible_lora_extra_vocab_size = (0, 256, 512)
        if self.max_lora_rank not in possible_max_ranks:
            raise ValueError(
                f"max_lora_rank ({self.max_lora_rank}) must be one of "
                f"{possible_max_ranks}.")
        if self.lora_extra_vocab_size not in possible_lora_extra_vocab_size:
            raise ValueError(
                f"lora_extra_vocab_size ({self.lora_extra_vocab_size}) "
                f"must be one of {possible_lora_extra_vocab_size}.")
        if self.max_loras < 1:
            raise ValueError(f"max_loras ({self.max_loras}) must be >= 1.")
        if self.max_cpu_loras is None:
            self.max_cpu_loras = self.max_loras
        elif self.max_cpu_loras < self.max_loras:
            raise ValueError(
                f"max_cpu_loras ({self.max_cpu_loras}) must be >= "
                f"max_loras ({self.max_loras})")

    def verify_with_model_config(self, model_config: ModelConfig):
        if self.lora_dtype in (None, "auto"):
            self.lora_dtype = model_config.dtype
        elif isinstance(self.lora_dtype, str):
            self.lora_dtype = getattr(torch, self.lora_dtype)
        if model_config.quantization and model_config.quantization not in [
                "awq", "gptq"
        ]:
            # TODO support marlin and squeezellm
            logger.warning("%s quantization is not tested with LoRA yet.",
                           model_config.quantization)

    def verify_with_scheduler_config(self, scheduler_config: SchedulerConfig):
        if scheduler_config.max_num_batched_tokens > 65528:
            raise ValueError(
                "Due to limitations of the custom LoRA CUDA kernel, "
                "max_num_batched_tokens must be <= 65528 when "
                "LoRA is enabled.")
        if scheduler_config.chunked_prefill_enabled:
            raise ValueError("LoRA is not supported with chunked prefill yet.")


@dataclass
class VisionLanguageConfig:
    """Configs the input data format and how models should run for
    vision language models."""

    class ImageInputType(enum.Enum):
        """Image input type into the vision language model.

        An image roughly goes through the following transformation:
        Raw image --> pixel values --> image features --> image embeddings.

        The difference between different image input types is where the
        image encoder (pixel values --> image features) is run.
        Different image input types also correspond to different tensor shapes.

        For example, for Llava, PIXEL_VALUES: (1, 3, 336, 336).
        IMAGE_FEATURES: (1, 576, 1024).
        """
        PIXEL_VALUES = enum.auto()
        IMAGE_FEATURES = enum.auto()

    image_input_type: ImageInputType
    # The input id corresponding to image token.
    image_token_id: int
    # Used for running `run_prefill_max_token`.
    # For models that support varying resolution, this corresponds to
    # worst case scenario (biggest supported resolution).
    image_input_shape: tuple
    image_feature_size: int
    # The image processor to load from HuggingFace
    image_processor: Optional[str]
    image_processor_revision: Optional[str]

    @classmethod
    def get_image_input_enum_type(cls, value: str) -> ImageInputType:
        """Get the image input type from a string."""
        try:
            return cls.ImageInputType[value.upper()]
        except KeyError as e:
            raise ValueError(f"{value} is not a valid choice. "
                             f"Expecting to choose from "
                             f"{[x.name for x in cls.ImageInputType]}.") from e

    #TODO(ywang96): make this a cached property once we refactor the
    # VisionLanguageConfig class.
    def get_image_token_text(
            self, tokenizer: PreTrainedTokenizerBase) -> Tuple[str, str]:
        """Get the image token placeholder text to be inserted into the 
        text prompt and the string representation of the image token id.
        """
        image_token_str = tokenizer.decode(self.image_token_id)
        return image_token_str * self.image_feature_size, image_token_str

    def as_cli_args_dict(self) -> Dict[str, Any]:
        """Flatten vision language config to pure args.

        Compatible with what llm entrypoint expects.
        """
        result: Dict[str, Any] = {}
        for f in fields(self):
            value = getattr(self, f.name)
            if isinstance(value, enum.Enum):
                result[f.name] = value.name.lower()
            elif isinstance(value, tuple):
                result[f.name] = ",".join([str(item) for item in value])
            else:
                result[f.name] = value

        result["disable_image_processor"] = self.image_processor is None

        return result


_STR_DTYPE_TO_TORCH_DTYPE = {
    "half": torch.float16,
    "float16": torch.float16,
    "float": torch.float32,
    "float32": torch.float32,
    "bfloat16": torch.bfloat16,
}

_ROCM_NOT_SUPPORTED_DTYPE: List[str] = []  #


def _get_and_verify_dtype(
    config: PretrainedConfig,
    dtype: Union[str, torch.dtype],
) -> torch.dtype:
    # NOTE: getattr(config, "torch_dtype", torch.float32) is not correct
    # because config.torch_dtype can be None.
    config_dtype = getattr(config, "torch_dtype", None)
    if config_dtype is None:
        config_dtype = torch.float32

    if isinstance(dtype, str):
        dtype = dtype.lower()
        if dtype == "auto":
            if config_dtype == torch.float32:
                if config.model_type == "gemma2":
                    logger.info(
                        "For Gemma 2, we downcast float32 to bfloat16 instead "
                        "of float16 by default. Please specify `dtype` if you "
                        "want to use float16.")
                    torch_dtype = torch.bfloat16
                else:
                    # Following the common practice, we use float16 for float32
                    # models.
                    torch_dtype = torch.float16
            else:
                torch_dtype = config_dtype
        else:
            if dtype not in _STR_DTYPE_TO_TORCH_DTYPE:
                raise ValueError(f"Unknown dtype: {dtype}")
            torch_dtype = _STR_DTYPE_TO_TORCH_DTYPE[dtype]
    elif isinstance(dtype, torch.dtype):
        torch_dtype = dtype
    else:
        raise ValueError(f"Unknown dtype: {dtype}")

    # Verify the dtype.
    if torch_dtype != config_dtype:
        if torch_dtype == torch.float32:
            # Upcasting to float32 is allowed.
            logger.info("Upcasting %s to %s.", config_dtype, torch_dtype)
            pass
        elif config_dtype == torch.float32:
            # Downcasting from float32 to float16 or bfloat16 is allowed.
            logger.info("Downcasting %s to %s.", config_dtype, torch_dtype)
            pass
        else:
            # Casting between float16 and bfloat16 is allowed with a warning.
            logger.warning("Casting %s to %s.", config_dtype, torch_dtype)

    return torch_dtype


def _get_and_verify_max_len(
    hf_config: PretrainedConfig,
    max_model_len: Optional[int],
    disable_sliding_window: bool,
    sliding_window_len: Optional[int],
) -> int:
    """Get and verify the model's maximum length."""
    derived_max_model_len = float("inf")
    possible_keys = [
        # OPT
        "max_position_embeddings",
        # GPT-2
        "n_positions",
        # MPT
        "max_seq_len",
        # ChatGLM2
        "seq_length",
        # Command-R
        "model_max_length",
        # Others
        "max_sequence_length",
        "max_seq_length",
        "seq_len",
    ]
    # Choose the smallest "max_length" from the possible keys.
    max_len_key = None
    for key in possible_keys:
        max_len = getattr(hf_config, key, None)
        if max_len is not None:
            max_len_key = key if max_len < derived_max_model_len \
                else max_len_key
            derived_max_model_len = min(derived_max_model_len, max_len)

    # If sliding window is manually disabled, max_length should be less
    # than the sliding window length in the model config.
    if disable_sliding_window and sliding_window_len is not None:
        max_len_key = "sliding_window" \
            if sliding_window_len < derived_max_model_len else max_len_key
        derived_max_model_len = min(derived_max_model_len, sliding_window_len)

    # If none of the keys were found in the config, use a default and
    # log a warning.
    if derived_max_model_len == float("inf"):
        if max_model_len is not None:
            # If max_model_len is specified, we use it.
            return max_model_len

        default_max_len = 2048
        logger.warning(
            "The model's config.json does not contain any of the following "
            "keys to determine the original maximum length of the model: "
            "%s. Assuming the model's maximum length is %d.", possible_keys,
            default_max_len)
        derived_max_model_len = default_max_len

    rope_scaling = getattr(hf_config, "rope_scaling", None)
    # The correct one should be "longrope", kept "su" here
    # to be backward compatible
    if rope_scaling is not None and rope_scaling["type"] != "su" \
        and rope_scaling["type"] != "longrope":
        if disable_sliding_window:
            # TODO(robertgshaw): Find a model that supports rope_scaling
            # with sliding window to see if this case should be allowed.
            raise NotImplementedError(
                "Disabling sliding window is not supported for models "
                "with rope_scaling. Please raise an issue so we can "
                "investigate.")
        assert "factor" in rope_scaling
        scaling_factor = rope_scaling["factor"]
        if rope_scaling["type"] == "yarn":
            derived_max_model_len = rope_scaling[
                "original_max_position_embeddings"]
        derived_max_model_len *= scaling_factor

    # If the user specified a max length, make sure it is smaller than the
    # derived length from the HF model config.
    if max_model_len is None:
        max_model_len = int(derived_max_model_len)
    elif max_model_len > derived_max_model_len:
        # Some models might have a separate key for specifying model_max_length
        # that will be bigger than derived_max_model_len. We compare user input
        # with model_max_length and allow this override when it's smaller.
        model_max_length = getattr(hf_config, "model_max_length", None)
        if model_max_length is not None and max_model_len <= model_max_length:
            if disable_sliding_window:
                # TODO(robertgshaw): Find a model that has model_max_length
                # with sliding window to see if this case should be allowed.
                raise NotImplementedError(
                    "Disabling sliding window is not supported for models "
                    "model_max_length in the config. Please raise an issue "
                    "so we can investigate.")
            pass
        else:
            raise ValueError(
                f"User-specified max_model_len ({max_model_len}) is greater "
                "than the derived max_model_len "
                f"({max_len_key}={derived_max_model_len} or model_max_length="
                f"{model_max_length} in model's config.json). This may lead "
                "to incorrect model outputs or CUDA errors. Make sure the "
                "value is correct and within the model context size.")
    return int(max_model_len)


def get_served_model_name(model: str,
                          served_model_name: Optional[Union[str, List[str]]]):
    """
    If the input is a non-empty list, the first model_name in 
    `served_model_name` is taken. 
    If the input is a non-empty string, it is used directly. 
    For cases where the input is either an empty string or an 
    empty list, the fallback is to use `self.model`.
    """
    if not served_model_name:
        return model
    if isinstance(served_model_name, list):
        return served_model_name[0]
    return served_model_name


@dataclass
class DecodingConfig:
    """Dataclass which contains the decoding strategy of the engine"""

    # Which guided decoding algo to use. 'outlines' / 'lm-format-enforcer'
    guided_decoding_backend: str = 'outlines'

    def __post_init__(self):
        valid_guided_backends = ['outlines', 'lm-format-enforcer']
        backend = self.guided_decoding_backend
        if backend not in valid_guided_backends:
            raise ValueError(f"Invalid guided_decoding_backend '{backend},"
                             f"must be one of {valid_guided_backends}")


@dataclass
class ObservabilityConfig:
    """Configuration for observability."""
    otlp_traces_endpoint: Optional[str] = None

    def __post_init__(self):
        if not is_otel_installed() and self.otlp_traces_endpoint is not None:
            raise ValueError("OpenTelemetry packages must be installed before "
                             "configuring 'otlp_traces_endpoint'")


@dataclass(frozen=True)
class EngineConfig:
    """Dataclass which contains all engine-related configuration. This
    simplifies passing around the distinct configurations in the codebase.
    """

    model_config: ModelConfig
    cache_config: CacheConfig
    parallel_config: ParallelConfig
    scheduler_config: SchedulerConfig
    device_config: DeviceConfig
    load_config: LoadConfig
    lora_config: Optional[LoRAConfig]
    vision_language_config: Optional[VisionLanguageConfig]
    speculative_config: Optional[SpeculativeConfig]
    decoding_config: Optional[DecodingConfig]
    observability_config: Optional[ObservabilityConfig]

    def __post_init__(self):
        """Verify configs are valid & consistent with each other.
        """
        self.model_config.verify_with_parallel_config(self.parallel_config)
        self.cache_config.verify_with_parallel_config(self.parallel_config)

        if self.lora_config:
            self.lora_config.verify_with_model_config(self.model_config)
            self.lora_config.verify_with_scheduler_config(
                self.scheduler_config)

    def to_dict(self):
        """Return the configs as a dictionary, for use in **kwargs.
        """
        return dict(
            (field.name, getattr(self, field.name)) for field in fields(self))<|MERGE_RESOLUTION|>--- conflicted
+++ resolved
@@ -7,11 +7,8 @@
 import torch
 from transformers import PretrainedConfig, PreTrainedTokenizerBase
 
-<<<<<<< HEAD
 from vllm.distributed import get_current_tp_rank_partition_size
-=======
 import vllm.envs as envs
->>>>>>> 2be6955a
 from vllm.logger import init_logger
 from vllm.model_executor.layers.quantization import QUANTIZATION_METHODS
 from vllm.model_executor.models import ModelRegistry
@@ -372,7 +369,6 @@
         return max(1, result)
 
     def get_num_attention_heads(self,
-<<<<<<< HEAD
                                 parallel_config: "ParallelConfig",
                                 tp_rank: int = 0) -> int:
         num_total_kv_heads = self.get_total_num_kv_heads()
@@ -382,11 +378,6 @@
         # For GQA attention we make sure the whole attention head group is
         # together on the same GPU.
         return num_kv_heads * num_heads_per_kv_head
-=======
-                                parallel_config: "ParallelConfig") -> int:
-        num_heads = getattr(self.hf_text_config, "num_attention_heads", 0)
-        return num_heads // parallel_config.tensor_parallel_size
->>>>>>> 2be6955a
 
     def get_num_layers(self, parallel_config: "ParallelConfig") -> int:
         total_num_hidden_layers = self.hf_text_config.num_hidden_layers
@@ -730,7 +721,7 @@
         enable_chunked_prefill: If True, prefill requests can be chunked based
             on the remaining max_num_batched_tokens.
         embedding_mode: Whether the running model is for embedding.
-        preemption_mode: Whether to perform preemption by swapping or 
+        preemption_mode: Whether to perform preemption by swapping or
             recomputation. If not specified, we determine the mode as follows:
             We use recomputation by default since it incurs lower overhead than
             swapping. However, when the sequence group has multiple sequences
@@ -1247,7 +1238,7 @@
     # VisionLanguageConfig class.
     def get_image_token_text(
             self, tokenizer: PreTrainedTokenizerBase) -> Tuple[str, str]:
-        """Get the image token placeholder text to be inserted into the 
+        """Get the image token placeholder text to be inserted into the
         text prompt and the string representation of the image token id.
         """
         image_token_str = tokenizer.decode(self.image_token_id)

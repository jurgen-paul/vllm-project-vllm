--- conflicted
+++ resolved
@@ -75,7 +75,6 @@
                                              PretrainedConfig]]
 
 
-<<<<<<< HEAD
 def _is_flashinfer_available() -> bool:
     """Check if FlashInfer is available.
 
@@ -87,12 +86,11 @@
         return True
     except ImportError:
         return False
-=======
+
 class SupportsHash(Protocol):
 
     def compute_hash(self) -> str:
         ...
->>>>>>> 8c38ee70
 
 
 class ModelConfig:
@@ -177,47 +175,6 @@
             override default neuron config that are specific to Neuron devices,
             this argument will be used to configure the neuron config that
             can not be gathered from the vllm arguments.
-<<<<<<< HEAD
-        override_pooling_config: Initialize non default pooling config or
-            override default pooling config for the embedding model.
-        disable_mla: Whether to disable MLA for DeepSeek models.
-    """
-
-    def __init__(
-        self,
-        model: str,
-        task: Union[TaskOption, _Task],
-        tokenizer: str,
-        tokenizer_mode: str,
-        trust_remote_code: bool,
-        dtype: Union[str, torch.dtype],
-        seed: int,
-        allowed_local_media_path: str = "",
-        revision: Optional[str] = None,
-        code_revision: Optional[str] = None,
-        rope_scaling: Optional[Dict[str, Any]] = None,
-        rope_theta: Optional[float] = None,
-        tokenizer_revision: Optional[str] = None,
-        max_model_len: Optional[int] = None,
-        spec_target_max_model_len: Optional[int] = None,
-        quantization: Optional[str] = None,
-        quantization_param_path: Optional[str] = None,
-        enforce_eager: Optional[bool] = None,
-        max_seq_len_to_capture: Optional[int] = None,
-        max_logprobs: int = 20,
-        disable_sliding_window: bool = False,
-        skip_tokenizer_init: bool = False,
-        served_model_name: Optional[Union[str, List[str]]] = None,
-        limit_mm_per_prompt: Optional[Mapping[str, int]] = None,
-        use_async_output_proc: bool = True,
-        config_format: ConfigFormat = ConfigFormat.AUTO,
-        hf_overrides: Optional[HfOverrides] = None,
-        mm_processor_kwargs: Optional[Dict[str, Any]] = None,
-        override_neuron_config: Optional[Dict[str, Any]] = None,
-        override_pooler_config: Optional["PoolerConfig"] = None,
-        disable_mla: bool = False,
-    ) -> None:
-=======
         override_pooler_config: Initialize non default pooling config or
             override default pooling config for the pooling model.
         logits_processor_pattern: Optional regex pattern specifying valid
@@ -225,8 +182,8 @@
             `logits_processors` extra completion argument. Defaults to None,
             which allows no processors.
         generation_config: Configuration parameter file for generation.
+        disable_mla: Whether to disable MLA for DeepSeek models.
     """
-
     def compute_hash(self) -> str:
         """
         WARNING: Whenever a new field is added to this config,
@@ -284,8 +241,9 @@
                  override_neuron_config: Optional[Dict[str, Any]] = None,
                  override_pooler_config: Optional["PoolerConfig"] = None,
                  logits_processor_pattern: Optional[str] = None,
-                 generation_config: Optional[str] = None) -> None:
->>>>>>> 8c38ee70
+                 generation_config: Optional[str] = None,
+                    disable_mla: bool = False,
+                 ) -> None:
         self.model = model
         self.tokenizer = tokenizer
         self.tokenizer_mode = tokenizer_mode
@@ -786,17 +744,12 @@
     def is_deepseek_v2(self) -> bool:
         return hasattr(
             self.hf_text_config,
-            "model_type") and self.hf_text_config.model_type == 'deepseek_v2'
+            "model_type") and (self.hf_text_config.model_type
+                                      in ('deepseek_v2', 'deepseek_v3'))
 
     def get_head_size(self) -> int:
         # TODO remove hard code
-<<<<<<< HEAD
         if self.is_deepseek_v2:
-=======
-        if hasattr(self.hf_text_config,
-                   "model_type") and (self.hf_text_config.model_type
-                                      in ('deepseek_v2', 'deepseek_v3')):
->>>>>>> 8c38ee70
             # FlashAttention supports only head_size 32, 64, 128, 256,
             # we need to pad head_size 192 to 256
             if self.should_use_mla:
@@ -1005,7 +958,6 @@
         return ModelRegistry.is_cross_encoder_model(architectures)
 
     @property
-<<<<<<< HEAD
     def should_use_mla(self) -> bool:
         """Whether MLA should be used for this model.
 
@@ -1027,14 +979,13 @@
             )
             return False
         return use_mla
-=======
+
     def supported_runner_types(self) -> Set[RunnerType]:
         return {_TASK_RUNNER[task] for task in self.supported_tasks}
 
     @property
     def runner_type(self) -> RunnerType:
         return _TASK_RUNNER[self.task]
->>>>>>> 8c38ee70
 
 
 class CacheConfig:

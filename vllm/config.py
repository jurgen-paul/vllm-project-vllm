import ast
import copy
import enum
import hashlib
import json
import sys
import warnings
from contextlib import contextmanager
from dataclasses import dataclass, field, replace
from pathlib import Path
from typing import (TYPE_CHECKING, Any, Callable, ClassVar, Counter, Dict,
                    Final, List, Literal, Mapping, Optional, Protocol, Set,
                    Tuple, Type, Union)

import torch
from pydantic import BaseModel, Field, PrivateAttr
from transformers import PretrainedConfig

import vllm.envs as envs
from vllm.compilation.inductor_pass import CallableInductorPass, InductorPass
from vllm.logger import init_logger
from vllm.model_executor.layers.quantization import (QUANTIZATION_METHODS,
                                                     get_quantization_config)
from vllm.model_executor.models import ModelRegistry
from vllm.platforms import CpuArchEnum
from vllm.tracing import is_otel_available, otel_import_error_traceback
from vllm.transformers_utils.config import (
    ConfigFormat, get_config, get_hf_image_processor_config,
    get_hf_text_config, get_pooling_config,
    get_sentence_transformer_tokenizer_config, is_encoder_decoder,
    try_get_generation_config, uses_mrope)
from vllm.transformers_utils.s3_utils import S3Model
from vllm.transformers_utils.utils import is_s3
from vllm.utils import (GiB_bytes, LayerBlockType, cuda_device_count_stateless,
                        get_cpu_memory, random_uuid, resolve_obj_by_qualname)

if TYPE_CHECKING:
    from ray.util.placement_group import PlacementGroup

    from vllm.executor.executor_base import ExecutorBase
    from vllm.model_executor.layers.quantization.base_config import (
        QuantizationConfig)
    from vllm.model_executor.model_loader.loader import BaseModelLoader
    from vllm.transformers_utils.tokenizer_group.base_tokenizer_group import (
        BaseTokenizerGroup)
else:
    QuantizationConfig = None

logger = init_logger(__name__)

_POOLING_MODEL_MAX_NUM_BATCHED_TOKENS = 32768
_MULTIMODAL_MODEL_MAX_NUM_BATCHED_TOKENS = 5120

TaskOption = Literal["auto", "generate", "embedding", "embed", "classify",
                     "score", "reward"]

_ResolvedTask = Literal["generate", "embed", "classify", "score", "reward",
                        "draft"]

RunnerType = Literal["generate", "pooling", "draft"]

_RUNNER_TASKS: Dict[RunnerType, List[_ResolvedTask]] = {
    "generate": ["generate"],
    "pooling": ["embed", "classify", "score", "reward"],
    "draft": ["draft"],
}

_TASK_RUNNER: Dict[_ResolvedTask, RunnerType] = {
    task: runner
    for runner, tasks in _RUNNER_TASKS.items()
    for task in tasks
}

HfOverrides = Union[Dict[str, Any], Callable[[PretrainedConfig],
                                             PretrainedConfig]]


class SupportsHash(Protocol):

    def compute_hash(self) -> str:
        ...


class ModelImpl(str, enum.Enum):
    AUTO = "auto"
    VLLM = "vllm"
    TRANSFORMERS = "transformers"


class ModelConfig:
    """Configuration for the model.

    Args:
        model: Name or path of the huggingface model to use.
            It is also used as the content for `model_name` tag in metrics
            output when `served_model_name` is not specified.
        task: The task to use the model for. Each vLLM instance only supports
            one task, even if the same model can be used for multiple tasks.
            When the model only supports one task, "auto" can be used to select
            it; otherwise, you must specify explicitly which task to use.
        tokenizer: Name or path of the huggingface tokenizer to use.
        tokenizer_mode: Tokenizer mode. "auto" will use the fast tokenizer if
            available, "slow" will always use the slow tokenizer, and
            "mistral" will always use the tokenizer from `mistral_common`.
        trust_remote_code: Trust remote code (e.g., from HuggingFace) when
            downloading the model and tokenizer.
        allowed_local_media_path: Allowing API requests to read local images or
            videos from directories specified by the server file system.
            This is a security risk. Should only be enabled in trusted
            environments.
        dtype: Data type for model weights and activations. The "auto" option
            will use FP16 precision for FP32 and FP16 models, and BF16 precision
            for BF16 models.
        seed: Random seed for reproducibility.
        revision: The specific model version to use. It can be a branch name,
            a tag name, or a commit id. If unspecified, will use the default
            version.
        code_revision: The specific revision to use for the model code on
            Hugging Face Hub. It can be a branch name, a tag name, or a
            commit id. If unspecified, will use the default version.
        tokenizer_revision: The specific tokenizer version to use. It can be a
            branch name, a tag name, or a commit id. If unspecified, will use
            the default version.
        max_model_len: Maximum length of a sequence (including prompt and
            output). If None, will be derived from the model.
        spec_target_max_model_len: Specify the the maximum length for spec
            decoding draft models.
        quantization: Quantization method that was used to quantize the model
            weights. If None, we assume the model weights are not quantized.
        enforce_eager: Whether to enforce eager execution. If True, we will
            disable CUDA graph and always execute the model in eager mode.
            If False, we will use CUDA graph and eager execution in hybrid.
            If None, the user did not specify, so default to False.
        max_seq_len_to_capture: Maximum sequence len covered by CUDA graphs.
            When a sequence has context length larger than this, we fall back
            to eager mode. Additionally for encoder-decoder models, if the
            sequence length of the encoder input is larger than this, we fall
            back to the eager mode.
        max_logprobs: Maximum number of log probabilities. Defaults to 20.
        disable_sliding_window: Whether to disable sliding window. If True,
            we will disable the sliding window functionality of the model.
            If the model does not support sliding window, this argument is
            ignored.
        skip_tokenizer_init: If true, skip initialization of tokenizer and
            detokenizer.
        served_model_name: The model name used in metrics tag `model_name`,
            matches the model name exposed via the APIs. If multiple model
            names provided, the first name will be used. If not specified,
            the model name will be the same as `model`.
        limit_mm_per_prompt: Maximum number of data items per modality
            per prompt. Only applicable for multimodal models.
        use_async_output_proc: Whether to use async output processor.
            Defaults to True.
        config_format: The config format which shall be loaded.
            Defaults to 'auto' which defaults to 'hf'.
        hf_overrides: If a dictionary, contains arguments to be forwarded to the
            HuggingFace config. If a callable, it is called to update the
            HuggingFace config.
        mm_processor_kwargs: Arguments to be forwarded to the model's processor
            for multi-modal data, e.g., image processor.
        disable_mm_preprocessor_cache: If true, then disables caching of the
            multi-modal preprocessor/mapper. (not recommended)
        override_neuron_config: Initialize non default neuron config or
            override default neuron config that are specific to Neuron devices,
            this argument will be used to configure the neuron config that
            can not be gathered from the vllm arguments.
        override_pooler_config: Initialize non default pooling config or
            override default pooling config for the pooling model.
        logits_processor_pattern: Optional regex pattern specifying valid
            logits processor qualified names that can be passed with the
            `logits_processors` extra completion argument. Defaults to None,
            which allows no processors.
        generation_config: Configuration parameter file for generation.
<<<<<<< HEAD
        model_impl: Which implementation of the model to use:
            "auto" will try to use the vLLM implementation if it exists and
                fall back to the Transformers implementation if no vLLM
                implementation is available.
            "vllm" will use the vLLM model implementation.
            "transformers" will use the Transformers model implementation.
=======
        override_generation_config: Override the generation config with the
            given config.
>>>>>>> b02fd288
    """

    def compute_hash(self) -> str:
        """
        WARNING: Whenever a new field is added to this config,
        ensure that it is included in the factors list if
        it affects the computation graph.

        Provide a hash that uniquely identifies all the configs
        that affect the structure of the computation
        graph from input ids/embeddings to the final hidden states,
        excluding anything before input ids/embeddings and after
        the final hidden states.
        """
        factors: List[Any] = []
        factors.append(self.model)
        factors.append(self.dtype)
        factors.append(self.quantization)
        factors.append(self.revision)
        factors.append(self.code_revision)
        factors.append(self.trust_remote_code)
        factors.append(self.rope_scaling)
        factors.append(self.rope_theta)
        return hashlib.sha256(str(factors).encode()).hexdigest()

    def __init__(
        self,
        model: str,
        task: Union[TaskOption, Literal["draft"]],
        tokenizer: str,
        tokenizer_mode: str,
        trust_remote_code: bool,
        dtype: Union[str, torch.dtype],
        seed: int,
        allowed_local_media_path: str = "",
        revision: Optional[str] = None,
        code_revision: Optional[str] = None,
        rope_scaling: Optional[Dict[str, Any]] = None,
        rope_theta: Optional[float] = None,
        tokenizer_revision: Optional[str] = None,
        max_model_len: Optional[int] = None,
        spec_target_max_model_len: Optional[int] = None,
        quantization: Optional[str] = None,
        enforce_eager: Optional[bool] = None,
        max_seq_len_to_capture: Optional[int] = None,
        max_logprobs: int = 20,
        disable_sliding_window: bool = False,
        skip_tokenizer_init: bool = False,
        served_model_name: Optional[Union[str, List[str]]] = None,
        limit_mm_per_prompt: Optional[Mapping[str, int]] = None,
        use_async_output_proc: bool = True,
        config_format: ConfigFormat = ConfigFormat.AUTO,
        hf_overrides: Optional[HfOverrides] = None,
        mm_processor_kwargs: Optional[Dict[str, Any]] = None,
        disable_mm_preprocessor_cache: bool = False,
        override_neuron_config: Optional[Dict[str, Any]] = None,
        override_pooler_config: Optional["PoolerConfig"] = None,
        logits_processor_pattern: Optional[str] = None,
        generation_config: Optional[str] = None,
        enable_sleep_mode: bool = False,
<<<<<<< HEAD
        model_impl: Union[str, ModelImpl] = ModelImpl.AUTO,
=======
        override_generation_config: Optional[Dict[str, Any]] = None,
>>>>>>> b02fd288
    ) -> None:
        self.model = model
        self.tokenizer = tokenizer
        self.tokenizer_mode = tokenizer_mode
        self.trust_remote_code = trust_remote_code
        self.allowed_local_media_path = allowed_local_media_path
        self.seed = seed
        self.revision = revision
        self.code_revision = code_revision
        self.rope_scaling = rope_scaling
        self.rope_theta = rope_theta
        self.model_impl = model_impl

        if hf_overrides is None:
            hf_overrides = {}

        if callable(hf_overrides):
            hf_overrides_kw = {}
            hf_overrides_fn = hf_overrides
        else:
            hf_overrides_kw = hf_overrides
            hf_overrides_fn = None

        if rope_scaling is not None:
            hf_override: Dict[str, Any] = {"rope_scaling": rope_scaling}
            hf_overrides_kw.update(hf_override)
            msg = ("`--rope-scaling` will be removed in a future release. "
                   f"'Please instead use `--hf-overrides '{hf_override!r}'`")
            warnings.warn(DeprecationWarning(msg), stacklevel=2)
        if rope_theta is not None:
            hf_override = {"rope_theta": rope_theta}
            hf_overrides_kw.update(hf_override)
            msg = ("`--rope-theta` will be removed in a future release. "
                   f"'Please instead use `--hf-overrides '{hf_override!r}'`")
            warnings.warn(DeprecationWarning(msg), stacklevel=2)

        self.maybe_pull_model_tokenizer_for_s3(model, tokenizer)

        # The tokenizer version is consistent with the model version by default.
        if tokenizer_revision is None:
            self.tokenizer_revision = revision
        else:
            self.tokenizer_revision = tokenizer_revision
        self.quantization = quantization
        self.enforce_eager = enforce_eager
        self.max_seq_len_to_capture = max_seq_len_to_capture
        self.max_logprobs = max_logprobs
        self.disable_sliding_window = disable_sliding_window
        self.skip_tokenizer_init = skip_tokenizer_init
        self.enable_sleep_mode = enable_sleep_mode

        from vllm.platforms import current_platform

        if self.enable_sleep_mode and not current_platform.is_cuda():
            raise ValueError("Sleep mode is only supported on CUDA devices.")

        hf_config = get_config(self.model, trust_remote_code, revision,
                               code_revision, config_format)

        if hf_overrides_kw:
            logger.info("Overriding HF config with %s", hf_overrides_kw)
            hf_config.update(hf_overrides_kw)
        if hf_overrides_fn:
            logger.info("Overriding HF config with %s", hf_overrides_fn)
            hf_config = hf_overrides_fn(hf_config)

        self.hf_config = hf_config

        self.hf_text_config = get_hf_text_config(self.hf_config)
        self.encoder_config = self._get_encoder_config()
        self.hf_image_processor_config = get_hf_image_processor_config(
            self.model, revision)
        self.dtype = _get_and_verify_dtype(self.hf_text_config, dtype)
        self.use_async_output_proc = use_async_output_proc
        self.mm_processor_kwargs = mm_processor_kwargs
        self.disable_mm_preprocessor_cache = disable_mm_preprocessor_cache

        # Set enforce_eager to False if the value is unset.
        if self.enforce_eager is None:
            self.enforce_eager = False

        sliding_window = getattr(self.hf_text_config, "sliding_window", None)
        has_interleaved_attention = (sliding_window is not None) and (
            isinstance(sliding_window, list) or
            (self.hf_text_config.model_type in ["gemma2", "cohere2"]))

        if (not self.disable_sliding_window and has_interleaved_attention):
            if (backend :=
                    envs.VLLM_ATTENTION_BACKEND) in ("XFORMERS", "FLASHINFER"):
                sliding_window_len_min = get_min_sliding_window(
                    self.hf_text_config.sliding_window)

                logger.warning_once(
                    f"{self.hf_text_config.model_type} has interleaved "
                    "attention, which is currently not supported by the "
                    f"{backend} backend. Disabling sliding window and capping "
                    "the max length to the sliding window size "
                    f"({sliding_window_len_min}).")
                self.disable_sliding_window = True
            else:
                # for a model with interleaved attention,
                # the scheduler and the model treat it as full attention
                # (i.e., not dropping any tokens outside the window).
                # only the attention layer itself is aware of the sliding
                # window, and use the window size to compute the attention.
                self.hf_text_config.interleaved_sliding_window = sliding_window
                delattr(self.hf_text_config, "sliding_window")
                sliding_window = None

        self.max_model_len = _get_and_verify_max_len(
            hf_config=self.hf_text_config,
            max_model_len=max_model_len,
            disable_sliding_window=self.disable_sliding_window,
            sliding_window_len=self.get_hf_config_sliding_window(),
            spec_target_max_model_len=spec_target_max_model_len,
            encoder_config=self.encoder_config)
        self.served_model_name = get_served_model_name(model,
                                                       served_model_name)
        self.multimodal_config = self._init_multimodal_config(
            limit_mm_per_prompt)
        if not self.skip_tokenizer_init:
            self._verify_tokenizer_mode()

        self.is_attention_free = self._init_attention_free()
        self.is_hybrid = self._init_is_hybrid()
        self.has_inner_state = self._init_has_inner_state()

        if current_platform.is_neuron():
            self.override_neuron_config = override_neuron_config
        else:
            self.override_neuron_config = None

        supported_tasks, task = self._resolve_task(task, self.hf_config)
        self.supported_tasks = supported_tasks
        self.task: Final = task
        if self.task in ("draft", "generate"):
            self.truncation_side = "left"
        else:
            self.truncation_side = "right"

        self.pooler_config = self._init_pooler_config(override_pooler_config)
        self.logits_processor_pattern = logits_processor_pattern

        self.generation_config = generation_config
        self.override_generation_config = override_generation_config or {}

        self._verify_quantization()
        self._verify_cuda_graph()
        self._verify_bnb_config()

    def maybe_pull_model_tokenizer_for_s3(self, model: str,
                                          tokenizer: str) -> None:
        """
        Pull the model config or tokenizer to a temporary
        directory in case of S3.

        Args:
            model: The model name or path.
            tokenizer: The tokenizer name or path.

        """
        if is_s3(model) or is_s3(tokenizer):
            if is_s3(model):
                s3_model = S3Model()
                s3_model.pull_files(model, allow_pattern=["*config.json"])
                self.model_weights = self.model
                self.model = s3_model.dir

            if is_s3(tokenizer):
                s3_tokenizer = S3Model()
                s3_tokenizer.pull_files(
                    model, ignore_pattern=["*.pt", "*.safetensors", "*.bin"])
                self.tokenizer = s3_tokenizer.dir

    def _init_multimodal_config(
        self, limit_mm_per_prompt: Optional[Mapping[str, int]]
    ) -> Optional["MultiModalConfig"]:
        architectures = getattr(self.hf_config, "architectures", [])
        if ModelRegistry.is_multimodal_model(architectures):
            return MultiModalConfig(limit_per_prompt=limit_mm_per_prompt or {})

        if limit_mm_per_prompt:
            raise ValueError("`limit_mm_per_prompt` is only supported for "
                             "multimodal models.")

        return None

    def _get_encoder_config(self):
        return get_sentence_transformer_tokenizer_config(
            self.model, self.revision)

    def _init_pooler_config(
        self,
        override_pooler_config: Optional["PoolerConfig"],
    ) -> Optional["PoolerConfig"]:

        if self.runner_type == "pooling":
            user_config = override_pooler_config or PoolerConfig()

            base_config = get_pooling_config(self.model, self.revision)
            if base_config is not None:
                # Only set values that are not overridden by the user
                for k, v in base_config.items():
                    if getattr(user_config, k) is None:
                        setattr(user_config, k, v)

            return user_config

        return None

    def _init_attention_free(self) -> bool:
        architectures = getattr(self.hf_config, "architectures", [])
        return ModelRegistry.is_attention_free_model(architectures)

    def _init_is_hybrid(self) -> bool:
        architectures = getattr(self.hf_config, "architectures", [])
        return ModelRegistry.is_hybrid_model(architectures)

    def _init_has_inner_state(self) -> bool:
        architectures = getattr(self.hf_config, "architectures", [])
        return ModelRegistry.model_has_inner_state(architectures)

    def _verify_tokenizer_mode(self) -> None:
        tokenizer_mode = self.tokenizer_mode.lower()
        if tokenizer_mode not in ["auto", "slow", "mistral"]:
            raise ValueError(
                f"Unknown tokenizer mode: {self.tokenizer_mode}. Must be "
                "either 'auto', 'slow' or 'mistral'.")
        self.tokenizer_mode = tokenizer_mode

    def _get_preferred_task(
        self,
        architectures: List[str],
        supported_tasks: Set[_ResolvedTask],
    ) -> Optional[_ResolvedTask]:
        model_id = self.model
        if get_pooling_config(model_id, self.revision):
            return "embed"
        if ModelRegistry.is_cross_encoder_model(architectures):
            return "score"

        suffix_to_preferred_task: List[Tuple[str, _ResolvedTask]] = [
            # Other models follow this pattern
            ("ForCausalLM", "generate"),
            ("ForConditionalGeneration", "generate"),
            ("ForSequenceClassification", "classify"),
            ("ChatModel", "generate"),
            ("LMHeadModel", "generate"),
            ("EmbeddingModel", "embed"),
            ("RewardModel", "reward"),
        ]
        _, arch = ModelRegistry.inspect_model_cls(architectures)

        for suffix, pref_task in suffix_to_preferred_task:
            if arch.endswith(suffix) and pref_task in supported_tasks:
                return pref_task

        return None

    def _resolve_task(
        self,
        task_option: Union[TaskOption, Literal["draft"]],
        hf_config: PretrainedConfig,
    ) -> Tuple[Set[_ResolvedTask], _ResolvedTask]:
        if task_option == "draft":
            return {"draft"}, "draft"

        architectures = getattr(hf_config, "architectures", [])

        runner_support: Dict[RunnerType, bool] = {
            # NOTE: Listed from highest to lowest priority,
            # in case the model supports multiple of them
            "generate": ModelRegistry.is_text_generation_model(architectures),
            "pooling": ModelRegistry.is_pooling_model(architectures),
        }
        supported_runner_types_lst: List[RunnerType] = [
            runner_type
            for runner_type, is_supported in runner_support.items()
            if is_supported
        ]

        supported_tasks_lst: List[_ResolvedTask] = [
            task for runner_type in supported_runner_types_lst
            for task in _RUNNER_TASKS[runner_type]
        ]
        supported_tasks = set(supported_tasks_lst)

        if task_option == "auto":
            selected_task = next(iter(supported_tasks_lst))

            if len(supported_tasks_lst) > 1:
                preferred_task = self._get_preferred_task(
                    architectures, supported_tasks)
                if preferred_task is not None:
                    selected_task = preferred_task

                logger.info(
                    "This model supports multiple tasks: %s. "
                    "Defaulting to '%s'.", supported_tasks, selected_task)
        else:
            # Aliases
            if task_option == "embedding":
                preferred_task = self._get_preferred_task(
                    architectures, supported_tasks)
                if preferred_task != "embed":
                    msg = ("The 'embedding' task will be restricted to "
                           "embedding models in a future release. Please "
                           "pass `--task classify`, `--task score`, or "
                           "`--task reward` explicitly for other pooling "
                           "models.")
                    warnings.warn(msg, DeprecationWarning, stacklevel=2)

                task_option = preferred_task or "embed"

            if task_option not in supported_tasks:
                msg = (
                    f"This model does not support the '{task_option}' task. "
                    f"Supported tasks: {supported_tasks}")
                raise ValueError(msg)

            selected_task = task_option

        return supported_tasks, selected_task

    def _parse_quant_hf_config(self):
        quant_cfg = getattr(self.hf_config, "quantization_config", None)
        if quant_cfg is None:
            # compressed-tensors uses a "compression_config" key
            quant_cfg = getattr(self.hf_config, "compression_config", None)
        return quant_cfg

    def _verify_quantization(self) -> None:
        supported_quantization = QUANTIZATION_METHODS
        optimized_quantization_methods = [
            "fp8", "marlin", "modelopt", "gptq_marlin_24", "gptq_marlin",
            "awq_marlin", "fbgemm_fp8", "compressed_tensors",
            "compressed-tensors", "experts_int8", "quark"
        ]
        if self.quantization is not None:
            self.quantization = self.quantization.lower()

        # Parse quantization method from the HF model config, if available.
        quant_cfg = self._parse_quant_hf_config()

        if quant_cfg is not None:
            quant_method = quant_cfg.get("quant_method", "").lower()

            # Detect which checkpoint is it
            for name in QUANTIZATION_METHODS:
                method = get_quantization_config(name)
                quantization_override = method.override_quantization_method(
                    quant_cfg, self.quantization)
                if quantization_override:
                    quant_method = quantization_override
                    self.quantization = quantization_override
                    break

            # Verify quantization configurations.
            if self.quantization is None:
                self.quantization = quant_method
            elif self.quantization != quant_method:
                raise ValueError(
                    "Quantization method specified in the model config "
                    f"({quant_method}) does not match the quantization "
                    f"method specified in the `quantization` argument "
                    f"({self.quantization}).")

        if self.quantization is not None:
            if self.quantization not in supported_quantization:
                raise ValueError(
                    f"Unknown quantization method: {self.quantization}. Must "
                    f"be one of {supported_quantization}.")
            from vllm.platforms import current_platform
            current_platform.verify_quantization(self.quantization)
            if self.quantization not in optimized_quantization_methods:
                logger.warning(
                    "%s quantization is not fully "
                    "optimized yet. The speed can be slower than "
                    "non-quantized models.", self.quantization)

    def _verify_cuda_graph(self) -> None:
        if self.max_seq_len_to_capture is None:
            self.max_seq_len_to_capture = self.max_model_len
        self.max_seq_len_to_capture = min(self.max_seq_len_to_capture,
                                          self.max_model_len)

        MODEL_NOT_SUPPORT_CUDA_GRAPH = ['mllama']
        if (self.hf_config.model_type in MODEL_NOT_SUPPORT_CUDA_GRAPH
                and not self.enforce_eager):
            logger.warning(
                "CUDA graph is not supported for %s yet, fallback to the eager "
                "mode.", self.hf_config.model_type)
            self.enforce_eager = True

    def _verify_bnb_config(self) -> None:
        """
        The current version of bitsandbytes (0.44.0) with 8-bit models does not
        yet support CUDA graph.
        """
        is_bitsandbytes = self.quantization == "bitsandbytes"
        has_quantization_config = (getattr(self.hf_config,
                                           "quantization_config", None)
                                   is not None)
        is_8bit = (self.hf_config.quantization_config.get(
            "load_in_8bit", False) if has_quantization_config else False)
        if all([
                is_bitsandbytes,
                has_quantization_config,
                is_8bit,
                not self.enforce_eager,
        ]):
            logger.warning(
                "CUDA graph is not supported on BitAndBytes 8bit yet, "
                "fallback to the eager mode.")
            self.enforce_eager = True

    def verify_async_output_proc(self, parallel_config, speculative_config,
                                 device_config) -> None:
        if not self.use_async_output_proc:
            # Nothing to check
            return

        if parallel_config.pipeline_parallel_size > 1:
            logger.warning("Async output processing can not be enabled "
                           "with pipeline parallel")
            self.use_async_output_proc = False
            return

        # Reminder: Please update docs/source/features/compatibility_matrix.md
        # If the feature combo become valid
        from vllm.platforms import current_platform
        if not current_platform.is_async_output_supported(self.enforce_eager):
            logger.warning(
                "Async output processing is not supported on the "
                "current platform type %s.", current_platform.device_type)
            self.use_async_output_proc = False
            return

        if envs.VLLM_USE_RAY_SPMD_WORKER:
            logger.warning(
                "Async output processing can not be enabled with ray spmd")
            self.use_async_output_proc = False
            return

        # Async postprocessor is not necessary for pooling models
        # since there is no token generation
        if self.runner_type == "pooling":
            self.use_async_output_proc = False

        # Reminder: Please update docs/source/features/compatibility_matrix.md
        # If the feature combo become valid
        if speculative_config:
            logger.warning("Async output processing is not supported with"
                           " speculative decoding currently.")
            self.use_async_output_proc = False

    def verify_with_parallel_config(
        self,
        parallel_config: "ParallelConfig",
    ) -> None:
        total_num_attention_heads = getattr(self.hf_text_config,
                                            "num_attention_heads", 0)
        tensor_parallel_size = parallel_config.tensor_parallel_size
        if total_num_attention_heads % tensor_parallel_size != 0:
            raise ValueError(
                f"Total number of attention heads ({total_num_attention_heads})"
                " must be divisible by tensor parallel size "
                f"({tensor_parallel_size}).")

        pipeline_parallel_size = parallel_config.pipeline_parallel_size
        if pipeline_parallel_size > 1:
            architectures = getattr(self.hf_config, "architectures", [])
            if not ModelRegistry.is_pp_supported_model(architectures):
                raise NotImplementedError(
                    "Pipeline parallelism is not supported for this model. "
                    "Supported models implement the `SupportsPP` interface.")

            if self.use_async_output_proc:
                logger.warning("Async output processor is not supported with "
                               "pipeline parallelism currently. Disabling it.")
                self.use_async_output_proc = False

    def get_hf_config_sliding_window(
            self) -> Union[Optional[int], List[Optional[int]]]:
        """Get the sliding window size, or None if disabled."""

        # Some models, like Qwen2 and Qwen1.5, use `use_sliding_window` in
        # addition to sliding window size. We check if that field is present
        # and if it's False, return None.
        if (hasattr(self.hf_text_config, "use_sliding_window")
                and not self.hf_text_config.use_sliding_window):
            return None
        return getattr(self.hf_text_config, "sliding_window", None)

    def get_sliding_window(self) -> Optional[Union[int, List[Optional[int]]]]:
        """Get the sliding window size, or None if disabled.
        """
        # If user disables sliding window, return None.
        if self.disable_sliding_window:
            return None
        # Otherwise get the value from the hf config.
        return self.get_hf_config_sliding_window()

    def get_vocab_size(self) -> int:
        return self.hf_text_config.vocab_size

    def get_hidden_size(self) -> int:
        return self.hf_text_config.hidden_size

    def get_head_size(self) -> int:
        # TODO remove hard code
        if hasattr(self.hf_text_config,
                   "model_type") and (self.hf_text_config.model_type
                                      in ('deepseek_v2', 'deepseek_v3')):
            qk_rope_head_dim = getattr(self.hf_text_config, "qk_rope_head_dim",
                                       0)
            qk_nope_head_dim = getattr(self.hf_text_config, "qk_nope_head_dim",
                                       0)
            if qk_rope_head_dim and qk_nope_head_dim:
                return qk_rope_head_dim + qk_nope_head_dim

        if self.is_attention_free:
            return 0

        if hasattr(self.hf_text_config, "head_dim"):
            return self.hf_text_config.head_dim
        # FIXME(woosuk): This may not be true for all models.
        return (self.hf_text_config.hidden_size //
                self.hf_text_config.num_attention_heads)

    def get_total_num_kv_heads(self) -> int:
        """Returns the total number of KV heads."""
        # For GPTBigCode & Falcon:
        # NOTE: for falcon, when new_decoder_architecture is True, the
        # multi_query flag is ignored and we use n_head_kv for the number of
        # KV heads.
        falcon_model_types = ["falcon", "RefinedWeb", "RefinedWebModel"]
        new_decoder_arch_falcon = (
            self.hf_config.model_type in falcon_model_types
            and getattr(self.hf_config, "new_decoder_architecture", False))
        if not new_decoder_arch_falcon and getattr(self.hf_text_config,
                                                   "multi_query", False):
            # Multi-query attention, only one KV head.
            # Currently, tensor parallelism is not supported in this case.
            return 1

        # For DBRX and MPT
        if self.hf_config.model_type == "mpt":
            if "kv_n_heads" in self.hf_config.attn_config:
                return self.hf_config.attn_config["kv_n_heads"]
            return self.hf_config.num_attention_heads
        if self.hf_config.model_type == "dbrx":
            return getattr(self.hf_config.attn_config, "kv_n_heads",
                           self.hf_config.num_attention_heads)

        if self.is_attention_free:
            return 0

        attributes = [
            # For Falcon:
            "n_head_kv",
            "num_kv_heads",
            # For LLaMA-2:
            "num_key_value_heads",
            # For ChatGLM:
            "multi_query_group_num",
        ]
        for attr in attributes:
            num_kv_heads = getattr(self.hf_text_config, attr, None)
            if num_kv_heads is not None:
                return num_kv_heads

        # For non-grouped-query attention models, the number of KV heads is
        # equal to the number of attention heads.
        return self.hf_text_config.num_attention_heads

    def get_num_kv_heads(self, parallel_config: "ParallelConfig") -> int:
        """Returns the number of KV heads per GPU."""
        total_num_kv_heads = self.get_total_num_kv_heads()
        # If tensor parallelism is used, we divide the number of KV heads by
        # the tensor parallel size. We will replicate the KV heads in the
        # case where the number of KV heads is smaller than the tensor
        # parallel size so each GPU has at least one KV head.
        return max(1,
                   total_num_kv_heads // parallel_config.tensor_parallel_size)

    def get_num_attention_heads(self,
                                parallel_config: "ParallelConfig") -> int:
        num_heads = getattr(self.hf_text_config, "num_attention_heads", 0)
        return num_heads // parallel_config.tensor_parallel_size

    def get_layers_start_end_indices(
            self, parallel_config: "ParallelConfig") -> Tuple[int, int]:
        from vllm.distributed.utils import get_pp_indices
        total_num_hidden_layers = getattr(self.hf_text_config,
                                          "num_hidden_layers", 0)
        pp_rank = parallel_config.rank // parallel_config.tensor_parallel_size
        pp_size = parallel_config.pipeline_parallel_size
        start, end = get_pp_indices(total_num_hidden_layers, pp_rank, pp_size)
        return start, end

    def get_num_layers(self, parallel_config: "ParallelConfig") -> int:
        start, end = self.get_layers_start_end_indices(parallel_config)
        return end - start

    def get_num_layers_by_block_type(
        self,
        parallel_config: "ParallelConfig",
        block_type: LayerBlockType = LayerBlockType.attention,
    ) -> int:
        # This function relies on 'layers_block_type' in hf_config,
        # for w/o this attribute, we will need to have workarounds like so
        attn_block_type = block_type == LayerBlockType.attention
        is_transformer = not self.is_hybrid and not self.is_attention_free
        start, end = self.get_layers_start_end_indices(parallel_config)

        if is_transformer:
            # Handle the basic case first
            return end - start if attn_block_type else 0
        elif self.is_attention_free:
            # Attention free
            # Note that this code assumes there
            # is only one type of attention-free block type.
            return 0 if attn_block_type else end - start
        else:
            # Hybrid model
            layers_block_type_value = getattr(self.hf_config,
                                              "layers_block_type", None)
            if layers_block_type_value is None:
                raise ValueError("The model is an hybrid without a"
                                 "layers_block_type in the hf_config,"
                                 "cannot determine the num of "
                                 f"{block_type.value} layers")

            return sum(t == block_type.value
                       for t in layers_block_type_value[start:end])

    def get_multimodal_config(self) -> "MultiModalConfig":
        """
        Get the multimodal configuration of the model.

        Raises:
            ValueError: If the model is not multimodal.
        """
        if self.multimodal_config is None:
            raise ValueError("The model is not multimodal.")

        return self.multimodal_config

    def try_get_generation_config(self) -> Dict[str, Any]:
        if self.generation_config is None or self.generation_config == "auto":
            config = try_get_generation_config(
                self.model,
                trust_remote_code=self.trust_remote_code,
                revision=self.revision,
            )
        else:
            config = try_get_generation_config(
                self.generation_config,
                trust_remote_code=self.trust_remote_code,
            )

        if config is None:
            return {}

        return config.to_diff_dict()

    def get_diff_sampling_param(self) -> Dict[str, Any]:
        """
        This method returns a dictionary containing the parameters
        that differ from the default sampling parameters, but only
        if `generation_config` is set. If `generation_config` is not
        set, an empty dictionary is returned.

        Returns:
            Dict[str, Any]: A dictionary with the differing sampling
            parameters if `generation_config` is set, otherwise an
            empty dictionary.
        """
        if self.generation_config is None:
            # When generation_config is not set
            config = {}
        else:
            config = self.try_get_generation_config()

        # Overriding with given generation config
        config.update(self.override_generation_config)

        available_params = [
            "repetition_penalty",
            "temperature",
            "top_k",
            "top_p",
            "min_p",
            "max_new_tokens",
        ]
        if any(p in config for p in available_params):
            diff_sampling_param = {
                p: config.get(p)
                for p in available_params if config.get(p) is not None
            }
            # Huggingface definition of max_new_tokens is equivalent
            # to vLLM's max_tokens
            if "max_new_tokens" in diff_sampling_param:
                diff_sampling_param["max_tokens"] = diff_sampling_param.pop(
                    "max_new_tokens")
        else:
            diff_sampling_param = {}
        return diff_sampling_param

    @property
    def is_encoder_decoder(self) -> bool:
        """Extract the HF encoder/decoder model flag."""
        return is_encoder_decoder(self.hf_config)

    @property
    def uses_mrope(self) -> bool:
        return uses_mrope(self.hf_config)

    @property
    def is_multimodal_model(self) -> bool:
        return self.multimodal_config is not None

    @property
    def is_cross_encoder(self) -> bool:
        architectures = getattr(self.hf_config, "architectures", [])
        return ModelRegistry.is_cross_encoder_model(architectures)

    @property
    def supported_runner_types(self) -> Set[RunnerType]:
        return {_TASK_RUNNER[task] for task in self.supported_tasks}

    @property
    def runner_type(self) -> RunnerType:
        return _TASK_RUNNER[self.task]


class CacheConfig:
    """Configuration for the KV cache.

    Args:
        block_size: Size of a cache block in number of tokens.
        gpu_memory_utilization: Fraction of GPU memory to use for the
            vLLM execution.
        swap_space: Size of the CPU swap space per GPU (in GiB).
        cache_dtype: Data type for kv cache storage.
        is_attention_free: Whether the model is attention-free.
        num_gpu_blocks_override: Number of GPU blocks to use. This overrides the
            profiled num_gpu_blocks if specified. Does nothing if None.
        sliding_window: Sliding window size for the KV cache. Can not work with
            prefix caching enabled.
        enable_prefix_caching: Whether to enable prefix caching.
        cpu_offload_gb: Size of the CPU offload buffer in GiB.
    """

    def compute_hash(self) -> str:
        """
        WARNING: Whenever a new field is added to this config,
        ensure that it is included in the factors list if
        it affects the computation graph.

        Provide a hash that uniquely identifies all the configs
        that affect the structure of the computation
        graph from input ids/embeddings to the final hidden states,
        excluding anything before input ids/embeddings and after
        the final hidden states.
        """
        factors: List[Any] = []
        factors.append(self.cache_dtype)
        # `cpu_offload_gb` does not use `torch.compile` yet.
        hash_str = hashlib.md5(str(factors).encode()).hexdigest()
        return hash_str

    def __init__(
        self,
        block_size: int,
        gpu_memory_utilization: float,
        swap_space: float,
        cache_dtype: str,
        is_attention_free: bool = False,
        num_gpu_blocks_override: Optional[int] = None,
        sliding_window: Optional[int] = None,
        enable_prefix_caching: bool = False,
        cpu_offload_gb: float = 0,
        calculate_kv_scales: Optional[bool] = None,
    ) -> None:
        self.block_size = block_size
        self.gpu_memory_utilization = gpu_memory_utilization
        self.swap_space_bytes = swap_space * GiB_bytes
        self.num_gpu_blocks_override = num_gpu_blocks_override
        self.cache_dtype = cache_dtype
        self.is_attention_free = is_attention_free
        self.sliding_window = sliding_window
        self.enable_prefix_caching = enable_prefix_caching
        self.cpu_offload_gb = cpu_offload_gb
        self.calculate_kv_scales = calculate_kv_scales
        self._verify_args()
        self._verify_cache_dtype()
        self._verify_prefix_caching()

        # Will be set after profiling.
        self.num_gpu_blocks: Optional[int] = None
        self.num_cpu_blocks: Optional[int] = None

        # Set calculate_kv_scales to False if the value is unset.
        if self.calculate_kv_scales is None:
            self.calculate_kv_scales = False

    def metrics_info(self):
        # convert cache_config to dict(key: str, value: str) for prometheus
        # metrics info
        return {key: str(value) for key, value in self.__dict__.items()}

    def _verify_args(self) -> None:
        if self.gpu_memory_utilization > 1.0:
            raise ValueError(
                "GPU memory utilization must be less than 1.0. Got "
                f"{self.gpu_memory_utilization}.")

    def _verify_cache_dtype(self) -> None:
        if self.cache_dtype == "auto":
            pass
        elif self.cache_dtype in ("fp8", "fp8_e4m3", "fp8_e5m2"):
            logger.info(
                "Using fp8 data type to store kv cache. It reduces the GPU "
                "memory footprint and boosts the performance. "
                "Meanwhile, it may cause accuracy drop without a proper "
                "scaling factor")
        else:
            raise ValueError(f"Unknown kv cache dtype: {self.cache_dtype}")

    def _verify_prefix_caching(self) -> None:
        if not self.enable_prefix_caching:
            return

        if self.sliding_window is not None:
            raise NotImplementedError(
                "Prefix caching is not supported with sliding window. "
                "Run with --disable-sliding-window to use prefix caching.")

    def verify_with_parallel_config(
        self,
        parallel_config: "ParallelConfig",
    ) -> None:
        total_cpu_memory = get_cpu_memory()
        # FIXME(woosuk): Here, it is assumed that the GPUs in a tensor parallel
        # group are in the same node. However, the GPUs may span multiple nodes.
        num_gpus_per_node = parallel_config.tensor_parallel_size
        cpu_memory_usage = self.swap_space_bytes * num_gpus_per_node

        msg = (f"{cpu_memory_usage / GiB_bytes:.2f} GiB out of the "
               f"{total_cpu_memory / GiB_bytes:.2f} GiB total CPU memory "
               "is allocated for the swap space.")
        if cpu_memory_usage > 0.7 * total_cpu_memory:
            raise ValueError("Too large swap space. " + msg)
        elif cpu_memory_usage > 0.4 * total_cpu_memory:
            logger.warning("Possibly too large swap space. %s", msg)


@dataclass
class TokenizerPoolConfig:
    """Configuration for the tokenizer pool.

    Args:
        pool_size: Number of tokenizer workers in the pool.
        pool_type: Type of the pool.
        extra_config: Additional config for the pool.
            The way the config will be used depends on the
            pool type.
    """
    pool_size: int
    pool_type: Union[str, Type["BaseTokenizerGroup"]]
    extra_config: dict

    def compute_hash(self) -> str:
        """
        WARNING: Whenever a new field is added to this config,
        ensure that it is included in the factors list if
        it affects the computation graph.

        Provide a hash that uniquely identifies all the configs
        that affect the structure of the computation
        graph from input ids/embeddings to the final hidden states,
        excluding anything before input ids/embeddings and after
        the final hidden states.
        """
        # no factors to consider.
        # this config will not affect the computation graph.
        factors: List[Any] = []
        hash_str = hashlib.md5(str(factors).encode()).hexdigest()
        return hash_str

    def __post_init__(self):
        if self.pool_type not in ("ray", ) and not isinstance(
                self.pool_type, type):
            raise ValueError(f"Unknown pool type: {self.pool_type}")
        if not isinstance(self.extra_config, dict):
            raise ValueError("extra_config must be a dictionary.")

    @classmethod
    def create_config(
        cls, tokenizer_pool_size: int,
        tokenizer_pool_type: Union[str, Type["BaseTokenizerGroup"]],
        tokenizer_pool_extra_config: Optional[Union[str, dict]]
    ) -> Optional["TokenizerPoolConfig"]:
        """Create a TokenizerPoolConfig from the given parameters.

        If tokenizer_pool_size is 0, return None.

        Args:
            tokenizer_pool_size: Number of tokenizer workers in the pool.
            tokenizer_pool_type: Type of the pool.
            tokenizer_pool_extra_config: Additional config for the pool.
                The way the config will be used depends on the
                pool type. This can be a JSON string (will be parsed).
        """
        if tokenizer_pool_size:
            if isinstance(tokenizer_pool_extra_config, str):
                tokenizer_pool_extra_config_parsed = json.loads(
                    tokenizer_pool_extra_config)
            else:
                tokenizer_pool_extra_config_parsed = (
                    tokenizer_pool_extra_config or {})
            tokenizer_pool_config = cls(tokenizer_pool_size,
                                        tokenizer_pool_type,
                                        tokenizer_pool_extra_config_parsed)
        else:
            tokenizer_pool_config = None
        return tokenizer_pool_config


class LoadFormat(str, enum.Enum):
    AUTO = "auto"
    PT = "pt"
    SAFETENSORS = "safetensors"
    NPCACHE = "npcache"
    DUMMY = "dummy"
    TENSORIZER = "tensorizer"
    SHARDED_STATE = "sharded_state"
    GGUF = "gguf"
    BITSANDBYTES = "bitsandbytes"
    MISTRAL = "mistral"
    RUNAI_STREAMER = "runai_streamer"


@dataclass
class LoadConfig:
    """
        download_dir: Directory to download and load the weights, default to the
            default cache directory of huggingface.
        load_format: The format of the model weights to load:
            "auto" will try to load the weights in the safetensors format and
                fall back to the pytorch bin format if safetensors format is
                not available.
            "pt" will load the weights in the pytorch bin format.
            "safetensors" will load the weights in the safetensors format.
            "npcache" will load the weights in pytorch format and store
                a numpy cache to speed up the loading.
            "dummy" will initialize the weights with random values, which is
                mainly for profiling.
            "tensorizer" will use CoreWeave's tensorizer library for
                fast weight loading.
            "bitsandbytes" will load nf4 type weights.
        model_loader_extra_config: The extra config for the model loader.
        ignore_patterns: The list of patterns to ignore when loading the model.
            Default to "original/**/*" to avoid repeated loading of llama's
            checkpoints.
    """

    load_format: Union[str, LoadFormat, "BaseModelLoader"] = LoadFormat.AUTO
    download_dir: Optional[str] = None
    model_loader_extra_config: Optional[Union[str, dict]] = field(
        default_factory=dict)
    ignore_patterns: Optional[Union[List[str], str]] = None

    def compute_hash(self) -> str:
        """
        WARNING: Whenever a new field is added to this config,
        ensure that it is included in the factors list if
        it affects the computation graph.

        Provide a hash that uniquely identifies all the configs
        that affect the structure of the computation
        graph from input ids/embeddings to the final hidden states,
        excluding anything before input ids/embeddings and after
        the final hidden states.
        """
        # no factors to consider.
        # this config will not affect the computation graph.
        factors: List[Any] = []
        hash_str = hashlib.md5(str(factors).encode()).hexdigest()
        return hash_str

    def __post_init__(self):
        model_loader_extra_config = self.model_loader_extra_config or {}
        if isinstance(model_loader_extra_config, str):
            self.model_loader_extra_config = json.loads(
                model_loader_extra_config)
        if isinstance(self.load_format, str):
            load_format = self.load_format.lower()
            self.load_format = LoadFormat(load_format)

        if self.ignore_patterns is not None and len(self.ignore_patterns) > 0:
            logger.info(
                "Ignoring the following patterns when downloading weights: %s",
                self.ignore_patterns)
        else:
            self.ignore_patterns = ["original/**/*"]


@dataclass
class ParallelConfig:
    """Configuration for the distributed execution."""

    pipeline_parallel_size: int = 1  # Number of pipeline parallel groups.
    tensor_parallel_size: int = 1  # Number of tensor parallel groups.

    # Maximum number of multiple batches
    # when load model sequentially. To avoid RAM OOM when using tensor
    # parallel and large models.
    max_parallel_loading_workers: Optional[int] = None

    # Disable the custom all-reduce kernel and fall back to NCCL.
    disable_custom_all_reduce: bool = False

    # Config for the tokenizer pool. If None, will use synchronous tokenization.
    tokenizer_pool_config: Optional[TokenizerPoolConfig] = None

    # Whether to profile Ray workers with nsight, see https://docs.ray.io/en/latest/ray-observability/user-guides/profiling.html#profiling-nsight-profiler.
    ray_workers_use_nsight: bool = False

    # ray distributed model workers placement group.
    placement_group: Optional["PlacementGroup"] = None

    # Backend to use for distributed model
    # workers, either "ray" or "mp" (multiprocessing). If the product
    # of pipeline_parallel_size and tensor_parallel_size is less than
    # or equal to the number of GPUs available, "mp" will be used to
    # keep processing on a single host. Otherwise, this will default
    # to "ray" if Ray is installed and fail otherwise. Note that tpu
    # and hpu only support Ray for distributed inference.
    distributed_executor_backend: Optional[Union[str,
                                                 Type["ExecutorBase"]]] = None

    # the full name of the worker class to use. If "auto", the worker class
    # will be determined based on the platform.
    worker_cls: str = "auto"
    sd_worker_cls: str = "auto"

    world_size: int = field(init=False)

    rank: int = 0

    def compute_hash(self):
        """
        Provide a hash that uniquely identifies all the configs
        that affect the structure of the computation
        graph from input ids/embeddings to the final hidden states,
        excluding anything before input ids/embeddings and after
        the final hidden states.
        """
        factors: List[Any] = []
        factors.append(self.pipeline_parallel_size)
        factors.append(self.tensor_parallel_size)
        return hashlib.sha256(str(factors).encode()).hexdigest()

    def __post_init__(self) -> None:
        self.world_size = self.pipeline_parallel_size * \
            self.tensor_parallel_size

        ray_only_devices = ["tpu"]
        from vllm.platforms import current_platform
        if (current_platform.device_type in ray_only_devices
                and self.world_size > 1):
            if self.distributed_executor_backend is None:
                self.distributed_executor_backend = "ray"
            if self.distributed_executor_backend != "ray":
                raise ValueError(
                    f"{current_platform.device_type.upper()} backend only "
                    "supports Ray for distributed inference.")

        if self.distributed_executor_backend is None and self.world_size > 1:
            # We use multiprocessing by default if world_size fits on the
            # current node and we aren't in a ray placement group.

            from vllm.executor import ray_utils
            backend = "mp"
            ray_found = ray_utils.ray_is_available()
            if current_platform.is_neuron():
                # neuron uses single process to control multiple devices
                backend = "uni"
            elif (current_platform.is_cuda()
                  and cuda_device_count_stateless() < self.world_size):
                if not ray_found:
                    raise ValueError("Unable to load Ray which is "
                                     "required for multi-node inference, "
                                     "please install Ray with `pip install "
                                     "ray`.") from ray_utils.ray_import_err
                backend = "ray"
            elif ray_found:
                if self.placement_group:
                    backend = "ray"
                else:
                    from ray import is_initialized as ray_is_initialized
                    if ray_is_initialized():
                        from ray.util import get_current_placement_group
                        if get_current_placement_group():
                            backend = "ray"
            self.distributed_executor_backend = backend
            logger.info("Defaulting to use %s for distributed inference",
                        backend)

        self._verify_args()

    @property
    def use_ray(self) -> bool:
        return self.distributed_executor_backend == "ray" or (
            isinstance(self.distributed_executor_backend, type)
            and self.distributed_executor_backend.uses_ray)

    def _verify_args(self) -> None:
        # Lazy import to avoid circular import
        from vllm.executor.executor_base import ExecutorBase
        from vllm.platforms import current_platform
        if self.distributed_executor_backend not in (
                "ray", "mp", "uni",
                "external_launcher", None) and not (isinstance(
                    self.distributed_executor_backend, type) and issubclass(
                        self.distributed_executor_backend, ExecutorBase)):
            raise ValueError(
                "Unrecognized distributed executor backend "
                f"{self.distributed_executor_backend}. Supported "
                "values are 'ray', 'mp' 'uni', 'external_launcher' or"
                " custom ExecutorBase subclass.")
        if self.use_ray:
            from vllm.executor import ray_utils
            ray_utils.assert_ray_available()
        if current_platform.is_rocm():
            self.disable_custom_all_reduce = True
            logger.info(
                "Disabled the custom all-reduce kernel because it is not "
                "supported on AMD GPUs.")
        if self.ray_workers_use_nsight and not self.use_ray:
            raise ValueError("Unable to use nsight profiling unless workers "
                             "run with Ray.")


@dataclass
class SchedulerConfig:
    """Scheduler configuration."""

    runner_type: str = "generate"  # The runner type to launch for the model.

    # Maximum number of tokens to be processed in a single iteration.
    max_num_batched_tokens: int = field(default=None)  # type: ignore

    # Maximum number of sequences to be processed in a single iteration.
    max_num_seqs: int = 128

    # Maximum length of a sequence (including prompt and generated text).
    max_model_len: int = 8192

    # The number of slots to allocate per sequence per
    # step, beyond the known token ids. This is used in speculative
    # decoding to store KV activations of tokens which may or may not be
    # accepted.
    num_lookahead_slots: int = 0

    # Apply a delay (of delay factor multiplied by previous
    # prompt latency) before scheduling next prompt.
    delay_factor: float = 0.0

    # If True, prefill requests can be chunked based
    # on the remaining max_num_batched_tokens.
    enable_chunked_prefill: bool = False

    is_multimodal_model: bool = False

    # NOTE: The following multimodal encoder budget will be initialized to
    # max_num_batched_tokens and overridden in case max multimodal embedding
    # size is larger.
    # TODO (ywang96): Make these configurable.
    # Multimodal encoder compute budget, only used in V1
    max_num_encoder_input_tokens: int = field(default=None)  # type: ignore

    # Multimodal encoder cache size, only used in V1
    encoder_cache_size: int = field(default=None)  # type: ignore

    # Whether to perform preemption by swapping or
    # recomputation. If not specified, we determine the mode as follows:
    # We use recomputation by default since it incurs lower overhead than
    # swapping. However, when the sequence group has multiple sequences
    # (e.g., beam search), recomputation is not currently supported. In
    # such a case, we use swapping instead.
    preemption_mode: Optional[str] = None

    num_scheduler_steps: int = 1

    multi_step_stream_outputs: bool = False

    # Private API. If used, scheduler sends delta data to
    # workers instead of an entire data. It should be enabled only
    # when SPMD worker architecture is enabled. I.e.,
    # VLLM_USE_RAY_SPMD_WORKER=1
    send_delta_data: bool = False

    # The scheduling policy to use. "fcfs" (default) or "priority".
    policy: str = "fcfs"

    chunked_prefill_enabled: bool = field(init=False)

    def compute_hash(self) -> str:
        """
        WARNING: Whenever a new field is added to this config,
        ensure that it is included in the factors list if
        it affects the computation graph.

        Provide a hash that uniquely identifies all the configs
        that affect the structure of the computation
        graph from input ids/embeddings to the final hidden states,
        excluding anything before input ids/embeddings and after
        the final hidden states.
        """
        # no factors to consider.
        # this config will not affect the computation graph.
        factors: List[Any] = []
        hash_str = hashlib.md5(str(factors).encode()).hexdigest()
        return hash_str

    def __post_init__(self) -> None:
        if self.max_num_batched_tokens is None:
            if self.enable_chunked_prefill:
                if self.num_scheduler_steps > 1:
                    # Multi-step Chunked-Prefill doesn't allow prompt-chunking
                    # for now. Have max_num_batched_tokens set to max_model_len
                    # so we don't reject sequences on account of a short
                    # max_num_batched_tokens.
                    self.max_num_batched_tokens = max(self.max_model_len, 2048)
                else:
                    # This value is chosen to have a balance between ITL
                    # and TTFT. Note it is not optimized for throughput.
                    self.max_num_batched_tokens = 2048
            else:
                # If max_model_len is too short, use 2048 as the default value
                # for higher throughput.
                self.max_num_batched_tokens = max(self.max_model_len, 2048)

            if self.runner_type == "pooling":
                # Choose specific value for higher throughput
                self.max_num_batched_tokens = max(
                    self.max_num_batched_tokens,
                    _POOLING_MODEL_MAX_NUM_BATCHED_TOKENS,
                )
            if self.is_multimodal_model:
                # The value needs to be at least the number of multimodal tokens
                self.max_num_batched_tokens = max(
                    self.max_num_batched_tokens,
                    _MULTIMODAL_MODEL_MAX_NUM_BATCHED_TOKENS,
                )

        self.max_num_encoder_input_tokens = self.max_num_batched_tokens
        self.encoder_cache_size = self.max_num_batched_tokens

        if self.enable_chunked_prefill:
            logger.info(
                "Chunked prefill is enabled with max_num_batched_tokens=%d.",
                self.max_num_batched_tokens)

        self.chunked_prefill_enabled = self.enable_chunked_prefill
        self._verify_args()

    def _verify_args(self) -> None:
        if (self.max_num_batched_tokens < self.max_model_len
                and not self.chunked_prefill_enabled):
            raise ValueError(
                f"max_num_batched_tokens ({self.max_num_batched_tokens}) is "
                f"smaller than max_model_len ({self.max_model_len}). "
                "This effectively limits the maximum sequence length to "
                "max_num_batched_tokens and makes vLLM reject longer "
                "sequences. Please increase max_num_batched_tokens or "
                "decrease max_model_len.")

        if self.max_num_batched_tokens < self.max_num_seqs:
            raise ValueError(
                f"max_num_batched_tokens ({self.max_num_batched_tokens}) must "
                "be greater than or equal to max_num_seqs "
                f"({self.max_num_seqs}).")

        if self.num_lookahead_slots < 0:
            raise ValueError(
                "num_lookahead_slots "
                f"({self.num_lookahead_slots}) must be greater than or "
                "equal to 0.")

        if self.num_scheduler_steps < 1:
            raise ValueError(
                "num_scheduler_steps "
                f"({self.num_scheduler_steps}) must be greater than or "
                "equal to 1.")

    @property
    def is_multi_step(self) -> bool:
        return self.num_scheduler_steps > 1


class DeviceConfig:
    device: Optional[torch.device]
    device_type: str

    def compute_hash(self) -> str:
        """
        WARNING: Whenever a new field is added to this config,
        ensure that it is included in the factors list if
        it affects the computation graph.

        Provide a hash that uniquely identifies all the configs
        that affect the structure of the computation
        graph from input ids/embeddings to the final hidden states,
        excluding anything before input ids/embeddings and after
        the final hidden states.
        """
        # no factors to consider.
        # the device/platform information will be summarized
        # by torch/vllm automatically.
        factors: List[Any] = []
        hash_str = hashlib.md5(str(factors).encode()).hexdigest()
        return hash_str

    def __init__(self, device: str = "auto") -> None:
        if device == "auto":
            # Automated device type detection
            from vllm.platforms import current_platform
            self.device_type = current_platform.device_type
            if not self.device_type:
                raise RuntimeError("Failed to infer device type")
        else:
            # Device type is assigned explicitly
            self.device_type = device

        # Some device types require processing inputs on CPU
        if self.device_type in ["neuron", "openvino"]:
            self.device = torch.device("cpu")
        elif self.device_type in ["tpu"]:
            self.device = None
        else:
            # Set device with device type
            self.device = torch.device(self.device_type)


class SpeculativeConfig:
    """Configuration for speculative decoding.

    The configuration is currently specialized to draft-model speculative
    decoding with top-1 proposals.
    """

    def compute_hash(self) -> str:
        """
        WARNING: Whenever a new field is added to this config,
        ensure that it is included in the factors list if
        it affects the computation graph.

        Provide a hash that uniquely identifies all the configs
        that affect the structure of the computation
        graph from input ids/embeddings to the final hidden states,
        excluding anything before input ids/embeddings and after
        the final hidden states.
        """
        # no factors to consider.
        # spec decode does not use `torch.compile` yet.
        factors: List[Any] = []
        hash_str = hashlib.md5(str(factors).encode()).hexdigest()
        return hash_str

    @staticmethod
    def maybe_create_spec_config(
        target_model_config: ModelConfig,
        target_parallel_config: ParallelConfig,
        target_dtype: str,
        speculative_model: Optional[str],
        speculative_model_quantization: Optional[str],
        speculative_draft_tensor_parallel_size: Optional[int],
        num_speculative_tokens: Optional[int],
        speculative_disable_mqa_scorer: Optional[bool],
        speculative_max_model_len: Optional[int],
        enable_chunked_prefill: bool,
        disable_log_stats: bool,
        speculative_disable_by_batch_size: Optional[int],
        ngram_prompt_lookup_max: Optional[int],
        ngram_prompt_lookup_min: Optional[int],
        draft_token_acceptance_method: str,
        typical_acceptance_sampler_posterior_threshold: Optional[float],
        typical_acceptance_sampler_posterior_alpha: Optional[float],
        disable_logprobs: Optional[bool],
    ) -> Optional["SpeculativeConfig"]:
        """Create a SpeculativeConfig if possible, else return None.

        This function attempts to create a SpeculativeConfig object based on the
        provided parameters. If the necessary conditions are met, it returns an
        instance of SpeculativeConfig. Otherwise, it returns None.

        Args:
            target_model_config (ModelConfig): The configuration of the target
                model.
            target_parallel_config (ParallelConfig): The parallel configuration
                for the target model.
            target_dtype (str): The data type used for the target model.
            speculative_model (Optional[str]): The name of the speculative
                model, if provided.
            speculative_model_quantization (Optional[str]): Quantization method
                that was used to quantize the speculative model weights. If
                None, we assume the model weights are not quantized.
            speculative_draft_tensor_parallel_size (Optional[int]): The degree
                of the tensor parallelism for the draft model.
            num_speculative_tokens (Optional[int]): The number of speculative
                tokens, if provided. Will default to the number in the draft
                model config if present, otherwise is required.
            speculative_disable_mqa_scorer (Optional[bool]): Disable the MQA
                scorer for the speculative model and fall back to batch
                expansion for scoring.
            speculative_max_model_len (Optional[int]): The maximum model len of
                the speculative model. Used when testing the ability to skip
                speculation for some sequences.
            enable_chunked_prefill (bool): Whether vLLM is configured to use
                chunked prefill or not. Used for raising an error since its not
                yet compatible with spec decode.
            speculative_disable_by_batch_size (Optional[int]): Disable
                speculative decoding for new incoming requests when the number
                of enqueue requests  is larger than this value, if provided.
            ngram_prompt_lookup_max (Optional[int]): Max size of ngram token
                window, if provided.
            ngram_prompt_lookup_min (Optional[int]): Min size of ngram token
                window, if provided.
            draft_token_acceptance_method (str): The method to use for
                accepting draft tokens. This can take two possible
                values 'rejection_sampler' and 'typical_acceptance_sampler'
                for RejectionSampler and TypicalAcceptanceSampler
                respectively.
            typical_acceptance_sampler_posterior_threshold (Optional[float]):
                A threshold value that sets a lower bound on the posterior
                probability of a token in the target model for it to be
                accepted. This threshold is used only when we use the
                TypicalAcceptanceSampler for token acceptance.
            typical_acceptance_sampler_posterior_alpha (Optional[float]):
                A scaling factor for the entropy-based threshold in the
                TypicalAcceptanceSampler.
            disable_logprobs (Optional[bool]): If set to True, token log
                probabilities are not returned during speculative decoding.
                If set to False, token log probabilities are returned
                according to the log probability settings in SamplingParams.
                If not specified, it defaults to True.

        Returns:
            Optional["SpeculativeConfig"]: An instance of SpeculativeConfig if
                the necessary conditions are met, else None.
        """

        if speculative_model is None:
            if num_speculative_tokens is not None:
                raise ValueError("num_speculative_tokens was provided without "
                                 "speculative_model.")
            return None

        if (speculative_disable_by_batch_size is not None
                and speculative_disable_by_batch_size < 2):
            raise ValueError("Expect the batch size threshold of disabling "
                             "speculative decoding is > 1, but got "
                             f"{speculative_disable_by_batch_size=}")
        if (enable_chunked_prefill and speculative_model == "eagle"):
            raise ValueError("Chunked prefill and EAGLE are not compatible.")
        # TODO: The user should be able to specify revision/max model len
        # for the draft model. It is not currently supported.
        draft_revision = None
        draft_code_revision = None
        draft_quantization = speculative_model_quantization

        if speculative_model == "[ngram]":
            if ngram_prompt_lookup_min is None:
                ngram_prompt_lookup_min = 1
            if ngram_prompt_lookup_max is None or ngram_prompt_lookup_max < 1:
                raise ValueError(f"{ngram_prompt_lookup_max=} must be > 0")
            if ngram_prompt_lookup_min < 1:
                raise ValueError(f"{ngram_prompt_lookup_min=} must be > 0")
            if ngram_prompt_lookup_min > ngram_prompt_lookup_max:
                raise ValueError(f"{ngram_prompt_lookup_min=} cannot be "
                                 f"larger than {ngram_prompt_lookup_max=}")

            # TODO: current we still need extract vocab_size from target model
            # config, in future, we may try refactor it out, and set
            # draft related config as None here.
            draft_model_config = target_model_config
            draft_parallel_config = target_parallel_config
        else:
            ngram_prompt_lookup_max = 0
            ngram_prompt_lookup_min = 0
            draft_model_config = ModelConfig(
                model=speculative_model,
                task="draft",
                tokenizer=target_model_config.tokenizer,
                tokenizer_mode=target_model_config.tokenizer_mode,
                trust_remote_code=target_model_config.trust_remote_code,
                allowed_local_media_path=target_model_config.
                allowed_local_media_path,
                dtype=target_model_config.dtype,
                seed=target_model_config.seed,
                revision=draft_revision,
                code_revision=draft_code_revision,
                tokenizer_revision=target_model_config.tokenizer_revision,
                max_model_len=None,
                spec_target_max_model_len=target_model_config.max_model_len,
                quantization=draft_quantization,
                enforce_eager=target_model_config.enforce_eager,
                max_seq_len_to_capture=target_model_config.
                max_seq_len_to_capture,
                max_logprobs=target_model_config.max_logprobs,
            )

            draft_hf_config = draft_model_config.hf_config

            if (num_speculative_tokens is not None
                    and hasattr(draft_hf_config, "num_lookahead_tokens")):
                draft_hf_config.num_lookahead_tokens = num_speculative_tokens

            n_predict = getattr(draft_hf_config, "n_predict", None)
            if n_predict is not None:
                if num_speculative_tokens is None:
                    # Default to max value defined in draft model config.
                    num_speculative_tokens = n_predict
                elif num_speculative_tokens > n_predict:
                    # Verify provided value doesn't exceed the maximum
                    # supported by the draft model.
                    raise ValueError(
                        "This speculative model supports a maximum of "
                        f"num_speculative_tokens={n_predict}, but "
                        f"{num_speculative_tokens=} was provided.")

            speculative_draft_tensor_parallel_size = \
                SpeculativeConfig._verify_and_get_draft_model_tensor_parallel_size(
                    target_parallel_config,
                    speculative_draft_tensor_parallel_size,
                    draft_hf_config
            )

            draft_model_config.max_model_len = (
                SpeculativeConfig._maybe_override_draft_max_model_len(
                    speculative_max_model_len,
                    draft_model_config.max_model_len,
                    target_model_config.max_model_len,
                ))

            draft_parallel_config = (
                SpeculativeConfig.create_draft_parallel_config(
                    target_parallel_config,
                    speculative_draft_tensor_parallel_size, draft_hf_config))

        if num_speculative_tokens is None:
            raise ValueError(
                "num_speculative_tokens must be provided with "
                "speculative_model unless the draft model config contains an "
                "n_predict parameter.")

        if typical_acceptance_sampler_posterior_threshold is None:
            typical_acceptance_sampler_posterior_threshold = 0.09
        if typical_acceptance_sampler_posterior_alpha is None:
            typical_acceptance_sampler_posterior_alpha = 0.3
        if disable_logprobs is None:
            disable_logprobs = True

        return SpeculativeConfig(
            draft_model_config,
            draft_parallel_config,
            num_speculative_tokens,
            speculative_disable_mqa_scorer,
            speculative_disable_by_batch_size,
            ngram_prompt_lookup_max,
            ngram_prompt_lookup_min,
            draft_token_acceptance_method=draft_token_acceptance_method,
            typical_acceptance_sampler_posterior_threshold=\
                typical_acceptance_sampler_posterior_threshold,
            typical_acceptance_sampler_posterior_alpha=\
                typical_acceptance_sampler_posterior_alpha,
            disable_logprobs=disable_logprobs,
            disable_log_stats=disable_log_stats,
        )

    @staticmethod
    def _maybe_override_draft_max_model_len(
        speculative_max_model_len: Optional[int],
        draft_max_model_len: int,
        target_max_model_len: int,
    ) -> int:
        """Determine the max sequence len for the draft model. This is usually
        the draft_max_model_len, but may be the target_max_model_len if it is
        less than the draft_max_model_len, or may be speculative_max_model_len
        if it is specified.

        This is necessary so that sequences do not exceed the capacity of the
        draft model or the target model.

        speculative_max_model_len is mainly used for testing that sequences can
        skip speculation.
        """

        if speculative_max_model_len is not None:

            if speculative_max_model_len > draft_max_model_len:
                raise ValueError(f"{speculative_max_model_len=} cannot be "
                                 f"larger than {draft_max_model_len=}")

            if speculative_max_model_len > target_max_model_len:
                raise ValueError(f"{speculative_max_model_len=} cannot be "
                                 f"larger than {target_max_model_len=}")

            return speculative_max_model_len

        return min(
            draft_max_model_len,
            target_max_model_len,
        )

    @staticmethod
    def _verify_and_get_draft_model_tensor_parallel_size(
            target_parallel_config: ParallelConfig,
            speculative_draft_tensor_parallel_size: Optional[int],
            draft_hf_config: PretrainedConfig) -> int:
        """
        Verifies and adjusts the tensor parallel size for a draft model
        specified using speculative_draft_tensor_parallel_size.
        """
        # If speculative_draft_tensor_parallel_size is unset then set it
        # appropriately else verify that it is set correctly.
        if speculative_draft_tensor_parallel_size is None:
            if draft_hf_config.model_type == "mlp_speculator":
                speculative_draft_tensor_parallel_size = 1
                if target_parallel_config.tensor_parallel_size > 1:
                    logger.warning(
                        "MLPSpeculator cannot currently be run with tp>1; "
                        "setting speculative_draft_tensor_parallel_size=1")
            else:
                speculative_draft_tensor_parallel_size = \
                    target_parallel_config.tensor_parallel_size
        elif speculative_draft_tensor_parallel_size not in (
                1, target_parallel_config.tensor_parallel_size):
            raise ValueError(
                f"{speculative_draft_tensor_parallel_size=} cannot be "
                f"other value than 1 or target model tensor_parallel_size")
        return speculative_draft_tensor_parallel_size

    @staticmethod
    def create_draft_parallel_config(
        target_parallel_config: ParallelConfig,
        speculative_draft_tensor_parallel_size: int,
        draft_hf_config: PretrainedConfig,
    ) -> ParallelConfig:
        """Create a parallel config for use by the draft worker.

        This is mostly a copy of the target parallel config, except the tp_size.
        """
        draft_parallel_config = ParallelConfig(
            pipeline_parallel_size=target_parallel_config.
            pipeline_parallel_size,
            tensor_parallel_size=speculative_draft_tensor_parallel_size,
            distributed_executor_backend=target_parallel_config.
            distributed_executor_backend,
            max_parallel_loading_workers=target_parallel_config.
            max_parallel_loading_workers,
            disable_custom_all_reduce=target_parallel_config.
            disable_custom_all_reduce,
            tokenizer_pool_config=target_parallel_config.tokenizer_pool_config,
            ray_workers_use_nsight=target_parallel_config.
            ray_workers_use_nsight,
            placement_group=target_parallel_config.placement_group,
        )

        return draft_parallel_config

    def __init__(
        self,
        draft_model_config: ModelConfig,
        draft_parallel_config: ParallelConfig,
        num_speculative_tokens: int,
        speculative_disable_mqa_scorer: Optional[bool],
        speculative_disable_by_batch_size: Optional[int],
        ngram_prompt_lookup_max: Optional[int],
        ngram_prompt_lookup_min: Optional[int],
        draft_token_acceptance_method: str,
        typical_acceptance_sampler_posterior_threshold: float,
        typical_acceptance_sampler_posterior_alpha: float,
        disable_logprobs: bool,
        disable_log_stats: bool,
    ):
        """Create a SpeculativeConfig object.

        Args:
            draft_model_config: ModelConfig for the draft model.
            draft_parallel_config: ParallelConfig for the draft model.
            num_speculative_tokens: The number of tokens to sample from the
                draft model before scoring with the target model.
            speculative_disable_by_batch_size: Disable speculative
                decoding for new incoming requests when the number of
                enqueue requests is larger than this value.
            ngram_prompt_lookup_max: Max size of ngram token window.
            ngram_prompt_lookup_min: Min size of ngram token window.
            draft_token_acceptance_method (str): The method to use for
                accepting draft tokens. This can take two possible
                values 'rejection_sampler' and 'typical_acceptance_sampler'
                for RejectionSampler and TypicalAcceptanceSampler
                respectively.
            typical_acceptance_sampler_posterior_threshold (Optional[float]):
                A threshold value that sets a lower bound on the posterior
                probability of a token in the target model for it to be
                accepted. This threshold is used only when we use the
                TypicalAcceptanceSampler for token acceptance.
            typical_acceptance_sampler_posterior_alpha (Optional[float]):
                A scaling factor for the entropy-based threshold in the
                TypicalAcceptanceSampler.
            disable_logprobs: If set to True, token log probabilities will not
                be returned even if requested by sampling parameters. This
                reduces latency by skipping logprob calculation in proposal
                sampling, target sampling, and after accepted tokens are
                determined. If set to False, log probabilities will be
                returned.
            disable_log_stats: Whether to disable periodic printing of stage
                times in speculative decoding.
        """
        self.draft_model_config = draft_model_config
        self.draft_parallel_config = draft_parallel_config
        self.num_speculative_tokens = num_speculative_tokens
        self.speculative_disable_mqa_scorer = speculative_disable_mqa_scorer
        self.speculative_disable_by_batch_size = \
            speculative_disable_by_batch_size
        self.ngram_prompt_lookup_max = ngram_prompt_lookup_max or 0
        self.ngram_prompt_lookup_min = ngram_prompt_lookup_min or 0
        self.draft_token_acceptance_method = draft_token_acceptance_method
        self.typical_acceptance_sampler_posterior_threshold = \
            typical_acceptance_sampler_posterior_threshold
        self.typical_acceptance_sampler_posterior_alpha = \
            typical_acceptance_sampler_posterior_alpha
        self.disable_logprobs = disable_logprobs
        self.disable_log_stats = disable_log_stats

        self._verify_args()

    def _verify_args(self) -> None:
        if self.num_speculative_tokens <= 0:
            raise ValueError("Expected num_speculative_tokens to be greater "
                             f"than zero ({self.num_speculative_tokens}).")

        if self.draft_model_config:
            self.draft_model_config.verify_with_parallel_config(
                self.draft_parallel_config)
            # Validate and set draft token acceptance related settings.

        if (self.draft_token_acceptance_method is None):
            raise ValueError("draft_token_acceptance_method is not set. "
                             "Expected values are rejection_sampler or "
                             "typical_acceptance_sampler.")

        if (self.draft_token_acceptance_method != 'rejection_sampler'
                and self.draft_token_acceptance_method
                != 'typical_acceptance_sampler'):
            raise ValueError(
                "Expected draft_token_acceptance_method to be either "
                "rejection_sampler or typical_acceptance_sampler. Instead it "
                f"is {self.draft_token_acceptance_method}")

        if (self.typical_acceptance_sampler_posterior_threshold < 0
                or self.typical_acceptance_sampler_posterior_alpha < 0):
            raise ValueError(
                "Expected typical_acceptance_sampler_posterior_threshold "
                "and typical_acceptance_sampler_posterior_alpha to be > 0. "
                "Instead found "
                f"typical_acceptance_sampler_posterior_threshold = "
                f"{self.typical_acceptance_sampler_posterior_threshold} and "
                f"typical_acceptance_sampler_posterior_alpha = "
                f"{self.typical_acceptance_sampler_posterior_alpha}")

    @property
    def num_lookahead_slots(self) -> int:
        """The number of additional slots the scheduler should allocate per
        step, in addition to the slots allocated for each known token.

        This is equal to the number of speculative tokens, as each speculative
        token must be scored.
        """
        return self.num_speculative_tokens

    def __repr__(self) -> str:
        if self.ngram_prompt_lookup_max > 0:
            draft_model = "[ngram]"
        else:
            draft_model = self.draft_model_config.model
        num_spec_tokens = self.num_speculative_tokens
        return f"SpeculativeConfig({draft_model=}, {num_spec_tokens=})"


@dataclass
class LoRAConfig:
    max_lora_rank: int
    max_loras: int
    fully_sharded_loras: bool = False
    max_cpu_loras: Optional[int] = None
    lora_dtype: Optional[Union[torch.dtype, str]] = None
    lora_extra_vocab_size: int = 256
    # This is a constant.
    lora_vocab_padding_size: ClassVar[int] = 256
    long_lora_scaling_factors: Optional[Tuple[float]] = None
    bias_enabled: bool = False

    def compute_hash(self) -> str:
        """
        WARNING: Whenever a new field is added to this config,
        ensure that it is included in the factors list if
        it affects the computation graph.

        Provide a hash that uniquely identifies all the configs
        that affect the structure of the computation
        graph from input ids/embeddings to the final hidden states,
        excluding anything before input ids/embeddings and after
        the final hidden states.
        """
        # no factors to consider.
        # LoRA is not compatible with `torch.compile` .
        factors: List[Any] = []
        hash_str = hashlib.md5(str(factors).encode()).hexdigest()
        return hash_str

    def __post_init__(self):
        # Setting the maximum rank to 256 should be able to satisfy the vast
        # majority of applications.
        possible_max_ranks = (8, 16, 32, 64, 128, 256)
        possible_lora_extra_vocab_size = (0, 256, 512)
        if self.max_lora_rank not in possible_max_ranks:
            raise ValueError(
                f"max_lora_rank ({self.max_lora_rank}) must be one of "
                f"{possible_max_ranks}.")
        if self.lora_extra_vocab_size not in possible_lora_extra_vocab_size:
            raise ValueError(
                f"lora_extra_vocab_size ({self.lora_extra_vocab_size}) "
                f"must be one of {possible_lora_extra_vocab_size}.")
        if self.max_loras < 1:
            raise ValueError(f"max_loras ({self.max_loras}) must be >= 1.")
        if self.max_cpu_loras is None:
            self.max_cpu_loras = self.max_loras
        elif self.max_cpu_loras < self.max_loras:
            raise ValueError(
                f"max_cpu_loras ({self.max_cpu_loras}) must be >= "
                f"max_loras ({self.max_loras})")

    def verify_with_cache_config(self, cache_config: CacheConfig):
        # TODO LoRA supports CPU offload.
        if cache_config.cpu_offload_gb > 0:
            raise ValueError("CPU offload is not supported with LoRA yet.")

    def verify_with_model_config(self, model_config: ModelConfig):
        if self.lora_dtype in (None, "auto"):
            self.lora_dtype = model_config.dtype
        elif isinstance(self.lora_dtype, str):
            self.lora_dtype = getattr(torch, self.lora_dtype)
        if model_config.quantization and model_config.quantization not in [
                "awq", "gptq"
        ]:
            # TODO support marlin
            logger.warning("%s quantization is not tested with LoRA yet.",
                           model_config.quantization)

    def verify_with_scheduler_config(self, scheduler_config: SchedulerConfig):
        # Reminder: Please update docs/source/features/compatibility_matrix.md
        # If the feature combo become valid
        if scheduler_config.chunked_prefill_enabled:
            logger.warning("LoRA with chunked prefill is still experimental "
                           "and may be unstable.")


@dataclass
class PromptAdapterConfig:
    max_prompt_adapters: int
    max_prompt_adapter_token: int
    max_cpu_prompt_adapters: Optional[int] = None
    prompt_adapter_dtype: Optional[torch.dtype] = None

    def compute_hash(self) -> str:
        """
        WARNING: Whenever a new field is added to this config,
        ensure that it is included in the factors list if
        it affects the computation graph.

        Provide a hash that uniquely identifies all the configs
        that affect the structure of the computation
        graph from input ids/embeddings to the final hidden states,
        excluding anything before input ids/embeddings and after
        the final hidden states.
        """
        # no factors to consider.
        # this config will not affect the computation graph.
        factors: List[Any] = []
        hash_str = hashlib.md5(str(factors).encode()).hexdigest()
        return hash_str

    def __post_init__(self):

        if self.max_prompt_adapters < 1:
            raise ValueError(f"max_prompt_adapters "
                             f"({self.max_prompt_adapters}) must be >= 1.")
        if self.max_prompt_adapter_token == 0:
            raise ValueError("max_prompt_adapter_token must be set.")
        if self.max_cpu_prompt_adapters is None:
            self.max_cpu_prompt_adapters = self.max_prompt_adapters

    def verify_with_model_config(self, model_config: ModelConfig):
        if self.prompt_adapter_dtype in (None, "auto"):
            self.prompt_adapter_dtype = model_config.dtype
        elif isinstance(self.prompt_adapter_dtype, str):
            self.prompt_adapter_dtype = getattr(torch,
                                                self.prompt_adapter_dtype)


@dataclass
class MultiModalConfig:
    """Controls the behavior of multimodal models."""

    limit_per_prompt: Mapping[str, int] = field(default_factory=dict)
    """
    The maximum number of input items allowed per prompt for each modality.
    """

    def compute_hash(self) -> str:
        """
        WARNING: Whenever a new field is added to this config,
        ensure that it is included in the factors list if
        it affects the computation graph.

        Provide a hash that uniquely identifies all the configs
        that affect the structure of the computation
        graph from input ids/embeddings to the final hidden states,
        excluding anything before input ids/embeddings and after
        the final hidden states.
        """
        # no factors to consider.
        # this config will not affect the computation graph.
        factors: List[Any] = []
        hash_str = hashlib.md5(str(factors).encode()).hexdigest()
        return hash_str

    # TODO: Add configs to init vision tower or not.


@dataclass
class PoolerConfig:
    """Controls the behavior of output pooling in pooling models."""

    pooling_type: Optional[str] = None
    """
    The pooling method of the pooling model. This should be a key in
    :class:`vllm.model_executor.layers.pooler.PoolingType`.
    """

    normalize: Optional[bool] = None
    """
    Whether to normalize the pooled outputs. Usually, this should be set to
    ``True`` for embedding outputs.
    """

    softmax: Optional[bool] = None
    """
    Whether to apply softmax to the pooled outputs. Usually, this should be set
    to ``True`` for classification outputs.
    """

    step_tag_id: Optional[int] = None
    """
    If set, only the score corresponding to the ``step_tag_id`` in the
    generated sentence should be returned. Otherwise, the scores for all tokens
    are returned.
    """

    returned_token_ids: Optional[List[int]] = None
    """
    A list of indices for the vocabulary dimensions to be extracted,
    such as the token IDs of ``good_token`` and ``bad_token`` in the
    ``math-shepherd-mistral-7b-prm`` model.
    """

    def compute_hash(self) -> str:
        """
        WARNING: Whenever a new field is added to this config,
        ensure that it is included in the factors list if
        it affects the computation graph.

        Provide a hash that uniquely identifies all the configs
        that affect the structure of the computation
        graph from input ids/embeddings to the final hidden states,
        excluding anything before input ids/embeddings and after
        the final hidden states.
        """
        # no factors to consider.
        # this config will not affect the computation graph.
        factors: List[Any] = []
        hash_str = hashlib.md5(str(factors).encode()).hexdigest()
        return hash_str

    @staticmethod
    def from_json(json_str: str) -> "PoolerConfig":
        return PoolerConfig(**json.loads(json_str))


_STR_DTYPE_TO_TORCH_DTYPE = {
    "half": torch.float16,
    "float16": torch.float16,
    "float": torch.float32,
    "float32": torch.float32,
    "bfloat16": torch.bfloat16,
}

_ROCM_NOT_SUPPORTED_DTYPE: List[str] = []  #


def _get_and_verify_dtype(
    config: PretrainedConfig,
    dtype: Union[str, torch.dtype],
) -> torch.dtype:
    # NOTE: getattr(config, "torch_dtype", torch.float32) is not correct
    # because config.torch_dtype can be None.
    config_dtype = getattr(config, "torch_dtype", None)
    if config_dtype is None:
        config_dtype = torch.float32

    if isinstance(dtype, str):
        dtype = dtype.lower()
        if dtype == "auto":
            if config_dtype == torch.float32:
                if config.model_type == "gemma2":
                    logger.info(
                        "For Gemma 2, we downcast float32 to bfloat16 instead "
                        "of float16 by default. Please specify `dtype` if you "
                        "want to use float16.")
                    torch_dtype = torch.bfloat16
                else:
                    # Following the common practice, we use float16 for float32
                    # models.
                    torch_dtype = torch.float16
            else:
                torch_dtype = config_dtype

            from vllm.platforms import current_platform
            if (current_platform.is_cpu()
                    and current_platform.get_cpu_architecture()
                    == CpuArchEnum.POWERPC
                    and (config_dtype == torch.float16
                         or config_dtype == torch.float32)):
                logger.info(
                    "For POWERPC, we cast models to bfloat16 instead of "
                    "using float16 by default. Float16 is not currently "
                    "supported for POWERPC.")
                torch_dtype = torch.bfloat16

            # TODO: change this condition to check if the platform support bf16
            # instead of checking the OS. For instance M2 shall supports bf16
            # already. But we need to modify `cpu_extension.cmake` to activate
            # the feature in the build.
            if (current_platform.is_cpu() and sys.platform.startswith("darwin")
                    and current_platform.get_cpu_architecture()
                    == CpuArchEnum.ARM and config_dtype == torch.bfloat16):
                logger.info("For macOS with Apple Silicon, currently bfloat16 "
                            "is not supported. Setting dtype to float16.")
                torch_dtype = torch.float16

            if current_platform.is_hpu() and config_dtype == torch.float16:
                logger.info(
                    "For HPU, we cast models to bfloat16 instead of"
                    "using float16 by default. Please specify `dtype` if you "
                    "want to use float16.")
                torch_dtype = torch.bfloat16
        else:
            if dtype not in _STR_DTYPE_TO_TORCH_DTYPE:
                raise ValueError(f"Unknown dtype: {dtype}")
            torch_dtype = _STR_DTYPE_TO_TORCH_DTYPE[dtype]
    elif isinstance(dtype, torch.dtype):
        torch_dtype = dtype
    else:
        raise ValueError(f"Unknown dtype: {dtype}")

    # Verify the dtype.
    if torch_dtype != config_dtype:
        if torch_dtype == torch.float32:
            # Upcasting to float32 is allowed.
            logger.info("Upcasting %s to %s.", config_dtype, torch_dtype)
            pass
        elif config_dtype == torch.float32:
            # Downcasting from float32 to float16 or bfloat16 is allowed.
            logger.info("Downcasting %s to %s.", config_dtype, torch_dtype)
            pass
        else:
            # Casting between float16 and bfloat16 is allowed with a warning.
            logger.warning("Casting %s to %s.", config_dtype, torch_dtype)

    return torch_dtype


def _get_and_verify_max_len(
    hf_config: PretrainedConfig,
    max_model_len: Optional[int],
    disable_sliding_window: bool,
    sliding_window_len: Optional[Union[int, List[Optional[int]]]],
    spec_target_max_model_len: Optional[int] = None,
    encoder_config: Optional[Any] = None,
) -> int:
    """Get and verify the model's maximum length."""
    derived_max_model_len = float("inf")
    possible_keys = [
        # OPT
        "max_position_embeddings",
        # GPT-2
        "n_positions",
        # MPT
        "max_seq_len",
        # ChatGLM2
        "seq_length",
        # Command-R
        "model_max_length",
        # Whisper
        "max_target_positions",
        # Others
        "max_sequence_length",
        "max_seq_length",
        "seq_len",
    ]
    # Choose the smallest "max_length" from the possible keys.
    max_len_key = None
    for key in possible_keys:
        max_len = getattr(hf_config, key, None)
        if max_len is not None:
            max_len_key = key if max_len < derived_max_model_len \
                else max_len_key
            derived_max_model_len = min(derived_max_model_len, max_len)

    # If sliding window is manually disabled, max_length should be less
    # than the sliding window length in the model config.
    if disable_sliding_window and sliding_window_len is not None:

        sliding_window_len_min = get_min_sliding_window(sliding_window_len)
        max_len_key = "sliding_window" \
            if sliding_window_len_min < derived_max_model_len else max_len_key
        derived_max_model_len = min(derived_max_model_len,
                                    sliding_window_len_min)

    # If none of the keys were found in the config, use a default and
    # log a warning.
    if derived_max_model_len == float("inf"):
        if max_model_len is not None:
            # If max_model_len is specified, we use it.
            return max_model_len

        if spec_target_max_model_len is not None:
            # If this is a speculative draft model, we use the max model len
            # from the target model.
            return spec_target_max_model_len

        default_max_len = 2048
        logger.warning(
            "The model's config.json does not contain any of the following "
            "keys to determine the original maximum length of the model: "
            "%s. Assuming the model's maximum length is %d.", possible_keys,
            default_max_len)
        derived_max_model_len = default_max_len

    rope_scaling = getattr(hf_config, "rope_scaling", None)
    if rope_scaling is not None:
        # No need to consider "type" key because of patch_rope_scaling when
        # loading HF config
        rope_type = rope_scaling["rope_type"]

        if rope_type not in ("su", "longrope", "llama3"):
            if disable_sliding_window:
                # TODO(robertgshaw): Find a model that supports rope_scaling
                # with sliding window to see if this case should be allowed.
                raise NotImplementedError(
                    "Disabling sliding window is not supported for models "
                    "with rope_scaling. Please raise an issue so we can "
                    "investigate.")

            # NOTE: rope_type == "default" does not define factor
            # https://github.com/huggingface/transformers/blob/v4.45.2/src/transformers/modeling_rope_utils.py
            scaling_factor = rope_scaling.get("factor", 1.0)

            if rope_type == "yarn":
                derived_max_model_len = rope_scaling[
                    "original_max_position_embeddings"]
            derived_max_model_len *= scaling_factor

    if encoder_config and "max_seq_length" in encoder_config:
        derived_max_model_len = encoder_config["max_seq_length"]

    # If the user specified a max length, make sure it is smaller than the
    # derived length from the HF model config.
    if max_model_len is None:
        max_model_len = int(derived_max_model_len)
    elif max_model_len > derived_max_model_len:
        # Some models might have a separate key for specifying model_max_length
        # that will be bigger than derived_max_model_len. We compare user input
        # with model_max_length and allow this override when it's smaller.
        model_max_length = getattr(hf_config, "model_max_length", None)
        if model_max_length is not None and max_model_len <= model_max_length:
            if disable_sliding_window:
                # TODO(robertgshaw): Find a model that has model_max_length
                # with sliding window to see if this case should be allowed.
                raise NotImplementedError(
                    "Disabling sliding window is not supported for models "
                    "model_max_length in the config. Please raise an issue "
                    "so we can investigate.")
        else:
            msg = (
                f"User-specified max_model_len ({max_model_len}) is greater "
                f"than the derived max_model_len ({max_len_key}="
                f"{derived_max_model_len} or model_max_length="
                f"{model_max_length} in model's config.json). This may lead "
                "to incorrect model outputs or CUDA errors.")
            if envs.VLLM_ALLOW_LONG_MAX_MODEL_LEN:
                logger.warning(
                    "%s Make sure the value is correct and within the "
                    "model context size.", msg)
            else:
                raise ValueError(
                    f"{msg} To allow overriding this maximum, set "
                    "the env var VLLM_ALLOW_LONG_MAX_MODEL_LEN=1")
    return int(max_model_len)


def get_min_sliding_window(
        sliding_window: Union[int, List[Optional[int]]]) -> int:
    if isinstance(sliding_window, list):
        return min(s for s in sliding_window if s is not None)

    return sliding_window


def get_served_model_name(model: str,
                          served_model_name: Optional[Union[str, List[str]]]):
    """
    If the input is a non-empty list, the first model_name in
    `served_model_name` is taken.
    If the input is a non-empty string, it is used directly.
    For cases where the input is either an empty string or an
    empty list, the fallback is to use `self.model`.
    """
    if not served_model_name:
        return model
    if isinstance(served_model_name, list):
        return served_model_name[0]
    return served_model_name


@dataclass
class DecodingConfig:
    """Dataclass which contains the decoding strategy of the engine"""

    # Which guided decoding algo to use.
    # 'outlines' / 'lm-format-enforcer' / 'xgrammar'
    guided_decoding_backend: str = 'xgrammar'

    def compute_hash(self) -> str:
        """
        WARNING: Whenever a new field is added to this config,
        ensure that it is included in the factors list if
        it affects the computation graph.

        Provide a hash that uniquely identifies all the configs
        that affect the structure of the computation
        graph from input ids/embeddings to the final hidden states,
        excluding anything before input ids/embeddings and after
        the final hidden states.
        """
        # no factors to consider.
        # this config will not affect the computation graph.
        factors: List[Any] = []
        hash_str = hashlib.md5(str(factors).encode()).hexdigest()
        return hash_str

    def __post_init__(self):
        valid_guided_backends = ['outlines', 'lm-format-enforcer', 'xgrammar']
        backend = self.guided_decoding_backend
        if backend not in valid_guided_backends:
            raise ValueError(f"Invalid guided_decoding_backend '{backend},"
                             f"must be one of {valid_guided_backends}")


@dataclass
class ObservabilityConfig:
    """Configuration for observability."""
    otlp_traces_endpoint: Optional[str] = None

    # Collecting detailed timing information for each request can be expensive.

    # If set, collects the model forward time for the request.
    collect_model_forward_time: bool = False

    # If set, collects the model execute time for the request.
    collect_model_execute_time: bool = False

    def compute_hash(self) -> str:
        """
        WARNING: Whenever a new field is added to this config,
        ensure that it is included in the factors list if
        it affects the computation graph.

        Provide a hash that uniquely identifies all the configs
        that affect the structure of the computation
        graph from input ids/embeddings to the final hidden states,
        excluding anything before input ids/embeddings and after
        the final hidden states.
        """
        # no factors to consider.
        # this config will not affect the computation graph.
        factors: List[Any] = []
        hash_str = hashlib.md5(str(factors).encode()).hexdigest()
        return hash_str

    def __post_init__(self):
        if not is_otel_available() and self.otlp_traces_endpoint is not None:
            raise ValueError(
                "OpenTelemetry is not available. Unable to configure "
                "'otlp_traces_endpoint'. Ensure OpenTelemetry packages are "
                f"installed. Original error:\n{otel_import_error_traceback}")


class KVTransferConfig(BaseModel):
    """Configuration for distributed KV cache transfer."""

    # The KV connector for vLLM to transmit KV caches between vLLM instances.
    kv_connector: Optional[str] = None

    # The device used by kv connector to buffer the KV cache.
    # Currently only support 'cuda'.
    kv_buffer_device: Optional[str] = "cuda"

    # The buffer size for TorchDistributedConnector. Measured in number of
    # bytes. Recommended value: 1e9 (about 1GB).
    kv_buffer_size: float = 1e9

    # Whether this vLLM instance produces, consumes KV cache, or both. Choices
    # are 'kv_producer', 'kv_consumer', and 'both'.
    kv_role: Optional[str] = None

    # The rank of this vLLM instance in the KV cache transfer. Typical value:
    # 0 for prefill instance, 1 for decode instance.
    # Currently only 1P1D is supported.
    kv_rank: Optional[int] = None

    # The number of parallel instances for KV cache transfer. For
    # PyNcclConnector, this should be 2.
    kv_parallel_size: int = 1

    # The KV connector ip, used to build distributed connection
    kv_ip: str = "127.0.0.1"

    # The KV connector port, used to build distributed connection
    kv_port: int = 14579

    def compute_hash(self) -> str:
        """
        WARNING: Whenever a new field is added to this config,
        ensure that it is included in the factors list if
        it affects the computation graph.

        Provide a hash that uniquely identifies all the configs
        that affect the structure of the computation
        graph from input ids/embeddings to the final hidden states,
        excluding anything before input ids/embeddings and after
        the final hidden states.
        """
        # no factors to consider.
        # this config will not affect the computation graph.
        factors: List[Any] = []
        hash_str = hashlib.md5(str(factors).encode()).hexdigest()
        return hash_str

    @classmethod
    def from_cli(cls, cli_value: str) -> "KVTransferConfig":
        """Parse the CLI value for the kv cache transfer config."""
        return KVTransferConfig.model_validate_json(cli_value)

    def model_post_init(self, __context: Any) -> None:

        if self.kv_role is not None and self.kv_role not in [
                "kv_producer", "kv_consumer", "kv_both"
        ]:
            raise ValueError(
                f"Unsupported kv_role: {self.kv_role}. "
                f"Supported roles are `kv_producer`, `kv_consumer`, "
                f"and `kv_both`")

        if self.kv_connector is not None and self.kv_role is None:
            raise ValueError("Please specify kv_disagg_role when kv_connector "
                             "is set, supported roles are `kv_producer`, "
                             "`kv_consumer`, and `kv_both`")

    @property
    def is_kv_transfer_instance(self) -> bool:
        return self.kv_connector is not None and \
            self.kv_role in ["kv_producer", "kv_consumer", "kv_both"]

    @property
    def need_kv_parallel_group(self) -> bool:
        # for those database-based connector, vLLM does not need to create
        # parallel group, and in that case the kv parallel size will be 1.
        return self.kv_connector is not None and self.kv_parallel_size > 1

    @property
    def is_kv_producer(self) -> bool:
        return self.kv_connector is not None and \
            self.kv_role in ["kv_producer", "kv_both"]

    @property
    def is_kv_consumer(self) -> bool:
        return self.kv_connector is not None and \
            self.kv_role in ["kv_consumer", "kv_both"]


class CompilationLevel:
    # constants for the levels of the compilation process
    NO_COMPILATION = 0
    DYNAMO_AS_IS = 1
    DYNAMO_ONCE = 2
    PIECEWISE = 3


class CompilationConfig(BaseModel):
    """
    Configuration for compilation.
    It has three parts:
    - Top-level Compilation control:
        - level: the level of compilation.
            - 0: no compilation.
            - 1: dynamo as is.
            - 2: dynamo once.
            - 3: piecewise compilation.
        - debug_dump_path: the path to dump the debug information.
        - cache_dir: the directory to store the compiled graph, to
            accelerate Inductor compilation. By default, it will use
            model-related information to generate a cache directory.
        - backend: the backend for compilation. It needs to be a string.
            - "" (empty string): use the default backend.
            - "eager"/"openxla"/...: use the specified backend registered in PyTorch.
            - "full.module.name": a qualified name which can be used to import the backend function.
            We use string to avoid serialization issues when using compilation in a distributed setting.
            When the compilation level is 1 or 2, the backend is used for the compilation directly (it sees the whole graph).
            When the compilation level is 3, the backend is used for the piecewise compilation (it sees a part of the graph).
        - custom_ops: fine-grained control over which custom ops to enable/disable.
            Use 'all' to enable all, 'none' to disable all.
            Also specify a list of custom op names to enable (prefixed with a '+'),
            or disable (prefixed with a '-').
            Examples:
                - 'all,-op1' to enable all except op1
                - 'none,+op1,+op2' to enable only op1 and op2
            By default, all custom ops are enabled when running without Inductor
                and disabled when running with Inductor (compile_level >= Inductor).
        - splitting_ops: a list of ops to split the full graph into subgraphs, used in piecewise compilation.
    - CudaGraph capture:
        - use_cudagraph: whether to use cudagraph inside compilation.
            - False: cudagraph inside compilation is not used.
            - True: cudagraph inside compilation is used. It requires
                that all input buffers have fixed addresses, and all
                splitting ops write their outputs to input buffers.
            Note that this is orthogonal to the cudagraph capture logic
            outside of compilation.
            TODO: move outside cudagraph logic into compilation.
            torch.compile will handle cudagraph capture logic in the future.
        - cudagraph_capture_sizes: sizes to capture cudagraph.
            - None (default): capture sizes are inferred from vllm config.
            - List[int]: capture sizes are specified as given.
        - cudagraph_num_of_warmups: number of warmup runs for cudagraph.
            It means the first several runs will be treated as warmup runs.
            Only after that, the execution will be recorded, and the recorded
            cudagraph will be used for subsequent runs.
        - cudagraph_copy_inputs: whether to copy input tensors for
            cudagraph. If the caller can guarantee that the same input buffers
            are always used, it can set this to False. Otherwise, it should
            set this to True, and the compiler will copy the input to an
            internally managed buffer. Default is False.
    - Inductor compilation:
        - use_inductor: whether to use inductor compilation.
            - False: inductor compilation is not used. graph runs in eager.
            - True: inductor compilation is used. one graph for symbolic shape
                is compiled. In addition, compile for compile_sizes,
                using configurations in inductor_compile_config.
        - compile_sizes: sizes to compile for inductor. In addition
            to integers, it also supports "cudagraph_capture_sizes" to
            specify the sizes for cudagraph capture.
        - inductor_compile_config: additional configurations for inductor.
            - None: use default configurations.
        - inductor_passes: additional passes for inductor. It is a dictionary
            from pass name to pass function qualified name. We use function
            name because the config uses json format. If we pass the config
            from Python, functions can also be passed directly via Python object
            constructor, e.g. `CompilationConfig(inductor_passes={"a": func})`
        - custom inductor passes: see PassConfig for more details

    Why we have different sizes for cudagraph and inductor:
    - cudagraph: a cudagraph captured for a specific size can only be used
        for the same size. We need to capture all the sizes we want to use.
    - inductor: a graph compiled by inductor for a general shape can be used
        for different sizes. Inductor can also compile for specific sizes,
        where it can have more information to optimize the graph with fully
        static shapes. However, we find the general shape compilation is
        sufficient for most cases. It might be beneficial to compile for
        certain small batchsizes, where inductor is good at optimizing.
    """ # noqa
    level: int = 0
    debug_dump_path: str = ""
    cache_dir: str = ""
    backend: str = ""
    custom_ops: List[str] = Field(default_factory=list)
    splitting_ops: List[str] = Field(default=None)  # type: ignore

    use_inductor: bool = True
    compile_sizes: Optional[List[Union[int, str]]] = Field(default=None)
    inductor_compile_config: Dict = Field(default_factory=dict)
    inductor_passes: Dict[str, str] = Field(default_factory=dict)

    use_cudagraph: bool = False
    cudagraph_num_of_warmups: int = 0
    cudagraph_capture_sizes: Optional[List[int]] = None
    cudagraph_copy_inputs: bool = False

    class PassConfig(BaseModel):
        """
        Configuration for custom Inductor passes.
        This is separate from general CompilationConfig so that inductor passes
        don't all have access to full configuration - that would create a cycle
        as the PassManager is set as a property of config.
        - dump_graph_stages: list of stages for which we want to dump the graph.
            Each pass defines its own stages (before, after, maybe in-between).
        - dump_graph_dir: directory to dump the graphs. Default is .
        - enable_fusion: whether to enable the custom fusion pass.
        - enable_reshape: whether to enable the custom reshape elimination pass.
            TODO better pass enabling system.
        """
        dump_graph_stages: List[str] = Field(default_factory=list)
        dump_graph_dir: Path = Field(default=Path("."))
        enable_fusion: bool = True
        enable_reshape: bool = True

        def uuid(self):
            """
            Produces a hash unique to the pass configuration.
            Any new fields that affect compilation should be added to the hash.
            Do not include dump_graph_* in the hash - they don't affect
            compilation.
            """
            dict_ = self.model_dump(
                include={"enable_fusion", "enable_reshape"})
            encoded = json.dumps(dict_, sort_keys=True).encode("utf-8")
            return hashlib.sha256(encoded).digest()

        def model_post_init(self, __context: Any) -> None:
            if not self.enable_reshape and self.enable_fusion:
                logger.warning_once(
                    "Fusion enabled but reshape elimination disabled."
                    "RMSNorm + quant (fp8) fusion might not work")

    pass_config: PassConfig = Field(default_factory=PassConfig)

    # not configurable, computed after init
    max_capture_size: int = PrivateAttr
    local_cache_dir: str = PrivateAttr  # local cache dir for each rank
    # optimization:
    # Intuitively, bs_to_padded_graph_size should be Dict[int, int].
    # since we know all keys are in a range [0, max_capture_size],
    # we can optimize it to List[int] for better lookup performance.
    bs_to_padded_graph_size: List[int] = PrivateAttr

    # keep track of enabled and disabled custom ops
    enabled_custom_ops: Counter[str] = PrivateAttr
    disabled_custom_ops: Counter[str] = PrivateAttr
    traced_files: Set[str] = PrivateAttr
    compilation_time: float = PrivateAttr

    # Per-model forward context
    # Map from layer name to the attention cls
    static_forward_context: Dict[str, Any] = PrivateAttr

    def compute_hash(self) -> str:
        """
        WARNING: Whenever a new field is added to this config,
        ensure that it is included in the factors list if
        it affects the computation graph.

        Provide a hash that uniquely identifies all the configs
        that affect the structure of the computation
        graph from input ids/embeddings to the final hidden states,
        excluding anything before input ids/embeddings and after
        the final hidden states.
        """
        factors: List[Any] = []
        factors.append(self.level)
        factors.append(self.backend)
        factors.append(self.custom_ops)
        factors.append(self.splitting_ops)
        factors.append(self.use_inductor)
        factors.append(self.inductor_compile_config)
        factors.append(self.inductor_passes)
        factors.append(self.pass_config.uuid())
        return hashlib.sha256(str(factors).encode()).hexdigest()

    def __repr__(self) -> str:
        exclude = {
            "static_forward_context",
            "enabled_custom_ops",
            "disabled_custom_ops",
            "compilation_time",
            "bs_to_padded_graph_size",
            "pass_config",
            "traced_files",
        }
        return self.model_dump_json(exclude=exclude, exclude_unset=True)

    __str__ = __repr__

    @classmethod
    def from_cli(cls, cli_value: str) -> "CompilationConfig":
        """Parse the CLI value for the compilation config."""
        if cli_value in ["0", "1", "2", "3"]:
            return cls(level=int(cli_value))
        # do not use `eval`, it is dangerous and can execute arbitrary code
        dict_value = ast.literal_eval(cli_value)
        return CompilationConfig.model_validate(dict_value)

    def model_post_init(self, __context: Any) -> None:

        count_none = self.custom_ops.count("none")
        count_all = self.custom_ops.count("all")
        assert count_none + count_all <= 1, "Can only specify 'none' or 'all'"

        if self.splitting_ops is None:
            if envs.VLLM_USE_V1:
                # v1 must split the graph on attention ops
                # for piecewise cudagraph
                self.splitting_ops = [
                    "vllm.unified_attention",
                    "vllm.unified_attention_with_output",
                ]
            else:
                # v0 uses full graph compilation
                self.splitting_ops = []

        for k, v in self.inductor_passes.items():
            if not isinstance(v, str):
                assert callable(v), (
                    f"pass {k} should be callable or a qualified name")
                self.inductor_compile_config[k] = v if isinstance(
                    v, InductorPass) else CallableInductorPass(v)
                continue

            # resolve function from qualified name
            names = v.split(".")
            module = ".".join(names[:-1])
            func_name = names[-1]
            func = __import__(module).__dict__[func_name]
            self.inductor_compile_config[k] = func if isinstance(
                func, InductorPass) else CallableInductorPass(func)

        self.enabled_custom_ops = Counter()
        self.disabled_custom_ops = Counter()
        self.traced_files = set()
        self.static_forward_context = {}
        self.compilation_time = 0.0

    def init_backend(self, vllm_config: "VllmConfig") -> Union[str, Callable]:
        if self.level == CompilationLevel.NO_COMPILATION:
            raise ValueError("No compilation level is set.")

        from torch._dynamo.backends.registry import list_backends
        torch_backends = list_backends(exclude_tags=tuple())
        if self.level in [
                CompilationLevel.DYNAMO_AS_IS, CompilationLevel.DYNAMO_ONCE
        ]:
            if self.backend == "":
                return "eager"
            if self.backend in torch_backends:
                return self.backend
            return resolve_obj_by_qualname(self.backend)

        # TODO: pass user-specified backend to piecewise compilation
        # merge with the config use_inductor
        assert self.level == CompilationLevel.PIECEWISE

        from vllm.compilation.backends import VllmBackend
        return VllmBackend(vllm_config)

    def init_with_cudagraph_sizes(self,
                                  cudagraph_capture_sizes: List[int]) -> None:
        """To complete the initialization of config,
        we need to know the cudagraph sizes."""

        if self.cudagraph_capture_sizes is None:
            self.cudagraph_capture_sizes = cudagraph_capture_sizes
        else:
            # de-duplicate the sizes provided by the config
            self.cudagraph_capture_sizes = list(
                set(self.cudagraph_capture_sizes))
            logger.info(("cudagraph sizes specified by model runner"
                         " %s is overridden by config %s"),
                        cudagraph_capture_sizes, self.cudagraph_capture_sizes)

        computed_compile_sizes = []
        if self.compile_sizes is not None:
            # de-duplicate the sizes provided by the config
            self.compile_sizes = list(set(self.compile_sizes))
            for x in self.compile_sizes:
                if isinstance(x, str):
                    assert x == "cudagraph_capture_sizes", \
                    "Unrecognized size type in compile_sizes, " \
                    f"expect 'cudagraph_capture_sizes', got {x}"
                    computed_compile_sizes.extend(self.cudagraph_capture_sizes)
                else:
                    assert isinstance(x, int)
                    computed_compile_sizes.append(x)
        self.compile_sizes = computed_compile_sizes  # type: ignore

        # sort to make sure cudagraph capture sizes are in descending order
        self.cudagraph_capture_sizes.sort(reverse=True)
        self.max_capture_size = self.cudagraph_capture_sizes[
            0] if self.cudagraph_capture_sizes else 0

        # pre-compute the mapping from batch size to padded graph size
        self.bs_to_padded_graph_size = [
            0 for i in range(self.max_capture_size + 1)
        ]
        for end, start in zip(self.cudagraph_capture_sizes,
                              self.cudagraph_capture_sizes[1:] + [0]):
            for bs in range(start, end):
                if bs == start:
                    self.bs_to_padded_graph_size[bs] = start
                else:
                    self.bs_to_padded_graph_size[bs] = end
        self.bs_to_padded_graph_size[
            self.max_capture_size] = self.max_capture_size


@dataclass
class VllmConfig:
    """Dataclass which contains all vllm-related configuration. This
    simplifies passing around the distinct configurations in the codebase.
    """

    model_config: ModelConfig = field(default=None, init=True)  # type: ignore
    cache_config: CacheConfig = field(default=None, init=True)  # type: ignore
    parallel_config: ParallelConfig = field(default_factory=ParallelConfig,
                                            init=True)
    scheduler_config: SchedulerConfig = field(default_factory=SchedulerConfig,
                                              init=True)
    device_config: DeviceConfig = field(default=None,
                                        init=True)  # type: ignore
    load_config: LoadConfig = field(default=None, init=True)  # type: ignore
    lora_config: Optional[LoRAConfig] = None
    speculative_config: Optional[SpeculativeConfig] = None
    decoding_config: Optional[DecodingConfig] = None
    observability_config: Optional[ObservabilityConfig] = None
    prompt_adapter_config: Optional[PromptAdapterConfig] = None
    quant_config: Optional[QuantizationConfig] = None
    compilation_config: CompilationConfig = field(default=None,
                                                  init=True)  # type: ignore
    kv_transfer_config: KVTransferConfig = field(default=None,
                                                 init=True)  # type: ignore
    # some opaque config, only used to provide additional information
    # for the hash computation, mainly used for testing and debugging.
    additional_config: SupportsHash = field(default=None,
                                            init=True)  # type: ignore
    instance_id: str = ""

    def compute_hash(self) -> str:
        """
        WARNING: Whenever a new field is added to this config,
        ensure that it is included in the factors list if
        it affects the computation graph.

        Provide a hash that uniquely identifies all the configs
        that affect the structure of the computation
        graph from input ids/embeddings to the final hidden states,
        excluding anything before input ids/embeddings and after
        the final hidden states.
        """
        factors: List[Any] = []
        # summarize system state
        from torch._inductor.codecache import CacheBase
        system_factors = CacheBase.get_system()
        factors.append(system_factors)

        # summarize pytorch state
        from torch._inductor.codecache import torch_key
        torch_factors = torch_key()
        factors.append(torch_factors)

        # summarize vllm config
        vllm_factors: List[Any] = []
        from vllm import __version__
        vllm_factors.append(__version__)
        if self.model_config:
            vllm_factors.append(self.model_config.compute_hash())
        else:
            vllm_factors.append("None")
        if self.cache_config:
            vllm_factors.append(self.cache_config.compute_hash())
        else:
            vllm_factors.append("None")
        if self.parallel_config:
            vllm_factors.append(self.parallel_config.compute_hash())
        else:
            vllm_factors.append("None")
        if self.scheduler_config:
            vllm_factors.append(self.scheduler_config.compute_hash())
        else:
            vllm_factors.append("None")
        if self.device_config:
            vllm_factors.append(self.device_config.compute_hash())
        else:
            vllm_factors.append("None")
        if self.load_config:
            vllm_factors.append(self.load_config.compute_hash())
        else:
            vllm_factors.append("None")
        if self.lora_config:
            vllm_factors.append(self.lora_config.compute_hash())
        else:
            vllm_factors.append("None")
        if self.speculative_config:
            vllm_factors.append(self.speculative_config.compute_hash())
        else:
            vllm_factors.append("None")
        if self.decoding_config:
            vllm_factors.append(self.decoding_config.compute_hash())
        else:
            vllm_factors.append("None")
        if self.observability_config:
            vllm_factors.append(self.observability_config.compute_hash())
        else:
            vllm_factors.append("None")
        if self.prompt_adapter_config:
            vllm_factors.append(self.prompt_adapter_config.compute_hash())
        else:
            vllm_factors.append("None")
        if self.quant_config:
            pass  # should be captured by model_config.quantization
        if self.compilation_config:
            vllm_factors.append(self.compilation_config.compute_hash())
        else:
            vllm_factors.append("None")
        if self.kv_transfer_config:
            vllm_factors.append(self.kv_transfer_config.compute_hash())
        else:
            vllm_factors.append("None")
        if self.additional_config:
            vllm_factors.append(self.additional_config.compute_hash())
        else:
            vllm_factors.append("None")
        factors.append(vllm_factors)

        hash_str = hashlib.md5(str(factors).encode()).hexdigest()[:10]
        return hash_str

    def pad_for_cudagraph(self, batch_size: int) -> int:
        # if batch_size > self.compilation_config.max_capture_size,
        # it should raise an IndexError.
        # the caller should make sure the batch_size is within the range,
        # i.e., batch_size <= self.compilation_config.max_capture_size
        return self.compilation_config.bs_to_padded_graph_size[batch_size]

    @staticmethod
    def _get_quantization_config(
            model_config: ModelConfig,
            load_config: LoadConfig) -> Optional[QuantizationConfig]:
        """Get the quantization config."""
        from vllm.platforms import current_platform
        if model_config.quantization is not None:
            from vllm.model_executor.model_loader.weight_utils import (
                get_quant_config)
            quant_config = get_quant_config(model_config, load_config)
            capability_tuple = current_platform.get_device_capability()

            if capability_tuple is not None:
                capability = capability_tuple.to_int()
                if capability < quant_config.get_min_capability():
                    raise ValueError(
                        f"The quantization method {model_config.quantization} "
                        "is not supported for the current GPU. Minimum "
                        f"capability: {quant_config.get_min_capability()}. "
                        f"Current capability: {capability}.")
            supported_dtypes = quant_config.get_supported_act_dtypes()
            if model_config.dtype not in supported_dtypes:
                raise ValueError(
                    f"{model_config.dtype} is not supported for quantization "
                    f"method {model_config.quantization}. Supported dtypes: "
                    f"{supported_dtypes}")
            return quant_config
        return None

    def with_hf_config(
        self,
        hf_config: PretrainedConfig,
        architectures: Optional[list[str]] = None,
    ) -> "VllmConfig":
        if architectures is not None:
            hf_config = copy.deepcopy(hf_config)
            hf_config.architectures = architectures

        model_config = copy.deepcopy(self.model_config)
        model_config.hf_config = hf_config

        return replace(self, model_config=model_config)

    def __post_init__(self):
        """Verify configs are valid & consistent with each other.
        """
        if self.model_config is not None:
            self.model_config.verify_async_output_proc(self.parallel_config,
                                                       self.speculative_config,
                                                       self.device_config)
            self.model_config.verify_with_parallel_config(self.parallel_config)

        if self.cache_config is not None:
            self.cache_config.verify_with_parallel_config(self.parallel_config)

        if self.lora_config:
            self.lora_config.verify_with_cache_config(self.cache_config)
            self.lora_config.verify_with_model_config(self.model_config)
            self.lora_config.verify_with_scheduler_config(
                self.scheduler_config)
        if self.prompt_adapter_config:
            self.prompt_adapter_config.verify_with_model_config(
                self.model_config)

        if self.quant_config is None and \
            self.model_config is not None and self.load_config is not None:
            self.quant_config = VllmConfig._get_quantization_config(
                self.model_config, self.load_config)

        from vllm.platforms import current_platform
        if self.scheduler_config is not None and \
            self.model_config is not None and \
            self.scheduler_config.chunked_prefill_enabled and \
            self.model_config.dtype == torch.float32 and \
            current_platform.get_device_capability() == (7, 5):
            logger.warning_once(
                "Turing devices tensor cores do not support float32 matmul. "
                "To workaround this limitation, vLLM will set 'ieee' input "
                "precision for chunked prefill triton kernels.")

        if self.compilation_config is None:
            self.compilation_config = CompilationConfig()
        if envs.VLLM_USE_V1 and self.model_config is not None and \
            not self.model_config.enforce_eager:
            # NOTE(woosuk): Currently, we use inductor because the piecewise
            # CUDA graphs do not work properly with the custom CUDA kernels.
            # FIXME(woosuk): Disable inductor to reduce the compilation time
            # and avoid any potential issues with the inductor.
            self.compilation_config.custom_ops = ["none"]
            self.compilation_config.use_cudagraph = True
            self.compilation_config.use_inductor = True
            self.compilation_config.cudagraph_num_of_warmups = 1
            self.compilation_config.pass_config.enable_fusion = False
            self.compilation_config.pass_config.enable_reshape = False
            self.compilation_config.level = CompilationLevel.PIECEWISE

        self._set_cudagraph_sizes()

        if self.cache_config is not None and \
            self.cache_config.cpu_offload_gb > 0 and \
            self.compilation_config.level != CompilationLevel.NO_COMPILATION:
            logger.warning(
                "CPU offload is not supported with `torch.compile` yet."
                " Disabling `torch.compile`.")
            self.compilation_config.level = CompilationLevel.NO_COMPILATION

        if self.lora_config is not None and self.compilation_config.level !=\
             CompilationLevel.NO_COMPILATION:
            logger.warning("LoRA is not supported with `torch.compile` yet. "
                           "Disabling `torch.compile`.")
            self.compilation_config.level = CompilationLevel.NO_COMPILATION

        current_platform.check_and_update_config(self)

        if not self.instance_id:
            self.instance_id = random_uuid()[:5]

    def _set_cudagraph_sizes(self):
        """
        cudagraph batchsize padding logic:

        `[1, 2, 4] + [8 * i for i in range(1, 1025)]` is a list of all possible
        batch sizes that cudagraph will capture.

        Depending on the engine's configuration of `max_num_seqs`, the
        candidate batch sizes to capture cudagraph will shrink to the subset
        which just cover the range of `[1, max_num_seqs]`. In the common case,
        `max_num_seqs` is 256, and the cudagraph batch sizes will be
        `[1, 2, 4, 8, 16, 24, 32, 40, ..., 256]`.

        However, if users specify the cudagraph capture sizes through
        compilation config, we will use the specified sizes instead.

        In the end, `vllm_config.compilation_config.cudagraph_capture_sizes`
        will be the final sizes to capture cudagraph (in descending order).

        During runtime, if batchsize is larger than
        `vllm_config.compilation_config.cudagraph_capture_sizes`,
        no cudagraph will be used.
        If the batch size is no larger than
        `vllm_config.compilation_config.cudagraph_capture_sizes`,
        we can quickly find the padded graph size for a given batch size by
        looking up `vllm_config.compilation_config.bs_to_padded_graph_size`.
        """

        # calculate the default `batch_size_capture_list`
        if not envs.VLLM_USE_V1:
            batch_size_capture_list = []
            max_batchsize_to_capture = 0
            if self.scheduler_config is not None and \
                self.model_config is not None and \
                    not self.model_config.enforce_eager:

                possible_sizes = [1, 2, 4] + [8 * i for i in range(1, 1025)]
                # find the minimum size that is larger than max_num_seqs,
                # which then becomes the max_batchsize_to_capture
                larger_sizes = [
                    x for x in possible_sizes
                    if x >= self.scheduler_config.max_num_seqs
                ]
                if larger_sizes:
                    max_batchsize_to_capture = larger_sizes[0]
                else:
                    max_batchsize_to_capture = possible_sizes[-1]

                # filter out the sizes that are
                # larger than max_batchsize_to_capture
                batch_size_capture_list = [
                    size for size in possible_sizes
                    if size <= max_batchsize_to_capture
                ]
        else:
            batch_size_capture_list = []
            if self.model_config is not None and \
                not self.model_config.enforce_eager:
                batch_size_capture_list = [1, 2, 4
                                           ] + [i for i in range(8, 513, 8)]

        self.compilation_config.init_with_cudagraph_sizes(
            batch_size_capture_list)

    def __str__(self):
        return (
            f"model={self.model_config.model!r},"
            f" speculative_config={self.speculative_config!r},"
            f" tokenizer={self.model_config.tokenizer!r}, "
            f"skip_tokenizer_init={self.model_config.skip_tokenizer_init},"
            f" tokenizer_mode={self.model_config.tokenizer_mode}, "
            f"revision={self.model_config.revision}, "
            f"override_neuron_config={self.model_config.override_neuron_config},"
            f" tokenizer_revision={self.model_config.tokenizer_revision}, "
            f"trust_remote_code={self.model_config.trust_remote_code}, "
            f"dtype={self.model_config.dtype}, "
            f"max_seq_len={self.model_config.max_model_len},"
            f" download_dir={self.load_config.download_dir!r}, "
            f"load_format={self.load_config.load_format}, "
            f"tensor_parallel_size={self.parallel_config.tensor_parallel_size},"
            f" pipeline_parallel_size={self.parallel_config.pipeline_parallel_size}, "  # noqa
            f"disable_custom_all_reduce={self.parallel_config.disable_custom_all_reduce}, "  # noqa
            f"quantization={self.model_config.quantization}, "
            f"enforce_eager={self.model_config.enforce_eager}, "
            f"kv_cache_dtype={self.cache_config.cache_dtype}, "
            f" device_config={self.device_config.device}, "
            f"decoding_config={self.decoding_config!r}, "
            f"observability_config={self.observability_config!r}, "
            f"seed={self.model_config.seed}, "
            f"served_model_name={self.model_config.served_model_name}, "
            f"num_scheduler_steps={self.scheduler_config.num_scheduler_steps}, "
            f"multi_step_stream_outputs={self.scheduler_config.multi_step_stream_outputs}, "  # noqa
            f"enable_prefix_caching={self.cache_config.enable_prefix_caching}, "
            f"chunked_prefill_enabled={self.scheduler_config.chunked_prefill_enabled}, "  # noqa
            f"use_async_output_proc={self.model_config.use_async_output_proc}, "
            f"disable_mm_preprocessor_cache={self.model_config.disable_mm_preprocessor_cache!r}, "  # noqa
            f"mm_processor_kwargs={self.model_config.mm_processor_kwargs}, "
            f"pooler_config={self.model_config.pooler_config!r}, "
            f"compilation_config={self.compilation_config!r}")


_current_vllm_config: Optional[VllmConfig] = None


@contextmanager
def set_current_vllm_config(vllm_config: VllmConfig, check_compile=False):
    """
    Temporarily set the current VLLM config.
    Used during model initialization.
    We save the current VLLM config in a global variable,
    so that all modules can access it, e.g. custom ops
    can access the VLLM config to determine how to dispatch.
    """
    global _current_vllm_config
    old_vllm_config = _current_vllm_config
    from vllm.compilation.counter import compilation_counter
    num_models_seen = compilation_counter.num_models_seen
    try:
        _current_vllm_config = vllm_config
        yield
    finally:
        logger.debug("enabled custom ops: %s",
                     vllm_config.compilation_config.enabled_custom_ops)
        logger.debug("disabled custom ops: %s",
                     vllm_config.compilation_config.disabled_custom_ops)
        if check_compile and \
            vllm_config.compilation_config.level == CompilationLevel.PIECEWISE \
            and compilation_counter.num_models_seen == num_models_seen:
            # If the model supports compilation,
            # compilation_counter.num_models_seen should be increased
            # by at least 1.
            # If it is not increased, it means the model does not support
            # compilation (does not have @support_torch_compile decorator).
            logger.warning(
                "`torch.compile` is turned on, but the model %s"
                " does not support it. Please open an issue on GitHub"
                "if you want it to be supported.",
                vllm_config.model_config.model)
        _current_vllm_config = old_vllm_config


def get_current_vllm_config() -> VllmConfig:
    if _current_vllm_config is None:
        # in ci, usually when we test custom ops/modules directly,
        # we don't set the vllm config. In that case, we set a default
        # config.
        logger.warning("Current VLLM config is not set.")
        from vllm.config import VllmConfig
        return VllmConfig()
    return _current_vllm_config<|MERGE_RESOLUTION|>--- conflicted
+++ resolved
@@ -171,17 +171,14 @@
             `logits_processors` extra completion argument. Defaults to None,
             which allows no processors.
         generation_config: Configuration parameter file for generation.
-<<<<<<< HEAD
         model_impl: Which implementation of the model to use:
             "auto" will try to use the vLLM implementation if it exists and
                 fall back to the Transformers implementation if no vLLM
                 implementation is available.
             "vllm" will use the vLLM model implementation.
             "transformers" will use the Transformers model implementation.
-=======
         override_generation_config: Override the generation config with the
             given config.
->>>>>>> b02fd288
     """
 
     def compute_hash(self) -> str:
@@ -242,11 +239,8 @@
         logits_processor_pattern: Optional[str] = None,
         generation_config: Optional[str] = None,
         enable_sleep_mode: bool = False,
-<<<<<<< HEAD
+        override_generation_config: Optional[Dict[str, Any]] = None,
         model_impl: Union[str, ModelImpl] = ModelImpl.AUTO,
-=======
-        override_generation_config: Optional[Dict[str, Any]] = None,
->>>>>>> b02fd288
     ) -> None:
         self.model = model
         self.tokenizer = tokenizer

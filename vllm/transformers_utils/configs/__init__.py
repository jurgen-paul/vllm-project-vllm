--- conflicted
+++ resolved
@@ -1,10 +1,7 @@
 from vllm.transformers_utils.configs.mpt import MPTConfig
 from vllm.transformers_utils.configs.baichuan import BaiChuanConfig
-<<<<<<< HEAD
 from vllm.transformers_utils.configs.aquila import AquilaConfig
-=======
 from vllm.transformers_utils.configs.qwen import QWenConfig
->>>>>>> 66c54aa9
 # RWConfig is for the original tiiuae/falcon-40b(-instruct) and
 # tiiuae/falcon-7b(-instruct) models. Newer Falcon models will use the
 # `FalconConfig` class from the official HuggingFace transformers library.
@@ -14,11 +11,8 @@
 __all__ = [
     "MPTConfig",
     "BaiChuanConfig",
-<<<<<<< HEAD
     "AquilaConfig",
-=======
     "QWenConfig",
->>>>>>> 66c54aa9
     "RWConfig",
 
 ]
<<<<<<< HEAD
from vllm.transformers_utils.configs.baichuan import BaiChuanConfig
=======
>>>>>>> 9b642769
from vllm.transformers_utils.configs.aquila import AquilaConfig
from vllm.transformers_utils.configs.baichuan import BaiChuanConfig
from vllm.transformers_utils.configs.chatglm import ChatGLMConfig
from vllm.transformers_utils.configs.qwen import QWenConfig
# RWConfig is for the original tiiuae/falcon-40b(-instruct) and
# tiiuae/falcon-7b(-instruct) models. Newer Falcon models will use the
# `FalconConfig` class from the official HuggingFace transformers library.
from vllm.transformers_utils.configs.falcon import RWConfig
<<<<<<< HEAD

__all__ = [
    "BaiChuanConfig",
=======
from vllm.transformers_utils.configs.yi import YiConfig

__all__ = [
>>>>>>> 9b642769
    "AquilaConfig",
    "BaiChuanConfig",
    "ChatGLMConfig",
    "QWenConfig",
    "RWConfig",
<<<<<<< HEAD
=======
    "YiConfig",
>>>>>>> 9b642769
]<|MERGE_RESOLUTION|>--- conflicted
+++ resolved
@@ -1,7 +1,3 @@
-<<<<<<< HEAD
-from vllm.transformers_utils.configs.baichuan import BaiChuanConfig
-=======
->>>>>>> 9b642769
 from vllm.transformers_utils.configs.aquila import AquilaConfig
 from vllm.transformers_utils.configs.baichuan import BaiChuanConfig
 from vllm.transformers_utils.configs.chatglm import ChatGLMConfig
@@ -10,22 +6,13 @@
 # tiiuae/falcon-7b(-instruct) models. Newer Falcon models will use the
 # `FalconConfig` class from the official HuggingFace transformers library.
 from vllm.transformers_utils.configs.falcon import RWConfig
-<<<<<<< HEAD
-
-__all__ = [
-    "BaiChuanConfig",
-=======
 from vllm.transformers_utils.configs.yi import YiConfig
 
 __all__ = [
->>>>>>> 9b642769
     "AquilaConfig",
     "BaiChuanConfig",
     "ChatGLMConfig",
     "QWenConfig",
     "RWConfig",
-<<<<<<< HEAD
-=======
     "YiConfig",
->>>>>>> 9b642769
 ]
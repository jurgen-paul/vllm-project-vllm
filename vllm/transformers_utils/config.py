from typing import Optional

from transformers import AutoConfig, MptConfig, PretrainedConfig

from vllm.transformers_utils.configs import *  # pylint: disable=wildcard-import

_CONFIG_REGISTRY = {
<<<<<<< HEAD
    "mpt": MptConfig,
    "baichuan": BaiChuanConfig,
=======
>>>>>>> 9b642769
    "aquila": AquilaConfig,
    "baichuan": BaiChuanConfig,
    "chatglm": ChatGLMConfig,
    "mpt": MptConfig,
    "qwen": QWenConfig,
    "RefinedWeb": RWConfig,  # For tiiuae/falcon-40b(-instruct)
    "RefinedWebModel": RWConfig,  # For tiiuae/falcon-7b(-instruct)
    "yi": YiConfig,
}


def get_config(model: str,
               trust_remote_code: bool,
               revision: Optional[str] = None) -> PretrainedConfig:
    try:
        config = AutoConfig.from_pretrained(
            model, trust_remote_code=trust_remote_code, revision=revision)
    except ValueError as e:
        if (not trust_remote_code and
                "requires you to execute the configuration file" in str(e)):
            err_msg = (
                "Failed to load the model config. If the model is a custom "
                "model not yet available in the HuggingFace transformers "
                "library, consider setting `trust_remote_code=True` in LLM "
                "or using the `--trust-remote-code` flag in the CLI.")
            raise RuntimeError(err_msg) from e
        else:
            raise e
    if config.model_type in _CONFIG_REGISTRY:
        config_class = _CONFIG_REGISTRY[config.model_type]
        config = config_class.from_pretrained(model, revision=revision)
    return config<|MERGE_RESOLUTION|>--- conflicted
+++ resolved
@@ -5,11 +5,6 @@
 from vllm.transformers_utils.configs import *  # pylint: disable=wildcard-import
 
 _CONFIG_REGISTRY = {
-<<<<<<< HEAD
-    "mpt": MptConfig,
-    "baichuan": BaiChuanConfig,
-=======
->>>>>>> 9b642769
     "aquila": AquilaConfig,
     "baichuan": BaiChuanConfig,
     "chatglm": ChatGLMConfig,

--- conflicted
+++ resolved
@@ -82,7 +82,6 @@
         kwargs["gguf_file"] = Path(model).name
         model = Path(model).parent
 
-<<<<<<< HEAD
     if config_format == ConfigFormat.AUTO:
         if file_exists(model,
                        HF_CONFIG_NAME,
@@ -98,6 +97,14 @@
             raise ValueError(f"No supported config format found in {model}")
 
     try:
+        config_dict, _ = PretrainedConfig.get_config_dict(
+        model, revision=revision, code_revision=code_revision, **kwargs)
+
+        # Use custom model class if it's in our registry
+        model_type = config_dict.get("model_type")
+        if model_type in _CONFIG_REGISTRY:
+            config_class = _CONFIG_REGISTRY[model_type]
+        
         if config_format == ConfigFormat.HF:
             config = AutoConfig.from_pretrained(
                 model,
@@ -121,40 +128,6 @@
             raise RuntimeError(err_msg) from e
         else:
             raise e
-    if config.model_type in _CONFIG_REGISTRY:
-        config_class = _CONFIG_REGISTRY[config.model_type]
-=======
-    config_dict, _ = PretrainedConfig.get_config_dict(
-        model, revision=revision, code_revision=code_revision, **kwargs)
-
-    # Use custom model class if it's in our registry
-    model_type = config_dict.get("model_type")
-    if model_type in _CONFIG_REGISTRY:
-        config_class = _CONFIG_REGISTRY[model_type]
->>>>>>> baa54675
-        config = config_class.from_pretrained(model,
-                                              revision=revision,
-                                              code_revision=code_revision)
-    else:
-        try:
-            config = AutoConfig.from_pretrained(
-                model,
-                trust_remote_code=trust_remote_code,
-                revision=revision,
-                code_revision=code_revision,
-                **kwargs)
-        except ValueError as e:
-            if (not trust_remote_code
-                    and "requires you to execute the configuration file"
-                    in str(e)):
-                err_msg = (
-                    "Failed to load the model config. If the model is a custom "
-                    "model not yet available in the HuggingFace transformers "
-                    "library, consider setting `trust_remote_code=True` in LLM "
-                    "or using the `--trust-remote-code` flag in the CLI.")
-                raise RuntimeError(err_msg) from e
-            else:
-                raise e
 
     # Special architecture mapping check for GGUF models
     if is_gguf:

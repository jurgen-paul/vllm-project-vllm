--- conflicted
+++ resolved
@@ -248,21 +248,7 @@
                                  revision=revision):
             config_format = ConfigFormat.MISTRAL
         else:
-<<<<<<< HEAD
-            # If we're in offline mode and found no valid config format, then
-            # raise an offline mode error to indicate to the user that they
-            # don't have files cached and may need to go online.
-            # This is conveniently triggered by calling file_exists().
-
-            file_exists(model,
-                        HF_CONFIG_NAME,
-                        revision=revision,
-                        token=HF_TOKEN)
-
-            raise ValueError(f"No supported config format found in {model}")
-=======
             raise ValueError(f"No supported config format found in {model}.")
->>>>>>> 009439ca
 
     if config_format == ConfigFormat.HF:
         config_dict, _ = PretrainedConfig.get_config_dict(

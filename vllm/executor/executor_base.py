# SPDX-License-Identifier: Apache-2.0

import asyncio
import time
from abc import ABC, abstractmethod
from typing import (Any, Awaitable, Callable, Dict, List, Optional, Set, Tuple,
                    Union)

import torch.nn as nn
from typing_extensions import TypeVar

import vllm.platforms
from vllm.config import VllmConfig
from vllm.logger import init_logger
from vllm.lora.request import LoRARequest
from vllm.model_executor.layers.sampler import SamplerOutput
from vllm.prompt_adapter.request import PromptAdapterRequest
from vllm.sequence import ExecuteModelRequest, PoolerOutput
from vllm.utils import make_async
from vllm.worker.worker_base import WorkerBase

logger = init_logger(__name__)

_R = TypeVar("_R", default=Any)


class ExecutorBase(ABC):
    """Base class for all executors.

    An executor is responsible for executing the model on one device,
    or it can be a distributed executor 
    that can execute the model on multiple devices.
    """

    uses_ray: bool  # whether the executor uses Ray for orchestration.

    def __init__(
        self,
        vllm_config: VllmConfig,
    ) -> None:
        self.vllm_config = vllm_config
        self.model_config = vllm_config.model_config
        self.cache_config = vllm_config.cache_config
        self.lora_config = vllm_config.lora_config
        self.load_config = vllm_config.load_config
        self.parallel_config = vllm_config.parallel_config
        self.scheduler_config = vllm_config.scheduler_config
        self.device_config = vllm_config.device_config
        self.speculative_config = vllm_config.speculative_config
        self.prompt_adapter_config = vllm_config.prompt_adapter_config
        self.observability_config = vllm_config.observability_config
        self._init_executor()
        self.is_sleeping = False

    @abstractmethod
    def _init_executor(self) -> None:
        raise NotImplementedError

    @abstractmethod
    def collective_rpc(self,
                       method: Union[str, Callable[..., _R]],
                       timeout: Optional[float] = None,
                       args: Tuple = (),
                       kwargs: Optional[Dict[str, Any]] = None) -> List[_R]:
        """
        Execute an RPC call on all workers.

        Args:
            method: Name of the worker method to execute, or a callable that
                is serialized and sent to all workers to execute.

                If the method is a callable, it should accept an additional
                `self` argument, in addition to the arguments passed in `args`
                and `kwargs`. The `self` argument will be the worker object.
            timeout: Maximum time in seconds to wait for execution. Raises a
                :exc:`TimeoutError` on timeout. `None` means wait indefinitely.
            args: Positional arguments to pass to the worker method.
            kwargs: Keyword arguments to pass to the worker method.

        Returns:
            A list containing the results from each worker.
        
        Note:
            It is recommended to use this API to only pass control messages,
            and set up data-plane communication to pass data.
        """
        raise NotImplementedError

    def determine_num_available_blocks(self) -> Tuple[int, int]:
        """Determine the number of available blocks for the GPU KV cache and
        swappable CPU KV cache.

        Normally, this should simply delegate to the underlying Worker. Some
        ExecutorBase may require modification of the result, e.g. to ensure the
        selected cache sizes are compatible with all workers.

        Returns a Tuple[num_gpu_blocks, num_cpu_blocks], where num_gpu_blocks
        are blocks that are "active" on the device and can be appended to.
        num_cpu_blocks refers to "swapped" blocks in CPU memory and cannot be
        appended to.
        """
        results = self.collective_rpc("determine_num_available_blocks")
        a = min([r[0] for r in results])
        b = min([r[1] for r in results])
        return a, b

    def initialize_cache(self, num_gpu_blocks: int, num_cpu_blocks) -> None:
        """Initialize the KV cache by invoking the underlying worker.
        """
        # NOTE: This is logged in the executor because there can be >1 workers.
        logger.info("# %s blocks: %d, # CPU blocks: %d",
                    vllm.platforms.current_platform.device_name,
                    num_gpu_blocks, num_cpu_blocks)
        max_concurrency = (num_gpu_blocks * self.cache_config.block_size /
                           self.model_config.max_model_len)
        logger.info("Maximum concurrency for %s tokens per request: %.2fx",
                    self.model_config.max_model_len, max_concurrency)

        self.cache_config.num_gpu_blocks = num_gpu_blocks
        self.cache_config.num_cpu_blocks = num_cpu_blocks

        self.collective_rpc("initialize_cache",
                            args=(num_gpu_blocks, num_cpu_blocks))

    def apply_model(self, func: Callable[[nn.Module], _R]) -> list[_R]:
        """
        Run a function directly on the model inside each worker,
        returning the result for each of them.
        """

        def rpc_func(worker: WorkerBase) -> _R:
            return func(worker.get_model())

        return self.collective_rpc(rpc_func)

    def execute_model(
        self, execute_model_req: ExecuteModelRequest
    ) -> Optional[List[Union[SamplerOutput, PoolerOutput]]]:
        output = self.collective_rpc("execute_model",
                                     args=(execute_model_req, ))
        return output[0]

    def stop_remote_worker_execution_loop(self) -> None:
        """Releases parallel workers from model loop."""
        return

    def add_lora(self, lora_request: LoRARequest) -> bool:
        assert lora_request.lora_int_id > 0, "lora_id must be greater than 0."
        return all(self.collective_rpc("add_lora", args=(lora_request, )))

    def remove_lora(self, lora_id: int) -> bool:
        assert lora_id > 0, "lora_id must be greater than 0."
        return all(self.collective_rpc("remove_lora", args=(lora_id, )))

    def pin_lora(self, lora_id: int) -> bool:
        assert lora_id > 0, "lora_id must be greater than 0."
        return all(self.collective_rpc("pin_lora", args=(lora_id, )))

    def list_loras(self) -> Set[int]:
        sets = self.collective_rpc("list_loras")
        for s in sets:
            assert s == sets[0], "All workers should have the same LORAs."
        return sets[0]

    def add_prompt_adapter(
            self, prompt_adapter_request: PromptAdapterRequest) -> bool:
        assert prompt_adapter_request.prompt_adapter_id > 0, \
            "prompt_adapter_id must be greater than 0."
        return all(
            self.collective_rpc("add_prompt_adapter",
                                args=(prompt_adapter_request, )))

    def remove_prompt_adapter(self, prompt_adapter_id: int) -> bool:
        assert prompt_adapter_id > 0, \
            "prompt_adapter_id must be greater than 0."
        return all(
            self.collective_rpc("remove_prompt_adapter",
                                args=(prompt_adapter_id, )))

    def pin_prompt_adapter(self, prompt_adapter_id: int) -> bool:
        assert prompt_adapter_id > 0, \
            "prompt_adapter_id must be greater than 0."
        return all(
            self.collective_rpc("pin_prompt_adapter",
                                args=(prompt_adapter_id, )))

    def list_prompt_adapters(self) -> Set[int]:
        sets = self.collective_rpc("list_prompt_adapters")
        for s in sets:
            assert (s == sets[0]
                    ), "All workers should have the same prompt adapters."
        return sets[0]

    def start_profile(self) -> None:
        self.collective_rpc("start_profile")

    def stop_profile(self) -> None:
        self.collective_rpc("stop_profile")

    def sleep(self, level: int = 1):
        if self.is_sleeping:
            logger.warning("Executor is already sleeping.")
            return
<<<<<<< HEAD
        start_time = time.time()
        self.collective_rpc("sleep", kwargs=dict(level=level))
        end_time = time.time()
        elapsed_time = end_time - start_time
        logger.info("Sleeping took %.2f seconds.", elapsed_time)
=======
        time_before_sleep = time.perf_counter()
        self.collective_rpc("sleep", kwargs=dict(level=level))
        time_after_sleep = time.perf_counter()
>>>>>>> 550d97eb
        self.is_sleeping = True
        logger.info("It took %.6f seconds to fall asleep.",
                    time_after_sleep - time_before_sleep)

    def wake_up(self):
        if not self.is_sleeping:
            logger.warning("Executor is not sleeping.")
            return
<<<<<<< HEAD
        start_time = time.time()
        self.collective_rpc("wake_up")
        end_time = time.time()
        elapsed_time = end_time - start_time
        logger.info("Waking up took %.2f seconds.", elapsed_time)
=======
        time_before_wakeup = time.perf_counter()
        self.collective_rpc("wake_up")
        time_after_wakeup = time.perf_counter()
>>>>>>> 550d97eb
        self.is_sleeping = False
        logger.info("It took %.6f seconds to wake up.",
                    time_after_wakeup - time_before_wakeup)

    def save_sharded_state(
        self,
        path: str,
        pattern: Optional[str] = None,
        max_size: Optional[int] = None,
    ) -> None:
        self.collective_rpc("save_sharded_state",
                            kwargs=dict(path=path,
                                        pattern=pattern,
                                        max_size=max_size))

    @abstractmethod
    def check_health(self) -> None:
        """Checks if the executor is healthy. If not, it should raise an
        exception."""
        raise NotImplementedError

    def shutdown(self) -> None:
        """Shutdown the executor."""
        return

    def __del__(self):
        self.shutdown()

    async def execute_model_async(
            self,
            execute_model_req: ExecuteModelRequest) -> List[SamplerOutput]:
        """Executes one model step on the given sequences."""
        output = await make_async(self.execute_model)(execute_model_req)
        return output

    async def stop_remote_worker_execution_loop_async(self) -> None:
        """Releases parallel workers from model loop."""
        return

    async def check_health_async(self) -> None:
        """Checks if the executor is healthy. If not, it should raise an
        exception."""
        self.check_health()


class DistributedExecutorBase(ExecutorBase):
    """Abstract superclass of distributed executor implementations."""

    def __init__(self, *args, **kwargs):
        # This is non-None when the execute model loop is running
        # in the parallel workers. It's a coroutine in the AsyncLLMEngine case.
        self.parallel_worker_tasks: Optional[Union[Any, Awaitable[Any]]] = None

        super().__init__(*args, **kwargs)

    def execute_model(
        self,
        execute_model_req: ExecuteModelRequest,
    ) -> List[SamplerOutput]:
        # TODO: unify into collective_rpc
        if self.parallel_worker_tasks is None:
            self.parallel_worker_tasks = self._run_workers(
                "start_worker_execution_loop",
                async_run_tensor_parallel_workers_only=True)

        # Only the driver worker returns the sampling results.
        driver_outputs = self._driver_execute_model(execute_model_req)
        assert driver_outputs is not None
        return driver_outputs

    def stop_remote_worker_execution_loop(self) -> None:
        if self.parallel_worker_tasks is None:
            return

        self._driver_execute_model(execute_model_req=None)
        parallel_worker_tasks = self.parallel_worker_tasks
        self.parallel_worker_tasks = None
        # Ensure that workers exit model loop cleanly
        # (this will raise otherwise)
        self._wait_for_tasks_completion(parallel_worker_tasks)

    @abstractmethod
    def _driver_execute_model(
        self, execute_model_req: Optional[ExecuteModelRequest]
    ) -> Optional[List[SamplerOutput]]:
        """Run execute_model in the driver worker.

        Passing None will cause the driver to stop the model execution loop
        running in each of the remote workers. In this case, this method
        returns None. Otherwise, this method returns the model output.
        """
        raise NotImplementedError

    def collective_rpc(self,
                       method: Union[str, Callable],
                       timeout: Optional[float] = None,
                       args: Tuple = (),
                       kwargs: Optional[Dict] = None) -> List[Any]:
        return self._run_workers(method, *args, **(kwargs or {}))

    @abstractmethod
    def _run_workers(
        self,
        method: Union[str, Callable],
        *args,
        async_run_tensor_parallel_workers_only: bool = False,
        max_concurrent_workers: Optional[int] = None,
        **kwargs,
    ) -> Any:
        """Runs the given method on all workers.

        Args:
            async_run_tensor_parallel_workers_only: If True the method will be
                run only in the remote TP workers, not the driver worker.
                It will also be run asynchronously and return a list of futures
                rather than blocking on the results.
        
        # TODO: simplify and merge with collective_rpc
        """
        raise NotImplementedError

    @abstractmethod
    def _wait_for_tasks_completion(self, parallel_worker_tasks: Any) -> None:
        """Wait for futures returned from _run_workers() with
        async_run_remote_workers_only to complete."""
        raise NotImplementedError

    async def execute_model_async(
            self,
            execute_model_req: ExecuteModelRequest) -> List[SamplerOutput]:
        if self.parallel_worker_tasks is None:
            # Start model execution loop running in the parallel workers
            self.parallel_worker_tasks = asyncio.create_task(
                self._start_worker_execution_loop())

        # Only the driver worker returns the sampling results.
        return await self._driver_execute_model_async(execute_model_req)

    async def stop_remote_worker_execution_loop_async(self) -> None:
        if self.parallel_worker_tasks is None:
            return

        await self._driver_execute_model_async()
        parallel_worker_tasks = self.parallel_worker_tasks
        self.parallel_worker_tasks = None
        # Ensure that workers exit model loop cleanly
        # (this will raise otherwise)
        await parallel_worker_tasks

    @abstractmethod
    async def _driver_execute_model_async(
        self,
        execute_model_req: Optional[ExecuteModelRequest] = None,
    ) -> List[SamplerOutput]:
        """Execute the model asynchronously in the driver worker.

        Passing None will cause the driver to stop the model execution
        loop running in each of the remote workers.
        """
        raise NotImplementedError

    @abstractmethod
    async def _start_worker_execution_loop(self):
        """Run execution loop on all workers. It guarantees all workers run
        the loop or None of them is running the loop. Loop can be stopped by
        `stop_remote_worker_execution_loop`.
        The API is idempotent (guarantee only 1 loop run at any moment)."""
        raise NotImplementedError<|MERGE_RESOLUTION|>--- conflicted
+++ resolved
@@ -201,17 +201,9 @@
         if self.is_sleeping:
             logger.warning("Executor is already sleeping.")
             return
-<<<<<<< HEAD
-        start_time = time.time()
-        self.collective_rpc("sleep", kwargs=dict(level=level))
-        end_time = time.time()
-        elapsed_time = end_time - start_time
-        logger.info("Sleeping took %.2f seconds.", elapsed_time)
-=======
         time_before_sleep = time.perf_counter()
         self.collective_rpc("sleep", kwargs=dict(level=level))
         time_after_sleep = time.perf_counter()
->>>>>>> 550d97eb
         self.is_sleeping = True
         logger.info("It took %.6f seconds to fall asleep.",
                     time_after_sleep - time_before_sleep)
@@ -220,17 +212,9 @@
         if not self.is_sleeping:
             logger.warning("Executor is not sleeping.")
             return
-<<<<<<< HEAD
-        start_time = time.time()
-        self.collective_rpc("wake_up")
-        end_time = time.time()
-        elapsed_time = end_time - start_time
-        logger.info("Waking up took %.2f seconds.", elapsed_time)
-=======
         time_before_wakeup = time.perf_counter()
         self.collective_rpc("wake_up")
         time_after_wakeup = time.perf_counter()
->>>>>>> 550d97eb
         self.is_sleeping = False
         logger.info("It took %.6f seconds to wake up.",
                     time_after_wakeup - time_before_wakeup)

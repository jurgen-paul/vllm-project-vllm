import asyncio
import os
from collections import defaultdict
from itertools import islice, repeat
from typing import (TYPE_CHECKING, Any, Callable, Dict, List, Optional, Tuple,
                    Type)

import msgspec

import vllm.envs as envs
from vllm.executor.distributed_gpu_executor import (  # yapf: disable
    DistributedGPUExecutor, DistributedGPUExecutorAsync)
from vllm.executor.msgspec_utils import encode_hook
from vllm.executor.ray_utils import RayWorkerWrapper, ray
from vllm.logger import init_logger
from vllm.model_executor.layers.sampler import SamplerOutput
from vllm.sequence import ExecuteModelRequest
from vllm.utils import (_run_task_with_lock, get_distributed_init_method,
<<<<<<< HEAD
                        get_ip, get_open_port, get_vllm_instance_id,
                        is_fake_hpu, make_async)
from vllm.worker.worker_base import WorkerBase
=======
                        get_ip, get_open_port, make_async)
>>>>>>> fe2e10c7

if ray is not None:
    from ray.util.scheduling_strategies import PlacementGroupSchedulingStrategy

if TYPE_CHECKING:
    from ray.util.placement_group import PlacementGroup

logger = init_logger(__name__)


class RayHPUExecutor(DistributedGPUExecutor):

    uses_ray: bool = True

    def _init_executor(self) -> None:
        self.forward_dag: Optional[ray.dag.CompiledDAG] = None
        # If the env var is set, it uses the Ray's compiled DAG API
        # which optimizes the control plane overhead.
        # Run vLLM with VLLM_USE_RAY_COMPILED_DAG=1 to enable it.
        # Currently, this requires USE_RAY_SPMD_WORKER=True.
        self.use_ray_compiled_dag = envs.VLLM_USE_RAY_COMPILED_DAG
        # If the env var is set, then we do not distinguish between the
        # "driver worker" vs other workers. Also, the rank 0 worker will
        # be executed in a remote Ray worker. Currently this requires
        # USE_RAY_COMPILED_DAG=True.
        self.use_ray_spmd_worker = envs.VLLM_USE_RAY_SPMD_WORKER
        if self.use_ray_compiled_dag:
            assert self.use_ray_spmd_worker, (
                "VLLM_USE_RAY_COMPILED_DAG=1 requires "
                "VLLM_USE_RAY_SPMD_WORKER=1")
        if self.use_ray_spmd_worker:
            # TODO: Support SPMD worker for non-DAG Ray executor.
            assert self.use_ray_compiled_dag, (
                "VLLM_USE_RAY_SPMD_WORKER=1 requires "
                "VLLM_USE_RAY_COMPILED_DAG=1")

        assert self.uses_ray
        placement_group = self.parallel_config.placement_group

        # Disable Ray usage stats collection.
        ray_usage = os.environ.get("RAY_USAGE_STATS_ENABLED", "0")
        if ray_usage != "1":
            os.environ["RAY_USAGE_STATS_ENABLED"] = "0"

        # Create the parallel GPU workers.
        self._init_workers_ray(placement_group)

        self.input_encoder = msgspec.msgpack.Encoder(enc_hook=encode_hook)
        self.output_decoder = msgspec.msgpack.Decoder(
            Optional[List[SamplerOutput]])

        self.terminate_ray = True

    def shutdown(self) -> None:
        if getattr(self, 'terminate_ray', False):
            for worker in self.workers:
                worker.__ray_terminate__.remote()
            self.terminate_ray = False
        if hasattr(self, "forward_dag") and self.forward_dag is not None:
            self.forward_dag.teardown()
            import ray
            for worker in self.workers:
                ray.kill(worker)
            self.forward_dag = None

    def shutdown_inc(self):
        self._run_workers("shutdown_inc")

    def _get_worker_module_and_class(
        self
    ) -> Tuple[str, str, Optional[Callable[[],
                                           Type[WorkerBase]]]]:  # noqa: F821
        worker_class_fn = None
        if self.scheduler_config.is_multi_step:
            worker_module_name = "vllm.worker.multi_step_hpu_worker"
            worker_class_name = "MultiStepHPUWorker"
        elif self.speculative_config:
            raise NotImplementedError(
                "Speculative decoding is not implemented for HPU")
        else:
            worker_module_name = "vllm.worker.hpu_worker"
            worker_class_name = "HPUWorker"
        return (worker_module_name, worker_class_name, worker_class_fn)

    def _get_worker_wrapper_args(self) -> Dict[str, Any]:
        (worker_module_name, worker_class_name,
         worker_class_fn) = self._get_worker_module_and_class()

        return dict(
            worker_module_name=worker_module_name,
            worker_class_name=worker_class_name,
            worker_class_fn=worker_class_fn,
            trust_remote_code=self.model_config.trust_remote_code,
        )

    def _init_workers_ray(self, placement_group: "PlacementGroup",
                          **ray_remote_kwargs):
        # Otherwise, the ray workers are allocated with a full GPU.
        num_gpus = 1

        # The driver dummy worker does not actually use any resources.
        # It holds the resource for the driver worker.
        self.driver_dummy_worker: Optional[RayWorkerWrapper] = None
        # The remaining workers are the actual ray actors.
        self.workers: List[RayWorkerWrapper] = []

        # Used in ray compiled DAG: indexed first by PP rank,
        # and then TP rank. In other words, the inner list is
        # the TP group of workers for a PP rank.
        self.pp_tp_workers: List[List[RayWorkerWrapper]] = []

        logger.info("use_ray_spmd_worker: %s", self.use_ray_spmd_worker)

        # Create the workers.
        driver_ip = get_ip()
        for bundle_id, bundle in enumerate(placement_group.bundle_specs):
            resource_name = "HPU" if not is_fake_hpu() else "CPU"
            if not bundle.get(resource_name, 0):
                continue
            scheduling_strategy = PlacementGroupSchedulingStrategy(
                placement_group=placement_group,
                placement_group_capture_child_tasks=True,
                placement_group_bundle_index=bundle_id,
            )
            resources = {'HPU': num_gpus} if not is_fake_hpu() else {}
            num_cpus = 0 if not is_fake_hpu() else num_gpus
            worker = ray.remote(
                num_cpus=num_cpus,
                num_gpus=0,
                resources=resources,
                scheduling_strategy=scheduling_strategy,
                **ray_remote_kwargs,
            )(RayWorkerWrapper).remote(vllm_config=self.vllm_config)

            if self.use_ray_spmd_worker:
                self.workers.append(worker)
            else:
                worker_ip = ray.get(worker.get_node_ip.remote())
                if worker_ip == driver_ip and self.driver_dummy_worker is None:
                    # If the worker is on the same node as the driver, we use it
                    # as the resource holder for the driver process.
                    self.driver_dummy_worker = worker
                    self.driver_worker = RayWorkerWrapper(
                        vllm_config=self.vllm_config)
                else:
                    # Else, added to the list of workers.
                    self.workers.append(worker)

        logger.debug("workers: %s", self.workers)
        logger.debug("driver_dummy_worker: %s", self.driver_dummy_worker)
        if not self.use_ray_spmd_worker and self.driver_dummy_worker is None:
            raise ValueError(
                "Ray does not allocate any GPUs on the driver node. Consider "
                "adjusting the Ray placement group or running the driver on a "
                "GPU node.")

        worker_ips = [
            ray.get(worker.get_node_ip.remote())  # type: ignore[attr-defined]
            for worker in self.workers
        ]
        ip_counts: Dict[str, int] = {}
        for ip in worker_ips:
            ip_counts[ip] = ip_counts.get(ip, 0) + 1

        def sort_by_driver_then_worker_ip(worker):
            """
            Sort the workers based on 3 properties:
            1. If the worker is on the same node as the driver (vllm engine),
                it should be placed first.
            2. Then, if the worker is on a node with fewer workers, it should
                be placed first.
            3. Finally, if the work is on a node with smaller IP address, it
                should be placed first.
            """
            ip = ray.get(worker.get_node_ip.remote())
            return (ip != driver_ip, ip_counts[ip], ip)

        # After sorting, the workers on the same node will be
        # close to each other, and the workers on the driver
        # node will be placed first.
        self.workers = sorted(self.workers, key=sort_by_driver_then_worker_ip)

        worker_node_and_gpu_ids = []
        for worker in [self.driver_dummy_worker] + self.workers:
            if worker is None:
                # driver_dummy_worker can be None when using ray spmd worker.
                continue
            worker_node_and_gpu_ids.append(
                ray.get(worker.get_node_and_gpu_ids.remote()) \
            ) # type: ignore

        node_workers = defaultdict(list)  # node id -> list of worker ranks
        node_gpus = defaultdict(list)  # node id -> list of gpu ids

        for i, (node_id, gpu_ids) in enumerate(worker_node_and_gpu_ids):
            node_workers[node_id].append(i)
            # `gpu_ids` can be a list of strings or integers.
            # convert them to integers for consistency.
            # NOTE: gpu_ids can be larger than 9 (e.g. 16 GPUs),
            # string sorting is not sufficient.
            # see https://github.com/vllm-project/vllm/issues/5590
            gpu_ids = [int(x) for x in gpu_ids]
            node_gpus[node_id].extend(gpu_ids)
        for node_id, gpu_ids in node_gpus.items():
            node_gpus[node_id] = sorted(gpu_ids)

        all_ips = set(worker_ips + [driver_ip])
        n_ips = len(all_ips)
        n_nodes = len(node_workers)

        if n_nodes != n_ips:
            raise RuntimeError(
                f"Every node should have a unique IP address. Got {n_nodes}"
                f" nodes with node ids {list(node_workers.keys())} and "
                f"{n_ips} unique IP addresses {all_ips}. Please check your"
                " network configuration. If you set `VLLM_HOST_IP` "
                "environment variable, make sure it is unique for"
                " each node.")

        # Set environment variables for the driver and workers.
        all_args_to_update_environment_variables = [({
            "VLLM_TRACE_FUNCTION":
            str(envs.VLLM_TRACE_FUNCTION),
        }, ) for (node_id, _) in worker_node_and_gpu_ids]
        self._run_workers("update_environment_variables",
                          all_args=all_args_to_update_environment_variables)

        if len(node_gpus) == 1:
            # in single node case, we don't need to get the IP address.
            # the loopback address is sufficient
            # NOTE: a node may have several IP addresses, one for each
            # network interface. `get_ip()` might return any of them,
            # while they might not work for communication inside the node
            # if the network setup is complicated. Using the loopback address
            # solves this issue, as it always works for communication inside
            # the node.
            driver_ip = "127.0.0.1"
        distributed_init_method = get_distributed_init_method(
            driver_ip, get_open_port())

        # Initialize the actual workers inside worker wrapper.
        init_worker_all_kwargs = [
            self._get_worker_kwargs(
                local_rank=node_workers[node_id].index(rank),
                rank=rank,
                distributed_init_method=distributed_init_method,
            ) for rank, (node_id, _) in enumerate(worker_node_and_gpu_ids)
        ]
        self._run_workers("init_worker", all_kwargs=init_worker_all_kwargs)

        self._run_workers("init_device")
        self._run_workers("load_model",
                          max_concurrent_workers=self.parallel_config.
                          max_parallel_loading_workers)

        if self.use_ray_spmd_worker:
            for pp_rank in range(self.parallel_config.pipeline_parallel_size):
                self.pp_tp_workers.append([])
                for tp_rank in range(
                        self.parallel_config.tensor_parallel_size):
                    # PP=2, TP=4
                    # pp_tp_workers = [[0, 1, 2, 3], [4, 5, 6, 7]]
                    rank = (pp_rank * self.parallel_config.tensor_parallel_size
                            ) + tp_rank
                    assert len(self.pp_tp_workers[pp_rank]) == tp_rank
                    assert pp_rank < len(self.pp_tp_workers)
                    self.pp_tp_workers[pp_rank].append(self.workers[rank])

        # This is the list of workers that are rank 0 of each TP group EXCEPT
        # global rank 0. These are the workers that will broadcast to the
        # rest of the workers.
        self.tp_driver_workers: List[RayWorkerWrapper] = []
        # This is the list of workers that are not drivers and not the first
        # worker in a TP group. These are the workers that will be
        # broadcasted to.
        self.non_driver_workers: List[RayWorkerWrapper] = []

        # Enforce rank order for correct rank to return final output.
        for index, worker in enumerate(self.workers):
            # The driver worker is rank 0 and not in self.workers.
            rank = index + 1
            if rank % self.parallel_config.tensor_parallel_size == 0:
                self.tp_driver_workers.append(worker)
            else:
                self.non_driver_workers.append(worker)

    def _driver_execute_model(
        self, execute_model_req: Optional[ExecuteModelRequest]
    ) -> Optional[List[SamplerOutput]]:
        """Run execute_model in the driver worker.

        Passing None will cause the driver to stop the model execution
        loop running in each of the remote workers.
        """
        assert not self.use_ray_spmd_worker, (
            "driver_worker does not exist for VLLM_USE_RAY_SPMD_WORKER=1")
        return self.driver_worker.execute_method("execute_model",
                                                 execute_model_req)

    def execute_model(
            self,
            execute_model_req: ExecuteModelRequest) -> List[SamplerOutput]:
        if not self.use_ray_spmd_worker:
            return super().execute_model(execute_model_req)

        if self.forward_dag is None:
            self.forward_dag = self._compiled_ray_dag(enable_asyncio=False)

        serialized_data = self.input_encoder.encode(execute_model_req)
        outputs = ray.get(self.forward_dag.execute(serialized_data))
        output = self.output_decoder.decode(outputs[0])
        return output

    def _run_workers(
        self,
        method: str,
        *args,
        async_run_tensor_parallel_workers_only: bool = False,
        all_args: Optional[List[Tuple[Any, ...]]] = None,
        all_kwargs: Optional[List[Dict[str, Any]]] = None,
        max_concurrent_workers: Optional[int] = None,
        **kwargs,
    ) -> Any:
        """Runs the given method on all workers. Can be used in the following
        ways:

        Args:
        - async_run_tensor_parallel_workers_only: If True the method will be
          run only in the remote TP workers, not the driver worker.
          It will also be run asynchronously and return a list of futures
          rather than blocking on the results.
        - args/kwargs: All workers share the same args/kwargs
        - all_args/all_kwargs: args/kwargs for each worker are specified
          individually
        """
        if self.use_ray_spmd_worker:
            assert not async_run_tensor_parallel_workers_only, (
                "async_run_tensor_parallel_workers_only is not supported for "
                "spmd mode.")

        if max_concurrent_workers:
            raise NotImplementedError(
                "max_concurrent_workers is not supported yet.")

        count = len(self.workers) if not \
            async_run_tensor_parallel_workers_only \
            else len(self.non_driver_workers)
        # If using SPMD worker, all workers are the same, so we should execute
        # the args on all workers. Otherwise, we skip the first worker's args
        # because those args will go to the driver worker.
        first_worker_args_index: int = 0 if self.use_ray_spmd_worker else 1
        all_worker_args = repeat(args, count) if all_args is None \
            else islice(all_args, first_worker_args_index, None)
        all_worker_kwargs = repeat(kwargs, count) if all_kwargs is None \
            else islice(all_kwargs, first_worker_args_index, None)

        # Start the ray workers first.
        ray_workers = self.workers
        if async_run_tensor_parallel_workers_only:
            ray_workers = self.non_driver_workers
        ray_worker_outputs = [
            worker.execute_method.remote(method, *worker_args, **worker_kwargs)
            for (worker, worker_args, worker_kwargs
                 ) in zip(ray_workers, all_worker_args, all_worker_kwargs)
        ]

        if async_run_tensor_parallel_workers_only:
            # Just return futures
            return ray_worker_outputs

        driver_worker_output = []
        # In SPMD mode, the driver worker is the same as any other worker,
        # so we only explicitly execute on the driver worker if using a
        # non-SPMD worker class.
        if not self.use_ray_spmd_worker:
            driver_args = args if all_args is None else all_args[0]
            driver_kwargs = kwargs if all_kwargs is None else all_kwargs[0]

            # Start the driver worker after all the ray workers.
            driver_worker_output = [
                self.driver_worker.execute_method(method, *driver_args,
                                                  **driver_kwargs)
            ]

        # Get the results of the ray workers.
        if self.workers:
            ray_worker_outputs = ray.get(ray_worker_outputs)

        return driver_worker_output + ray_worker_outputs

    def _wait_for_tasks_completion(self, parallel_worker_tasks: Any) -> None:
        """Wait for futures returned from _run_workers() with
        async_run_remote_workers_only to complete."""
        ray.get(parallel_worker_tasks)

    def _check_ray_adag_installation(self):
        import pkg_resources
        from packaging import version

        required_version = version.parse("2.35")
        current_version = version.parse(
            pkg_resources.get_distribution("ray").version)
        # TODO: update the constraint once we adapt to the backward
        # incompatible API change from ray 2.36
        if current_version != required_version:
            raise ValueError(f"Ray version {required_version} is "
                             f"required, but found {current_version}")

        import importlib.util
        adag_spec = importlib.util.find_spec(
            "ray.experimental.compiled_dag_ref")
        if adag_spec is None:
            raise ValueError("Ray accelerated DAG is not installed. "
                             "Run `pip install ray[adag]` to install it.")

    def _compiled_ray_dag(self, enable_asyncio: bool):
        assert self.parallel_config.use_ray
        self._check_ray_adag_installation()
        from ray.dag import InputNode, MultiOutputNode
        from ray.experimental.channel.torch_tensor_type import TorchTensorType

        with InputNode() as input_data:
            # Example DAG: PP=2, TP=4
            # (ExecuteModelReq, None) -> 0 -> (ExecuteModelReq, IntermediateOutput) -> 4 -> SamplerOutput   # noqa: E501
            #                         -> 1 -> (ExecuteModelReq, IntermediateOutput) -> 5 -> SamplerOutput   # noqa: E501
            #                         -> 2 -> (ExecuteModelReq, IntermediateOutput) -> 6 -> SamplerOutput   # noqa: E501
            #                         -> 3 -> (ExecuteModelReq, IntermediateOutput) -> 7 -> SamplerOutput   # noqa: E501

            # All workers in the first TP group will take in the
            # ExecuteModelRequest as input.
            outputs = [input_data for _ in self.pp_tp_workers[0]]
            for pp_rank, tp_group in enumerate(self.pp_tp_workers):
                # Each PP worker takes in the output of the previous PP worker,
                # and the TP group executes in SPMD fashion.
                outputs = [
                    worker.execute_model_spmd.
                    bind(  # type: ignore[attr-defined]
                        outputs[i]) for i, worker in enumerate(tp_group)
                ]

                last_pp_rank = len(self.pp_tp_workers) - 1
                if pp_rank < last_pp_rank:
                    # Specify how intermediate tensors should be passed
                    # between pp stages, no need to specify for the last
                    # pp stage.
                    transport = "auto"
                    outputs = [
                        output.with_type_hint(
                            TorchTensorType(transport=transport))
                        for output in outputs
                    ]

            forward_dag = MultiOutputNode(outputs)

        return forward_dag.experimental_compile(enable_asyncio=enable_asyncio)


class RayHPUExecutorAsync(RayHPUExecutor, DistributedGPUExecutorAsync):

    def __init__(self, *args, **kwargs):
        super().__init__(*args, **kwargs)
        self.pp_locks: Optional[List[asyncio.Lock]] = None
        self.use_ray_spmd_worker = envs.VLLM_USE_RAY_SPMD_WORKER
        if not self.use_ray_compiled_dag:
            self.driver_exec_method = make_async(
                self.driver_worker.execute_method)

    async def execute_model_async(
            self,
            execute_model_req: ExecuteModelRequest) -> List[SamplerOutput]:
        if not self.use_ray_spmd_worker:
            return await super().execute_model_async(execute_model_req)

        if self.forward_dag is None:
            self.forward_dag = self._compiled_ray_dag(enable_asyncio=True)

        serialized_data = self.input_encoder.encode(execute_model_req)
        dag_future = await self.forward_dag.execute_async(serialized_data)
        outputs = await dag_future
        return self.output_decoder.decode(outputs[0])

    async def _driver_execute_model_async(
        self,
        execute_model_req: Optional[ExecuteModelRequest] = None
    ) -> List[SamplerOutput]:
        assert not self.use_ray_spmd_worker, (
            "driver_worker does not exist for VLLM_USE_RAY_SPMD_WORKER=1")
        if not self.tp_driver_workers:
            return await self.driver_exec_method("execute_model",
                                                 execute_model_req)
        if self.pp_locks is None:
            # This locks each pipeline parallel stage so multiple virtual
            # engines can't execute on the same stage at the same time
            # We create the locks here to avoid creating them in the constructor
            # which uses a different asyncio loop.
            self.pp_locks = [
                asyncio.Lock()
                for _ in range(self.parallel_config.pipeline_parallel_size)
            ]

        tasks = [
            asyncio.create_task(
                _run_task_with_lock(self.driver_exec_method, self.pp_locks[0],
                                    "execute_model", execute_model_req))
        ]
        for pp_rank, driver_worker in enumerate(self.tp_driver_workers,
                                                start=1):
            tasks.append(
                asyncio.create_task(
                    _run_task_with_lock(driver_worker.execute_method.remote,
                                        self.pp_locks[pp_rank],
                                        "execute_model", execute_model_req)))

        results = await asyncio.gather(*tasks)

        # Only the last PP stage has the final results.
        return results[-1]

    async def _start_worker_execution_loop(self):
        assert not self.use_ray_spmd_worker, (
            "worker loop is disabled for VLLM_USE_RAY_SPMD_WORKER=1")
        coros = [
            worker.execute_method.remote("start_worker_execution_loop")
            for worker in self.non_driver_workers
        ]
        return await asyncio.gather(*coros)<|MERGE_RESOLUTION|>--- conflicted
+++ resolved
@@ -16,13 +16,7 @@
 from vllm.model_executor.layers.sampler import SamplerOutput
 from vllm.sequence import ExecuteModelRequest
 from vllm.utils import (_run_task_with_lock, get_distributed_init_method,
-<<<<<<< HEAD
-                        get_ip, get_open_port, get_vllm_instance_id,
-                        is_fake_hpu, make_async)
-from vllm.worker.worker_base import WorkerBase
-=======
-                        get_ip, get_open_port, make_async)
->>>>>>> fe2e10c7
+                        get_ip, get_open_port, is_fake_hpu, make_async)
 
 if ray is not None:
     from ray.util.scheduling_strategies import PlacementGroupSchedulingStrategy

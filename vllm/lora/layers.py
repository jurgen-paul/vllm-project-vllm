# pylint: disable=unused-argument
import math
from dataclasses import dataclass
from typing import TYPE_CHECKING, Dict, List, Optional, Tuple, Union

import torch
import torch.nn as nn
import torch.nn.functional as F
from transformers import PretrainedConfig

from vllm.adapter_commons.layers import AdapterMapping
from vllm.config import LoRAConfig
from vllm.distributed import (get_tensor_model_parallel_rank,
                              get_tensor_model_parallel_world_size,
                              split_tensor_along_last_dim,
                              tensor_model_parallel_all_gather,
                              tensor_model_parallel_all_reduce,
                              tensor_model_parallel_gather)
from vllm.distributed.utils import divide
from vllm.lora.punica import PunicaWrapper
from vllm.model_executor.layers.linear import (ColumnParallelLinear,
                                               MergedColumnParallelLinear,
                                               QKVParallelLinear,
                                               ReplicatedLinear,
                                               RowParallelLinear)
from vllm.model_executor.layers.logits_processor import LogitsProcessor
from vllm.model_executor.layers.rotary_embedding import (
    LinearScalingRotaryEmbedding, RotaryEmbedding)
from vllm.model_executor.layers.vocab_parallel_embedding import (
    ParallelLMHead, VocabParallelEmbedding)

if TYPE_CHECKING:
    pass


def _get_lora_device(base_layer: nn.Module) -> torch.device:
    # code borrowed from https://github.com/fmmoret/vllm/blob/fm-support-lora-on-quantized-models/vllm/lora/layers.py#L34
    """Returns the device for where to place the LoRA tensors."""
    # unquantizedLinear
    if hasattr(base_layer, "weight"):
        return base_layer.weight.device
    # Compressed Tensor
    elif hasattr(base_layer, "weight_packed"):
        return base_layer.weight_packed.device
    # GPTQ/AWQ
    elif hasattr(base_layer, "qweight"):
        return base_layer.qweight.device
    # marlin
    elif hasattr(base_layer, "B"):
        return base_layer.B.device
    else:
        raise ValueError(f"Unsupported base layer: {base_layer}")


def _not_fully_sharded_can_replace(can_replace):
    """
    decorator which adds the condition of not using fully sharded loras
    intended to wrap can_replace_layer()
    """

    def dec(*args, **kwargs):
        decorate = kwargs.pop("decorate") if "decorate" in kwargs else True
        condition = (not kwargs["lora_config"].fully_sharded_loras
                     if decorate else True)
        return can_replace(*args, **kwargs) and condition

    return dec


class TensorPropertiesMixin:

    @property
    def dtype(self):
        return self._dtype

    @dtype.setter
    def dtype(self, value):
        self._dtype = value

    @property
    def device(self):
        return self._device

    @device.setter
    def device(self, value):
        self._device = value


<<<<<<< HEAD
class TensorPropertiesMixin:

    @property
    def dtype(self):
        return self._dtype

    @dtype.setter
    def dtype(self, value):
        self._dtype = value

    @property
    def device(self):
        return self._device

    @device.setter
    def device(self, value):
        self._device = value


=======
>>>>>>> 2ed410c0
@dataclass
class LoRAMapping(AdapterMapping):
    is_prefill: bool = False


class BaseLayerWithLoRA(nn.Module):

    def slice_lora_a(
        self, lora_a: Union[torch.Tensor, List[Union[torch.Tensor, None]]]
    ) -> Union[torch.Tensor, List[Union[torch.Tensor, None]]]:
        """Slice lora a if splitting for tensor parallelism."""
        ...

    def slice_lora_b(
        self, lora_b: Union[torch.Tensor, List[Union[torch.Tensor, None]]]
    ) -> Union[torch.Tensor, List[Union[torch.Tensor, None]]]:
        """Slice lora b if splitting with tensor parallelism."""
        ...

    def create_lora_weights(
        self,
        max_loras: int,
        lora_config: LoRAConfig,
        model_config: Optional[PretrainedConfig] = None,
    ) -> None:
        """Initializes lora matrices."""
        ...

    def reset_lora(self, index: int):
        """Resets the lora weights at index back to 0."""
        ...

    def set_lora(
        self,
        index: int,
        lora_a: torch.Tensor,
        lora_b: torch.Tensor,
        embeddings_tensor: Optional[torch.Tensor],
    ):
        """Overwrites lora tensors at index."""
        ...

    def set_mapping(
        self,
        punica_wrapper: PunicaWrapper,
    ):
        self.punica_wrapper: PunicaWrapper = punica_wrapper

    @classmethod
    def can_replace_layer(
        cls,
        source_layer: nn.Module,
        lora_config: LoRAConfig,
        packed_modules_list: List,
        model_config: Optional[PretrainedConfig],
    ) -> bool:
        """Returns True if the layer can be replaced by this LoRA layer."""
        raise NotImplementedError


class VocabParallelEmbeddingWithLoRA(BaseLayerWithLoRA, TensorPropertiesMixin):

    def __init__(self, base_layer: VocabParallelEmbedding) -> None:
        super().__init__()
        self.base_layer = base_layer
        self.dtype = self.base_layer.weight.dtype
        self.device = self.base_layer.weight.device
        self.embeddings_slice: Optional[Tuple[int, int]]
        self.embeddings_weights: Optional[torch.Tensor]

    def create_lora_weights(
            self,
            max_loras: int,
            lora_config: LoRAConfig,
            model_config: Optional[PretrainedConfig] = None) -> None:

        if self.base_layer.num_added_embeddings_per_partition > 0:
            # We can start adding lora weights
            self.embeddings_weights = self.base_layer.weight.data[
                self.base_layer.num_org_embeddings_per_partition:self.
                base_layer.num_org_embeddings_per_partition +
                self.base_layer.num_added_embeddings_per_partition]
            self.embeddings_slice = (
                self.base_layer.shard_indices.added_vocab_start_index -
                self.base_layer.org_vocab_size,
                self.base_layer.shard_indices.added_vocab_end_index -
                self.base_layer.org_vocab_size)
            self.base_layer.weight.data[
                self.base_layer.num_org_embeddings_per_partition:].fill_(0)
        else:
            self.embeddings_slice = None
            self.embeddings_weights = None

        self.embeddings_tensors = torch.zeros((
            max_loras,
            lora_config.lora_extra_vocab_size,
            self.base_layer.embedding_dim,
        ),
                                              dtype=self.dtype,
                                              device=self.device)
        self.lora_a_stacked = torch.zeros((
            max_loras,
            self.base_layer.org_vocab_size + lora_config.lora_extra_vocab_size,
            lora_config.max_lora_rank,
        ),
                                          dtype=self.dtype,
                                          device=self.device)
        self.lora_b_stacked = torch.zeros(
            (
                max_loras,
                1,
                self.base_layer.embedding_dim,
                lora_config.max_lora_rank,
            ),
            dtype=lora_config.lora_dtype,  #TODO why not self.dtype ?
            device=self.device,
        )
        self.lora_a_stacked_2d = self.lora_a_stacked.view(
            self.lora_a_stacked.shape[0] * self.lora_a_stacked.shape[1],
            self.lora_a_stacked.shape[2],
        )

    def reset_lora(self, index: int):
        self.lora_a_stacked[index] = 0
        self.lora_b_stacked[index] = 0
        self.embeddings_tensors[index] = 0

    def set_lora(
        self,
        index: int,
        lora_a: torch.Tensor,
        lora_b: torch.Tensor,
        embeddings_tensor: Optional[torch.Tensor],
    ):
        self.reset_lora(index)
        self.lora_a_stacked[index, :lora_a.shape[0], :lora_a.shape[1]].copy_(
            lora_a, non_blocking=True)
        self.lora_b_stacked[index,
                            0, :lora_b.shape[1], :lora_b.shape[0]].copy_(
                                lora_b.T, non_blocking=True)
        if embeddings_tensor is not None:
            self.embeddings_tensors[
                index, :embeddings_tensor.shape[0], :embeddings_tensor.
                shape[1], ].copy_(embeddings_tensor, non_blocking=True)
            if self.embeddings_slice is not None:
                # TODO(yard1): Optimize this copy, we don't need to copy
                # everything, just the modified part
                embeddings = self.embeddings_tensors.view(
                    self.embeddings_tensors.shape[0] *
                    self.embeddings_tensors.shape[1],
                    self.embeddings_tensors.shape[2],
                )[self.embeddings_slice[0]:self.embeddings_slice[1]]
                assert self.embeddings_weights is not None
                self.embeddings_weights[:embeddings.shape[0]].copy_(embeddings)

    def forward(self, x: torch.Tensor) -> torch.Tensor:
        added_tokens_mask = x > self.base_layer.org_vocab_size - 1
        embeddings_indices = self.punica_wrapper.embeddings_indices
        indices = embeddings_indices[1].view_as(x)
        full_lora_a_embeddings = F.embedding(
            x + indices,
            self.lora_a_stacked_2d,
        )
        indices = embeddings_indices[0].view_as(x)
        full_output = self.base_layer.forward(
            x.add_(indices * added_tokens_mask))

        full_output_org = full_output
        if full_output.ndim == 3:
            full_output = full_output.view(
                full_output.shape[0] * full_output.shape[1], -1)
        if full_lora_a_embeddings.ndim == 3:
            full_lora_a_embeddings = full_lora_a_embeddings.view(
                full_lora_a_embeddings.shape[0] *
                full_lora_a_embeddings.shape[1],
                -1,
            )

        # Embedding layer only need expand op
        self.punica_wrapper.add_expand(full_output,
                                       full_lora_a_embeddings,
                                       self.lora_b_stacked,
                                       add_input=True)
        return full_output.view_as(full_output_org)

    @classmethod
    def can_replace_layer(
        cls,
        source_layer: nn.Module,
        lora_config: LoRAConfig,
        packed_modules_list: List,
        model_config: Optional[PretrainedConfig],
    ) -> bool:
        # do not use A*B-style LoRA, try to use modules_to_save
        if lora_config.enable_lora_modules_to_save:
            return False
        return type(source_layer) is VocabParallelEmbedding


class ReplicatedLinearWithLoRA(BaseLayerWithLoRA):

    def __init__(self, base_layer: ReplicatedLinear) -> None:
        super().__init__()
        self.base_layer = base_layer
        self.input_size = self.base_layer.input_size
        self.output_size = self.base_layer.output_size
        self.device = _get_lora_device(self.base_layer)

    def create_lora_weights(
        self,
        max_loras: int,
        lora_config: LoRAConfig,
        model_config: Optional[PretrainedConfig] = None,
    ) -> None:
        self.lora_config = lora_config
        lora_a_output_size = lora_config.max_lora_rank
        self.lora_a_stacked = torch.zeros(
            max_loras,
            1,
            lora_a_output_size,
            self.input_size,
            dtype=lora_config.lora_dtype,
            device=self.device,
        )
        self.lora_b_stacked = torch.zeros(
            max_loras,
            1,
            self.output_size,
            lora_config.max_lora_rank,
            dtype=lora_config.lora_dtype,
            device=self.device,
        )

    def reset_lora(self, index: int):
        self.lora_a_stacked[index] = 0
        self.lora_b_stacked[index] = 0

    def set_lora(
        self,
        index: int,
        lora_a: torch.Tensor,
        lora_b: torch.Tensor,
        embeddings_tensor: Optional[torch.Tensor],
    ):
        self.reset_lora(index)

        self.lora_a_stacked[index,
                            0, :lora_a.shape[1], :lora_a.shape[0]].copy_(
                                lora_a.T, non_blocking=True)
        self.lora_b_stacked[index,
                            0, :lora_b.shape[1], :lora_b.shape[0]].copy_(
                                lora_b.T, non_blocking=True)

    def apply(self, x: torch.Tensor,
              bias: Optional[torch.Tensor]) -> torch.Tensor:
        output = self.base_layer.quant_method.apply(self.base_layer, x, bias)
        self.punica_wrapper.add_lora(output, x, self.lora_a_stacked,
                                     self.lora_b_stacked, 1.0)
        return output

    def forward(self, input_):
        """Forward of ReplicatedLinearWithLoRA

        Args:
            input_: Tensor whose last dimension is `input_size`.

        Returns:
            - output
            - bias
        """
        bias = (self.base_layer.bias
                if not self.base_layer.skip_bias_add else None)

        # Matrix multiply.
        output = self.apply(input_, bias)

        output_bias = (self.base_layer.bias
                       if self.base_layer.skip_bias_add else None)
        return output, output_bias

    @classmethod
    @_not_fully_sharded_can_replace
    def can_replace_layer(
        cls,
        source_layer: nn.Module,
        lora_config: LoRAConfig,
        packed_modules_list: List,
        model_config: Optional[PretrainedConfig],
    ) -> bool:
        return type(source_layer) is ReplicatedLinear


class ColumnParallelLinearWithLoRA(BaseLayerWithLoRA):
    """
    LoRA on top of ColumnParallelLinear layer.

    LoRA B is sliced for tensor parallelism.
    """

    def __init__(self, base_layer: ColumnParallelLinear) -> None:
        super().__init__()
        self.base_layer = base_layer
        self.tp_size = get_tensor_model_parallel_world_size()
        self.input_size = self.base_layer.input_size
        self.output_size = self.base_layer.output_size_per_partition
        self.device = _get_lora_device(self.base_layer)

    def create_lora_weights(
        self,
        max_loras: int,
        lora_config: LoRAConfig,
        model_config: Optional[PretrainedConfig] = None,
    ) -> None:
        self.lora_config = lora_config
        self.tp_size = get_tensor_model_parallel_world_size()
        lora_a_output_size_per_partition = (
            lora_config.max_lora_rank if not lora_config.fully_sharded_loras
            else divide(lora_config.max_lora_rank, self.tp_size))
        self.lora_a_stacked = torch.zeros(
            max_loras,
            1,
            lora_a_output_size_per_partition,
            self.input_size,
            dtype=lora_config.lora_dtype,
            device=self.device,
        )
        self.lora_b_stacked = torch.zeros(
            max_loras,
            1,
            self.output_size,
            lora_config.max_lora_rank,
            dtype=lora_config.lora_dtype,
            device=self.device,
        )
        self.output_dim = self.lora_b_stacked.shape[2]

    def reset_lora(self, index: int):
        self.lora_a_stacked[index] = 0
        self.lora_b_stacked[index] = 0

    def slice_lora_a(self, lora_a: torch.Tensor) -> torch.Tensor:
        return lora_a

    def slice_lora_b(self, lora_b: torch.Tensor) -> torch.Tensor:
        tensor_model_parallel_rank = get_tensor_model_parallel_rank()
        shard_size = self.output_dim
        start_idx = tensor_model_parallel_rank * shard_size
        end_idx = (tensor_model_parallel_rank + 1) * shard_size
        lora_b = lora_b[:, start_idx:end_idx]
        return lora_b

    def set_lora(
        self,
        index: int,
        lora_a: torch.Tensor,
        lora_b: torch.Tensor,
        embeddings_tensor: Optional[torch.Tensor],
    ):
        self.reset_lora(index)

        if self.tp_size > 1:
            lora_a = self.slice_lora_a(lora_a)
            lora_b = self.slice_lora_b(lora_b)

        self.lora_a_stacked[index,
                            0, :lora_a.shape[1], :lora_a.shape[0]].copy_(
                                lora_a.T, non_blocking=True)
        self.lora_b_stacked[index,
                            0, :lora_b.shape[1], :lora_b.shape[0]].copy_(
                                lora_b.T, non_blocking=True)

    def apply(self, x: torch.Tensor,
              bias: Optional[torch.Tensor]) -> torch.Tensor:
        output = self.base_layer.quant_method.apply(self.base_layer, x, bias)
        self.punica_wrapper.add_lora(output, x, self.lora_a_stacked,
                                     self.lora_b_stacked, 1.0)
        return output

    def forward(self, input_):
        """Forward of ColumnParallelLinear

        Args:
            input_: Tensor whose last dimension is `input_size`.

        Returns:
            - output
            - bias
        """
        bias = (self.base_layer.bias
                if not self.base_layer.skip_bias_add else None)

        # Matrix multiply.
        output_parallel = self.apply(input_, bias)
        if self.base_layer.gather_output:
            # All-gather across the partitions.
            output = tensor_model_parallel_all_gather(output_parallel)
        else:
            output = output_parallel
        output_bias = (self.base_layer.bias
                       if self.base_layer.skip_bias_add else None)
        return output, output_bias

    @classmethod
    @_not_fully_sharded_can_replace
    def can_replace_layer(
        cls,
        source_layer: nn.Module,
        lora_config: LoRAConfig,
        packed_modules_list: List,
        model_config: Optional[PretrainedConfig],
    ) -> bool:
        return type(source_layer) is ColumnParallelLinear or (
            type(source_layer) is MergedColumnParallelLinear
            and len(packed_modules_list) == 1)


class MergedColumnParallelLinearWithLoRA(ColumnParallelLinearWithLoRA):
    """ColumnParallelLinear layer that is composed of 2 sublayers (slices)
    packed together (eg. gate_proj + up_proj -> gate_up_proj).

    This means we have 2 LoRAs, each applied to one half of the layer.

    Both slices must have the same size.
    """

    def __init__(self, base_layer: MergedColumnParallelLinear) -> None:
        super().__init__(base_layer)

    def create_lora_weights(
        self,
        max_loras: int,
        lora_config: LoRAConfig,
        model_config: Optional[PretrainedConfig] = None,
    ) -> None:
        self.lora_config = lora_config
        n_slices = 2
        if not (len(self.base_layer.output_sizes) == n_slices
                and self.base_layer.output_sizes[0]
                == self.base_layer.output_sizes[1]):
            raise ValueError(
                "LoRAColumnParallelLinear2Slice requires 2 slices with "
                "the same size.")
        self.tp_size = get_tensor_model_parallel_world_size()
        self.tp_rank = get_tensor_model_parallel_rank()

        lora_a_output_size_per_partition = (
            lora_config.max_lora_rank if not lora_config.fully_sharded_loras
            else divide(lora_config.max_lora_rank, self.tp_size))

        self.lora_a_stacked = tuple(
            torch.zeros(
                max_loras,
                1,
                lora_a_output_size_per_partition,
                self.input_size,
                dtype=lora_config.lora_dtype,
                device=self.device,
            ) for _ in range(n_slices))
        self.lora_b_stacked = tuple(
            torch.zeros(
                max_loras,
                1,
                self.output_size // 2,
                lora_config.max_lora_rank,
                dtype=lora_config.lora_dtype,
                device=self.device,
            ) for _ in range(n_slices))

        self.output_dim = self.lora_b_stacked[0].shape[2]

    def reset_lora(self, index: int):
        self.lora_a_stacked[0][index] = 0
        self.lora_a_stacked[1][index] = 0
        self.lora_b_stacked[0][index] = 0
        self.lora_b_stacked[1][index] = 0

    def slice_lora_a(
        self, lora_a: List[Union[torch.Tensor, None]]
    ) -> List[Union[torch.Tensor, None]]:
        return lora_a

    def slice_lora_b(
        self, lora_b: List[Union[torch.Tensor, None]]
    ) -> List[Union[torch.Tensor, None]]:
        if lora_b[0] is None or lora_b[1] is None:
            return lora_b
        shard_size = self.output_dim
        start_idx = self.tp_rank * shard_size
        end_idx = (self.tp_rank + 1) * shard_size
        lora_b = [
            lora_b[0][:, start_idx:end_idx],
            lora_b[1][:, start_idx:end_idx],
        ]
        return lora_b

    def set_lora(
        self,
        index: int,
        lora_a: torch.Tensor,
        lora_b: torch.Tensor,
        embeddings_tensor: Optional[torch.Tensor],
    ):
        self.reset_lora(index)

        if self.tp_size > 1:
            lora_a = self.slice_lora_a(lora_a)
            lora_b = self.slice_lora_b(lora_b)

        if lora_a[0] is not None:
            self.lora_a_stacked[0][
                index, 0, :lora_a[0].shape[1], :lora_a[0].shape[0]].copy_(
                    lora_a[0].T, non_blocking=True)
            self.lora_b_stacked[0][
                index, 0, :lora_b[0].shape[1], :lora_b[0].shape[0]].copy_(
                    lora_b[0].T, non_blocking=True)
        if lora_a[1] is not None:
            self.lora_a_stacked[1][
                index, 0, :lora_a[1].shape[1], :lora_a[1].shape[0]].copy_(
                    lora_a[1].T, non_blocking=True)
            self.lora_b_stacked[1][
                index, 0, :lora_b[1].shape[1], :lora_b[1].shape[0]].copy_(
                    lora_b[1].T, non_blocking=True)

    def apply(self, x: torch.Tensor,
              bias: Optional[torch.Tensor]) -> torch.Tensor:
        output = self.base_layer.quant_method.apply(self.base_layer, x, bias)
        self.punica_wrapper.add_lora_packed_nslice(
            output, x, self.lora_a_stacked, self.lora_b_stacked, 1.0,
            (self.output_dim, self.output_dim))
        return output

    @classmethod
    @_not_fully_sharded_can_replace
    def can_replace_layer(
        cls,
        source_layer: nn.Module,
        lora_config: LoRAConfig,
        packed_modules_list: List,
        model_config: Optional[PretrainedConfig],
    ) -> bool:
        return (type(source_layer) is MergedColumnParallelLinear
                and len(packed_modules_list) == 2)


class QKVParallelLinearWithLora(ColumnParallelLinearWithLoRA):
    """
    ColumnParallelLinear layer that is specifically designed for
    qkv_proj. Certain models, such as chtglm3 and baichuan-7b,
    only contains a single LoRA within their qkv_proj layer.

    During inference with Tensor Parallel, the weights of lora_b
    must be accurately partitioned according to the respective ranks.

    Q slice may have different shape than K and V slices (which both have
    the same shape).
    """

    def __init__(self, base_layer: QKVParallelLinear) -> None:
        super().__init__(base_layer)
        self.tp_size = get_tensor_model_parallel_world_size()
        self.q_proj_total_size = (self.base_layer.total_num_heads *
                                  self.base_layer.head_size)
        self.q_proj_shard_size = (self.base_layer.num_heads *
                                  self.base_layer.head_size)
        self.kv_proj_shard_size = (self.base_layer.num_kv_heads *
                                   self.base_layer.head_size)
        self.kv_proj_total_size = (self.base_layer.total_num_kv_heads *
                                   self.base_layer.head_size)

    def slice_lora_b(self, lora_b: torch.Tensor) -> torch.Tensor:
        tp_rank = get_tensor_model_parallel_rank()
        self.q_shard_id = tp_rank
        self.kv_shard_id = tp_rank // self.base_layer.num_kv_head_replicas
        lora_b_q = lora_b[:, self.q_proj_shard_size *
                          self.q_shard_id:self.q_proj_shard_size *
                          (self.q_shard_id + 1)]
        k_offset = self.q_proj_total_size
        lora_b_k = lora_b[:, k_offset +
                          self.kv_proj_shard_size * self.kv_shard_id:k_offset +
                          self.kv_proj_shard_size * (self.kv_shard_id + 1)]
        v_offset = k_offset + self.kv_proj_total_size
        lora_b_v = lora_b[:, v_offset +
                          self.kv_proj_shard_size * self.kv_shard_id:v_offset +
                          self.kv_proj_shard_size * (self.kv_shard_id + 1)]
        lora_b = torch.cat([lora_b_q, lora_b_k, lora_b_v], dim=1)
        return lora_b

    def set_lora(
        self,
        index: int,
        lora_a: torch.Tensor,
        lora_b: torch.Tensor,
        embeddings_tensor: Optional[torch.Tensor],
    ):
        self.reset_lora(index)
        if self.tp_size > 1:
            lora_a = self.slice_lora_a(lora_a)
            lora_b = self.slice_lora_b(lora_b)

        self.lora_a_stacked[index,
                            0, :lora_a.shape[1], :lora_a.shape[0]].copy_(
                                lora_a.T, non_blocking=True)
        self.lora_b_stacked[index,
                            0, :lora_b.shape[1], :lora_b.shape[0]].copy_(
                                lora_b.T, non_blocking=True)

    @classmethod
    @_not_fully_sharded_can_replace
    def can_replace_layer(cls, source_layer: nn.Module,
                          lora_config: LoRAConfig, packed_modules_list: List,
                          model_config: Optional[PretrainedConfig]) -> bool:
        return type(source_layer) is QKVParallelLinear and len(
            packed_modules_list) == 1


class MergedQKVParallelLinearWithLora(ColumnParallelLinearWithLoRA):
    """ColumnParallelLinear layer that is composed of 3 sublayers (slices)
    packed together in qkv proj fashion
    (q_proj + k_proj + v_proj -> qkv_proj).

    This means we have 3 LoRAs, each applied to one slice of the layer.

    Q slice may have different shape than K and V slices (which both have
    the same shape).
    """

    def __init__(self, base_layer: QKVParallelLinear) -> None:
        super().__init__(base_layer)

    def create_lora_weights(
        self,
        max_loras: int,
        lora_config: LoRAConfig,
        model_config: Optional[PretrainedConfig] = None,
    ) -> None:
        self.lora_config = lora_config
        self.tp_size = get_tensor_model_parallel_world_size()
        self.tp_rank = get_tensor_model_parallel_rank()
        self.q_proj_shard_size = (self.base_layer.num_heads *
                                  self.base_layer.head_size)
        self.kv_proj_shard_size = (self.base_layer.num_kv_heads *
                                   self.base_layer.head_size)
        self.q_shard_id = self.tp_rank
        self.kv_shard_id = self.tp_rank // self.base_layer.num_kv_head_replicas

        lora_a_output_size_per_partition = (
            lora_config.max_lora_rank if not lora_config.fully_sharded_loras
            else divide(lora_config.max_lora_rank, self.tp_size))
        # q, k, v
        self.lora_a_stacked = (
            torch.zeros(
                max_loras,
                1,
                lora_a_output_size_per_partition,
                self.input_size,
                dtype=lora_config.lora_dtype,
                device=self.device,
            ),
            torch.zeros(
                max_loras,
                1,
                lora_a_output_size_per_partition,
                self.input_size,
                dtype=lora_config.lora_dtype,
                device=self.device,
            ),
            torch.zeros(
                max_loras,
                1,
                lora_a_output_size_per_partition,
                self.input_size,
                dtype=lora_config.lora_dtype,
                device=self.device,
            ),
        )
        self.lora_b_stacked = (
            torch.zeros(
                max_loras,
                1,
                self.q_proj_shard_size,
                lora_config.max_lora_rank,
                dtype=lora_config.lora_dtype,
                device=self.device,
            ),
            torch.zeros(
                max_loras,
                1,
                self.kv_proj_shard_size,
                lora_config.max_lora_rank,
                dtype=lora_config.lora_dtype,
                device=self.device,
            ),
            torch.zeros(
                max_loras,
                1,
                self.kv_proj_shard_size,
                lora_config.max_lora_rank,
                dtype=lora_config.lora_dtype,
                device=self.device,
            ),
        )

        self.output_slices = (
            self.q_proj_shard_size,
            self.kv_proj_shard_size,
            self.kv_proj_shard_size,
        )
        self.packed_indices: Optional[torch.Tensor] = None
        self.standard_indices: Optional[torch.Tensor] = None
        # lazily initialized.
        self.indices: torch.Tensor
        self.indices_len: List[int]

    def reset_lora(self, index: int):
        self.lora_a_stacked[0][index] = 0
        self.lora_b_stacked[0][index] = 0
        self.lora_a_stacked[1][index] = 0
        self.lora_b_stacked[1][index] = 0
        self.lora_a_stacked[2][index] = 0
        self.lora_b_stacked[2][index] = 0

    def slice_lora_a(
        self, lora_a: List[Union[torch.Tensor, None]]
    ) -> List[Union[torch.Tensor, None]]:
        return lora_a

    def slice_lora_b(
        self, lora_b: List[Union[torch.Tensor, None]]
    ) -> List[Union[torch.Tensor, None]]:
        lora_b_q, lora_b_k, lora_b_v = None, None, None
        if lora_b[0] is not None:
            lora_b_q = lora_b[0][:, self.q_proj_shard_size *
                                 self.q_shard_id:self.q_proj_shard_size *
                                 (self.q_shard_id + 1), ]
        if lora_b[1] is not None:
            lora_b_k = lora_b[1][:, self.kv_proj_shard_size *
                                 self.kv_shard_id:self.kv_proj_shard_size *
                                 (self.kv_shard_id + 1), ]
        if lora_b[2] is not None:
            lora_b_v = lora_b[2][:, self.kv_proj_shard_size *
                                 self.kv_shard_id:self.kv_proj_shard_size *
                                 (self.kv_shard_id + 1), ]
        lora_b = [lora_b_q, lora_b_k, lora_b_v]
        return lora_b

    def set_lora(
        self,
        index: int,
        lora_a: torch.Tensor,
        lora_b: torch.Tensor,
        embeddings_tensor: Optional[torch.Tensor],
    ):
        self.reset_lora(index)

        if self.tp_size > 1:
            lora_a = self.slice_lora_a(lora_a)
            lora_b = self.slice_lora_b(lora_b)

        if lora_b[0] is not None:
            lora_b_q = lora_b[0]
            self.lora_b_stacked[0][
                index, 0, :lora_b_q.shape[1], :lora_b_q.shape[0]].copy_(
                    lora_b_q.T, non_blocking=True)
        if lora_b[1] is not None:
            lora_b_k = lora_b[1]
            self.lora_b_stacked[1][
                index, 0, :lora_b_k.shape[1], :lora_b_k.shape[0]].copy_(
                    lora_b_k.T, non_blocking=True)
        if lora_b[2] is not None:
            lora_b_v = lora_b[2]
            self.lora_b_stacked[2][
                index, 0, :lora_b_v.shape[1], :lora_b_v.shape[0]].copy_(
                    lora_b_v.T, non_blocking=True)

        if lora_a[0] is not None:
            self.lora_a_stacked[0][
                index, 0, :lora_a[0].shape[1], :lora_a[0].shape[0]].copy_(
                    lora_a[0].T, non_blocking=True)
        if lora_a[1] is not None:
            self.lora_a_stacked[1][
                index, 0, :lora_a[1].shape[1], :lora_a[1].shape[0]].copy_(
                    lora_a[1].T, non_blocking=True)
        if lora_a[2] is not None:
            self.lora_a_stacked[2][
                index, 0, :lora_a[2].shape[1], :lora_a[2].shape[0]].copy_(
                    lora_a[2].T, non_blocking=True)

    def apply(self, x: torch.Tensor,
              bias: Optional[torch.Tensor]) -> torch.Tensor:
        output = self.base_layer.quant_method.apply(self.base_layer, x, bias)
        self.punica_wrapper.add_lora_packed_nslice(output, x,
                                                   self.lora_a_stacked,
                                                   self.lora_b_stacked, 1.0,
                                                   self.output_slices)
        return output

    @classmethod
    @_not_fully_sharded_can_replace
    def can_replace_layer(
        cls,
        source_layer: nn.Module,
        lora_config: LoRAConfig,
        packed_modules_list: List,
        model_config: Optional[PretrainedConfig],
    ) -> bool:
        return (type(source_layer) is QKVParallelLinear
                and len(packed_modules_list) == 3)


class RowParallelLinearWithLoRA(BaseLayerWithLoRA):

    def __init__(self, base_layer: RowParallelLinear) -> None:
        super().__init__()
        self.base_layer = base_layer
        self.input_size = self.base_layer.input_size_per_partition
        self.output_size = self.base_layer.output_size
        self.device = _get_lora_device(self.base_layer)

    def create_lora_weights(
        self,
        max_loras: int,
        lora_config: LoRAConfig,
        model_config: Optional[PretrainedConfig] = None,
    ) -> None:
        self.lora_config = lora_config
        self.tp_rank = get_tensor_model_parallel_rank()
        self.lora_a_stacked = torch.zeros(
            (
                max_loras,
                1,
                lora_config.max_lora_rank,
                self.input_size,
            ),
            dtype=lora_config.lora_dtype,
            device=self.device,
        )
        tp_size = get_tensor_model_parallel_world_size()
        lora_b_output_size_per_partition = (
            self.output_size if not lora_config.fully_sharded_loras else
            divide(self.output_size, tp_size))

        self.lora_b_stacked = torch.zeros(
            (
                max_loras,
                1,
                lora_b_output_size_per_partition,
                lora_config.max_lora_rank,
            ),
            dtype=lora_config.lora_dtype,
            device=self.device,
        )

    def reset_lora(self, index: int):
        self.lora_a_stacked[index] = 0
        self.lora_b_stacked[index] = 0

    def slice_lora_a(self, lora_a: torch.Tensor) -> torch.Tensor:
        tensor_model_parallel_rank = get_tensor_model_parallel_rank()
        shard_size = self.input_size
        start_idx = tensor_model_parallel_rank * shard_size
        end_idx = (tensor_model_parallel_rank + 1) * shard_size
        lora_a = lora_a[start_idx:end_idx, :]
        return lora_a

    def slice_lora_b(self, lora_b: torch.Tensor) -> torch.Tensor:
        return lora_b

    def set_lora(
        self,
        index: int,
        lora_a: torch.Tensor,
        lora_b: torch.Tensor,
        embeddings_tensor: Optional[torch.Tensor],
    ):
        self.reset_lora(index)

        if self.base_layer.tp_size > 1:
            lora_a = self.slice_lora_a(lora_a)
            lora_b = self.slice_lora_b(lora_b)

        self.lora_a_stacked[index,
                            0, :lora_a.shape[1], :lora_a.shape[0]].copy_(
                                lora_a.T, non_blocking=True)
        self.lora_b_stacked[index,
                            0, :lora_b.shape[1], :lora_b.shape[0]].copy_(
                                lora_b.T, non_blocking=True)

    def apply(self, x: torch.Tensor) -> torch.Tensor:
        output = self.base_layer.quant_method.apply(self.base_layer, x)
        self.punica_wrapper.add_lora(output, x, self.lora_a_stacked,
                                     self.lora_b_stacked, 1.0)
        return output

    def forward(self, input_):
        """Forward of RowParallelLinear

        Args:
            input_: tensor whose last dimension is `input_size`. If
                    `input_is_parallel` is set, then the last dimension
                    is `input_size // tp_size`.

        Returns:
            - output
            - bias
        """
        # Set up backprop all-reduce.
        if self.base_layer.input_is_parallel:
            input_parallel = input_
        else:
            # TODO: simplify code below
            tp_rank = get_tensor_model_parallel_rank()
            splitted_input = split_tensor_along_last_dim(
                input_, num_partitions=self.base_layer.tp_size)
            input_parallel = splitted_input[tp_rank].contiguous()

        # Matrix multiply.
        output_parallel = self.apply(input_parallel)
        if self.base_layer.reduce_results and self.base_layer.tp_size > 1:
            output_ = tensor_model_parallel_all_reduce(output_parallel)
        else:
            output_ = output_parallel

        if not self.base_layer.skip_bias_add:
            output = (output_ + self.base_layer.bias
                      if self.base_layer.bias is not None else output_)
            output_bias = None
        else:
            output = output_
            output_bias = self.base_layer.bias
        return output, output_bias

    @property
    def weight(self):
        return (self.base_layer.weight if hasattr(self.base_layer, "weight")
                else self.base_layer.qweight)

    @classmethod
    @_not_fully_sharded_can_replace
    def can_replace_layer(
        cls,
        source_layer: nn.Module,
        lora_config: LoRAConfig,
        packed_modules_list: List,
        model_config: Optional[PretrainedConfig],
    ) -> bool:
        return type(source_layer) is RowParallelLinear


class LogitsProcessorWithLoRA(BaseLayerWithLoRA, TensorPropertiesMixin):
    """
    LoRA wrapper for LogitsProcessor, with extra logic to handle the
    application of the LoRA adapter and added LoRA vocabulary.

    Args:
        base_layer: LogitsProcessor layer
        hidden_size: hidden size of the model
        dtype: data type of the model
        device: device of the model
        sharded_to_full_mapping: index mapping from sharded vocab to full vocab
            received from base_layer.get_sharded_to_full_mapping(). If None,
            no reindexing will be done.
    """

    def __init__(self, base_layer: LogitsProcessor, hidden_size: int,
                 dtype: torch.dtype, device: torch.device,
                 sharded_to_full_mapping: Optional[List[int]]) -> None:
        super().__init__()
        self.base_layer = base_layer
        self.hidden_size = hidden_size
        self.dtype = dtype
        self.device = device
        self.tp_size = get_tensor_model_parallel_world_size()
        self.tp_rank = get_tensor_model_parallel_rank()
        self.sharded_to_full_mapping = sharded_to_full_mapping

    @property
    def logits_as_input(self):
        return self.base_layer.logits_as_input

    @property
    def vocab_size(self):
        return self.base_layer.vocab_size

    @property
    def scale(self):
        return self.base_layer.scale

    @property
    def soft_cap(self):
        return self.base_layer.soft_cap

    @property
    def use_gather(self):
        return self.base_layer.use_gather

    @property
    def org_vocab_size(self):
        return self.base_layer.org_vocab_size

    @property
    def include_gpu_probs_tensor(self):
        return self.base_layer.include_gpu_probs_tensor

    @property
    def should_modify_greedy_probs_inplace(self):
        return self.base_layer.should_modify_greedy_probs_inplace

    def create_lora_weights(
        self,
        max_loras: int,
        lora_config: LoRAConfig,
        model_config: Optional[PretrainedConfig] = None,
    ) -> None:
        # TODO: Verify if this condition can be further relaxed
        if 32000 < self.base_layer.vocab_size > 257024:
            raise ValueError("When using LoRA, vocab size must be "
                             "32000 >= vocab_size <= 257024")
        self.lora_a_stacked = torch.zeros(
            (
                max_loras,
                1,
                lora_config.max_lora_rank,
                self.hidden_size,
            ),
            dtype=lora_config.lora_dtype,
            device=self.device,
        )
        self.lora_b_stacked = torch.zeros(
            (
                max_loras,
                1,
                # Pad for kernel compatibility
                math.ceil(self.base_layer.vocab_size /
                          lora_config.lora_vocab_padding_size) *
                lora_config.lora_vocab_padding_size,
                lora_config.max_lora_rank,
            ),
            dtype=lora_config.lora_dtype,
            device=self.device,
        )
        self.embeddings_tensors = torch.full(
            (max_loras, lora_config.lora_extra_vocab_size, self.hidden_size),
            fill_value=float("-inf"),
            dtype=self.dtype,
            device=self.device,
        )
        if self.sharded_to_full_mapping is not None:
            self.sharded_to_full_mapping_gpu = torch.tensor(
                self.sharded_to_full_mapping,
                device=self.device,
                dtype=torch.long)
        else:
            self.sharded_to_full_mapping_gpu = None

    def reset_lora(self, index: int):
        self.lora_a_stacked[index] = 0
        self.lora_b_stacked[index] = 0
        self.embeddings_tensors[index] = float("-inf")

    def set_lora(
        self,
        index: int,
        lora_a: torch.Tensor,
        lora_b: torch.Tensor,
        embeddings_tensor: Optional[torch.Tensor],
    ):
        self.reset_lora(index)
        self.lora_a_stacked[index,
                            0, :lora_a.shape[1], :lora_a.shape[0]].copy_(
                                lora_a.T, non_blocking=True)
        self.lora_b_stacked[index,
                            0, :lora_b.shape[1], :lora_b.shape[0]].copy_(
                                lora_b.T, non_blocking=True)
        if embeddings_tensor is not None:
            self.embeddings_tensors[
                index, :embeddings_tensor.shape[0], :embeddings_tensor.
                shape[1], ] = embeddings_tensor

    def _get_logits(
        self,
        hidden_states: torch.Tensor,
        lm_head: VocabParallelEmbedding,
        embedding_bias: Optional[torch.Tensor] = None,
    ) -> Optional[torch.Tensor]:
        # Get the logits for the next tokens.
        logits = lm_head.linear_method.apply(lm_head, hidden_states)
        if embedding_bias is not None:
            logits += embedding_bias
        logits = tensor_model_parallel_gather(logits)
        if logits is None:
            return None

        if self.sharded_to_full_mapping_gpu is not None:
            # Reindex full logits tensor to ensure 1:1 mapping between
            # index and token_id
            # Example for:
            #   org_vocab_size = 4
            #   added_vocab_size = 2
            #   pad_to_size = 8
            #   tp_size = 2

            # indices:  [0, 1, 2,  3, 4, 5, 6,  7]
            # token_id: [0, 1, 4, -1, 2, 3, 5, -1]

            # Therefore, the mapping is expected to be:
            # [0, 1, 4, 6, 2, 3, 5, 7] so that when we reindex,
            # we get:
            # indices:  [0, 1, 2, 3, 4, 5,  6,  7]
            # token_id: [0, 1, 2, 3, 4, 5, -1, -1]
            logits = logits[:, self.sharded_to_full_mapping_gpu]

        lora_logits = torch.empty(
            self.embeddings_tensors.shape[0] + 1,
            self.embeddings_tensors.shape[1],
            hidden_states.shape[0],
            dtype=self.embeddings_tensors.dtype,
            device=self.embeddings_tensors.device,
        )
        torch.matmul(self.embeddings_tensors,
                     hidden_states.T,
                     out=lora_logits[:-1])
        lora_logits[-1] = float("-inf")
        lora_logits = lora_logits.mT
        indices_padded = self.punica_wrapper.sampler_indices_padded
        lora_logits = (lora_logits.reshape(
            lora_logits.shape[0] * lora_logits.shape[1],
            lora_logits.shape[2],
        ).index_select(0, indices_padded).nan_to_num_(nan=float("-inf"),
                                                      posinf=float("inf"),
                                                      neginf=float("-inf")))
        logits[:,
               self.base_layer.org_vocab_size:self.base_layer.org_vocab_size +
               lora_logits.shape[1], ] = lora_logits

        # LogitsProcessorWithLoRA always using bgmv
        self.punica_wrapper.add_lora_logits(logits, hidden_states,
                                            self.lora_a_stacked,
                                            self.lora_b_stacked, 1.0)

        # Remove paddings in vocab (if any).
        logits = logits[:, :self.base_layer.vocab_size]
        return logits

    def forward(self, *args, **kwargs):
        return type(self.base_layer).forward(self, *args, **kwargs)

    @classmethod
    def can_replace_layer(
        cls,
        source_layer: nn.Module,
        lora_config: LoRAConfig,
        packed_modules_list: List,
        model_config: Optional[PretrainedConfig],
    ) -> bool:
        # Special handling for the LogitsProcessor.
        return False


class LinearScalingRotaryEmbeddingWithLora(BaseLayerWithLoRA):
    """Implements RoPE-scaled embeddings with linear scaling for
    multiple LoRA adapters with a specialized kernel.

    Replace LinearScalingRotaryEmbedding with MultiLinearScalingRotaryEmbedding
    which can handle multi lora adapters in a specialied kernel.
    """

    def __init__(self, base_layer: RotaryEmbedding) -> None:
        super().__init__()
        self.base_layer = base_layer

    @property
    def scaling_factors(self):
        return self.base_layer.scaling_factors

    @property
    def rotary_dim(self):
        return self.base_layer.rotary_dim

    def create_lora_weights(
        self,
        max_loras: int,
        lora_config: LoRAConfig,
        model_config: Optional[PretrainedConfig] = None,
    ) -> None:
        scaling_factors = (list(lora_config.long_lora_scaling_factors)
                           if lora_config.long_lora_scaling_factors else [])
        base_scaling_factor = (self.base_layer.scaling_factor if isinstance(
            self.base_layer, LinearScalingRotaryEmbedding) else 1.0)
        scaling_factors = sorted(
            list(set([base_scaling_factor] + scaling_factors)))
        self.base_layer = LinearScalingRotaryEmbedding(
            self.base_layer.head_size,
            self.base_layer.rotary_dim,
            self.base_layer.max_position_embeddings,
            self.base_layer.base,
            self.base_layer.is_neox_style,
            scaling_factors,
            self.base_layer.dtype,
        )

    def reset_lora(self, index: int):
        ...

    def set_lora(
        self,
        index: int,
        lora_a: torch.Tensor,
        lora_b: torch.Tensor,
        embeddings_tensor: Optional[torch.Tensor],
    ):
        ...

    def forward(
        self,
        positions: torch.Tensor,
        query: torch.Tensor,
        key: torch.Tensor,
    ) -> Tuple[torch.Tensor, torch.Tensor]:
        return self.base_layer(
            positions,
            query,
            key,
            offsets=self.punica_wrapper.long_lora_indices,
        )

    @property
    def scaling_factor_to_offset(self) -> Dict[float, int]:
        return self.base_layer.scaling_factor_to_offset

    @classmethod
    def can_replace_layer(
        cls,
        source_layer: nn.Module,
        lora_config: LoRAConfig,
        packed_modules_list: List,
        model_config: Optional[PretrainedConfig],
    ) -> bool:
        """Returns True if the layer can be replaced by this LoRA layer."""
        return (type(source_layer) is LinearScalingRotaryEmbedding
                or type(source_layer) is RotaryEmbedding)

    def extra_repr(self) -> str:
        return self.base_layer.extra_repr()


class ModulesToSaveWrapper(BaseLayerWithLoRA, TensorPropertiesMixin):
    """
    LoRA wrapper for lm_head layer, inspired by ModulesToSaveWrapper from peft

    contains the copy of base_layer but with replaced weights
    overrides getattr in a such way that 
    returns the attribute of this base_layer copy,
    so clients can call ModuleToSave exactly as base_layer module
    
    Args:
        base_layer: layer to replace by Wrapper: 
          VocabParallelEmbedding (for embed_tokens)
          or ParallelLMHead (for lm_head)
    """

    implemented_layers = ['lm_head', 'embed_tokens']

    def __init__(
            self, base_layer: Union[VocabParallelEmbedding,
                                    ParallelLMHead]) -> None:
        super().__init__()
        self.base_layer = base_layer
<<<<<<< HEAD
=======

>>>>>>> 2ed410c0
        self.device = _get_lora_device(self.base_layer)

        self.tp_size = get_tensor_model_parallel_world_size()
        self.tp_rank = get_tensor_model_parallel_rank()

<<<<<<< HEAD
        self._base_layer_replacement=None


        self._base_layer_kwargs={"num_embeddings":base_layer.num_embeddings,
                 "embedding_dim":base_layer.embedding_dim}
        
=======
>>>>>>> 2ed410c0
    @property
    def padded_vocab_size(self):
        # number of embeddings with paddings and with max_lora_extra_vocab_size
        return self.base_layer.num_embeddings_padded

    @property
    def org_vocab_size(self):
        return self.base_layer.org_vocab_size

    @property
    def embedding_dim(self):
        return self.base_layer.embedding_dim

    @property
    def bias(self):
        return self.base_layer.bias

    @property
<<<<<<< HEAD
    def embedding_dim(self):
        return self.base_layer.embedding_dim

    @property
    def bias(self):
        return self.base_layer.bias

    @property
    def linear_method(self):
        if self.punica_wrapper.no_lora:
            return self.base_layer.linear_method
=======
    def linear_method(self):
        if self.punica_wrapper.no_lora:
            return self.base_layer.linear_method

>>>>>>> 2ed410c0
        return self

    @property
    def weight(self):
        return self.base_layer.weight

    def apply(self, lm_head: 'ModulesToSaveWrapper',
              hidden_states: torch.Tensor,
              bias: Optional[torch.Tensor]) -> torch.Tensor:

        assert isinstance(self.base_layer, ParallelLMHead)

        logits = self.punica_wrapper.bgmv_sample(hidden_states,
                                                 self._lora_tensors,
                                                 self.base_layer.weight)

        if bias is not None:
            logits += bias

        return logits

    def embedding(self, embed_tokens: 'ModulesToSaveWrapper',
                  masked_input: torch.LongTensor):
        assert isinstance(self.base_layer, VocabParallelEmbedding)
        embeddings = self.punica_wrapper.bgmv_embedding(
            masked_input, self._lora_tensors, self.base_layer.weight)
        return embeddings

    def create_lora_weights(
        self,
        max_loras: int,
        lora_config: LoRAConfig,
        model_config: Optional[PretrainedConfig] = None,
    ) -> None:

        self.dtype = lora_config.lora_dtype

        # lora_tensors - lm_head tensors in case of ParallelLMHead base
        # or embed_tokens tensors in case of VocabParallelEmbedding
        self._lora_tensors = torch.zeros(
            (max_loras, self.padded_vocab_size, self.base_layer.embedding_dim),
            dtype=self.base_layer.weight.dtype,
            device=self.device,
        )
        for index in range(max_loras):
            self.reset_lora(index)

    def reset_lora(self, index: int):
        weights = self.base_layer.weight
        self._lora_tensors[index, :weights.shape[0], :weights.shape[1]].copy_(
            weights, non_blocking=True)

    def set_lora(
        self,
        index: int,
        lora_a: Optional[torch.Tensor],
        lora_b: torch.Tensor,
        embeddings_tensor: Optional[torch.Tensor],
    ):
        assert lora_a is None
        assert embeddings_tensor is None

        self.reset_lora(index)
        self._lora_tensors[index, :lora_b.shape[0], :lora_b.shape[1]].copy_(
            lora_b, non_blocking=True)

    def forward(self, *args, **kwargs):
        return type(self.base_layer).forward(self, *args, **kwargs)

    @classmethod
    def can_replace_layer(
        cls,
        source_layer: nn.Module,
        lora_config: LoRAConfig,
        packed_modules_list: List,
        model_config: Optional[PretrainedConfig],
    ) -> bool:
        if not lora_config.enable_lora_modules_to_save:
            return False
        return type(source_layer) in (ParallelLMHead, VocabParallelEmbedding)<|MERGE_RESOLUTION|>--- conflicted
+++ resolved
@@ -86,7 +86,6 @@
         self._device = value
 
 
-<<<<<<< HEAD
 class TensorPropertiesMixin:
 
     @property
@@ -106,8 +105,6 @@
         self._device = value
 
 
-=======
->>>>>>> 2ed410c0
 @dataclass
 class LoRAMapping(AdapterMapping):
     is_prefill: bool = False
@@ -1375,24 +1372,17 @@
                                     ParallelLMHead]) -> None:
         super().__init__()
         self.base_layer = base_layer
-<<<<<<< HEAD
-=======
-
->>>>>>> 2ed410c0
         self.device = _get_lora_device(self.base_layer)
 
         self.tp_size = get_tensor_model_parallel_world_size()
         self.tp_rank = get_tensor_model_parallel_rank()
 
-<<<<<<< HEAD
         self._base_layer_replacement=None
 
 
         self._base_layer_kwargs={"num_embeddings":base_layer.num_embeddings,
                  "embedding_dim":base_layer.embedding_dim}
         
-=======
->>>>>>> 2ed410c0
     @property
     def padded_vocab_size(self):
         # number of embeddings with paddings and with max_lora_extra_vocab_size
@@ -1411,24 +1401,10 @@
         return self.base_layer.bias
 
     @property
-<<<<<<< HEAD
-    def embedding_dim(self):
-        return self.base_layer.embedding_dim
-
-    @property
-    def bias(self):
-        return self.base_layer.bias
-
-    @property
     def linear_method(self):
         if self.punica_wrapper.no_lora:
             return self.base_layer.linear_method
-=======
-    def linear_method(self):
-        if self.punica_wrapper.no_lora:
-            return self.base_layer.linear_method
-
->>>>>>> 2ed410c0
+
         return self
 
     @property

--- conflicted
+++ resolved
@@ -1,8 +1,8 @@
 # SPDX-License-Identifier: Apache-2.0
 """
 Based on:
-Chen, L., Ye, Z., Wu, Y., Zhuo, D., Ceze, L., & Krishnamurthy, A. (2023). 
-Punica: Multi-Tenant LoRA Serving. 
+Chen, L., Ye, Z., Wu, Y., Zhuo, D., Ceze, L., & Krishnamurthy, A. (2023).
+Punica: Multi-Tenant LoRA Serving.
 https://arxiv.org/abs/2310.18547
 """
 
@@ -311,13 +311,15 @@
 
                 # Apply magnitudes only where valid, otherwise use zeros
                 masked_magnitudes = torch.where(
-                    valid_mask, selected_magnitudes,
-                    torch.zeros_like(selected_magnitudes))
+                    valid_mask,
+                    selected_magnitudes,
+                    torch.zeros_like(selected_magnitudes),
+                )
 
                 # Calculate DoRA contribution and add to the original output (not replace)
                 dora_contribution = normalized * masked_magnitudes
                 output[:, offset_left:offset_left +
-                       slice] = original_slice + dora_contribution
+                       slice] = (original_slice + dora_contribution)
 
             offset_left += slice
 
@@ -384,15 +386,9 @@
 
     @property
     def long_lora_indices(self) -> torch.Tensor:
-<<<<<<< HEAD
         """
         This property provides access to the indices used for long context
         lora, specifically for LinearScalingRotaryEmbeddingWithLora.
-=======
-        """ 
-        This property provides access to the indices used for long context 
-        lora, specifically for LinearScalingRotaryEmbeddingWithLoRA.
->>>>>>> 0578e5a4
         """
         long_lora_len = self.indices_len[4]
         return self._long_lora_indices[:long_lora_len]

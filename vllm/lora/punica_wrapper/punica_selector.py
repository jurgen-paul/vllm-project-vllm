from vllm.platforms import current_platform
from vllm.utils import print_info_once

from .punica_base import PunicaWrapperBase


def get_punica_wrapper(*args, **kwargs) -> PunicaWrapperBase:
    if current_platform.is_cuda_alike():
        # Lazy import to avoid ImportError
        from vllm.lora.punica_wrapper.punica_gpu import PunicaWrapperGPU
        print_info_once("Using PunicaWrapperGPU.")
        return PunicaWrapperGPU(*args, **kwargs)
<<<<<<< HEAD
    elif current_platform.is_cpu():
        # Lazy import to avoid ImportError
        from vllm.lora.punica_wrapper.punica_cpu import PunicaWrapperCPU
        print_info_once("Using PunicaWrapperCPU.")
        return PunicaWrapperCPU(*args, **kwargs)
=======
    elif current_platform.is_hpu():
        # Lazy import to avoid ImportError
        from vllm.lora.punica_wrapper.punica_hpu import PunicaWrapperHPU
        print_info_once("Using PunicaWrapperHPU.")
        return PunicaWrapperHPU(*args, **kwargs)
>>>>>>> 85362f02
    else:
        raise NotImplementedError<|MERGE_RESOLUTION|>--- conflicted
+++ resolved
@@ -10,18 +10,15 @@
         from vllm.lora.punica_wrapper.punica_gpu import PunicaWrapperGPU
         print_info_once("Using PunicaWrapperGPU.")
         return PunicaWrapperGPU(*args, **kwargs)
-<<<<<<< HEAD
     elif current_platform.is_cpu():
         # Lazy import to avoid ImportError
         from vllm.lora.punica_wrapper.punica_cpu import PunicaWrapperCPU
         print_info_once("Using PunicaWrapperCPU.")
         return PunicaWrapperCPU(*args, **kwargs)
-=======
     elif current_platform.is_hpu():
         # Lazy import to avoid ImportError
         from vllm.lora.punica_wrapper.punica_hpu import PunicaWrapperHPU
         print_info_once("Using PunicaWrapperHPU.")
         return PunicaWrapperHPU(*args, **kwargs)
->>>>>>> 85362f02
     else:
         raise NotImplementedError
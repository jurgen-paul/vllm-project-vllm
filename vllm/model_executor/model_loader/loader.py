--- conflicted
+++ resolved
@@ -31,17 +31,11 @@
 from vllm.model_executor.model_loader.weight_utils import (
     download_safetensors_index_file_from_hf, download_weights_from_hf,
     filter_duplicate_safetensors_files, filter_files_not_needed_for_inference,
-<<<<<<< HEAD
     get_quant_config, gguf_quant_weights_iterator, initialize_dummy_weights,
     np_cache_weights_iterator, pt_weights_iterator,
     safetensors_weights_iterator)
-from vllm.model_executor.models.vlm_base import VisionLanguageModelBase
-=======
-    get_quant_config, initialize_dummy_weights, np_cache_weights_iterator,
-    pt_weights_iterator, safetensors_weights_iterator)
 from vllm.model_executor.models.interfaces import (supports_lora,
                                                    supports_vision)
->>>>>>> d18bab35
 from vllm.model_executor.utils import set_weight_attrs
 from vllm.platforms import current_platform
 from vllm.utils import is_tpu

--- conflicted
+++ resolved
@@ -16,11 +16,7 @@
 import torch
 from huggingface_hub import HfApi, hf_hub_download
 from torch import nn
-<<<<<<< HEAD
-from transformers import PretrainedConfig
-=======
-from transformers import AutoModelForCausalLM
->>>>>>> 9118217f
+from transformers import AutoModelForCausalLM, PretrainedConfig
 
 from vllm.config import (CacheConfig, DeviceConfig, LoadConfig, LoadFormat,
                          LoRAConfig, ModelConfig, MultiModalConfig,

# ruff: noqa: SIM117
import collections
import copy
import dataclasses
import fnmatch
import glob
import json
import math
import os
from abc import ABC, abstractmethod
from contextlib import contextmanager
from typing import (Any, Dict, Generator, Iterable, List, Optional, Tuple,
                    Type, cast)

import gguf
import huggingface_hub
import numpy as np
import torch
from huggingface_hub import HfApi, hf_hub_download
from torch import nn
from transformers import AutoModelForCausalLM, PretrainedConfig
from transformers.utils import SAFE_WEIGHTS_INDEX_NAME

from vllm.config import (CacheConfig, DeviceConfig, LoadConfig, LoadFormat,
                         LoRAConfig, ModelConfig, MultiModalConfig,
                         ParallelConfig, PoolerConfig, SchedulerConfig)
from vllm.distributed import (get_tensor_model_parallel_rank,
                              get_tensor_model_parallel_world_size)
from vllm.envs import VLLM_USE_MODELSCOPE
from vllm.logger import init_logger
from vllm.model_executor.layers.pooler import PoolingConfig
from vllm.model_executor.layers.quantization.base_config import (
    QuantizationConfig)
from vllm.model_executor.model_loader.tensorizer import (
    TensorizerConfig, is_vllm_tensorized, load_with_tensorizer,
    serialize_vllm_model, tensorizer_weights_iterator)
from vllm.model_executor.model_loader.utils import (get_model_architecture,
                                                    set_default_torch_dtype)
from vllm.model_executor.model_loader.weight_utils import (
    download_safetensors_index_file_from_hf, download_weights_from_hf,
    filter_duplicate_safetensors_files, filter_files_not_needed_for_inference,
    get_gguf_extra_tensor_names, get_quant_config, gguf_quant_weights_iterator,
    initialize_dummy_weights, np_cache_weights_iterator, pt_weights_iterator,
    safetensors_weights_iterator)
from vllm.model_executor.models import (has_inner_state, supports_lora,
                                        supports_multimodal)
from vllm.model_executor.utils import set_weight_attrs
from vllm.platforms import current_platform
from vllm.utils import is_pin_memory_available


@contextmanager
def device_loading_context(module: torch.nn.Module,
                           target_device: torch.device):
    if target_device.type == "cpu":
        # If target is CPU, no need to move anything
        yield module
        return

    original_device_states: Dict[str, torch.device] = {}

    # Store original device states and move parameters to GPU if they're on CPU
    for name, p in module.named_parameters():
        if p.device.type == "cpu":
            original_device_states[name] = p.device
            p.data = p.data.to(target_device)
        # Parameters already on target device are not touched

    try:
        yield module

    finally:
        # Restore parameters to their original devices, ignoring new parameters
        pin_memory = is_pin_memory_available()
        for name, p in module.named_parameters():
            if name in original_device_states:
                original_device: torch.device = original_device_states[name]
                if original_device.type == "cpu":
                    # `torch.empty_like` does not support `pin_memory` argument
                    cpu_data = torch.empty_strided(size=p.data.size(),
                                                   stride=p.data.stride(),
                                                   dtype=p.data.dtype,
                                                   layout=p.data.layout,
                                                   device="cpu",
                                                   pin_memory=pin_memory)
                    cpu_data.copy_(p.data)
                    p.data = cpu_data
                else:
                    p.data = p.data.to(original_device)
        # New parameters or parameters already on target device are untouched


logger = init_logger(__name__)


def _get_quantization_config(
        model_config: ModelConfig,
        load_config: LoadConfig) -> Optional[QuantizationConfig]:
    """Get the quantization config."""
    if model_config.quantization is not None:
        quant_config = get_quant_config(model_config, load_config)
        capability_tuple = current_platform.get_device_capability()

        if capability_tuple is not None:
            capability = capability_tuple.to_int()
            if capability < quant_config.get_min_capability():
                raise ValueError(
                    f"The quantization method {model_config.quantization} "
                    "is not supported for the current GPU. "
                    f"Minimum capability: {quant_config.get_min_capability()}. "
                    f"Current capability: {capability}.")
        supported_dtypes = quant_config.get_supported_act_dtypes()
        if model_config.dtype not in supported_dtypes:
            raise ValueError(
                f"{model_config.dtype} is not supported for quantization "
                f"method {model_config.quantization}. Supported dtypes: "
                f"{supported_dtypes}")
        return quant_config
    return None


def _get_model_initialization_kwargs(
        model_class: Type[nn.Module],
        lora_config: Optional[LoRAConfig],
        multimodal_config: Optional[MultiModalConfig],
        scheduler_config: Optional[SchedulerConfig] = None,
<<<<<<< HEAD
        pooling_config: Optional[PoolingConfig] = None) -> Dict[str, Any]:
=======
        pooler_config: Optional[PoolerConfig] = None) -> Dict[str, Any]:
>>>>>>> 77f7ef29
    """Get extra kwargs for model initialization."""
    extra_kwargs: Dict[str, Any] = {}

    if supports_lora(model_class):
        # lora_config=None is used to disable LoRA
        extra_kwargs["lora_config"] = lora_config
    elif lora_config:
        raise ValueError(
            f"Model {model_class.__name__} does not support LoRA, "
            "but LoRA is enabled. Support for this model may "
            "be added in the future. If this is important to you, "
            "please open an issue on github.")

    if supports_multimodal(model_class):
        assert multimodal_config is not None

        extra_kwargs["multimodal_config"] = multimodal_config

    if has_inner_state(model_class) and scheduler_config:
        extra_kwargs["scheduler_config"] = scheduler_config
<<<<<<< HEAD

    if pooling_config is not None:
        extra_kwargs["pooling_config"] = pooling_config

=======
    if pooler_config:
        extra_kwargs["pooler_config"] = pooler_config
>>>>>>> 77f7ef29
    return extra_kwargs


def build_model(model_class: Type[nn.Module],
                hf_config: PretrainedConfig,
                cache_config: Optional[CacheConfig],
                quant_config: Optional[QuantizationConfig],
                *,
                lora_config: Optional[LoRAConfig],
                multimodal_config: Optional[MultiModalConfig],
                scheduler_config: Optional[SchedulerConfig],
<<<<<<< HEAD
                pooling_config: Optional[PoolingConfig] = None,
                prefix: Optional[str] = None) -> nn.Module:
    extra_kwargs = _get_model_initialization_kwargs(model_class, lora_config,
                                                    multimodal_config,
                                                    scheduler_config,
                                                    pooling_config)

=======
                prefix: Optional[str] = None,
                pooler_config: Optional[PoolerConfig] = None) -> nn.Module:
    extra_kwargs = _get_model_initialization_kwargs(model_class, lora_config,
                                                    multimodal_config,
                                                    scheduler_config,
                                                    pooler_config)
>>>>>>> 77f7ef29
    if prefix:
        extra_kwargs["prefix"] = prefix

    return model_class(config=hf_config,
                       cache_config=cache_config,
                       quant_config=quant_config,
                       **extra_kwargs)


def _initialize_model(
        model_config: ModelConfig,
        load_config: LoadConfig,
        lora_config: Optional[LoRAConfig],
        cache_config: CacheConfig,
        scheduler_config: Optional[SchedulerConfig] = None) -> nn.Module:
    """Initialize a model with the given configurations."""
    model_class, _ = get_model_architecture(model_config)

<<<<<<< HEAD
    return build_model(model_class,
                       model_config.hf_config,
                       cache_config=cache_config,
                       quant_config=_get_quantization_config(
                           model_config, load_config),
                       lora_config=lora_config,
                       multimodal_config=model_config.multimodal_config,
                       scheduler_config=scheduler_config,
                       pooling_config=model_config.pooling_config)
=======
    return build_model(
        model_class,
        model_config.hf_config,
        cache_config=cache_config,
        quant_config=_get_quantization_config(model_config, load_config),
        lora_config=lora_config,
        multimodal_config=model_config.multimodal_config,
        scheduler_config=scheduler_config,
        pooler_config=model_config.pooler_config,
    )
>>>>>>> 77f7ef29


class BaseModelLoader(ABC):
    """Base class for model loaders."""

    def __init__(self, load_config: LoadConfig):
        self.load_config = load_config

    @abstractmethod
    def download_model(self, model_config: ModelConfig) -> None:
        """Download a model so that it can be immediately loaded."""
        raise NotImplementedError

    @abstractmethod
    def load_model(self, *, model_config: ModelConfig,
                   device_config: DeviceConfig,
                   lora_config: Optional[LoRAConfig],
                   parallel_config: ParallelConfig,
                   scheduler_config: SchedulerConfig,
                   cache_config: CacheConfig) -> nn.Module:
        """Load a model with the given configurations."""
        raise NotImplementedError


class DefaultModelLoader(BaseModelLoader):
    """Model loader that can load different file types from disk."""

    @dataclasses.dataclass
    class Source:
        """A source for weights."""

        model_or_path: str
        """The model ID or path."""

        revision: Optional[str]
        """The optional model revision."""

        prefix: str = ""
        """A prefix to prepend to all weights."""

        fall_back_to_pt: bool = True
        """Whether .pt weights can be used."""

    def __init__(self, load_config: LoadConfig):
        super().__init__(load_config)
        if load_config.model_loader_extra_config:
            raise ValueError(f"Model loader extra config is not supported for "
                             f"load format {load_config.load_format}")

    def _maybe_download_from_modelscope(
            self, model: str, revision: Optional[str]) -> Optional[str]:
        """Download model from ModelScope hub if VLLM_USE_MODELSCOPE is True.

        Returns the path to the downloaded model, or None if the model is not
        downloaded from ModelScope."""
        if VLLM_USE_MODELSCOPE:
            # download model from ModelScope hub,
            # lazy import so that modelscope is not required for normal use.
            # pylint: disable=C.
            from modelscope.hub.snapshot_download import snapshot_download

            if not os.path.exists(model):
                model_path = snapshot_download(
                    model_id=model,
                    cache_dir=self.load_config.download_dir,
                    local_files_only=huggingface_hub.constants.HF_HUB_OFFLINE,
                    revision=revision,
                    ignore_file_pattern=self.load_config.ignore_patterns,
                )
            else:
                model_path = model
            return model_path
        return None

    def _prepare_weights(self, model_name_or_path: str,
                         revision: Optional[str],
                         fall_back_to_pt: bool) -> Tuple[str, List[str], bool]:
        """Prepare weights for the model.

        If the model is not local, it will be downloaded."""
        model_name_or_path = self._maybe_download_from_modelscope(
            model_name_or_path, revision) or model_name_or_path

        is_local = os.path.isdir(model_name_or_path)
        load_format = self.load_config.load_format
        use_safetensors = False
        index_file = SAFE_WEIGHTS_INDEX_NAME
        # Some quantized models use .pt files for storing the weights.
        if load_format == LoadFormat.AUTO:
            allow_patterns = ["*.safetensors", "*.bin"]
        elif load_format == LoadFormat.SAFETENSORS:
            use_safetensors = True
            allow_patterns = ["*.safetensors"]
        elif load_format == LoadFormat.MISTRAL:
            use_safetensors = True
            allow_patterns = ["consolidated*.safetensors"]
            index_file = "consolidated.safetensors.index.json"
        elif load_format == LoadFormat.PT:
            allow_patterns = ["*.pt"]
        elif load_format == LoadFormat.NPCACHE:
            allow_patterns = ["*.bin"]
        else:
            raise ValueError(f"Unknown load_format: {load_format}")

        if fall_back_to_pt:
            allow_patterns += ["*.pt"]

        if not is_local:
            hf_folder = download_weights_from_hf(
                model_name_or_path,
                self.load_config.download_dir,
                allow_patterns,
                revision,
                ignore_patterns=self.load_config.ignore_patterns,
            )
        else:
            hf_folder = model_name_or_path

        hf_weights_files: List[str] = []
        for pattern in allow_patterns:
            hf_weights_files += glob.glob(os.path.join(hf_folder, pattern))
            if len(hf_weights_files) > 0:
                if pattern == "*.safetensors":
                    use_safetensors = True
                break

        if use_safetensors:
            # For models like Mistral-7B-Instruct-v0.3
            # there are both sharded safetensors files and a consolidated
            # safetensors file. Using both breaks.
            # Here, we download the `model.safetensors.index.json` and filter
            # any files not found in the index.
            if not is_local:
                download_safetensors_index_file_from_hf(
                    model_name_or_path, index_file,
                    self.load_config.download_dir, revision)
            hf_weights_files = filter_duplicate_safetensors_files(
                hf_weights_files, hf_folder, index_file)
        else:
            hf_weights_files = filter_files_not_needed_for_inference(
                hf_weights_files)

        if len(hf_weights_files) == 0:
            raise RuntimeError(
                f"Cannot find any model weights with `{model_name_or_path}`")

        return hf_folder, hf_weights_files, use_safetensors

    def _get_weights_iterator(
            self, source: "Source"
    ) -> Generator[Tuple[str, torch.Tensor], None, None]:
        """Get an iterator for the model weights based on the load format."""
        hf_folder, hf_weights_files, use_safetensors = self._prepare_weights(
            source.model_or_path, source.revision, source.fall_back_to_pt)
        if self.load_config.load_format == LoadFormat.NPCACHE:
            # Currently np_cache only support *.bin checkpoints
            assert use_safetensors is False
            weights_iterator = np_cache_weights_iterator(
                source.model_or_path, self.load_config.download_dir, hf_folder,
                hf_weights_files)
        elif use_safetensors:
            weights_iterator = safetensors_weights_iterator(hf_weights_files)
        else:
            weights_iterator = pt_weights_iterator(hf_weights_files)

        if current_platform.is_tpu():
            # In PyTorch XLA, we should call `xm.mark_step` frequently so that
            # not too many ops are accumulated in the XLA program.
            import torch_xla.core.xla_model as xm

            def _xla_weights_iterator(iterator: Generator):
                for weights in iterator:
                    yield weights
                    xm.mark_step()

            weights_iterator = _xla_weights_iterator(weights_iterator)

        # Apply the prefix.
        return ((source.prefix + name, tensor)
                for (name, tensor) in weights_iterator)

    def _get_all_weights(
        self,
        model_config: ModelConfig,
        model: nn.Module,
    ) -> Generator[Tuple[str, torch.Tensor], None, None]:

        primary_weights = DefaultModelLoader.Source(
            model_config.model,
            model_config.revision,
            prefix="",
            fall_back_to_pt=getattr(model, "fall_back_to_pt_during_load",
                                    True))
        yield from self._get_weights_iterator(primary_weights)

        secondary_weights = cast(Iterable[DefaultModelLoader.Source],
                                 getattr(model, "secondary_weights", ()))
        for source in secondary_weights:
            yield from self._get_weights_iterator(source)

    def download_model(self, model_config: ModelConfig) -> None:
        self._prepare_weights(model_config.model,
                              model_config.revision,
                              fall_back_to_pt=True)

    def load_model(self, *, model_config: ModelConfig,
                   device_config: DeviceConfig,
                   lora_config: Optional[LoRAConfig],
                   parallel_config: ParallelConfig,
                   scheduler_config: SchedulerConfig,
                   cache_config: CacheConfig) -> nn.Module:
        target_device = torch.device(device_config.device)
        with set_default_torch_dtype(model_config.dtype):
            with target_device:
                model = _initialize_model(model_config, self.load_config,
                                          lora_config, cache_config,
                                          scheduler_config)

            model.load_weights(self._get_all_weights(model_config, model))

            for _, module in model.named_modules():
                quant_method = getattr(module, "quant_method", None)
                if quant_method is not None:
                    # When quant methods need to process weights after loading
                    # (for repacking, quantizing, etc), they expect parameters
                    # to be on the global target device. This scope is for the
                    # case where cpu offloading is used, where we will move the
                    # parameters onto device for processing and back off after.
                    with device_loading_context(module, target_device):
                        quant_method.process_weights_after_loading(module)
        return model.eval()


class DummyModelLoader(BaseModelLoader):
    """Model loader that will set model weights to random values."""

    def __init__(self, load_config: LoadConfig):
        super().__init__(load_config)
        if load_config.model_loader_extra_config:
            raise ValueError(f"Model loader extra config is not supported for "
                             f"load format {load_config.load_format}")

    def download_model(self, model_config: ModelConfig) -> None:
        pass  # Nothing to download

    def load_model(self, *, model_config: ModelConfig,
                   device_config: DeviceConfig,
                   lora_config: Optional[LoRAConfig],
                   parallel_config: ParallelConfig,
                   scheduler_config: SchedulerConfig,
                   cache_config: CacheConfig) -> nn.Module:
        with set_default_torch_dtype(model_config.dtype):
            with torch.device(device_config.device):
                model = _initialize_model(model_config, self.load_config,
                                          lora_config, cache_config,
                                          scheduler_config)
            # NOTE(woosuk): For accurate performance evaluation, we assign
            # random values to the weights.
            initialize_dummy_weights(model)

            for _, module in model.named_modules():
                quant_method = getattr(module, "quant_method", None)
                if quant_method is not None:
                    # When quant methods need to process weights after loading
                    # (for repacking, quantizing, etc), they expect parameters
                    # to be on the global target device. This scope is for the
                    # case where cpu offloading is used, where we will move the
                    # parameters onto device for processing and back off after.
                    with device_loading_context(
                            module, torch.device(device_config.device)):
                        quant_method.process_weights_after_loading(module)
        return model.eval()


class TensorizerLoader(BaseModelLoader):
    """Model loader using CoreWeave's tensorizer library."""

    def __init__(self, load_config: LoadConfig):
        super().__init__(load_config)
        if isinstance(load_config.model_loader_extra_config, TensorizerConfig):
            self.tensorizer_config = load_config.model_loader_extra_config
        else:
            self.tensorizer_config = TensorizerConfig(
                **load_config.model_loader_extra_config)

    def _verify_config(self, model_config: ModelConfig,
                       parallel_config: ParallelConfig):
        self.tensorizer_config.verify_with_model_config(model_config)
        self.tensorizer_config.verify_with_parallel_config(parallel_config)

    def _get_weights_iterator(
            self) -> Generator[Tuple[str, torch.Tensor], None, None]:
        tensorizer_args = self.tensorizer_config._construct_tensorizer_args()
        return tensorizer_weights_iterator(tensorizer_args)

    def _load_model_serialized_cpu(
        self,
        model_config: ModelConfig,
        device_config: DeviceConfig,
        lora_config: Optional[LoRAConfig],
        cache_config: CacheConfig,
    ) -> nn.Module:
        """Load a serialized model with tensorizer to the CPU.

        This is only necessary when the model isn't vLLM-tensorized (see
        examples/tensorize_vllm_model.py) This should still be faster than
        default HuggingFace loading, but will be slower than loading a
        vLLM-tensorized model.
        """
        with set_default_torch_dtype(model_config.dtype):
            with torch.device(device_config.device):
                model = _initialize_model(model_config, self.load_config,
                                          lora_config, cache_config)

            model.load_weights(self._get_weights_iterator())
        return model.eval()

    def _load_model_serialized(
        self,
        model_config: ModelConfig,
        device_config: DeviceConfig,
        lora_config: Optional[LoRAConfig],
        cache_config: CacheConfig,
    ) -> nn.Module:
        """Load a serialized model with tensorizer.

        Expects a vLLM-tensorized model. See the
        examples/tensorize_vllm_model.py example script
        for serializing vLLM models."""
        with set_default_torch_dtype(model_config.dtype):
            with torch.device(device_config.device):
                model_class = get_model_architecture(model_config)[0]
                quant_config = _get_quantization_config(
                    model_config, self.load_config)
                extra_kwargs = _get_model_initialization_kwargs(
                    model_class, lora_config, model_config.multimodal_config)
                extra_kwargs["quant_config"] = quant_config
                extra_kwargs["cache_config"] = cache_config

                tensorizer_config = copy.copy(self.tensorizer_config)
                tensorizer_config.model_class = model_class
                tensorizer_config.hf_config = model_config.hf_config
                tensorizer_config.dtype = model_config.dtype

                model = load_with_tensorizer(tensorizer_config, **extra_kwargs)
        return model.eval()

    def download_model(self, model_config: ModelConfig) -> None:
        self.tensorizer_config.verify_with_model_config(model_config)

        with self.tensorizer_config.open_stream():
            pass

    def load_model(self, *, model_config: ModelConfig,
                   device_config: DeviceConfig,
                   lora_config: Optional[LoRAConfig],
                   parallel_config: ParallelConfig,
                   scheduler_config: SchedulerConfig,
                   cache_config: CacheConfig) -> nn.Module:
        self._verify_config(model_config, parallel_config)

        if parallel_config.tensor_parallel_size > 1:
            from vllm.distributed import get_tensor_model_parallel_rank
            self.tensorizer_config.tensorizer_uri = \
                self.tensorizer_config.tensorizer_uri \
                    % get_tensor_model_parallel_rank()

        if is_vllm_tensorized(self.tensorizer_config):
            return self._load_model_serialized(model_config, device_config,
                                               lora_config, cache_config)
        return self._load_model_serialized_cpu(model_config, device_config,
                                               lora_config, cache_config)

    @staticmethod
    def save_model(
        model: torch.nn.Module,
        tensorizer_config: TensorizerConfig,
    ) -> None:
        serialize_vllm_model(
            model=model,
            tensorizer_config=tensorizer_config,
        )


class ShardedStateLoader(BaseModelLoader):
    """
    Model loader that directly loads each worker's model state dict, which
    enables a fast load path for large tensor-parallel models where each worker
    only needs to read its own shard rather than the entire checkpoint. See
    `examples/save_sharded_state.py` for creating a sharded checkpoint.
    """

    DEFAULT_PATTERN = "model-rank-{rank}-part-{part}.safetensors"

    def __init__(self, load_config: LoadConfig):
        super().__init__(load_config)
        extra_config = ({} if load_config.model_loader_extra_config is None
                        else load_config.model_loader_extra_config.copy())
        self.pattern = extra_config.pop("pattern", self.DEFAULT_PATTERN)
        if extra_config:
            raise ValueError(f"Unexpected extra config keys for load format "
                             f"{load_config.load_format}: "
                             f"{load_config.model_loader_extra_config.keys()}")

    @staticmethod
    def _filter_subtensors(
            tensors: Dict[str, torch.Tensor]) -> Dict[str, torch.Tensor]:
        """
        Filter out all tensors that share the same memory or a subset of the
        memory of another tensor.
        """
        same_storage_groups: Dict[Any, List[Tuple[
            str, torch.Tensor]]] = collections.defaultdict(list)
        for key, tensor in tensors.items():
            if tensor.numel():
                ptr = tensor.untyped_storage().data_ptr()
                same_storage_groups[tensor.device, ptr].append((key, tensor))

        def get_end_ptr(tensor: torch.Tensor) -> int:
            return tensor.view(-1)[-1].data_ptr() + tensor.element_size()

        result: Dict[str, torch.Tensor] = {}
        for group in same_storage_groups.values():
            for k, t in group:
                a, b = t.data_ptr(), get_end_ptr(t)
                for k2, t2 in group:
                    if not t2.is_contiguous():
                        continue
                    a2, b2 = t2.data_ptr(), get_end_ptr(t2)
                    if a < a2 or b2 < b:
                        continue
                    if a2 < a or b < b2 or not t.is_contiguous():
                        break  # t2 covers strictly more memory than t.
                    if k2 < k:
                        # Same tensors, keep the one with the smaller key.
                        break
                else:
                    result[k] = t
        return result

    def _prepare_weights(self, model_name_or_path: str,
                         revision: Optional[str]):
        if os.path.isdir(model_name_or_path):
            return model_name_or_path
        else:
            allow_patterns = ["*.safetensors"]
            return download_weights_from_hf(
                model_name_or_path,
                self.load_config.download_dir,
                allow_patterns,
                revision,
                ignore_patterns=self.load_config.ignore_patterns,
            )

    def download_model(self, model_config: ModelConfig) -> None:
        self._prepare_weights(model_config.model, model_config.revision)

    def load_model(self, *, model_config: ModelConfig,
                   device_config: DeviceConfig,
                   lora_config: Optional[LoRAConfig],
                   parallel_config: ParallelConfig,
                   scheduler_config: SchedulerConfig,
                   cache_config: CacheConfig) -> nn.Module:
        from safetensors.torch import safe_open

        from vllm.distributed import get_tensor_model_parallel_rank

        local_model_path = self._prepare_weights(model_config.model,
                                                 model_config.revision)

        with set_default_torch_dtype(model_config.dtype):
            with torch.device(device_config.device):
                model = _initialize_model(model_config, self.load_config,
                                          lora_config, cache_config)
                for _, module in model.named_modules():
                    quant_method = getattr(module, "quant_method", None)
                    if quant_method is not None:
                        quant_method.process_weights_after_loading(module)
            rank = get_tensor_model_parallel_rank()
            pattern = os.path.join(
                local_model_path,
                self.pattern.format(rank=rank, part="*"),
            )
            filepaths = glob.glob(pattern)
            if not filepaths:
                # TODO: support un-sharded checkpoints too
                raise ValueError(
                    f"Could not find checkpoint files '{pattern}', only "
                    f"pre-sharded checkpoints are currently supported!")
            state_dict = self._filter_subtensors(model.state_dict())
            for path in filepaths:
                with safe_open(path, framework="pt") as f:
                    for key in f.keys():  # noqa: SIM118
                        tensor = f.get_tensor(key)
                        # If loading with LoRA enabled, additional padding may
                        # be added to certain parameters. We only load into a
                        # narrowed view of the parameter data.
                        param_data = state_dict[key].data
                        param_shape = state_dict[key].shape
                        for dim, size in enumerate(tensor.shape):
                            if size < param_shape[dim]:
                                param_data = param_data.narrow(dim, 0, size)
                        if tensor.shape != param_shape:
                            logger.warning(
                                "loading tensor of shape %s into "
                                "parameter '%s' of shape %s", tensor.shape,
                                key, param_shape)
                        param_data.copy_(tensor)
                        state_dict.pop(key)
            if state_dict:
                raise ValueError(
                    f"Missing keys {tuple(state_dict)} in loaded state!")
        return model.eval()

    @staticmethod
    def save_model(
        model: torch.nn.Module,
        path: str,
        pattern: Optional[str] = None,
        max_size: Optional[int] = None,
    ) -> None:
        from safetensors.torch import save_file

        from vllm.distributed import get_tensor_model_parallel_rank
        if pattern is None:
            pattern = ShardedStateLoader.DEFAULT_PATTERN
        rank = get_tensor_model_parallel_rank()
        part_idx = 0
        total_size = 0
        state_dict = ShardedStateLoader._filter_subtensors(model.state_dict())
        state_dict_part: Dict[str, torch.Tensor] = {}
        for key, tensor in state_dict.items():
            param_size = tensor.nelement() * tensor.element_size()
            if max_size is not None and total_size + param_size > max_size:
                filename = pattern.format(rank=rank, part=part_idx)
                save_file(
                    state_dict_part,
                    os.path.join(path, filename),
                )
                part_idx += 1
                total_size = 0
                state_dict_part = {}
            state_dict_part[key] = tensor
            total_size += param_size
        if len(state_dict_part) > 0:
            filename = pattern.format(rank=rank, part=part_idx)
            save_file(
                state_dict_part,
                os.path.join(path, filename),
            )


class BitsAndBytesModelLoader(BaseModelLoader):
    """Model loader to load model weights with BitAndBytes quantization."""

    possible_config_file_names = ["adapter_config.json"]

    default_target_modules = [
        ".gate_proj.",
        ".down_proj.",
        ".up_proj.",
        ".q_proj.",
        ".k_proj.",
        ".v_proj.",
        ".o_proj.",
        '.fc1.',
        '.fc2.',
        '.dense.',
        '.query_key_value.',
        '.qkv_proj.',
        '.dense_h_to_4h.',
        '.dense_4h_to_h.',
        '.out_proj.',
    ]

    def __init__(self, load_config: LoadConfig):
        super().__init__(load_config)

        # we don't need to quantize the whole model, only the target modules
        # that are specified in the adapter config file. If the adapter config
        # file is not provided, we will quantize the default modules.
        if (not load_config.model_loader_extra_config
                or "qlora_adapter_name_or_path"
                not in load_config.model_loader_extra_config):
            self.target_modules = []
            return

        qlora_adapter = load_config.model_loader_extra_config[
            "qlora_adapter_name_or_path"]

        config_file_path = self._get_config_file(qlora_adapter)

        with open(config_file_path, "r") as f:
            config = json.load(f)
            self.target_modules = config["target_modules"]

    def _get_config_file(self, qlora_adapter: str) -> str:
        is_local = os.path.isdir(qlora_adapter)
        config_file_path = None
        if is_local:
            for file in self.possible_config_file_names:
                config_file_path = os.path.join(qlora_adapter, file)
                if os.path.exists(config_file_path):
                    break
        else:
            hf_api = HfApi()
            repo_files = hf_api.list_repo_files(repo_id=qlora_adapter)
            for file in self.possible_config_file_names:
                if file in repo_files:
                    config_file_path = hf_hub_download(repo_id=qlora_adapter,
                                                       filename=file)
                    break

        if not config_file_path:
            raise ValueError(
                f"Cannot find adapter config file in {qlora_adapter}")

        return config_file_path

    def _get_weight_files(
            self,
            model_name_or_path: str,
            allowed_patterns: List[str],
            revision: Optional[str] = None) -> Tuple[List[str], str]:
        """Retrieve weight files. Download the files if necessary. 
        
        Return the weight files and the file pattern."""
        is_local = os.path.isdir(model_name_or_path)

        if is_local:
            for pattern in allowed_patterns:
                weight_files = glob.glob(
                    os.path.join(model_name_or_path, pattern))
                if weight_files:
                    return weight_files, pattern
        else:
            hf_api = HfApi()
            repo_files = hf_api.list_repo_files(repo_id=model_name_or_path)
            for pattern in allowed_patterns:
                matching_files = fnmatch.filter(repo_files, pattern)
                if matching_files:
                    hf_folder = download_weights_from_hf(
                        model_name_or_path,
                        self.load_config.download_dir,
                        [pattern],
                        revision,
                        ignore_patterns=self.load_config.ignore_patterns,
                    )
                    return glob.glob(os.path.join(hf_folder, pattern)), pattern

        raise RuntimeError(
            f"No model weights found in: `{model_name_or_path}`")

    def _prepare_weights(self, model_name_or_path: str,
                         revision: Optional[str]) -> Tuple[List[str], bool]:
        """Prepare weight files for the model."""

        allowed_patterns = ["*.safetensors", "*.bin", "*.pt"]

        hf_weights_files, matched_pattern = self._get_weight_files(
            model_name_or_path, allowed_patterns, revision)

        if matched_pattern != "*.safetensors":
            hf_weights_files = filter_files_not_needed_for_inference(
                hf_weights_files)

        if len(hf_weights_files) == 0:
            raise RuntimeError(
                f"Cannot find any model weights with `{model_name_or_path}`")

        return hf_weights_files, matched_pattern == "*.safetensors"

    def _hf_weight_iter(self, hf_weights_files, use_safetensors: bool):
        if use_safetensors:
            return safetensors_weights_iterator(hf_weights_files)
        else:
            return pt_weights_iterator(hf_weights_files)

    def _get_quantized_weights_iterator(
        self,
        model_name_or_path: str,
        revision: Optional[str],
        pre_quant: bool,
        load_8bit: bool,
    ) -> Tuple[Generator[Tuple[str, torch.Tensor], None, None], Dict[str,
                                                                     Any]]:
        """Get an iterator to the model weights with bitsandbytes quantization,
        as well as the quantization state dictionary."""

        # only load the bitsandbytes module when needed
        try:
            import bitsandbytes
            if bitsandbytes.__version__ < "0.44.0":
                raise ImportError("bitsandbytes version is wrong. Please "
                                  "install bitsandbytes>=0.44.0.")
        except ImportError as err:
            raise ImportError("Please install bitsandbytes>=0.44.0 via "
                              "`pip install bitsandbytes>=0.44.0` to use "
                              "bitsandbytes quantizer.") from err

        hf_weights_files, use_safetensors = self._prepare_weights(
            model_name_or_path, revision)

        quant_state_dict: Dict[str, Any] = {}

        if pre_quant:
            if load_8bit:
                return self._quantized_8bit_generator(
                    hf_weights_files, use_safetensors,
                    quant_state_dict), quant_state_dict
            else:
                return self._quantized_4bit_generator(
                    hf_weights_files, use_safetensors,
                    quant_state_dict), quant_state_dict

        return self._unquantized_generator(hf_weights_files, use_safetensors,
                                           quant_state_dict), quant_state_dict

    def _is_8bit_weight_name(self, weight_name: str):
        quantized_suffix = {".scb", ".weight_format"}
        return any(weight_name.lower().endswith(suffix)
                   for suffix in quantized_suffix)

    def _is_4bit_weight_name(self, weight_name: str):
        quantized_suffix = {
            "absmax", "quant_map", "nested_absmax", "nested_quant_map",
            "bitsandbytes"
        }
        suffix = weight_name.split(".")[-1]
        return any(q_suffix in suffix for q_suffix in quantized_suffix)

    def _quantized_8bit_generator(self, hf_weights_files, use_safetensors,
                                  quant_state_dict) -> Generator:
        for weight_name, weight_tensor in self._hf_weight_iter(
                hf_weights_files, use_safetensors):
            if not weight_name.lower().endswith(".scb"):
                continue

            weight_key = weight_name.lower().replace(".scb", ".qweight")
            quant_state_dict[weight_key] = weight_tensor

        for weight_name, weight_tensor in self._hf_weight_iter(
                hf_weights_files, use_safetensors):

            if self._is_8bit_weight_name(weight_name):
                continue

            qweight_name = weight_name.replace(".weight", ".qweight")

            if qweight_name in quant_state_dict:
                set_weight_attrs(weight_tensor, {"load_in_8bit": True})
                yield qweight_name, weight_tensor
            else:
                yield weight_name, weight_tensor

    def _quantized_4bit_generator(self, hf_weights_files, use_safetensors,
                                  quant_state_dict) -> Generator:
        from bitsandbytes.functional import QuantState

        # First iterate over all quant state weights
        weight_iterator = self._hf_weight_iter(hf_weights_files,
                                               use_safetensors)
        temp_state_dict = {}
        for weight_name, weight_tensor in weight_iterator:
            if not self._is_4bit_weight_name(weight_name):
                continue
            # bitsandbytes library requires
            # weight.quant_state.bitsandbytes__* in CPU
            if "quant_state.bitsandbytes" in weight_name:
                temp_state_dict[weight_name] = weight_tensor.cpu().data
            else:
                temp_state_dict[weight_name] = weight_tensor

        # Closure to parse quant_state for each prequant weight
        def _parse_quant_state(param_name: str,
                               temp_state_dict: Dict) -> QuantState:
            quant_state = {}
            for k in temp_state_dict:
                if param_name + "." in k:
                    quant_state[k] = temp_state_dict[k]

            return QuantState.from_dict(quant_state, device="cuda")

        # Second iterate over all prequant and normal weights
        # pre quantized weights would have a quant_state
        for weight_name, weight_tensor in self._hf_weight_iter(
                hf_weights_files, use_safetensors):

            if self._is_4bit_weight_name(weight_name):
                continue

            if (f"{weight_name}.quant_state.bitsandbytes__nf4" \
                    in temp_state_dict) or \
            (f"{weight_name}.quant_state.bitsandbytes__fp4" \
                    in temp_state_dict):
                quant_state = _parse_quant_state(weight_name, temp_state_dict)
                weight_name = weight_name.replace(".weight", ".qweight")
                quant_state_dict[weight_name] = quant_state
                yield weight_name.replace(".weight", ".qweight"), weight_tensor
            else:
                yield weight_name, weight_tensor

    def _unquantized_generator(self, hf_weights_files, use_safetensors,
                               quant_state_dict) -> Generator:
        from bitsandbytes.functional import quantize_4bit
        tp_size = get_tensor_model_parallel_world_size()
        tp_rank = get_tensor_model_parallel_rank()

        for weight_name, weight_tensor in self._hf_weight_iter(
                hf_weights_files, use_safetensors):

            if any(target_module in weight_name for target_module in
                   self.target_modules) and weight_name.endswith(".weight"):
                weight_name = weight_name.replace(".weight", ".qweight")

                if any(module in weight_name
                       for module in self.column_parallel_weights_modules):

                    total_size = weight_tensor.size(-1)
                    start_index = total_size // tp_size * tp_rank
                    end_index = total_size // tp_size * (tp_rank + 1)
                    weight_sub_tensor = weight_tensor[...,
                                                      start_index:end_index]

                else:
                    total_size = weight_tensor.size(0)
                    start_index = total_size // tp_size * tp_rank
                    end_index = total_size // tp_size * (tp_rank + 1)
                    weight_sub_tensor = weight_tensor[start_index:end_index,
                                                      ...]

                # bitsandbytes requires data in GPU
                if weight_sub_tensor.is_cuda:
                    loaded_weight = weight_sub_tensor
                else:
                    loaded_weight = weight_sub_tensor.cuda()

                # remove the following after the issue is fixed:
                # https://github.com/bitsandbytes-foundation/bitsandbytes/issues/1342
                if loaded_weight.is_contiguous() is False:
                    loaded_weight = loaded_weight.contiguous()

                with set_default_torch_dtype(torch.float32):
                    processed_weight, quant_state = quantize_4bit(
                        loaded_weight,
                        compress_statistics=True,
                        quant_type="nf4")

                quant_state_dict[weight_name] = quant_state
            else:
                processed_weight = weight_tensor

            yield weight_name, processed_weight

    def _load_weights(self, model_config: ModelConfig,
                      model: nn.Module) -> None:
        if not hasattr(model, 'load_weights'):
            raise AttributeError(
                "The required method 'load_weights' is not defined in class"
                f" {type(model).__name__}.")

        if not hasattr(model, 'bitsandbytes_stacked_params_mapping'):
            raise AttributeError(
                f"Model {type(model).__name__} does not support BitsAndBytes "
                "quantization yet.")

        if len(self.target_modules) == 0:
            if hasattr(model, 'default_bitsandbytes_target_modules'):
                self.target_modules = model.default_bitsandbytes_target_modules
            else:
                self.target_modules = self.default_target_modules

        if hasattr(model, 'column_parallel_weights_modules'):
            self.column_parallel_weights_modules = \
                model.column_parallel_weights_modules
        else:
            self.column_parallel_weights_modules = []

        self.model_type = type(model).__name__

        logger.info("Loading weights with BitsAndBytes quantization. "
                    " May take a while ...")

        quant_config = getattr(model_config.hf_config, "quantization_config",
                               None)

        pre_quant = False
        if quant_config is not None:
            quant_method = quant_config.get('quant_method')
            if quant_method == "bitsandbytes":
                pre_quant = True
            else:
                raise ValueError(
                    f"BitsAndBytes loader does not support {quant_method} "
                    "quantization")

        # The quant_states in pre_quantized models cannot work with a split
        # weight tensor. So TP does not work with pre_quantized bnb models.
        if pre_quant and get_tensor_model_parallel_world_size() > 1:
            raise ValueError(
                "Prequant BitsAndBytes models with TP is not supported."
                "Please try with PP.")

        load_8bit = False
        if pre_quant:
            load_8bit = quant_config.get('load_in_8bit', False)

        qweight_iterator, quant_state_dict = \
            self._get_quantized_weights_iterator(
            model_config.model, model_config.revision, pre_quant, load_8bit)

        model.load_weights(qweight_iterator)

        torch.cuda.empty_cache()

        param_dict = dict(model.named_parameters())
        stacked_quant_state_dict: Dict[str, Dict[int, Any]] = {}
        for quant_param_name in quant_state_dict:
            non_stacked_param_name = quant_param_name

            shard_index = 0
            for shard_name, (
                    weight_name, index
            ) in model.bitsandbytes_stacked_params_mapping.items():
                if shard_name in quant_param_name:
                    shard_index = index
                    quant_param_name = quant_param_name.replace(
                        shard_name, weight_name)
                    break

            if quant_param_name not in param_dict:
                raise ValueError(
                    f"Parameter {quant_param_name} not found in the model.")

            if quant_param_name not in stacked_quant_state_dict:
                stacked_quant_state_dict[quant_param_name] = {}

            stacked_quant_state_dict[quant_param_name][shard_index] = (
                quant_state_dict[non_stacked_param_name])

        # save quant_states and offsets as the attributes of the parameters
        for param_name, param in param_dict.items():
            if param_name in stacked_quant_state_dict:
                quant_states = stacked_quant_state_dict[param_name]
                set_weight_attrs(param, {"bnb_quant_state": quant_states})

                pack_ratio = getattr(param, "pack_factor", -1)
                if pack_ratio == -1:
                    raise ValueError(
                        f"pack_factor not set for parameter {param_name}.")

                num_elements = [0] * len(quant_states)
                for seq, quant_state in quant_states.items():
                    num_elements[seq] = math.prod(
                        quant_state.shape) // pack_ratio

                offsets = np.concatenate(([0], np.cumsum(num_elements)))
                set_weight_attrs(param, {"bnb_shard_offsets": offsets})

                if load_8bit:
                    set_weight_attrs(
                        param, {"matmul_state": [None] * len(quant_states)})

    def download_model(self, model_config: ModelConfig) -> None:
        self._prepare_weights(model_config.model, model_config.revision)

    def load_model(self, *, model_config: ModelConfig,
                   device_config: DeviceConfig,
                   lora_config: Optional[LoRAConfig],
                   parallel_config: ParallelConfig,
                   scheduler_config: SchedulerConfig,
                   cache_config: CacheConfig) -> nn.Module:
        with set_default_torch_dtype(model_config.dtype):
            with torch.device(device_config.device):
                model = _initialize_model(model_config, self.load_config,
                                          lora_config, cache_config)

                self._load_weights(model_config, model)

        return model.eval()


class GGUFModelLoader(BaseModelLoader):
    """
    Model loader that can load GGUF files. This is useful for loading models
    that are quantized with GGUF and saved in the GGUF format. This loader
    supports loading both full models and sharded models.
    """

    def __init__(self, load_config: LoadConfig):
        super().__init__(load_config)
        if load_config.model_loader_extra_config:
            raise ValueError(f"Model loader extra config is not supported for "
                             f"load format {load_config.load_format}")

    def _prepare_weights(self, model_name_or_path: str):
        if os.path.isfile(model_name_or_path):
            return model_name_or_path
        else:
            raise ValueError(f"{model_name_or_path} is not a file.")

    def _get_gguf_weights_map(self, model_config: ModelConfig):
        """
        GGUF uses this naming convention for their tensors from HF checkpoint:
        `blk.N.BB.weight` and `blk.N.BB.bias`
        where N signifies the block number of a layer, and BB signifies the
        attention/mlp layer components.
        See "Standardized tensor names" in
        https://github.com/ggerganov/ggml/blob/master/docs/gguf.md for details.
        """
        config = model_config.hf_config
        model_type = config.model_type
        # hack: ggufs have a different name than transformers
        if model_type == "cohere":
            model_type = "command-r"
        arch = None
        for key, value in gguf.MODEL_ARCH_NAMES.items():
            if value == model_type:
                arch = key
                break
        if arch is None:
            raise RuntimeError(f"Unknown gguf model_type: {model_type}")
        num_layers = config.num_hidden_layers
        name_map = gguf.get_tensor_name_map(arch, num_layers)
        with torch.device("meta"):
            dummy_model = AutoModelForCausalLM.from_config(config)
        state_dict = dummy_model.state_dict()

        gguf_to_hf_name_map = {}
        for hf_name in state_dict:
            name, suffix = hf_name.rsplit(".", 1)
            gguf_name = name_map.get_name(name)
            gguf_to_hf_name_map[f"{gguf_name}.{suffix}"] = hf_name
        return gguf_to_hf_name_map

    def _get_weights_iterator(
        self, model_name_or_path: str, gguf_to_hf_name_map: Dict[str, str]
    ) -> Generator[Tuple[str, torch.Tensor], None, None]:
        return gguf_quant_weights_iterator(model_name_or_path,
                                           gguf_to_hf_name_map)

    def download_model(self, model_config: ModelConfig) -> None:
        self._prepare_weights(model_config.model)

    def load_model(self, *, model_config: ModelConfig,
                   device_config: DeviceConfig,
                   lora_config: Optional[LoRAConfig],
                   parallel_config: ParallelConfig,
                   scheduler_config: SchedulerConfig,
                   cache_config: CacheConfig) -> nn.Module:

        local_model_path = self._prepare_weights(model_config.model)
        gguf_weights_map = self._get_gguf_weights_map(model_config)
        # we can only know if tie word embeddings after mapping weights
        if "lm_head.weight" in get_gguf_extra_tensor_names(
                local_model_path, gguf_weights_map):
            model_config.hf_config.update({"tie_word_embeddings": True})

        with set_default_torch_dtype(model_config.dtype):
            with torch.device(device_config.device):
                model = _initialize_model(model_config, self.load_config,
                                          lora_config, cache_config)
            model.load_weights(
                self._get_weights_iterator(local_model_path, gguf_weights_map))
        return model


def get_model_loader(load_config: LoadConfig) -> BaseModelLoader:
    """Get a model loader based on the load format."""

    if isinstance(load_config.load_format, type):
        return load_config.load_format(load_config)

    if load_config.load_format == LoadFormat.DUMMY:
        return DummyModelLoader(load_config)

    if load_config.load_format == LoadFormat.TENSORIZER:
        return TensorizerLoader(load_config)

    if load_config.load_format == LoadFormat.SHARDED_STATE:
        return ShardedStateLoader(load_config)

    if load_config.load_format == LoadFormat.BITSANDBYTES:
        return BitsAndBytesModelLoader(load_config)

    if load_config.load_format == LoadFormat.GGUF:
        return GGUFModelLoader(load_config)

    return DefaultModelLoader(load_config)<|MERGE_RESOLUTION|>--- conflicted
+++ resolved
@@ -28,7 +28,6 @@
                               get_tensor_model_parallel_world_size)
 from vllm.envs import VLLM_USE_MODELSCOPE
 from vllm.logger import init_logger
-from vllm.model_executor.layers.pooler import PoolingConfig
 from vllm.model_executor.layers.quantization.base_config import (
     QuantizationConfig)
 from vllm.model_executor.model_loader.tensorizer import (
@@ -124,11 +123,7 @@
         lora_config: Optional[LoRAConfig],
         multimodal_config: Optional[MultiModalConfig],
         scheduler_config: Optional[SchedulerConfig] = None,
-<<<<<<< HEAD
-        pooling_config: Optional[PoolingConfig] = None) -> Dict[str, Any]:
-=======
         pooler_config: Optional[PoolerConfig] = None) -> Dict[str, Any]:
->>>>>>> 77f7ef29
     """Get extra kwargs for model initialization."""
     extra_kwargs: Dict[str, Any] = {}
 
@@ -149,15 +144,8 @@
 
     if has_inner_state(model_class) and scheduler_config:
         extra_kwargs["scheduler_config"] = scheduler_config
-<<<<<<< HEAD
-
-    if pooling_config is not None:
-        extra_kwargs["pooling_config"] = pooling_config
-
-=======
     if pooler_config:
         extra_kwargs["pooler_config"] = pooler_config
->>>>>>> 77f7ef29
     return extra_kwargs
 
 
@@ -169,22 +157,12 @@
                 lora_config: Optional[LoRAConfig],
                 multimodal_config: Optional[MultiModalConfig],
                 scheduler_config: Optional[SchedulerConfig],
-<<<<<<< HEAD
-                pooling_config: Optional[PoolingConfig] = None,
-                prefix: Optional[str] = None) -> nn.Module:
-    extra_kwargs = _get_model_initialization_kwargs(model_class, lora_config,
-                                                    multimodal_config,
-                                                    scheduler_config,
-                                                    pooling_config)
-
-=======
                 prefix: Optional[str] = None,
                 pooler_config: Optional[PoolerConfig] = None) -> nn.Module:
     extra_kwargs = _get_model_initialization_kwargs(model_class, lora_config,
                                                     multimodal_config,
                                                     scheduler_config,
                                                     pooler_config)
->>>>>>> 77f7ef29
     if prefix:
         extra_kwargs["prefix"] = prefix
 
@@ -203,17 +181,6 @@
     """Initialize a model with the given configurations."""
     model_class, _ = get_model_architecture(model_config)
 
-<<<<<<< HEAD
-    return build_model(model_class,
-                       model_config.hf_config,
-                       cache_config=cache_config,
-                       quant_config=_get_quantization_config(
-                           model_config, load_config),
-                       lora_config=lora_config,
-                       multimodal_config=model_config.multimodal_config,
-                       scheduler_config=scheduler_config,
-                       pooling_config=model_config.pooling_config)
-=======
     return build_model(
         model_class,
         model_config.hf_config,
@@ -224,7 +191,6 @@
         scheduler_config=scheduler_config,
         pooler_config=model_config.pooler_config,
     )
->>>>>>> 77f7ef29
 
 
 class BaseModelLoader(ABC):

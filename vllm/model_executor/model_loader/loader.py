# ruff: noqa: SIM117
import collections
import copy
import fnmatch
import glob
import json
import math
import os
from abc import ABC, abstractmethod
from typing import Any, Dict, Generator, List, Optional, Tuple, Type

import huggingface_hub
import numpy as np
import torch
from huggingface_hub import HfApi, hf_hub_download
from torch import nn

from vllm.config import (CacheConfig, DeviceConfig, LoadConfig, LoadFormat,
                         LoRAConfig, ModelConfig, ParallelConfig,
                         SchedulerConfig, VisionLanguageConfig)
from vllm.envs import VLLM_USE_MODELSCOPE
from vllm.logger import init_logger
from vllm.model_executor.layers.quantization.base_config import (
    QuantizationConfig)
from vllm.model_executor.model_loader.tensorizer import (
    TensorizerConfig, is_vllm_tensorized, load_with_tensorizer,
    serialize_vllm_model, tensorizer_weights_iterator)
from vllm.model_executor.model_loader.utils import (get_model_architecture,
                                                    set_default_torch_dtype)
from vllm.model_executor.model_loader.weight_utils import (
    download_safetensors_index_file_from_hf, download_weights_from_hf,
    filter_duplicate_safetensors_files, filter_files_not_needed_for_inference,
    get_quant_config, initialize_dummy_weights, np_cache_weights_iterator,
    pt_weights_iterator, safetensors_weights_iterator)
from vllm.model_executor.models.interfaces import (supports_lora,
                                                   supports_vision)
from vllm.model_executor.utils import set_weight_attrs
from vllm.utils import is_tpu

logger = init_logger(__name__)


def _get_quantization_config(
        model_config: ModelConfig,
        load_config: LoadConfig) -> Optional[QuantizationConfig]:
    """Get the quantization config."""
    if model_config.quantization is not None:
        quant_config = get_quant_config(model_config, load_config)
        capability = torch.cuda.get_device_capability()
        capability = capability[0] * 10 + capability[1]
        if capability < quant_config.get_min_capability():
            raise ValueError(
                f"The quantization method {model_config.quantization} is not "
                "supported for the current GPU. "
                f"Minimum capability: {quant_config.get_min_capability()}. "
                f"Current capability: {capability}.")
        supported_dtypes = quant_config.get_supported_act_dtypes()
        if model_config.dtype not in supported_dtypes:
            raise ValueError(
                f"{model_config.dtype} is not supported for quantization "
                f"method {model_config.quantization}. Supported dtypes: "
                f"{supported_dtypes}")
        return quant_config
    return None


def _get_model_initialization_kwargs(
    model_class: Type[nn.Module],
    lora_config: Optional[LoRAConfig],
    vlm_config: Optional[VisionLanguageConfig],
) -> Dict[str, Any]:
    """Get extra kwargs for model initialization."""
<<<<<<< HEAD
    extra_kwargs = {}

    if supports_lora(model_class):
        # lora_config=None is used to disable LoRA
=======
    extra_kwargs: Dict[str, Any] = {}
    if hasattr(model_class, "supported_lora_modules"):
>>>>>>> 0e9164b4
        extra_kwargs["lora_config"] = lora_config
    elif lora_config:
        raise ValueError(
            f"Model {model_class.__name__} does not support LoRA, "
            "but LoRA is enabled. Support for this model may "
            "be added in the future. If this is important to you, "
            "please open an issue on github.")

    if supports_vision(model_class):
        if vlm_config is None:
            raise ValueError("Provide `image_input_type` and other vision "
                             "related configurations through LLM entrypoint "
                             "or engine arguments.")

        extra_kwargs["vlm_config"] = vlm_config

    return extra_kwargs


def _initialize_model(model_config: ModelConfig, load_config: LoadConfig,
                      lora_config: Optional[LoRAConfig],
                      vision_language_config: Optional[VisionLanguageConfig],
                      cache_config: CacheConfig) -> nn.Module:
    """Initialize a model with the given configurations."""
    model_class = get_model_architecture(model_config)[0]
    quant_config = _get_quantization_config(model_config, load_config)

    return model_class(config=model_config.hf_config,
                       cache_config=cache_config,
                       quant_config=quant_config,
                       **_get_model_initialization_kwargs(
                           model_class, lora_config, vision_language_config))


class BaseModelLoader(ABC):
    """Base class for model loaders."""

    def __init__(self, load_config: LoadConfig):
        self.load_config = load_config

    @abstractmethod
    def load_model(self, *, model_config: ModelConfig,
                   device_config: DeviceConfig,
                   lora_config: Optional[LoRAConfig],
                   vision_language_config: Optional[VisionLanguageConfig],
                   parallel_config: ParallelConfig,
                   scheduler_config: SchedulerConfig,
                   cache_config: CacheConfig) -> nn.Module:
        """Load a model with the given configurations."""
        ...


class DefaultModelLoader(BaseModelLoader):
    """Model loader that can load different file types from disk."""

    def __init__(self, load_config: LoadConfig):
        super().__init__(load_config)
        if load_config.model_loader_extra_config:
            raise ValueError(f"Model loader extra config is not supported for "
                             f"load format {load_config.load_format}")

    def _maybe_download_from_modelscope(
            self, model: str, revision: Optional[str]) -> Optional[str]:
        """Download model from ModelScope hub if VLLM_USE_MODELSCOPE is True.

        Returns the path to the downloaded model, or None if the model is not
        downloaded from ModelScope."""
        if VLLM_USE_MODELSCOPE:
            # download model from ModelScope hub,
            # lazy import so that modelscope is not required for normal use.
            # pylint: disable=C.
            from modelscope.hub.snapshot_download import snapshot_download

            if not os.path.exists(model):
                model_path = snapshot_download(
                    model_id=model,
                    cache_dir=self.load_config.download_dir,
                    local_files_only=huggingface_hub.constants.HF_HUB_OFFLINE,
                    revision=revision,
                )
            else:
                model_path = model
            return model_path
        return None

    def _prepare_weights(self, model_name_or_path: str,
                         revision: Optional[str],
                         fall_back_to_pt: bool) -> Tuple[str, List[str], bool]:
        """Prepare weights for the model.

        If the model is not local, it will be downloaded."""
        model_name_or_path = self._maybe_download_from_modelscope(
            model_name_or_path, revision) or model_name_or_path

        is_local = os.path.isdir(model_name_or_path)
        load_format = self.load_config.load_format
        use_safetensors = False
        # Some quantized models use .pt files for storing the weights.
        if load_format == LoadFormat.AUTO:
            allow_patterns = ["*.safetensors", "*.bin"]
        elif load_format == LoadFormat.SAFETENSORS:
            use_safetensors = True
            allow_patterns = ["*.safetensors"]
        elif load_format == LoadFormat.PT:
            allow_patterns = ["*.pt"]
        elif load_format == LoadFormat.NPCACHE:
            allow_patterns = ["*.bin"]
        else:
            raise ValueError(f"Unknown load_format: {load_format}")

        if fall_back_to_pt:
            allow_patterns += ["*.pt"]

        if not is_local:
            hf_folder = download_weights_from_hf(model_name_or_path,
                                                 self.load_config.download_dir,
                                                 allow_patterns, revision)
        else:
            hf_folder = model_name_or_path

        hf_weights_files: List[str] = []
        for pattern in allow_patterns:
            hf_weights_files += glob.glob(os.path.join(hf_folder, pattern))
            if len(hf_weights_files) > 0:
                if pattern == "*.safetensors":
                    use_safetensors = True
                break

        if use_safetensors:
            # For models like Mistral-7B-Instruct-v0.3
            # there are both sharded safetensors files and a consolidated
            # safetensors file. Using both breaks.
            # Here, we download the `model.safetensors.index.json` and filter
            # any files not found in the index.
            if not is_local:
                download_safetensors_index_file_from_hf(
                    model_name_or_path, self.load_config.download_dir,
                    revision)
            hf_weights_files = filter_duplicate_safetensors_files(
                hf_weights_files, hf_folder)
        else:
            hf_weights_files = filter_files_not_needed_for_inference(
                hf_weights_files)

        if len(hf_weights_files) == 0:
            raise RuntimeError(
                f"Cannot find any model weights with `{model_name_or_path}`")

        return hf_folder, hf_weights_files, use_safetensors

    def _get_weights_iterator(
        self, model_name_or_path: str, revision: Optional[str],
        fall_back_to_pt: bool
    ) -> Generator[Tuple[str, torch.Tensor], None, None]:
        """Get an iterator for the model weights based on the load format."""
        hf_folder, hf_weights_files, use_safetensors = self._prepare_weights(
            model_name_or_path, revision, fall_back_to_pt)
        if self.load_config.load_format == LoadFormat.NPCACHE:
            # Currently np_cache only support *.bin checkpoints
            assert use_safetensors is False
            weights_iterator = np_cache_weights_iterator(
                model_name_or_path, self.load_config.download_dir, hf_folder,
                hf_weights_files)
        elif use_safetensors:
            weights_iterator = safetensors_weights_iterator(hf_weights_files)
        else:
            weights_iterator = pt_weights_iterator(hf_weights_files)

        if is_tpu():
            # In PyTorch XLA, we should call `xm.mark_step` frequently so that
            # not too many ops are accumulated in the XLA program.
            import torch_xla.core.xla_model as xm

            def _xla_weights_iterator(iterator: Generator):
                for weights in iterator:
                    yield weights
                    xm.mark_step()

            weights_iterator = _xla_weights_iterator(weights_iterator)
        return weights_iterator

    def load_model(self, *, model_config: ModelConfig,
                   device_config: DeviceConfig,
                   lora_config: Optional[LoRAConfig],
                   vision_language_config: Optional[VisionLanguageConfig],
                   parallel_config: ParallelConfig,
                   scheduler_config: SchedulerConfig,
                   cache_config: CacheConfig) -> nn.Module:
        with set_default_torch_dtype(model_config.dtype):
            with torch.device(device_config.device):
                model = _initialize_model(model_config, self.load_config,
                                          lora_config, vision_language_config,
                                          cache_config)
            model.load_weights(
                self._get_weights_iterator(model_config.model,
                                           model_config.revision,
                                           fall_back_to_pt=getattr(
                                               model,
                                               "fall_back_to_pt_during_load",
                                               True)), )

            for _, module in model.named_modules():
                quant_method = getattr(module, "quant_method", None)
                if quant_method is not None:
                    quant_method.process_weights_after_loading(module)
                # FIXME: Remove this after Mixtral is updated
                # to use quant_method.
                if hasattr(module, "process_weights_after_loading"):
                    module.process_weights_after_loading()
        return model.eval()


class DummyModelLoader(BaseModelLoader):
    """Model loader that will set model weights to random values."""

    def __init__(self, load_config: LoadConfig):
        super().__init__(load_config)
        if load_config.model_loader_extra_config:
            raise ValueError(f"Model loader extra config is not supported for "
                             f"load format {load_config.load_format}")

    def load_model(self, *, model_config: ModelConfig,
                   device_config: DeviceConfig,
                   lora_config: Optional[LoRAConfig],
                   vision_language_config: Optional[VisionLanguageConfig],
                   parallel_config: ParallelConfig,
                   scheduler_config: SchedulerConfig,
                   cache_config: CacheConfig) -> nn.Module:
        with set_default_torch_dtype(model_config.dtype):
            with torch.device(device_config.device):
                model = _initialize_model(model_config, self.load_config,
                                          lora_config, vision_language_config,
                                          cache_config)
            # NOTE(woosuk): For accurate performance evaluation, we assign
            # random values to the weights.
            initialize_dummy_weights(model)
        return model.eval()


class TensorizerLoader(BaseModelLoader):
    """Model loader using CoreWeave's tensorizer library."""

    def __init__(self, load_config: LoadConfig):
        super().__init__(load_config)
        if isinstance(load_config.model_loader_extra_config, TensorizerConfig):
            self.tensorizer_config = load_config.model_loader_extra_config
        else:
            self.tensorizer_config = TensorizerConfig(
                **load_config.model_loader_extra_config)

    def _verify_config(self, model_config: ModelConfig,
                       parallel_config: ParallelConfig):
        self.tensorizer_config.verify_with_model_config(model_config)
        self.tensorizer_config.verify_with_parallel_config(parallel_config)

    def _get_weights_iterator(
            self) -> Generator[Tuple[str, torch.Tensor], None, None]:
        tensorizer_args = self.tensorizer_config._construct_tensorizer_args()
        return tensorizer_weights_iterator(tensorizer_args)

    def _load_model_serialized_cpu(
        self,
        model_config: ModelConfig,
        device_config: DeviceConfig,
        lora_config: Optional[LoRAConfig],
        vision_language_config: Optional[VisionLanguageConfig],
        cache_config: CacheConfig,
    ) -> nn.Module:
        """Load a serialized model with tensorizer to the CPU.

        This is only necessary when the model isn't vLLM-tensorized (see
        examples/tensorize_vllm_model.py) This should still be faster than
        default HuggingFace loading, but will be slower than loading a
        vLLM-tensorized model.
        """
        with set_default_torch_dtype(model_config.dtype):
            with torch.device(device_config.device):
                model = _initialize_model(model_config, self.load_config,
                                          lora_config, vision_language_config,
                                          cache_config)

            model.load_weights(self._get_weights_iterator())
        return model.eval()

    def _load_model_serialized(
        self,
        model_config: ModelConfig,
        device_config: DeviceConfig,
        lora_config: Optional[LoRAConfig],
        vision_language_config: Optional[VisionLanguageConfig],
        cache_config: CacheConfig,
    ) -> nn.Module:
        """Load a serialized model with tensorizer.

        Expects a vLLM-tensorized model. See the
        examples/tensorize_vllm_model.py example script
        for serializing vLLM models."""
        with set_default_torch_dtype(model_config.dtype):
            with torch.device(device_config.device):
                model_class = get_model_architecture(model_config)[0]
                quant_config = _get_quantization_config(
                    model_config, self.load_config)
                extra_kwargs = _get_model_initialization_kwargs(
                    model_class, lora_config, vision_language_config)
                extra_kwargs["quant_config"] = quant_config
                extra_kwargs["cache_config"] = cache_config

                tensorizer_config = copy.copy(self.tensorizer_config)
                tensorizer_config.model_class = model_class
                tensorizer_config.hf_config = model_config.hf_config
                tensorizer_config.dtype = model_config.dtype

                model = load_with_tensorizer(tensorizer_config, **extra_kwargs)
        return model.eval()

    def load_model(self, *, model_config: ModelConfig,
                   device_config: DeviceConfig,
                   lora_config: Optional[LoRAConfig],
                   vision_language_config: Optional[VisionLanguageConfig],
                   parallel_config: ParallelConfig,
                   scheduler_config: SchedulerConfig,
                   cache_config: CacheConfig) -> nn.Module:
        self._verify_config(model_config, parallel_config)

        if parallel_config.tensor_parallel_size > 1:
            from vllm.distributed import get_tensor_model_parallel_rank
            self.tensorizer_config.tensorizer_uri = \
                self.tensorizer_config.tensorizer_uri \
                    % get_tensor_model_parallel_rank()

        if is_vllm_tensorized(self.tensorizer_config):
            return self._load_model_serialized(model_config, device_config,
                                               lora_config,
                                               vision_language_config,
                                               cache_config)
        return self._load_model_serialized_cpu(model_config, device_config,
                                               lora_config,
                                               vision_language_config,
                                               cache_config)

    @staticmethod
    def save_model(
        model: torch.nn.Module,
        tensorizer_config: TensorizerConfig,
    ) -> None:
        serialize_vllm_model(
            model=model,
            tensorizer_config=tensorizer_config,
        )


class ShardedStateLoader(BaseModelLoader):
    """
    Model loader that directly loads each worker's model state dict, which
    enables a fast load path for large tensor-parallel models where each worker
    only needs to read its own shard rather than the entire checkpoint. See
    `examples/save_sharded_state.py` for creating a sharded checkpoint.
    """

    DEFAULT_PATTERN = "model-rank-{rank}-part-{part}.safetensors"

    def __init__(self, load_config: LoadConfig):
        super().__init__(load_config)
        extra_config = ({} if load_config.model_loader_extra_config is None
                        else load_config.model_loader_extra_config.copy())
        self.pattern = extra_config.pop("pattern", self.DEFAULT_PATTERN)
        if extra_config:
            raise ValueError(f"Unexpected extra config keys for load format "
                             f"{load_config.load_format}: "
                             f"{load_config.model_loader_extra_config.keys()}")

    @staticmethod
    def _filter_subtensors(
            tensors: Dict[str, torch.Tensor]) -> Dict[str, torch.Tensor]:
        """
        Filter out all tensors that share the same memory or a subset of the
        memory of another tensor.
        """
        same_storage_groups: Dict[Any, List[Tuple[
            str, torch.Tensor]]] = collections.defaultdict(list)
        for key, tensor in tensors.items():
            if tensor.numel():
                ptr = tensor.untyped_storage().data_ptr()
                same_storage_groups[tensor.device, ptr].append((key, tensor))

        def get_end_ptr(tensor: torch.Tensor) -> int:
            return tensor.view(-1)[-1].data_ptr() + tensor.element_size()

        result: Dict[str, torch.Tensor] = {}
        for group in same_storage_groups.values():
            for k, t in group:
                a, b = t.data_ptr(), get_end_ptr(t)
                for k2, t2 in group:
                    if not t2.is_contiguous():
                        continue
                    a2, b2 = t2.data_ptr(), get_end_ptr(t2)
                    if a < a2 or b2 < b:
                        continue
                    if a2 < a or b < b2 or not t.is_contiguous():
                        break  # t2 covers strictly more memory than t.
                    if k2 < k:
                        # Same tensors, keep the one with the smaller key.
                        break
                else:
                    result[k] = t
        return result

    def _prepare_weights(self, model_name_or_path: str,
                         revision: Optional[str]):
        if os.path.isdir(model_name_or_path):
            return model_name_or_path
        else:
            allow_patterns = ["*.safetensors"]
            return download_weights_from_hf(model_name_or_path,
                                            self.load_config.download_dir,
                                            allow_patterns, revision)

    def load_model(self, *, model_config: ModelConfig,
                   device_config: DeviceConfig,
                   lora_config: Optional[LoRAConfig],
                   vision_language_config: Optional[VisionLanguageConfig],
                   parallel_config: ParallelConfig,
                   scheduler_config: SchedulerConfig,
                   cache_config: CacheConfig) -> nn.Module:
        from safetensors.torch import safe_open

        from vllm.distributed import get_tensor_model_parallel_rank

        local_model_path = self._prepare_weights(model_config.model,
                                                 model_config.revision)

        with set_default_torch_dtype(model_config.dtype):
            with torch.device(device_config.device):
                model = _initialize_model(model_config, self.load_config,
                                          lora_config, vision_language_config,
                                          cache_config)
            rank = get_tensor_model_parallel_rank()
            pattern = os.path.join(
                local_model_path,
                self.pattern.format(rank=rank, part="*"),
            )
            filepaths = glob.glob(pattern)
            if not filepaths:
                # TODO: support un-sharded checkpoints too
                raise ValueError(
                    f"Could not find checkpoint files '{pattern}', only "
                    f"pre-sharded checkpoints are currently supported!")
            state_dict = self._filter_subtensors(model.state_dict())
            for path in filepaths:
                with safe_open(path, framework="pt") as f:
                    for key in f.keys():  # noqa: SIM118
                        tensor = f.get_tensor(key)
                        # If loading with LoRA enabled, additional padding may
                        # be added to certain parameters. We only load into a
                        # narrowed view of the parameter data.
                        param_data = state_dict[key].data
                        param_shape = state_dict[key].shape
                        for dim, size in enumerate(tensor.shape):
                            if size < param_shape[dim]:
                                param_data = param_data.narrow(dim, 0, size)
                        if tensor.shape != param_shape:
                            logger.warning(
                                "loading tensor of shape %s into "
                                "parameter '%s' of shape %s", tensor.shape,
                                key, param_shape)
                        param_data.copy_(tensor)
                        state_dict.pop(key)
            if state_dict:
                raise ValueError(
                    f"Missing keys {tuple(state_dict)} in loaded state!")
        return model.eval()

    @staticmethod
    def save_model(
        model: torch.nn.Module,
        path: str,
        pattern: Optional[str] = None,
        max_size: Optional[int] = None,
    ) -> None:
        from safetensors.torch import save_file

        from vllm.distributed import get_tensor_model_parallel_rank
        if pattern is None:
            pattern = ShardedStateLoader.DEFAULT_PATTERN
        rank = get_tensor_model_parallel_rank()
        part_idx = 0
        total_size = 0
        state_dict = ShardedStateLoader._filter_subtensors(model.state_dict())
        state_dict_part: Dict[str, torch.Tensor] = {}
        for key, tensor in state_dict.items():
            param_size = tensor.nelement() * tensor.element_size()
            if max_size is not None and total_size + param_size > max_size:
                filename = pattern.format(rank=rank, part=part_idx)
                save_file(
                    state_dict_part,
                    os.path.join(path, filename),
                )
                part_idx += 1
                total_size = 0
                state_dict_part = {}
            state_dict_part[key] = tensor
            total_size += param_size
        if len(state_dict_part) > 0:
            filename = pattern.format(rank=rank, part=part_idx)
            save_file(
                state_dict_part,
                os.path.join(path, filename),
            )


class BitsAndBytesModelLoader(BaseModelLoader):
    """Model loader to load model weights with BitAndBytes quantization."""

    default_target_modules = [
        "gate_proj", "down_proj", "up_proj", "q_proj", "k_proj", "v_proj",
        "o_proj"
    ]

    possible_config_file_names = ["adapter_config.json"]

    def __init__(self, load_config: LoadConfig):
        super().__init__(load_config)

        # we don't need to quantize the whole model, only the target modules
        # that are specified in the adapter config file. If the adapter config
        # file is not provided, we will quantize the default modules.
        if (not load_config.model_loader_extra_config
                or "qlora_adapter_name_or_path"
                not in load_config.model_loader_extra_config):
            self.target_modules = self.default_target_modules
            return

        qlora_adapter = load_config.model_loader_extra_config[
            "qlora_adapter_name_or_path"]

        config_file_path = self._get_config_file(qlora_adapter)

        with open(config_file_path, "r") as f:
            config = json.load(f)
            self.target_modules = config["target_modules"]

    def _get_config_file(self, qlora_adapter: str) -> str:
        is_local = os.path.isdir(qlora_adapter)
        config_file_path = None
        if is_local:
            for file in self.possible_config_file_names:
                config_file_path = os.path.join(qlora_adapter, file)
                if os.path.exists(config_file_path):
                    break
        else:
            hf_api = HfApi()
            repo_files = hf_api.list_repo_files(repo_id=qlora_adapter)
            for file in self.possible_config_file_names:
                if file in repo_files:
                    config_file_path = hf_hub_download(repo_id=qlora_adapter,
                                                       filename=file)
                    break

        if not config_file_path:
            raise ValueError(
                f"Cannot find adapter config file in {qlora_adapter}")

        return config_file_path

    def _get_weight_files(
            self,
            model_name_or_path: str,
            allowed_patterns: List[str],
            revision: Optional[str] = None) -> Tuple[List[str], str]:
        """Retrieve weight files. Download the files if necessary. 
        
        Return the weight files and the file pattern."""
        is_local = os.path.isdir(model_name_or_path)

        if is_local:
            for pattern in allowed_patterns:
                weight_files = glob.glob(
                    os.path.join(model_name_or_path, pattern))
                if weight_files:
                    return weight_files, pattern
        else:
            hf_api = HfApi()
            repo_files = hf_api.list_repo_files(repo_id=model_name_or_path)
            for pattern in allowed_patterns:
                matching_files = fnmatch.filter(repo_files, pattern)
                if matching_files:
                    hf_folder = download_weights_from_hf(
                        model_name_or_path, self.load_config.download_dir,
                        [pattern], revision)
                    return glob.glob(os.path.join(hf_folder, pattern)), pattern

        raise RuntimeError(
            f"No model weights found in: `{model_name_or_path}`")

    def _prepare_weights(self, model_name_or_path: str,
                         revision: Optional[str]) -> Tuple[List[str], bool]:
        """Prepare weight files for the model."""

        allowed_patterns = ["*.safetensors", "*.bin", "*.pt"]

        hf_weights_files, matched_pattern = self._get_weight_files(
            model_name_or_path, allowed_patterns, revision)

        if matched_pattern != "*.safetensors":
            hf_weights_files = filter_files_not_needed_for_inference(
                hf_weights_files)

        if len(hf_weights_files) == 0:
            raise RuntimeError(
                f"Cannot find any model weights with `{model_name_or_path}`")

        return hf_weights_files, matched_pattern == "*.safetensors"

    def _get_quantized_weights_iterator(
        self, model_name_or_path: str, revision: Optional[str]
    ) -> Tuple[Generator[Tuple[str, torch.Tensor], None, None], Dict[str,
                                                                     Any]]:
        """Get an iterator to the model weights with bitsandbytes quantization,
        as well as the quantization state dictionary."""

        # only load the bitsandbytes module when needed
        try:
            import bitsandbytes
            if bitsandbytes.__version__ < "0.42.0":
                raise ImportError("bitsandbytes version is wrong. Please "
                                  "install bitsandbytes>=0.42.0.")
            from bitsandbytes.functional import quantize_4bit
        except ImportError as err:
            raise ImportError("Please install bitsandbytes>=0.42.0 via "
                              "`pip install bitsandbytes>=0.42.0` to use "
                              "bitsandbytes quantizer.") from err

        hf_weights_files, use_safetensors = self._prepare_weights(
            model_name_or_path, revision)

        quant_state_dict = {}
        if use_safetensors:
            weight_iterator = safetensors_weights_iterator(hf_weights_files)
        else:
            weight_iterator = pt_weights_iterator(hf_weights_files)

        def generator():
            for weight_name, weight_tensor in weight_iterator:
                if any(target_module in weight_name
                       for target_module in self.target_modules):
                    weight_name = weight_name.replace(".weight", ".qweight")
                    #  bitsandbytes requires data in GPU
                    loaded_weight = weight_tensor.cuda().data
                    with set_default_torch_dtype(torch.float32):
                        processed_weight, quant_state = quantize_4bit(
                            loaded_weight,
                            compress_statistics=True,
                            quant_type="nf4")

                    quant_state_dict[weight_name] = quant_state
                else:
                    processed_weight = weight_tensor

                yield weight_name, processed_weight

        return generator(), quant_state_dict

    def _load_weights(self, model_config: ModelConfig,
                      model: nn.Module) -> None:
        if not hasattr(model, 'load_weights'):
            raise AttributeError(
                "The required method 'load_weights' is not defined in class"
                f" {type(self).__name__}.")

        if not hasattr(model, 'bitsandbytes_stacked_params_mapping'):
            raise AttributeError(
                f"Model {type(self).__name__} does not support BitsAndBytes "
                "quantization yet.")

        logger.info("Loading weights with BitsAndBytes quantization. "
                    " May take a while ...")

        qweight_iterator, quant_state_dict = (
            self._get_quantized_weights_iterator(model_config.model,
                                                 model_config.revision))

        model.load_weights(qweight_iterator)

        param_dict = dict(model.named_parameters())
        stacked_quant_state_dict: Dict[str, Dict[int, Any]] = {}
        for quant_param_name in quant_state_dict:
            non_stacked_param_name = quant_param_name

            shard_index = 0
            for shard_name, (
                    weight_name, index
            ) in model.bitsandbytes_stacked_params_mapping.items():
                if shard_name in quant_param_name:
                    shard_index = index
                    quant_param_name = quant_param_name.replace(
                        shard_name, weight_name)
                    break

            if quant_param_name not in param_dict:
                raise ValueError(
                    f"Parameter {quant_param_name} not found in the model.")

            if quant_param_name not in stacked_quant_state_dict:
                stacked_quant_state_dict[quant_param_name] = {}

            stacked_quant_state_dict[quant_param_name][shard_index] = (
                quant_state_dict[non_stacked_param_name])

        # save quant_states and offsets as the attributes of the parameters
        for param_name, param in param_dict.items():
            if param_name in stacked_quant_state_dict:
                quant_states = stacked_quant_state_dict[param_name]
                set_weight_attrs(param, {"bnb_quant_state": quant_states})

                pack_ratio = getattr(param, "pack_factor", -1)
                if pack_ratio == -1:
                    raise ValueError(
                        f"pack_factor not set for parameter {param_name}.")

                num_elements = [0] * len(quant_states)
                for seq, quant_state in enumerate(quant_states.items()):
                    num_elements[seq] = math.prod(
                        quant_state[1].shape) // pack_ratio

                offsets = np.concatenate(([0], np.cumsum(num_elements)))
                set_weight_attrs(param, {"bnb_shard_offsets": offsets})

    def load_model(self, *, model_config: ModelConfig,
                   device_config: DeviceConfig,
                   lora_config: Optional[LoRAConfig],
                   vision_language_config: Optional[VisionLanguageConfig],
                   parallel_config: ParallelConfig,
                   scheduler_config: SchedulerConfig,
                   cache_config: CacheConfig) -> nn.Module:
        with set_default_torch_dtype(model_config.dtype):
            with torch.device(device_config.device):
                model = _initialize_model(model_config, self.load_config,
                                          lora_config, vision_language_config,
                                          cache_config)

                self._load_weights(model_config, model)

        return model.eval()


def get_model_loader(load_config: LoadConfig) -> BaseModelLoader:
    """Get a model loader based on the load format."""

    if isinstance(load_config.load_format, type):
        return load_config.load_format(load_config)

    if load_config.load_format == LoadFormat.DUMMY:
        return DummyModelLoader(load_config)

    if load_config.load_format == LoadFormat.TENSORIZER:
        return TensorizerLoader(load_config)

    if load_config.load_format == LoadFormat.SHARDED_STATE:
        return ShardedStateLoader(load_config)

    if load_config.load_format == LoadFormat.BITSANDBYTES:
        return BitsAndBytesModelLoader(load_config)

    return DefaultModelLoader(load_config)<|MERGE_RESOLUTION|>--- conflicted
+++ resolved
@@ -70,15 +70,10 @@
     vlm_config: Optional[VisionLanguageConfig],
 ) -> Dict[str, Any]:
     """Get extra kwargs for model initialization."""
-<<<<<<< HEAD
-    extra_kwargs = {}
+    extra_kwargs: Dict[str, Any] = {}
 
     if supports_lora(model_class):
         # lora_config=None is used to disable LoRA
-=======
-    extra_kwargs: Dict[str, Any] = {}
-    if hasattr(model_class, "supported_lora_modules"):
->>>>>>> 0e9164b4
         extra_kwargs["lora_config"] = lora_config
     elif lora_config:
         raise ValueError(

--- conflicted
+++ resolved
@@ -12,13 +12,10 @@
 import torch
 from tqdm.auto import tqdm
 
-<<<<<<< HEAD
 from vllm.config import WeightQuantizationConfig
-=======
 from vllm.logger import init_logger
 
 logger = init_logger(__name__)
->>>>>>> 0bb1e885
 
 
 class Disabledtqdm(tqdm):
@@ -27,7 +24,6 @@
         super().__init__(*args, **kwargs, disable=True)
 
 
-<<<<<<< HEAD
 def is_transposed(param_name,
                   quant_config: Optional[WeightQuantizationConfig] = None):
     """Returns True if the parameter tensor given by state_dict[param_name] is
@@ -58,9 +54,6 @@
 ) -> Iterator[Tuple[str, torch.Tensor]]:
     # Prepare file lock directory to prevent multiple processes from
     # downloading the same model weights at the same time.
-=======
-def get_lock(model_name_or_path: str, cache_dir: Optional[str] = None):
->>>>>>> 0bb1e885
     lock_dir = cache_dir if cache_dir is not None else "/tmp"
     lock_file_name = model_name_or_path.replace("/", "-") + ".lock"
     lock = filelock.FileLock(os.path.join(lock_dir, lock_file_name))
@@ -210,14 +203,6 @@
             param_path = os.path.join(np_folder, name)
             with open(param_path, "rb") as f:
                 param = np.load(f)
-<<<<<<< HEAD
-            param = torch.from_numpy(param)
-            transposed = is_transposed(name, quant_config=quant_config)
-            packed = is_packed(name, quant_config=quant_config)
-            if transposed:
-                param = param.T
-            yield name, param, transposed, packed
-=======
             yield name, torch.from_numpy(param)
     elif use_safetensors:
         for st_file in hf_weights_files:
@@ -225,18 +210,10 @@
                 for name in f.keys():
                     param = f.get_slice(name)
                     yield name, param
->>>>>>> 0bb1e885
     else:
         for bin_file in hf_weights_files:
             state = torch.load(bin_file, map_location="cpu")
             for name, param in state.items():
-<<<<<<< HEAD
-                transposed = is_transposed(name, quant_config=quant_config)
-                packed = is_packed(name, quant_config=quant_config)
-                if transposed:
-                    param = param.T
-                yield name, param, transposed, packed
-=======
                 yield name, param
             del state
             torch.cuda.empty_cache()
@@ -268,7 +245,6 @@
     loaded_weight = loaded_weight[start_idx:end_idx]
     loaded_weight = convert_pyslice_to_tensor(loaded_weight)
     param[:loaded_weight.shape[0]].copy_(loaded_weight)
->>>>>>> 0bb1e885
 
 
 def load_tensor_parallel_weights(

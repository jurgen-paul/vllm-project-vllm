--- conflicted
+++ resolved
@@ -23,12 +23,9 @@
     "LLaMAForCausalLM": LlamaForCausalLM,  # For decapoda-research/llama-*
     "MPTForCausalLM": MPTForCausalLM,
     "OPTForCausalLM": OPTForCausalLM,
-<<<<<<< HEAD
     "ChatGLMModel": ChatGLMModel,
-=======
     "QWenLMHeadModel": QWenLMHeadModel,
     "RWForCausalLM": FalconForCausalLM,
->>>>>>> a57d13cc
 }
 
 

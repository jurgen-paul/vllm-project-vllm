import asyncio
import concurrent.futures
from typing import Optional

<<<<<<< HEAD
from vllm.model_executor.guided_decoding.fields import GuidedDecodingFields
=======
from vllm.entrypoints.openai.protocol import (
    ChatCompletionNamedToolChoiceParam, ChatCompletionRequest,
    CompletionRequest)
from vllm.model_executor.guided_decoding.lm_format_enforcer_decoding import (
    get_lm_format_enforcer_guided_decoding_logits_processor)
>>>>>>> 7b0a0dfb
from vllm.model_executor.guided_decoding.outlines_decoding import (
    get_outlines_guided_decoding_logits_processor)
from vllm.sampling_params import LogitsProcessor

global_thread_pool = None

<<<<<<< HEAD

async def get_guided_decoding_logits_processor_async(
        request: GuidedDecodingFields, tokenizer) -> Optional[LogitsProcessor]:
    global global_thread_pool
    if global_thread_pool is None:
        global_thread_pool = concurrent.futures.ThreadPoolExecutor(
            max_workers=4)
    loop = asyncio.get_running_loop()

    return await loop.run_in_executor(
        global_thread_pool,
        get_guided_decoding_logits_processor,
        request,
        tokenizer,
    )


def get_guided_decoding_logits_processor(
        request: GuidedDecodingFields, tokenizer) -> Optional[LogitsProcessor]:
    if request.guided_decoding_backend == 'outlines':
        return get_outlines_guided_decoding_logits_processor(
=======
async def get_guided_decoding_logits_processor(
        guided_decoding_backend: str, request: Union[CompletionRequest,
                                                     ChatCompletionRequest],
        tokenizer) -> Optional[LogitsProcessor]:
    request = _adapt_request_for_tool_use(request)

    if guided_decoding_backend == 'outlines':
        return await get_outlines_guided_decoding_logits_processor(
>>>>>>> 7b0a0dfb
            request, tokenizer)
    if request.guided_decoding_backend == 'lm-format-enforcer':
        ## Import moved inside function to avoide circular
        ## import with vllm.entrypoints.LLM.py
        from vllm.model_executor.guided_decoding.lm_format_enforcer_decoding import (  # noqa
            get_lm_format_enforcer_guided_decoding_logits_processor)
        return get_lm_format_enforcer_guided_decoding_logits_processor(
            request, tokenizer)

    raise ValueError(
<<<<<<< HEAD
        f"Unknown guided decoding backend '{request.guided_decoding_backend}'. "
        "Must be one of 'outlines, 'lm-format-enforcer'")


__all__ = ['get_guided_decoding_logits_processor', 'GuidedDecodingFields']
=======
        f"Unknown guided decoding backend '{guided_decoding_backend}'. "
        "Must be one of 'outlines, 'lm-format-enforcer'")


def _adapt_request_for_tool_use(request: Union[CompletionRequest,
                                               ChatCompletionRequest]):
    # the legacy completion API does not support tool use
    if type(request) is CompletionRequest:
        return request

    # user has chosen to not use any tool
    if request.tool_choice == "none":
        return request

    # user has chosen to use a named tool
    if type(request.tool_choice) is ChatCompletionNamedToolChoiceParam:
        tool_name = request.tool_choice.function.name
        tools = {tool.function.name: tool.function for tool in request.tools}
        if tool_name not in tools:
            raise ValueError(
                f"Tool '{tool_name}' has not been passed in `tools`.")
        tool = tools[tool_name]
        request.guided_json = tool.parameters

    return request
>>>>>>> 7b0a0dfb
<|MERGE_RESOLUTION|>--- conflicted
+++ resolved
@@ -1,23 +1,16 @@
 import asyncio
 import concurrent.futures
-from typing import Optional
-
-<<<<<<< HEAD
-from vllm.model_executor.guided_decoding.fields import GuidedDecodingFields
-=======
+from typing import Optional, Union
 from vllm.entrypoints.openai.protocol import (
     ChatCompletionNamedToolChoiceParam, ChatCompletionRequest,
     CompletionRequest)
-from vllm.model_executor.guided_decoding.lm_format_enforcer_decoding import (
-    get_lm_format_enforcer_guided_decoding_logits_processor)
->>>>>>> 7b0a0dfb
+
+from vllm.model_executor.guided_decoding.fields import GuidedDecodingFields
 from vllm.model_executor.guided_decoding.outlines_decoding import (
     get_outlines_guided_decoding_logits_processor)
 from vllm.sampling_params import LogitsProcessor
 
 global_thread_pool = None
-
-<<<<<<< HEAD
 
 async def get_guided_decoding_logits_processor_async(
         request: GuidedDecodingFields, tokenizer) -> Optional[LogitsProcessor]:
@@ -34,21 +27,12 @@
         tokenizer,
     )
 
-
 def get_guided_decoding_logits_processor(
-        request: GuidedDecodingFields, tokenizer) -> Optional[LogitsProcessor]:
+        request: GuidedDecodingFields,
+        tokenizer) -> Optional[LogitsProcessor]:
+    # request = _adapt_request_for_tool_use(request)
     if request.guided_decoding_backend == 'outlines':
         return get_outlines_guided_decoding_logits_processor(
-=======
-async def get_guided_decoding_logits_processor(
-        guided_decoding_backend: str, request: Union[CompletionRequest,
-                                                     ChatCompletionRequest],
-        tokenizer) -> Optional[LogitsProcessor]:
-    request = _adapt_request_for_tool_use(request)
-
-    if guided_decoding_backend == 'outlines':
-        return await get_outlines_guided_decoding_logits_processor(
->>>>>>> 7b0a0dfb
             request, tokenizer)
     if request.guided_decoding_backend == 'lm-format-enforcer':
         ## Import moved inside function to avoide circular
@@ -59,15 +43,11 @@
             request, tokenizer)
 
     raise ValueError(
-<<<<<<< HEAD
         f"Unknown guided decoding backend '{request.guided_decoding_backend}'. "
         "Must be one of 'outlines, 'lm-format-enforcer'")
 
 
 __all__ = ['get_guided_decoding_logits_processor', 'GuidedDecodingFields']
-=======
-        f"Unknown guided decoding backend '{guided_decoding_backend}'. "
-        "Must be one of 'outlines, 'lm-format-enforcer'")
 
 
 def _adapt_request_for_tool_use(request: Union[CompletionRequest,
@@ -90,5 +70,4 @@
         tool = tools[tool_name]
         request.guided_json = tool.parameters
 
-    return request
->>>>>>> 7b0a0dfb
+    return request
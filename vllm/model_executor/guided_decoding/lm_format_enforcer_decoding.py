--- conflicted
+++ resolved
@@ -9,15 +9,8 @@
     build_vllm_logits_processor, build_vllm_token_enforcer_tokenizer_data)
 from transformers import PreTrainedTokenizerBase
 
-<<<<<<< HEAD
-from vllm.entrypoints.openai.protocol import (ChatCompletionRequest,
-                                              CompletionRequest)
 from vllm.logits_process import LogitsProcessor
-from vllm.model_executor.guided_decoding.outlines_decoding import (
-    get_outlines_guided_decoding_logits_processor)
-=======
-from vllm.sampling_params import GuidedDecodingParams, LogitsProcessor
->>>>>>> 4fdc581f
+from vllm.sampling_params import GuidedDecodingParams
 
 
 def get_local_lm_format_enforcer_guided_decoding_logits_processor(

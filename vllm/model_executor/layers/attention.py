"""Multi-head attention."""
from typing import List, Optional

import torch
import torch.nn as nn
from xformers import ops as xops
from xformers.ops.fmha.attn_bias import (BlockDiagonalCausalMask,
                                         LowerTriangularMaskWithTensorBias)

from vllm._C import ops
from vllm._C import cache_ops
from vllm.model_executor.input_metadata import InputMetadata
from vllm.model_executor.layers.triton_kernel.prefix_prefill import (
    context_attention_fwd)
from vllm.utils import is_hip

_SUPPORTED_HEAD_SIZES = [64, 80, 96, 112, 128, 256]
# Should be the same as PARTITION_SIZE in `paged_attention_v2_launcher`.
_PARTITION_SIZE = 512


class PagedAttention(nn.Module):
    """MHA/MQA/GQA layer with PagedAttention.

    This class takes query, key, and value tensors as input. The input tensors
    can either contain prompt tokens or generation tokens.
    The class does the following:

    1. Reshape and store the input key and value tensors in the KV cache.
    2. Perform (multi-head/multi-query/grouped-query) attention using either
        xformers or the PagedAttention custom op.
    3. Return the output tensor.
    """

    def __init__(self,
                 num_heads: int,
                 head_size: int,
                 scale: float,
                 num_kv_heads: Optional[int] = None,
                 alibi_slopes: Optional[List[float]] = None,
                 sliding_window: Optional[int] = None,
                 quant_kv_cache: bool = False,
                 kv_quant_params: List[float] = None) -> None:
        super().__init__()
        self.num_heads = num_heads
        self.head_size = head_size
        self.scale = float(scale)
        self.num_kv_heads = num_heads if num_kv_heads is None else num_kv_heads
        self.sliding_window = sliding_window
        if alibi_slopes is not None:
            alibi_slopes = torch.tensor(alibi_slopes, dtype=torch.float32)
        self.register_buffer("alibi_slopes", alibi_slopes, persistent=False)

        assert self.num_heads % self.num_kv_heads == 0
        self.num_queries_per_kv = self.num_heads // self.num_kv_heads
        self.quant_kv_cache = quant_kv_cache
        self.kv_quant_params = kv_quant_params if kv_quant_params is not None else [
            1.0, 0.0, 1.0, 0.0
        ]

        if self.head_size not in _SUPPORTED_HEAD_SIZES:
            raise ValueError(f"head_size ({self.head_size}) is not supported. "
                             f"Supported head sizes: {_SUPPORTED_HEAD_SIZES}.")

    def forward(
        self,
        query: torch.Tensor,
        key: torch.Tensor,
        value: torch.Tensor,
        key_cache: Optional[torch.Tensor],
        value_cache: Optional[torch.Tensor],
        input_metadata: InputMetadata,
        kv_quant_param: List[float] = None,
    ) -> torch.Tensor:
        """PagedAttention forward pass.

        Args:
            query: shape = [batch_size, seq_len, num_heads * head_size]
            key: shape = [batch_size, seq_len, num_kv_heads * head_size]
            value: shape = [batch_size, seq_len, num_kv_heads * head_size]
            key_cache: shape = [num_blocks, num_kv_heads, head_size/x,
                block_size, x]
            value_cache: shape = [num_blocks, num_kv_heads, head_size,
                block_size]
            input_metadata: metadata for the inputs.
        Returns:
            shape = [batch_size, seq_len, num_heads * head_size]
        """
        batch_size, seq_len, hidden_size = query.shape
        # Reshape the query, key, and value tensors.
        query = query.view(-1, self.num_heads, self.head_size)
        key = key.view(-1, self.num_kv_heads, self.head_size)
        value = value.view(-1, self.num_kv_heads, self.head_size)
        # FIXME(zhangying): Remove it when all models support int8 kv cache
        kv_quant_param = [1.0, 0.0, 1.0, 0.0
                          ] if kv_quant_param is None else kv_quant_param

        # Reshape the keys and values and store them in the cache.
        # If key_cache and value_cache are not provided, the new key and value
        # vectors will not be cached. This happens during the initial memory
        # profiling run.
        if key_cache is not None and value_cache is not None:
            cache_ops.reshape_and_cache(
                key,
                value,
                key_cache,
                value_cache,
                input_metadata.slot_mapping.flatten(),
<<<<<<< HEAD
                self.quant_kv_cache,
                *self.kv_quant_params,
=======
                input_metadata.kv_cache_dtype,
                *kv_quant_param,
>>>>>>> 40728714
            )

        if input_metadata.is_prompt:
            # Prompt run.
            if self.num_kv_heads != self.num_heads:
                # As of Nov 2023, xformers only supports MHA. For MQA/GQA,
                # project the key and value tensors to the desired number of
                # heads.
                # TODO(woosuk): Use MQA/GQA kernels for higher performance.
                query = query.view(query.shape[0], self.num_kv_heads,
                                   self.num_queries_per_kv, query.shape[-1])
                key = key[:, :,
                          None, :].expand(key.shape[0], self.num_kv_heads,
                                          self.num_queries_per_kv,
                                          key.shape[-1])
                value = value[:, :, None, :].expand(value.shape[0],
                                                    self.num_kv_heads,
                                                    self.num_queries_per_kv,
                                                    value.shape[-1])
            # normal attention
            if (key_cache is None or value_cache is None
                    or input_metadata.block_tables.numel() == 0):
                # Set attention bias if not provided. This typically happens at
                # the very attention layer of every iteration.
                # FIXME(woosuk): This is a hack.
                if input_metadata.attn_bias is None:
                    if self.alibi_slopes is None:
                        attn_bias = BlockDiagonalCausalMask.from_seqlens(
                            [seq_len] * batch_size)
                        if self.sliding_window is not None:
                            attn_bias = attn_bias.make_local_attention(
                                self.sliding_window)
                        input_metadata.attn_bias = attn_bias
                    else:
                        input_metadata.attn_bias = _make_alibi_bias(
                            self.alibi_slopes, self.num_kv_heads, batch_size,
                            seq_len, query.dtype)

                # TODO(woosuk): Too many view operations. Let's try to reduce
                # them in the future for code readability.
                if self.alibi_slopes is None:
                    query = query.unsqueeze(0)
                    key = key.unsqueeze(0)
                    value = value.unsqueeze(0)
                else:
                    query = query.unflatten(0, (batch_size, seq_len))
                    key = key.unflatten(0, (batch_size, seq_len))
                    value = value.unflatten(0, (batch_size, seq_len))

                out = xops.memory_efficient_attention_forward(
                    query,
                    key,
                    value,
                    attn_bias=input_metadata.attn_bias,
                    p=0.0,
                    scale=self.scale,
                    op=xops.fmha.MemoryEfficientAttentionFlashAttentionOp[0] if
                    (is_hip()) else None,
                )
                output = out.view_as(query)
            else:
                # prefix-enabled attention
                output = torch.empty_like(query)
                context_attention_fwd(
                    query,
                    key,
                    value,
                    output,
                    key_cache,
                    value_cache,
<<<<<<< HEAD
                    input_metadata,
                    self.num_kv_heads,
                    self.scale,
                    self.alibi_slopes,
                    self.quant_kv_cache,
                    self.kv_quant_params,
=======
                    input_metadata.block_tables,  # [BS, max_block_per_request]
                    input_metadata.start_loc,
                    input_metadata.prompt_lens,
                    input_metadata.context_lens,
                    input_metadata.max_seq_len,
                    getattr(self, "alibi_slopes", None),
>>>>>>> 40728714
                )

        else:
            # Decoding run.
            output = _paged_attention(
                query,
                key_cache,
                value_cache,
                input_metadata,
                self.num_kv_heads,
                self.scale,
                self.alibi_slopes,
                kv_quant_param,
            )

        # Reshape the output tensor.
        return output.view(batch_size, seq_len, hidden_size)


def _make_alibi_bias(
    alibi_slopes: torch.Tensor,
    num_kv_heads: int,
    batch_size: int,
    seq_len: int,
    dtype: torch.dtype,
) -> LowerTriangularMaskWithTensorBias:
    bias = torch.arange(seq_len, dtype=dtype, device="cuda")
    # NOTE(zhuohan): HF uses
    #     `bias = bias[None, :].repeat(prompt_len, 1)`
    # here. We find that both biases give the same results, but
    # the bias below more accurately follows the original ALiBi
    # paper.
    bias = bias[None, :] - bias[:, None]

    # When using custom attention bias, xformers requires the bias to
    # be sliced from a tensor whose length is a multiple of 8.
    padded_len = (seq_len + 7) // 8 * 8
    num_heads = alibi_slopes.shape[0]
    bias = torch.empty(
        batch_size,
        num_heads,
        seq_len,
        padded_len,
        device=alibi_slopes.device,
        dtype=dtype,
    )[:, :, :, :seq_len].copy_(bias)
    bias.mul_(alibi_slopes[:, None, None])
    if num_heads != num_kv_heads:
        bias = bias.unflatten(1, (num_kv_heads, num_heads // num_kv_heads))
    attn_bias = LowerTriangularMaskWithTensorBias(bias)
    return attn_bias


def _paged_attention(query: torch.Tensor, key_cache: torch.Tensor,
                     value_cache: torch.Tensor, input_metadata: InputMetadata,
                     num_kv_heads: int, scale: float,
                     alibi_slopes: Optional[torch.Tensor],
<<<<<<< HEAD
                     quant_kv_cache: bool,
                     kv_quant_params: List[float]) -> torch.Tensor:
=======
                     kv_quant_param: List[float]) -> torch.Tensor:
>>>>>>> 40728714
    output = torch.empty_like(query)

    block_size = value_cache.shape[3]
    num_seqs, num_heads, head_size = query.shape
    max_num_partitions = (
        (input_metadata.max_context_len + _PARTITION_SIZE - 1) //
        _PARTITION_SIZE)
    # NOTE(woosuk): We use a simple heuristic to decide whether to use
    # PagedAttention V1 or V2. If the number of partitions is 1, we use
    # V1 to avoid the overhead of reduction. Also, if the number of
    # sequences or heads is large, we use V1 since there is enough work
    # to parallelize.
    # TODO(woosuk): Tune this heuristic.
    # For context len > 8192, use V2 kernel to avoid shared memory shortage.
    use_v1 = input_metadata.max_context_len <= 8192 and (
        max_num_partitions == 1 or num_seqs * num_heads > 512)
    if use_v1:
        # Run PagedAttention V1.
        ops.paged_attention_v1(
            output,
            query,
            key_cache,
            value_cache,
            num_kv_heads,
            scale,
            input_metadata.block_tables,
            input_metadata.context_lens,
            block_size,
            input_metadata.max_context_len,
            alibi_slopes,
<<<<<<< HEAD
            quant_kv_cache,
            *kv_quant_params,
=======
            input_metadata.kv_cache_dtype,
            *kv_quant_param,
>>>>>>> 40728714
        )
    else:
        # Run PagedAttention V2.
        assert _PARTITION_SIZE % block_size == 0
        tmp_output = torch.empty(
            size=(num_seqs, num_heads, max_num_partitions, head_size),
            dtype=output.dtype,
            device=output.device,
        )
        exp_sums = torch.empty(
            size=(num_seqs, num_heads, max_num_partitions),
            dtype=torch.float32,
            device=output.device,
        )
        max_logits = torch.empty_like(exp_sums)
        ops.paged_attention_v2(
            output,
            exp_sums,
            max_logits,
            tmp_output,
            query,
            key_cache,
            value_cache,
            num_kv_heads,
            scale,
            input_metadata.block_tables,
            input_metadata.context_lens,
            block_size,
            input_metadata.max_context_len,
            alibi_slopes,
<<<<<<< HEAD
            quant_kv_cache,
            *kv_quant_params,
=======
            input_metadata.kv_cache_dtype,
            *kv_quant_param,
>>>>>>> 40728714
        )
    return output<|MERGE_RESOLUTION|>--- conflicted
+++ resolved
@@ -32,15 +32,15 @@
     3. Return the output tensor.
     """
 
-    def __init__(self,
-                 num_heads: int,
-                 head_size: int,
-                 scale: float,
-                 num_kv_heads: Optional[int] = None,
-                 alibi_slopes: Optional[List[float]] = None,
-                 sliding_window: Optional[int] = None,
-                 quant_kv_cache: bool = False,
-                 kv_quant_params: List[float] = None) -> None:
+    def __init__(
+        self,
+        num_heads: int,
+        head_size: int,
+        scale: float,
+        num_kv_heads: Optional[int] = None,
+        alibi_slopes: Optional[List[float]] = None,
+        sliding_window: Optional[int] = None,
+    ) -> None:
         super().__init__()
         self.num_heads = num_heads
         self.head_size = head_size
@@ -53,10 +53,6 @@
 
         assert self.num_heads % self.num_kv_heads == 0
         self.num_queries_per_kv = self.num_heads // self.num_kv_heads
-        self.quant_kv_cache = quant_kv_cache
-        self.kv_quant_params = kv_quant_params if kv_quant_params is not None else [
-            1.0, 0.0, 1.0, 0.0
-        ]
 
         if self.head_size not in _SUPPORTED_HEAD_SIZES:
             raise ValueError(f"head_size ({self.head_size}) is not supported. "
@@ -106,13 +102,8 @@
                 key_cache,
                 value_cache,
                 input_metadata.slot_mapping.flatten(),
-<<<<<<< HEAD
-                self.quant_kv_cache,
-                *self.kv_quant_params,
-=======
                 input_metadata.kv_cache_dtype,
                 *kv_quant_param,
->>>>>>> 40728714
             )
 
         if input_metadata.is_prompt:
@@ -183,21 +174,12 @@
                     output,
                     key_cache,
                     value_cache,
-<<<<<<< HEAD
-                    input_metadata,
-                    self.num_kv_heads,
-                    self.scale,
-                    self.alibi_slopes,
-                    self.quant_kv_cache,
-                    self.kv_quant_params,
-=======
                     input_metadata.block_tables,  # [BS, max_block_per_request]
                     input_metadata.start_loc,
                     input_metadata.prompt_lens,
                     input_metadata.context_lens,
                     input_metadata.max_seq_len,
                     getattr(self, "alibi_slopes", None),
->>>>>>> 40728714
                 )
 
         else:
@@ -255,12 +237,7 @@
                      value_cache: torch.Tensor, input_metadata: InputMetadata,
                      num_kv_heads: int, scale: float,
                      alibi_slopes: Optional[torch.Tensor],
-<<<<<<< HEAD
-                     quant_kv_cache: bool,
-                     kv_quant_params: List[float]) -> torch.Tensor:
-=======
                      kv_quant_param: List[float]) -> torch.Tensor:
->>>>>>> 40728714
     output = torch.empty_like(query)
 
     block_size = value_cache.shape[3]
@@ -291,13 +268,8 @@
             block_size,
             input_metadata.max_context_len,
             alibi_slopes,
-<<<<<<< HEAD
-            quant_kv_cache,
-            *kv_quant_params,
-=======
             input_metadata.kv_cache_dtype,
             *kv_quant_param,
->>>>>>> 40728714
         )
     else:
         # Run PagedAttention V2.
@@ -328,12 +300,7 @@
             block_size,
             input_metadata.max_context_len,
             alibi_slopes,
-<<<<<<< HEAD
-            quant_kv_cache,
-            *kv_quant_params,
-=======
             input_metadata.kv_cache_dtype,
             *kv_quant_param,
->>>>>>> 40728714
         )
     return output
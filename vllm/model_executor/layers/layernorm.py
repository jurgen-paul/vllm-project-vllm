--- conflicted
+++ resolved
@@ -3,7 +3,6 @@
 
 import torch
 import torch.nn as nn
-from torch.nn.parameter import Parameter
 
 from vllm._C import ops
 
@@ -24,33 +23,6 @@
         self.weight = nn.Parameter(torch.ones(hidden_size))
         self.variance_epsilon = eps
 
-<<<<<<< HEAD
-    def forward(self, x: torch.Tensor) -> torch.Tensor:
-        out = torch.empty_like(
-            x, dtype=torch.int8) if self.use_quant else torch.empty_like(x)
-        layernorm_ops.rms_norm(out, x, self.weight.data, self.variance_epsilon,
-                               self.use_quant)
-        return out
-    
-class AddResidualI8RMSNormQuant(nn.Module):
-    """Root mean square normalization.
-
-    Computes x -> w * x / sqrt(E[x^2] + eps) where w is the learned weight.
-    Refer to https://arxiv.org/abs/1910.07467
-    """
-
-    def __init__(self,
-                 hidden_size: int,
-                 eps: float = 1e-6) -> None:
-        super().__init__()
-        self.weight = nn.Parameter(torch.ones(hidden_size))
-        self.variance_epsilon = eps
-
-    def forward(self, residual: torch.Tensor, x: torch.Tensor) -> torch.Tensor:
-        out = torch.empty_like(x, dtype=torch.int8)
-        layernorm_ops.invoke_add_residual_rms_norm_quant(out, x, residual, self.weight.data, self.variance_epsilon)
-        return residual, out
-=======
     def _forward(
         self,
         x: torch.Tensor,
@@ -62,7 +34,6 @@
         if residual is not None:
             x = x + residual.to(torch.float32)
             residual = x.to(orig_dtype)
->>>>>>> baac1a99
 
         variance = x.pow(2).mean(dim=-1, keepdim=True)
         x = x * torch.rsqrt(variance + self.variance_epsilon)
@@ -143,15 +114,9 @@
                 scale: torch.Tensor = None) -> Tuple[torch.Tensor, torch.Tensor]:
         out = torch.empty_like(x, dtype=torch.int8)
         if self.use_per_token_dequant and scale is not None:
-<<<<<<< HEAD
-            layernorm_ops.invoke_dequant_add_residual_rms_norm_quant(
-                out, x, residual, self.weight.data, scale,
-                self.variance_epsilon, self.dequant_scale.item())
-=======
             ops.dequant_add_residual_rms_norm_quant(
                 out, x, residual, self.weight.data, scale,
                 self.variance_epsilon, weight_dequant_scale)
->>>>>>> baac1a99
         else:
             ops.dequant_add_residual_rms_norm_quant(
                 out, x, residual, self.weight.data, weight_dequant_scale,

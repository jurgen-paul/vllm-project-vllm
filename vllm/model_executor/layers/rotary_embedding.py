# coding=utf-8
# Adapted from
# https://github.com/huggingface/transformers/blob/v4.33.2/src/transformers/models/llama/modeling_llama.py
# Copyright 2023 The vLLM team.
# Copyright 2022 EleutherAI and the HuggingFace Inc. team. All rights reserved.
#
# This code is based on EleutherAI's GPT-NeoX library and the GPT-NeoX
# and OPT implementations in this library. It has been modified from its
# original forms to accommodate minor architectural differences compared
# to GPT-NeoX and OPT used by the Meta AI team that trained the model.
#
# Licensed under the Apache License, Version 2.0 (the "License");
# you may not use this file except in compliance with the License.
# You may obtain a copy of the License at
#
#     http://www.apache.org/licenses/LICENSE-2.0
#
# Unless required by applicable law or agreed to in writing, software
# distributed under the License is distributed on an "AS IS" BASIS,
# WITHOUT WARRANTIES OR CONDITIONS OF ANY KIND, either express or implied.
# See the License for the specific language governing permissions and
# limitations under the License.
"""Rotary Positional Embeddings."""
import math
from typing import Any, Dict, List, Optional, Tuple, Union

import torch
import torch.nn as nn

from vllm.model_executor.custom_op import CustomOp
from vllm.platforms import current_platform


def _rotate_neox(x: torch.Tensor) -> torch.Tensor:
    x1 = x[..., :x.shape[-1] // 2]
    x2 = x[..., x.shape[-1] // 2:]
    return torch.cat((-x2, x1), dim=-1)


def _rotate_gptj(x: torch.Tensor) -> torch.Tensor:
    x1 = x[..., ::2]
    x2 = x[..., 1::2]
    x = torch.stack((-x2, x1), dim=-1)
    return x.flatten(-2)


def _apply_rotary_emb(
    x: torch.Tensor,
    cos: torch.Tensor,
    sin: torch.Tensor,
) -> torch.Tensor:
    """
    Args:
        x: [num_tokens, num_heads, head_size]
        cos: [num_tokens, head_size // 2]
        sin: [num_tokens, head_size // 2]
    """
    orig_dtype = x.dtype
    x = x.float()
    x1, x2 = torch.chunk(x, 2, dim=-1)
    cos = cos.unsqueeze(-2)
    sin = sin.unsqueeze(-2)
    o1 = x1 * cos - x2 * sin
    o2 = x2 * cos + x1 * sin
    return torch.cat((o1, o2), dim=-1).to(orig_dtype)


class RotaryEmbedding(CustomOp):
    """Original rotary positional embedding."""

    def __init__(
        self,
        head_size: int,
        rotary_dim: int,
        max_position_embeddings: int,
        base: int,
        is_neox_style: bool,
        dtype: torch.dtype,
    ) -> None:
        super().__init__()
        self.head_size = head_size
        self.rotary_dim = rotary_dim
        self.max_position_embeddings = max_position_embeddings
        self.base = base
        self.is_neox_style = is_neox_style
        self.dtype = dtype

        cache = self._compute_cos_sin_cache()
        cache = cache.to(dtype)
        self.register_buffer("cos_sin_cache", cache, persistent=False)

        self.use_native2 = current_platform.is_tpu() and is_neox_style

    def _compute_inv_freq(self, base: Union[int, float]) -> torch.Tensor:
        """Compute the inverse frequency."""
        # NOTE(woosuk): To exactly match the HF implementation, we need to
        # use CPU to compute the cache and then move it to GPU. However, we
        # create the cache on GPU for faster initialization. This may cause
        # a slight numerical difference between the HF implementation and ours.
        inv_freq = 1.0 / (base**(torch.arange(
            0, self.rotary_dim, 2, dtype=torch.float) / self.rotary_dim))
        return inv_freq

    def _compute_cos_sin_cache(self) -> torch.Tensor:
        """Compute the cos and sin cache."""
        inv_freq = self._compute_inv_freq(self.base)
        t = torch.arange(self.max_position_embeddings, dtype=torch.float)

        freqs = torch.einsum("i,j -> ij", t, inv_freq)
        cos = freqs.cos()
        sin = freqs.sin()
        cache = torch.cat((cos, sin), dim=-1)
        return cache

    def forward_native(
        self,
        positions: torch.Tensor,
        query: torch.Tensor,
        key: torch.Tensor,
        offsets: Optional[torch.Tensor] = None,
    ) -> Tuple[torch.Tensor, torch.Tensor]:
        """A PyTorch-native implementation equivalent to forward().

        This method mimics the implementation of the custom CUDA kernel
        used in `forward_cuda()`.
        """
        query = query.view(*query.shape[:-1], -1, self.head_size)
        key = key.view(*key.shape[:-1], -1, self.head_size)

        query_rot = query[..., :self.rotary_dim]
        key_rot = key[..., :self.rotary_dim]
        if self.rotary_dim < self.head_size:
            query_pass = query[..., self.rotary_dim:]
            key_pass = key[..., self.rotary_dim:]

        self.cos_sin_cache: torch.Tensor = self.cos_sin_cache.to(
            positions.device, dtype=query.dtype)
        cos_sin = self.cos_sin_cache[torch.add(positions, offsets)
                                     if offsets is not None else positions]
        cos, sin = cos_sin.chunk(2, dim=-1)
        if self.is_neox_style:
            # NOTE(woosuk): Here we assume that the positions tensor has the
            # shape [batch_size, seq_len].
            cos = cos.repeat(1, 1, 2).unsqueeze(-2)
            sin = sin.repeat(1, 1, 2).unsqueeze(-2)
        else:
            cos = cos.repeat_interleave(2, dim=-1).unsqueeze(-2)
            sin = sin.repeat_interleave(2, dim=-1).unsqueeze(-2)

        rotate_fn = _rotate_neox if self.is_neox_style else _rotate_gptj
        query_rot = query_rot * cos + rotate_fn(query_rot) * sin
        key_rot = key_rot * cos + rotate_fn(key_rot) * sin

        if self.rotary_dim < self.head_size:
            query = torch.cat((query_rot, query_pass), dim=-1)
            key = torch.cat((key_rot, key_pass), dim=-1)
        else:
            query = query_rot
            key = key_rot
        query = query.flatten(-2)
        key = key.flatten(-2)
        return query, key

    def forward_native2(
        self,
        positions: torch.Tensor,
        query: torch.Tensor,
        key: torch.Tensor,
        offsets: Optional[torch.Tensor] = None,
    ) -> Tuple[torch.Tensor, torch.Tensor]:
        """Another PyTorch-native implementation of forward().

        This method might perform better than `forward_native()` when compiled.
        """
        if offsets is not None:
            positions = positions + offsets
        positions = positions.flatten()
        num_tokens = positions.shape[0]
        cos_sin = self.cos_sin_cache.index_select(0, positions)
        cos, sin = cos_sin.chunk(2, dim=-1)

        query_shape = query.shape
        query = query.view(num_tokens, -1, self.head_size)
        query_rot = query[..., :self.rotary_dim]
        query_pass = query[..., self.rotary_dim:]
        query_rot = _apply_rotary_emb(query_rot, cos, sin)
        query = torch.cat((query_rot, query_pass), dim=-1).reshape(query_shape)

        key_shape = key.shape
        key = key.view(num_tokens, -1, self.head_size)
        key_rot = key[..., :self.rotary_dim]
        key_pass = key[..., self.rotary_dim:]
        key_rot = _apply_rotary_emb(key_rot, cos, sin)
        key = torch.cat((key_rot, key_pass), dim=-1).reshape(key_shape)
        return query, key

    def forward_cuda(
        self,
        positions: torch.Tensor,
        query: torch.Tensor,
        key: torch.Tensor,
        offsets: Optional[torch.Tensor] = None,
    ) -> Tuple[torch.Tensor, torch.Tensor]:
        from vllm import _custom_ops as ops

        self.cos_sin_cache = self.cos_sin_cache.to(positions.device,
                                                   dtype=query.dtype)
        # ops.rotary_embedding()/batched_rotary_embedding()
        # are in-place operations that update the query and key tensors.
        if offsets is not None:
            ops.batched_rotary_embedding(positions, query, key, self.head_size,
                                         self.cos_sin_cache,
                                         self.is_neox_style, self.rotary_dim,
                                         offsets)
        else:
            ops.rotary_embedding(positions, query, key, self.head_size,
                                 self.cos_sin_cache, self.is_neox_style)
        return query, key

    def forward_xpu(
        self,
        positions: torch.Tensor,
        query: torch.Tensor,
        key: torch.Tensor,
        offsets: Optional[torch.Tensor] = None,
    ) -> Tuple[torch.Tensor, torch.Tensor]:
        from vllm._ipex_ops import ipex_ops as ops

        self.cos_sin_cache = self.cos_sin_cache.to(positions.device,
                                                   dtype=query.dtype)
        # ops.rotary_embedding()/batched_rotary_embedding()
        # are in-place operations that update the query and key tensors.
        if offsets is not None:
            ops.batched_rotary_embedding(positions, query, key, self.head_size,
                                         self.cos_sin_cache,
                                         self.is_neox_style, self.rotary_dim,
                                         offsets)
        else:
            ops.rotary_embedding(positions, query, key, self.head_size,
                                 self.cos_sin_cache, self.is_neox_style)
        return query, key

    def forward_tpu(
        self,
        positions: torch.Tensor,
        query: torch.Tensor,
        key: torch.Tensor,
        offsets: Optional[torch.Tensor] = None,
    ) -> Tuple[torch.Tensor, torch.Tensor]:
        forward_fn = (self.forward_native2
                      if self.use_native2 else self.forward_native)
        return forward_fn(positions, query, key, offsets)

    def extra_repr(self) -> str:
        s = f"head_size={self.head_size}, rotary_dim={self.rotary_dim}"
        s += f", max_position_embeddings={self.max_position_embeddings}"
        s += f", base={self.base}, is_neox_style={self.is_neox_style}"
        return s


class LinearScalingRotaryEmbedding(RotaryEmbedding):
    """RotaryEmbedding extended with linear scaling.

    It supports multiple scaling factors. Since multiple LoRA adapters may have
    different scaling factors, we need multiple cos/sin caches. In this way,
    instead of running rotary embedding kernel per lora, we can run multiple
    lora in a batched way.

    In addition to that, we also keep the cos/sin cache for the scaling factor
    of 1 (default) at all times.

    Exemplary for two scaling factors x=1, y and z with embeddings
    [[x11, x12, ... x1m], ..., [xn1, xn2, ..., xnm]] and
    [[y11, y12, ... y1o], ..., [yn1, yn2, ..., yno]], and
    [[z11, z12, ... z1p], ..., [zn1, zn2, ..., znp]],

    we construct the cos/sin cache as follows:
    [[x11, x12, ... x1m, y11, y12, ... y1o, z11, z12, ... z1p],
        ...
     [xn1, xn2, ... xnm, yn1, yn2, ... yno, zn1, zn2, ... znp]]

    We then use offsets to index into the cos/sin cache for
    the respective scaling factors.

    The offset to cache can be accessed via `scaling_factor_to_offset` API.

    Credits to the Reddit user /u/kaiokendev
    """

    def __init__(
        self,
        head_size: int,
        rotary_dim: int,
        max_position_embeddings: int,
        base: int,
        is_neox_style: bool,
        scaling_factors: Union[List[float], float],
        dtype: torch.dtype,
    ) -> None:
        if isinstance(scaling_factors, float):
            scaling_factors = [scaling_factors]
        self.scaling_factors: List[float] = scaling_factors  # noqa
        super().__init__(head_size, rotary_dim, max_position_embeddings, base,
                         is_neox_style, dtype)
        # Lazy initialized.
        self._scaling_factor_to_offset: Dict[float, int]

    def _compute_cos_sin_cache(self) -> torch.Tensor:
        inv_freq = self._compute_inv_freq(self.base)
        cache_list: List[torch.Tensor] = []
        # offsets to the next cache in a tensor.
        # Each offset corresponds to the same index in scaling_factors.
        offsets: List[int] = []
        for scaling_factor in self.scaling_factors:
            # NOTE(woosuk): self.max_position_embeddings is the original
            # maximum length before applying the rope scaling.
            # Thus, the maximum length after applying the rope scaling is
            # self.max_position_embeddings * self.scaling_factor.
            max_len = self.max_position_embeddings * scaling_factor
            t = torch.arange(max_len, dtype=torch.float)
            t = t / scaling_factor

            freqs = torch.einsum("i,j -> ij", t, inv_freq)
            cos = freqs.cos()
            sin = freqs.sin()
            cache = torch.cat((cos, sin), dim=-1)
            if not cache_list:
                offset = 0
            else:
                last_offset = offsets[-1]
                next_max_len = cache_list[-1].shape[0]
                offset = last_offset + next_max_len
            offsets.append(offset)
            cache_list.append(cache)
        self._scaling_factor_to_offset = {
            float(scaling_factor): offsets[i]
            for i, scaling_factor in enumerate(self.scaling_factors)
        }
        assert len(self.scaling_factors) == len(offsets)
        return torch.cat(cache_list, dim=0)

    @property
    def scaling_factor_to_offset(self) -> Dict[float, int]:
        return self._scaling_factor_to_offset


class DynamicNTKScalingRotaryEmbedding(RotaryEmbedding):
    """RotaryEmbedding extended with Dynamic NTK scaling.

    Credits to the Reddit users /u/bloc97 and /u/emozilla
    """

    def __init__(
        self,
        head_size: int,
        rotary_dim: int,
        max_position_embeddings: int,
        base: int,
        is_neox_style: bool,
        scaling_factor: float,
        dtype: torch.dtype,
    ) -> None:
        self.scaling_factor = scaling_factor
        super().__init__(head_size, rotary_dim, max_position_embeddings, base,
                         is_neox_style, dtype)

    def _compute_cos_sin_cache(self) -> torch.Tensor:
        # NOTE(woosuk): self.max_position_embeddings is the original
        # maximum length before applying the rope scaling.
        # Thus, the maximum length after applying the rope scaling is
        # self.max_position_embeddings * self.scaling_factor.
        max_len = self.max_position_embeddings * self.scaling_factor
        base = self.base * (
            (self.scaling_factor * max_len / self.max_position_embeddings) -
            (self.scaling_factor - 1))**(self.rotary_dim /
                                         (self.rotary_dim - 2))
        inv_freq = self._compute_inv_freq(base)
        t = torch.arange(max_len, dtype=torch.float)

        freqs = torch.einsum("i,j -> ij", t, inv_freq)
        cos = freqs.cos()
        sin = freqs.sin()
        cache = torch.cat((cos, sin), dim=-1)
        return cache


# Inverse dim formula to find dim based on number of rotations
def _yarn_find_correction_dim(num_rotations: int,
                              dim: int,
                              base: float = 10000,
                              max_position_embeddings: int = 2048) -> float:
    return (dim * math.log(max_position_embeddings /
                           (num_rotations * 2 * math.pi))) / (2 *
                                                              math.log(base))


# Find dim range bounds based on rotations
def _yarn_find_correction_range(
        low_rot: int,
        high_rot: int,
        dim: int,
        base: float = 10000,
        max_position_embeddings: int = 2048) -> Tuple[int, int]:
    low = math.floor(
        _yarn_find_correction_dim(low_rot, dim, base, max_position_embeddings))
    high = math.ceil(
        _yarn_find_correction_dim(high_rot, dim, base,
                                  max_position_embeddings))
    return max(low, 0), min(high, dim - 1)  # Clamp values just in case


def _yarn_linear_ramp_mask(low: float, high: float, dim: int,
                           dtype: torch.dtype) -> torch.Tensor:
    if low == high:
        high += 0.001  # Prevent singularity

    linear_func = (torch.arange(dim, dtype=dtype) - low) / (high - low)
    ramp_func = torch.clamp(linear_func, 0, 1)
    return ramp_func


def _yarn_get_mscale(scale: float = 1) -> float:
    if scale <= 1:
        return 1.0
    return 0.1 * math.log(scale) + 1.0


class YaRNScalingRotaryEmbedding(RotaryEmbedding):
    """RotaryEmbedding extended with YaRN method.

    Credits to Peng et al. github.com/jquesnelle/yarn
    """

    def __init__(
        self,
        head_size: int,
        rotary_dim: int,
        max_position_embeddings: int,
        base: int,
        is_neox_style: bool,
        scaling_factor: float,
        dtype: torch.dtype,
        *,
        extrapolation_factor: float = 1,
        attn_factor: float = 1,
        beta_fast: int = 32,
        beta_slow: int = 1,
    ) -> None:
        self.scaling_factor = scaling_factor
        self.extrapolation_factor = extrapolation_factor
        self.attn_factor = attn_factor
        self.beta_fast = beta_fast
        self.beta_slow = beta_slow
        # Get n-d magnitude scaling corrected for interpolation
        self.mscale = float(
            _yarn_get_mscale(self.scaling_factor) * attn_factor)
        super().__init__(head_size, rotary_dim, max_position_embeddings, base,
                         is_neox_style, dtype)

    def _compute_inv_freq(self, scaling_factor: float) -> torch.Tensor:
        pos_freqs = self.base**(
            torch.arange(0, self.rotary_dim, 2, dtype=torch.float) /
            self.rotary_dim)
        inv_freq_extrapolation = 1.0 / pos_freqs
        inv_freq_interpolation = 1.0 / (scaling_factor * pos_freqs)

        low, high = _yarn_find_correction_range(self.beta_fast, self.beta_slow,
                                                self.rotary_dim, self.base,
                                                self.max_position_embeddings)
        # Get n-d rotational scaling corrected for extrapolation
        inv_freq_mask = (1 - _yarn_linear_ramp_mask(
            low, high, self.rotary_dim // 2,
            dtype=torch.float)) * self.extrapolation_factor
        inv_freq = inv_freq_interpolation * (
            1 - inv_freq_mask) + inv_freq_extrapolation * inv_freq_mask
        return inv_freq

    def _compute_cos_sin_cache(self) -> torch.Tensor:
        inv_freq = self._compute_inv_freq(self.scaling_factor)
        t = torch.arange(self.max_position_embeddings * self.scaling_factor,
                         dtype=torch.float32)
        freqs = torch.einsum("i,j -> ij", t, inv_freq)
        cos = (freqs.cos() * self.mscale)
        sin = (freqs.sin() * self.mscale)
        cache = torch.cat((cos, sin), dim=-1)
        return cache


class Phi3LongRoPEScaledRotaryEmbedding(nn.Module):
    """Phi3 family of models scaled rotary embedding.

    Based on the original RotaryEmbedding implementation.
    """

    def __init__(
        self,
        head_size: int,
        rotary_dim: int,
        max_position_embeddings: int,
        original_max_position_embeddings: int,
        base: int,
        is_neox_style: bool,
        dtype: torch.dtype,
        short_factor: List[float],
        long_factor: List[float],
        short_mscale: float = 1.0,
        long_mscale: float = 1.0,
    ):
        super().__init__()

        if rotary_dim != head_size:
            raise ValueError(
                f"`Phi3LongRoPEScaledRotaryEmbedding` does not support \
                    rotary_dim != head_size ({rotary_dim}!={head_size}).")
        if is_neox_style is False:
            raise ValueError(
                "`Phi3LongRoPEScaledRotaryEmbedding` only supports neox_style."
            )

        self.head_size = head_size
        self.max_position_embeddings = max_position_embeddings
        self.original_max_position_embeddings = original_max_position_embeddings
        self.base = base
        self.short_factor = short_factor
        self.long_factor = long_factor
        self.short_mscale = short_mscale
        self.long_mscale = long_mscale

        scale = (self.max_position_embeddings /
                 self.original_max_position_embeddings)

        if scale <= 1.0:
            self.scaling_factor = 1.0
        else:
            self.scaling_factor = math.sqrt(
                1 + math.log(scale) /
                math.log(self.original_max_position_embeddings))

        short_cache = self._compute_cos_sin_cache(
            original_max_position_embeddings, short_factor, short_mscale)
        short_cache = short_cache.to(dtype)
        self.register_buffer("short_cos_sin_cache",
                             short_cache,
                             persistent=False)

        long_cache = self._compute_cos_sin_cache(max_position_embeddings,
                                                 long_factor, long_mscale)
        long_cache = long_cache.to(dtype)
        self.register_buffer("long_cos_sin_cache",
                             long_cache,
                             persistent=False)

        long_short_cache = torch.cat(
            [self.short_cos_sin_cache, self.long_cos_sin_cache], dim=0)
        self.register_buffer("long_short_cos_sin_cache",
                             long_short_cache,
                             persistent=False)

    def _compute_inv_freq(self, rescale_factors: List[float]) -> torch.Tensor:
        rescale_factors = torch.tensor(rescale_factors, dtype=torch.float32)
        inv_freq = 1.0 / (rescale_factors * (self.base**(torch.arange(
            0, self.head_size, 2, dtype=torch.float) / self.head_size)))
        return inv_freq

    def _compute_cos_sin_cache(
        self,
        max_position_embeddings: int,
        rescale_factors: List[float],
        mscale: float,
    ) -> torch.Tensor:
        inv_freq = self._compute_inv_freq(rescale_factors)
        t = torch.arange(max_position_embeddings, dtype=torch.float)
        freqs = torch.einsum("i,j -> ij", t, inv_freq)
        cos = freqs.cos() * mscale * self.scaling_factor
        sin = freqs.sin() * mscale * self.scaling_factor
        cache = torch.cat((cos, sin), dim=-1)
        return cache

    def forward(
        self,
        positions: torch.Tensor,
        query: torch.Tensor,
        key: torch.Tensor,
        offsets: Optional[torch.Tensor] = None,
    ) -> Tuple[torch.Tensor, torch.Tensor]:
        query = query.view(*query.shape[:-1], -1, self.head_size)
        key = key.view(*key.shape[:-1], -1, self.head_size)

        k = self.original_max_position_embeddings
        long_prompt_offset = (torch.any(positions > k).float() *
                              torch.full_like(positions, k)).long()
        idx = (torch.add(positions, long_prompt_offset)
               if long_prompt_offset is not None else positions)
        self.long_short_cos_sin_cache: torch.Tensor = (
            self.long_short_cos_sin_cache.to(idx.device))
        idx = torch.add(idx, offsets) if offsets is not None else idx
        cos_sin = torch.index_select(self.long_short_cos_sin_cache, 0, idx)

        cos, sin = cos_sin.chunk(2, dim=-1)
        cos = cos.repeat(1, 2).unsqueeze(-2)
        sin = sin.repeat(1, 2).unsqueeze(-2)

        query = query * cos + _rotate_neox(query) * sin
        key = key * cos + _rotate_neox(key) * sin

        return query.flatten(-2), key.flatten(-2)


def yarn_get_mscale(scale: float = 1, mscale: float = 1) -> float:
    if scale <= 1:
        return 1.0
    return 0.1 * mscale * math.log(scale) + 1.0


class DeepseekScalingRotaryEmbedding(RotaryEmbedding):
    """RotaryEmbedding extended with YaRN method.

    Credits to Peng et al. github.com/jquesnelle/yarn
    """

    def __init__(
        self,
        head_size: int,
        rotary_dim: int,
        max_position_embeddings: int,
        base: int,
        is_neox_style: bool,
        scaling_factor: float,
        dtype: torch.dtype,
        *,
        extrapolation_factor: float = 1,
        attn_factor: float = 1,
        beta_fast: int = 32,
        beta_slow: int = 1,
        mscale: float = 1,
        mscale_all_dim: float = 0,
    ) -> None:
        self.scaling_factor = scaling_factor
        self.extrapolation_factor = extrapolation_factor
        self.attn_factor = attn_factor
        self.beta_fast = beta_fast
        self.beta_slow = beta_slow
        # Get n-d magnitude scaling corrected for interpolation.
        self.mscale = float(
            yarn_get_mscale(self.scaling_factor, float(mscale)) /
            yarn_get_mscale(self.scaling_factor, float(mscale_all_dim)) *
            attn_factor)
        super().__init__(head_size, rotary_dim, max_position_embeddings, base,
                         is_neox_style, dtype)

    def _compute_inv_freq(self, scaling_factor: float) -> torch.Tensor:
        pos_freqs = self.base**(torch.arange(
            0, self.rotary_dim, 2, dtype=torch.float, device="cuda") /
                                self.rotary_dim)
        inv_freq_extrapolation = 1.0 / pos_freqs
        inv_freq_interpolation = 1.0 / (scaling_factor * pos_freqs)

        low, high = _yarn_find_correction_range(self.beta_fast, self.beta_slow,
                                                self.rotary_dim, self.base,
                                                self.max_position_embeddings)
        # Get n-d rotational scaling corrected for extrapolation
        inv_freq_mask = (1 - _yarn_linear_ramp_mask(
            low, high, self.rotary_dim // 2,
            dtype=torch.float)) * self.extrapolation_factor
        inv_freq = inv_freq_interpolation * (
            1 - inv_freq_mask) + inv_freq_extrapolation * inv_freq_mask
        return inv_freq

    def _compute_cos_sin_cache(self) -> torch.Tensor:
        inv_freq = self._compute_inv_freq(self.scaling_factor)
        t = torch.arange(self.max_position_embeddings * self.scaling_factor,
                         device="cuda",
                         dtype=torch.float32)
        freqs = torch.einsum("i,j -> ij", t, inv_freq)
        cos = (freqs.cos() * self.mscale)
        sin = (freqs.sin() * self.mscale)
        cache = torch.cat((cos, sin), dim=-1)
        print("Cache shape", cache.shape)
        return cache

    def forward(
        self,
        positions: torch.Tensor,
        query: torch.Tensor,
        key: torch.Tensor,
        offsets: Optional[torch.Tensor] = None,
    ) -> Tuple[torch.Tensor, torch.Tensor]:
        """PyTorch-native implementation equivalent to forward()."""
        query_rot = query[..., :self.rotary_dim]
        key_rot = key[..., :self.rotary_dim]
        if self.rotary_dim < self.head_size:
            query_pass = query[..., self.rotary_dim:]
            key_pass = key[..., self.rotary_dim:]

        self.cos_sin_cache: torch.Tensor = self.cos_sin_cache.to(
            positions.device)
        cos_sin = self.cos_sin_cache[torch.add(positions, offsets)
                                     if offsets is not None else positions]
        cos, sin = cos_sin.chunk(2, dim=-1)
        if self.is_neox_style:
            # NOTE(woosuk): Here we assume that the positions tensor has the
            # shape [batch_size, seq_len].
            cos = cos.repeat(1, 1, 2).unsqueeze(-2)
            sin = sin.repeat(1, 1, 2).unsqueeze(-2)
        else:
            cos = cos.repeat_interleave(2, dim=-1).unsqueeze(-2)
            sin = sin.repeat_interleave(2, dim=-1).unsqueeze(-2)

        rotate_fn = _rotate_neox if self.is_neox_style else _rotate_gptj
        query_rot = query_rot * cos + rotate_fn(query_rot) * sin
        key_rot = key_rot * cos + rotate_fn(key_rot) * sin

        if self.rotary_dim < self.head_size:
            query = torch.cat((query_rot, query_pass), dim=-1)
            key = torch.cat((key_rot, key_pass), dim=-1)
        else:
            query = query_rot
            key = key_rot
        return query, key


<<<<<<< HEAD
class ExtendedRotaryEmbedding(RotaryEmbedding):
=======
class GemmaRotaryEmbedding(RotaryEmbedding):

    def _compute_inv_freq(self, base: Union[int, float]) -> torch.Tensor:
        # https://github.com/huggingface/transformers/blob/v4.41.2/src/transformers/models/gemma/modeling_gemma.py#L107
        inv_freq = 1.0 / (base**(
            torch.arange(0, self.rotary_dim, 2, dtype=torch.int64).float() /
            self.rotary_dim))
        return inv_freq


class Llama3RotaryEmbedding(RotaryEmbedding):

    def __init__(
        self,
        head_size: int,
        rotary_dim: int,
        max_position_embeddings: int,
        base: int,
        is_neox_style: bool,
        dtype: torch.dtype,
        scaling_factor: float,
        low_freq_factor: float,
        high_freq_factor: float,
        orig_max_position: int,
    ) -> None:
        self.scaling_factor = scaling_factor
        self.low_freq_factor = low_freq_factor
        self.high_freq_factor = high_freq_factor
        self.orig_max_position = orig_max_position
        super().__init__(head_size, rotary_dim, max_position_embeddings, base,
                         is_neox_style, dtype)
>>>>>>> 200a2ffa

    def _compute_inv_freq(self, base: Union[int, float]) -> torch.Tensor:
        inv_freqs = super()._compute_inv_freq(base)
        low_freq_wavelen = self.orig_max_position / self.low_freq_factor
        high_freq_wavelen = self.orig_max_position / self.high_freq_factor

        wave_len = 2 * math.pi / inv_freqs
        if self.low_freq_factor != self.high_freq_factor:
            smooth = (self.orig_max_position / wave_len - self.low_freq_factor
                      ) / (self.high_freq_factor - self.low_freq_factor)
        else:
            smooth = 0
        new_freqs = torch.where(
            wave_len < high_freq_wavelen,
            inv_freqs,
            torch.where(
                wave_len > low_freq_wavelen,
                inv_freqs / self.scaling_factor,
                (1 - smooth) * inv_freqs / self.scaling_factor +
                smooth * inv_freqs,
            ),
        )
        return new_freqs


_ROPE_DICT: Dict[Tuple, RotaryEmbedding] = {}


def get_rope(
    head_size: int,
    rotary_dim: int,
    max_position: int,
    base: int,
    is_neox_style: bool = True,
    rope_scaling: Optional[Dict[str, Any]] = None,
    dtype: Optional[torch.dtype] = None,
    partial_rotary_factor: float = 1.0,
) -> RotaryEmbedding:
    if dtype is None:
        dtype = torch.get_default_dtype()
    if rope_scaling is not None:
        # Transforms every value that is a list into a tuple for caching calls
        rope_scaling_tuple = {
            k: tuple(v) if isinstance(v, list) else v
            for k, v in rope_scaling.items()
        }
        rope_scaling_args = tuple(rope_scaling_tuple.items())
    else:
        rope_scaling_args = None
    if partial_rotary_factor < 1.0:
        rotary_dim = int(rotary_dim * partial_rotary_factor)
    key = (head_size, rotary_dim, max_position, base, is_neox_style,
           rope_scaling_args, dtype)
    if key in _ROPE_DICT:
        return _ROPE_DICT[key]

    if rope_scaling is None:
        rotary_emb = RotaryEmbedding(head_size, rotary_dim, max_position, base,
                                     is_neox_style, dtype)
    else:
        scaling_type = rope_scaling[
            "type"] if "type" in rope_scaling else rope_scaling["rope_type"]
        # The correct one should be "longrope" but keep "su" here
        # for backward compatible
        if scaling_type not in {"su", "longrope"}:
            scaling_factor = rope_scaling["factor"]
        if scaling_type == "llama3":
            low_freq_factor = rope_scaling["low_freq_factor"]
            high_freq_factor = rope_scaling["high_freq_factor"]
            original_max_position = rope_scaling[
                "original_max_position_embeddings"]
            rotary_emb = Llama3RotaryEmbedding(head_size, rotary_dim,
                                               max_position, base,
                                               is_neox_style, dtype,
                                               scaling_factor, low_freq_factor,
                                               high_freq_factor,
                                               original_max_position)
        elif scaling_type == "linear":
            rotary_emb = LinearScalingRotaryEmbedding(head_size, rotary_dim,
                                                      max_position, base,
                                                      is_neox_style,
                                                      scaling_factor, dtype)
        elif scaling_type == "dynamic":
            rotary_emb = DynamicNTKScalingRotaryEmbedding(
                head_size, rotary_dim, max_position, base, is_neox_style,
                scaling_factor, dtype)
        elif scaling_type == "yarn":
            original_max_position = rope_scaling[
                "original_max_position_embeddings"]
            extra_kwargs = {
                k: v
                for k, v in rope_scaling.items()
                if k in ("extrapolation_factor", "attn_factor", "beta_fast",
                         "beta_slow")
            }
            rotary_emb = YaRNScalingRotaryEmbedding(head_size, rotary_dim,
                                                    original_max_position,
                                                    base, is_neox_style,
                                                    scaling_factor, dtype,
                                                    **extra_kwargs)
        elif scaling_type == "deepseek_yarn":
            original_max_position = rope_scaling[
                "original_max_position_embeddings"]
            # assert max_position == original_max_position * scaling_factor
            extra_kwargs = {
                k: v
                for k, v in rope_scaling.items()
                if k in ("extrapolation_factor", "attn_factor", "beta_fast",
                         "beta_slow", "mscale", "mscale_all_dim")
            }
            rotary_emb = DeepseekScalingRotaryEmbedding(
                head_size, rotary_dim, original_max_position, base,
                is_neox_style, scaling_factor, dtype, **extra_kwargs)
        # The correct one should be "longrope" but keep "su" here
        # for backward compatible
        elif scaling_type == "su" or scaling_type == "longrope":
            short_factor = rope_scaling["short_factor"]
            long_factor = rope_scaling["long_factor"]
            original_max_position = rope_scaling[
                "original_max_position_embeddings"]
            extra_kwargs = {
                k: v
                for k, v in rope_scaling.items()
                if k in ("short_mscale", "long_mscale")
            }
            rotary_emb = Phi3LongRoPEScaledRotaryEmbedding(
                head_size, rotary_dim, max_position, original_max_position,
                base, is_neox_style, dtype, short_factor, long_factor,
                **extra_kwargs)
        else:
            raise ValueError(f"Unknown RoPE scaling type {scaling_type}")
    _ROPE_DICT[key] = rotary_emb
    return rotary_emb<|MERGE_RESOLUTION|>--- conflicted
+++ resolved
@@ -719,19 +719,6 @@
         return query, key
 
 
-<<<<<<< HEAD
-class ExtendedRotaryEmbedding(RotaryEmbedding):
-=======
-class GemmaRotaryEmbedding(RotaryEmbedding):
-
-    def _compute_inv_freq(self, base: Union[int, float]) -> torch.Tensor:
-        # https://github.com/huggingface/transformers/blob/v4.41.2/src/transformers/models/gemma/modeling_gemma.py#L107
-        inv_freq = 1.0 / (base**(
-            torch.arange(0, self.rotary_dim, 2, dtype=torch.int64).float() /
-            self.rotary_dim))
-        return inv_freq
-
-
 class Llama3RotaryEmbedding(RotaryEmbedding):
 
     def __init__(
@@ -753,7 +740,6 @@
         self.orig_max_position = orig_max_position
         super().__init__(head_size, rotary_dim, max_position_embeddings, base,
                          is_neox_style, dtype)
->>>>>>> 200a2ffa
 
     def _compute_inv_freq(self, base: Union[int, float]) -> torch.Tensor:
         inv_freqs = super()._compute_inv_freq(base)

--- conflicted
+++ resolved
@@ -610,7 +610,6 @@
         return query.flatten(-2), key.flatten(-2)
 
 
-<<<<<<< HEAD
 def yarn_get_mscale(scale: float = 1, mscale: float = 1) -> float:
     if scale <= 1:
         return 1.0
@@ -722,7 +721,7 @@
             key = key_rot
         return query, key
 
-=======
+
 class GemmaRotaryEmbedding(RotaryEmbedding):
 
     def _compute_inv_freq(self, base: Union[int, float]) -> torch.Tensor:
@@ -732,7 +731,6 @@
             self.rotary_dim))
         return inv_freq
 
->>>>>>> c3dde367
 
 _ROPE_DICT: Dict[Tuple, RotaryEmbedding] = {}
 
@@ -793,7 +791,6 @@
                                                     base, is_neox_style,
                                                     scaling_factor, dtype,
                                                     **extra_kwargs)
-<<<<<<< HEAD
         elif scaling_type == "deepseek_yarn":
             original_max_position = rope_scaling[
                 "original_max_position_embeddings"]
@@ -807,12 +804,9 @@
             rotary_emb = DeepseekScalingRotaryEmbedding(
                 head_size, rotary_dim, original_max_position, base,
                 is_neox_style, scaling_factor, **extra_kwargs)
-        elif scaling_type == "su":
-=======
         # The correct one should be "longrope" but keep "su" here
         # for backward compatible
         elif scaling_type == "su" or scaling_type == "longrope":
->>>>>>> c3dde367
             short_factor = rope_scaling["short_factor"]
             long_factor = rope_scaling["long_factor"]
             original_max_position = rope_scaling[

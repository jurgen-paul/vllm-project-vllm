from abc import abstractmethod
from typing import List, Optional

import torch
import torch.nn.functional as F
from torch.nn.parameter import Parameter

from vllm.distributed import (divide, get_tensor_model_parallel_rank,
                              get_tensor_model_parallel_world_size,
                              split_tensor_along_last_dim,
                              tensor_model_parallel_all_gather,
                              tensor_model_parallel_all_reduce)
from vllm.logger import init_logger
from vllm.model_executor.layers.quantization.base_config import (
    QuantizationConfig, QuantizeMethodBase)
from vllm.model_executor.utils import set_weight_attrs

logger = init_logger(__name__)


def adjust_marlin_shard(param, shard_size, shard_offset):
    marlin_tile_size = getattr(param, "marlin_tile_size", None)
    if marlin_tile_size is None:
        return shard_size, shard_offset

    return shard_size * marlin_tile_size, shard_offset * marlin_tile_size


class LinearMethodBase(QuantizeMethodBase):
    """Base class for different (maybe quantized) linear methods."""

    @abstractmethod
    def create_weights(self,
                       layer: torch.nn.Module,
                       input_size_per_partition: int,
                       output_partition_sizes: List[int],
                       input_size: int,
                       output_size: int,
                       params_dtype: torch.dtype,
                       layer_name: Optional[str] = None,
                       **extra_weight_attrs):
        """Create weights for a linear layer. 
           The weights will be set as attributes of the layer.
        
        Args:
            layer: The layer that is using the LinearMethodBase factory.
            input_size_per_partition: Size of the weight input dim on rank X.
            output_partition_sizes: Sizes of the output dim of each logical 
                weight on rank X. E.g., output_partition_sizes for QKVLinear
                is a list contains the width of Wq, Wk, Wv on rank X.
            input_size: Size of the input dim of the weight across all ranks.
            output_size: Size of the output dim of the weight across all ranks.
            params_dtype: Datatype of the parameters.
            layer_name: name of the layer in the state dict.
        """
        raise NotImplementedError

    @abstractmethod
    def apply(self,
              layer: torch.nn.Module,
              x: torch.Tensor,
              bias: Optional[torch.Tensor] = None) -> torch.Tensor:
        """Apply the weights in layer to the input tensor.
        Expects create_weights to have been called before on the layer."""
        raise NotImplementedError


class UnquantizedLinearMethod(LinearMethodBase):
    """Linear method without quantization.

    Args:
        separate_bias_add: If true, add bias separately after matrix
                           multiplication.
    """

    def __init__(self, separate_bias_add: bool = False):
        self.separate_bias_add = separate_bias_add

    def create_weights(self,
                       layer: torch.nn.Module,
                       input_size_per_partition: int,
                       output_partition_sizes: List[int],
                       input_size: int,
                       output_size: int,
                       params_dtype: torch.dtype,
                       layer_name: Optional[str] = None,
                       **extra_weight_attrs):
        weight = Parameter(torch.empty(sum(output_partition_sizes),
                                       input_size_per_partition,
                                       dtype=params_dtype),
                           requires_grad=False)
        set_weight_attrs(weight, {"input_dim": 1, "output_dim": 0})
        layer.register_parameter("weight", weight)
        set_weight_attrs(weight, extra_weight_attrs)

    def apply(self,
              layer: torch.nn.Module,
              x: torch.Tensor,
              bias: Optional[torch.Tensor] = None) -> torch.Tensor:
        weight = layer.weight
        if self.separate_bias_add:
            if bias is not None:
                return F.linear(x, weight) + bias
            return F.linear(x, weight)
        return F.linear(x, weight, bias)


class LinearBase(torch.nn.Module):
    """Base linear layer.

    Args:
        input_size: input dimension of the linear layer.
        output_size: output dimension of the linear layer.
        bias: If true, add bias.
        skip_bias_add: If true, skip adding bias but instead return it.
        params_dtype: Data type for the parameters.
        quant_config: Quantization configure.
        layer_name: name of the layer in the state dict.
    """

    def __init__(self,
                 input_size: int,
                 output_size: int,
                 skip_bias_add: bool = False,
                 params_dtype: Optional[torch.dtype] = None,
                 quant_config: Optional[QuantizationConfig] = None,
                 layer_name: Optional[str] = None):
        super().__init__()

        # Keep input parameters
        self.layer_name = layer_name
        self.input_size = input_size
        self.output_size = output_size
        self.skip_bias_add = skip_bias_add
        if params_dtype is None:
            params_dtype = torch.get_default_dtype()
        self.params_dtype = params_dtype
        if quant_config is None:
            self.quant_method: Optional[
                QuantizeMethodBase] = UnquantizedLinearMethod()
        else:
            self.quant_method = quant_config.get_quant_method(self)

    def forward(self, x: torch.Tensor) -> torch.Tensor:
        raise NotImplementedError


class ReplicatedLinear(LinearBase):
    """Replicated linear layer.

    Args:
        input_size: input dimension of the linear layer.
        output_size: output dimension of the linear layer.
        bias: If true, add bias.
        skip_bias_add: If true, skip adding bias but instead return it.
        params_dtype: Data type for the parameters.
        quant_config: Quantization configure.
    """

    def __init__(self,
                 input_size: int,
                 output_size: int,
                 bias: bool = True,
                 skip_bias_add: bool = False,
                 params_dtype: Optional[torch.dtype] = None,
                 quant_config: Optional[QuantizationConfig] = None,
                 layer_name: Optional[str] = None):
        super().__init__(input_size, output_size, skip_bias_add, params_dtype,
                         quant_config, layer_name)

        # All the linear layer supports quant method.
        assert self.quant_method is not None
        self.quant_method.create_weights(self,
                                         self.input_size, [self.output_size],
                                         self.input_size,
                                         self.output_size,
                                         self.params_dtype,
                                         layer_name=self.layer_name)

        if bias:
            self.bias = Parameter(
                torch.empty(self.output_size, dtype=self.params_dtype))
            set_weight_attrs(self.bias, {"output_dim": 0})
        else:
            self.register_parameter("bias", None)

    def forward(self, x: torch.Tensor) -> torch.Tensor:
        bias = self.bias if not self.skip_bias_add else None
        assert self.quant_method is not None
        output = self.quant_method.apply(self, x, bias)
        output_bias = self.bias if self.skip_bias_add else None
        return output, output_bias

    def extra_repr(self) -> str:
        s = f"in_features={self.input_size}"
        s += f", output_features={self.output_size}"
        s += f", bias={self.bias is not None}"
        return s


class ColumnParallelLinear(LinearBase):
    """Linear layer with column parallelism.

    The linear layer is defined as Y = XA + b. A is parallelized along
    its second dimension as A = [A_1, ..., A_p].

    Args:
        input_size: first dimension of matrix A.
        output_size: second dimension of matrix A.
        bias: If true, add bias.
        gather_output: If true, call all-gather on output and make Y available
                       to all GPUs, otherwise, every GPU will have its output
                       which is Y_i = XA_i
        skip_bias_add: This was added to enable performance optimizations where
                       bias can be fused with other element-wise operations. we
                       skip adding bias but instead return it.
        params_dtype: Data type for the parameters.
        quant_config: Quantization configure.
        output_sizes: list of output sizes packed into one output, like for QKV
                       the list would be size 3.
        layer_name: name of the layer in the state dict.
    """

    def __init__(self,
                 input_size: int,
                 output_size: int,
                 bias: bool = True,
                 gather_output: bool = False,
                 skip_bias_add: bool = False,
                 params_dtype: Optional[torch.dtype] = None,
                 quant_config: Optional[QuantizationConfig] = None,
                 output_sizes: Optional[List[int]] = None,
                 layer_name: Optional[str] = None):
        super().__init__(input_size, output_size, skip_bias_add, params_dtype,
                         quant_config, layer_name)

        self.gather_output = gather_output

        # Divide the weight matrix along the last dimension.
        tp_size = get_tensor_model_parallel_world_size()
        assert self.quant_method is not None
        self.output_size_per_partition = divide(self.output_size, tp_size)
        self.output_partition_sizes = [self.output_size_per_partition]
        # If QKV or MergedColumn, use output size of each partition.
        if hasattr(self, "output_sizes"):
            self.output_partition_sizes = [
                divide(output_size, tp_size)
                for output_size in self.output_sizes
            ]

        if output_sizes is None:
            output_sizes = [output_size]
        self.quant_method.create_weights(
            layer=self,
            layer_name=self.layer_name,
            input_size_per_partition=self.input_size,
            output_partition_sizes=self.output_partition_sizes,
            input_size=self.input_size,
            output_size=self.output_size,
            params_dtype=self.params_dtype,
            weight_loader=self.weight_loader)
        if bias:
            self.bias = Parameter(
                torch.empty(self.output_size_per_partition,
                            dtype=params_dtype))
            set_weight_attrs(self.bias, {
                "output_dim": 0,
                "weight_loader": self.weight_loader,
            })
        else:
            self.register_parameter("bias", None)

    def weight_loader(self, param: Parameter, loaded_weight: torch.Tensor):
        # Special case for Fp8 scales.
        fp8_scales_shard_indexer = getattr(param, "fp8_scales_shard_indexer",
                                           None)

        tp_rank = get_tensor_model_parallel_rank()
        output_dim = getattr(param, "output_dim", None)
        param_data = param.data
        if output_dim is not None:
            shard_size = param_data.shape[output_dim]
            start_idx = tp_rank * shard_size
            loaded_weight = loaded_weight.narrow(output_dim, start_idx,
                                                 shard_size)
        # Special case for Fp8 scales.
        elif fp8_scales_shard_indexer is not None:
            param_data, loaded_weight = fp8_scales_shard_indexer(param_data,
                                                                 loaded_weight,
                                                                 shard_id=0)

        assert param_data.shape == loaded_weight.shape
        param_data.copy_(loaded_weight)

    def forward(self, input_):
        bias = self.bias if not self.skip_bias_add else None

        # Matrix multiply.
        assert self.quant_method is not None
        output_parallel = self.quant_method.apply(self, input_, bias)
        if self.gather_output:
            # All-gather across the partitions.
            output = tensor_model_parallel_all_gather(output_parallel)
        else:
            output = output_parallel
        output_bias = self.bias if self.skip_bias_add else None
        return output, output_bias

    def extra_repr(self) -> str:
        s = f"in_features={self.input_size}"
        s += f", output_features={self.output_size_per_partition}"
        s += f", bias={self.bias is not None}"
        s += f", tp_size={get_tensor_model_parallel_world_size()}"
        s += f", gather_output={self.gather_output}"
        return s


class MergedColumnParallelLinear(ColumnParallelLinear):
    """Packed linear layers with column parallelism.

    Similar to ColumnParallelLinear, but the weight matrix is concatenated
    along the output dimension. When the weight matrix is loaded, the
    different partitions are sharded separately.

    Args:
        input_size: input dimension of the linear layer.
        output_sizes: list of output dimensions of the linear layer.
        bias: If true, add bias.
        gather_output: If true, call all-gather on output and make the output
                       available to all GPUs, otherwise, every GPU will have
                       its own output.
        skip_bias_add: This was added to enable performance optimizations where
                       bias can be fused with other element-wise operations. we
                       skip adding bias but instead return it.
        params_dtype: Data type for the parameters.
        quant_config: Quantization configure.
    """

    def __init__(self,
                 input_size: int,
                 output_sizes: List[int],
                 bias: bool = True,
                 gather_output: bool = False,
                 skip_bias_add: bool = False,
                 params_dtype: Optional[torch.dtype] = None,
                 quant_config: Optional[QuantizationConfig] = None,
                 layer_name: Optional[str] = None):
        self.output_sizes = output_sizes
        tp_size = get_tensor_model_parallel_world_size()
        assert all(output_size % tp_size == 0 for output_size in output_sizes)
        super().__init__(layer_name=layer_name,
                         input_size=input_size,
                         output_size=sum(output_sizes),
                         bias=bias,
                         gather_output=gather_output,
                         skip_bias_add=skip_bias_add,
                         params_dtype=params_dtype,
                         quant_config=quant_config)

    def weight_loader(self,
                      param: Parameter,
                      loaded_weight: torch.Tensor,
                      loaded_shard_id: Optional[int] = None):

        param_data = param.data
        output_dim = getattr(param, "output_dim", None)
        # Special case for AQLM codebooks.
        is_metadata = getattr(param, "is_metadata", False)
<<<<<<< HEAD
        param_shard_splitter = getattr(param, "shard_splitter", None)

        if output_dim is not None and param_shard_splitter is not None:
            raise NotImplementedError(
                "We do not currently support output_dim != None and "
                "shard_splitter != None for a parameter. Please open an issue."
            )
        if loaded_shard_id is None and param_shard_splitter is not None:
            raise NotImplementedError(
                "We do not currently support loaded_shard_id == None and "
                "shard_splitter != None for a parameter. Please open an issue."
            )
=======
        # Special case for Fp8 scales.
        fp8_scales_shard_indexer = getattr(param, "fp8_scales_shard_indexer",
                                           None)
>>>>>>> 6f1df804

        if loaded_shard_id is None:
            # Loaded weight is already packed.
            if output_dim is None:
                assert param_data.shape == loaded_weight.shape
                param_data.copy_(loaded_weight)
                return
            current_shard_offset = 0
            shard_offsets = []
            for i, output_size in enumerate(self.output_sizes):
                shard_offsets.append((i, current_shard_offset, output_size))
                current_shard_offset += output_size
            packed_dim = getattr(param, "packed_dim", None)
            for shard_id, shard_offset, shard_size in shard_offsets:
                # Special case for Quantization.
                # If quantized, we need to adjust the offset and size to account
                # for the packing.
                if packed_dim == output_dim:
                    shard_size = shard_size // param.pack_factor
                    shard_offset = shard_offset // param.pack_factor
                    # Special case for Marlin.
                    shard_size, shard_offset = adjust_marlin_shard(
                        param, shard_size, shard_offset)

                loaded_weight_shard = loaded_weight.narrow(
                    output_dim, shard_offset, shard_size)
                self.weight_loader(param, loaded_weight_shard, shard_id)
            return

        assert loaded_shard_id < len(self.output_sizes)
        tp_rank = get_tensor_model_parallel_rank()
        tp_size = get_tensor_model_parallel_world_size()
        if output_dim is not None:
            shard_offset = sum(self.output_sizes[:loaded_shard_id]) // tp_size
            shard_size = self.output_sizes[loaded_shard_id] // tp_size
            # Special case for quantization.
            # If quantized, we need to adjust the offset and size to account
            # for the packing.
            packed_dim = getattr(param, "packed_dim", None)
            if packed_dim == output_dim:
                shard_size = shard_size // param.pack_factor
                shard_offset = shard_offset // param.pack_factor
                # Special case for Marlin.
                shard_size, shard_offset = adjust_marlin_shard(
                    param, shard_size, shard_offset)

            param_data = param_data.narrow(output_dim, shard_offset,
                                           shard_size)
            start_idx = tp_rank * shard_size
            loaded_weight = loaded_weight.narrow(output_dim, start_idx,
                                                 shard_size)
        # Special case for AQLM codebooks.
        elif is_metadata:
            # metadata indicates fixed size concatenated along dim 0
            shard_size = loaded_weight.shape[0]
            shard_offset = loaded_shard_id * shard_size
            param_data = param_data.narrow(0, shard_offset, shard_size)
<<<<<<< HEAD
        # If a param_shard_splitter is defined by the LinearMethod, use it.
        elif param_shard_splitter is not None:
            logical_widths = getattr(param, "logical_widths", None)
            param_data, loaded_weight = param_shard_splitter(
                param_data, loaded_weight, loaded_shard_id, logical_widths)
=======
        # Special case for Fp8 scales.
        elif fp8_scales_shard_indexer is not None:
            param_data, loaded_weight = fp8_scales_shard_indexer(
                param_data, loaded_weight, loaded_shard_id)
>>>>>>> 6f1df804

        else:
            ignore_warning = getattr(param, "ignore_warning", False)
            if not ignore_warning:
                logger.warning(
                    "Loading a weight without `output_dim` attribute in "
                    "MergedColumnParallelLinear, assume the weight is "
                    "the same for all partitions.")

        if len(param_data.shape) == 0:
            param_data = param_data.reshape(1)

        if len(loaded_weight.shape) == 0:
            loaded_weight = loaded_weight.reshape(1)

        assert param_data.shape == loaded_weight.shape
        param_data.copy_(loaded_weight)


class QKVParallelLinear(ColumnParallelLinear):
    """Linear layers for the attention's QKV transformation.

    Linear layers for the linear transformation of the query, key, and value
    vectors in the attention layer. The weight matrix is concatenated along
    the output dimension. The layer is parallelized along the head dimension.
    When the number of key/value heads is smaller than the number of query
    heads (e.g., multi-query/grouped-query attention), the key/value head may
    be replicated while the query heads are partitioned.

    Args:
        hidden_size: input hidden state size of the transformer.
        head_size: size of each attention head.
        total_num_heads: total number of attention query heads.
        total_num_kv_heads: total number of attention key/value heads. If
                            None, assume total_num_kv_heads = total_num_heads.
        bias: If true, add bias.
        skip_bias_add: This was added to enable performance optimizations where
                       bias can be fused with other element-wise operations. we
                       skip adding bias but instead return it.
        params_dtype: Data type for the parameters.
        quant_config: Quantization configure.
        layer_name: name of the layer in the state dict.
    """

    def __init__(self,
                 hidden_size: int,
                 head_size: int,
                 total_num_heads: int,
                 total_num_kv_heads: Optional[int] = None,
                 bias: bool = True,
                 skip_bias_add: bool = False,
                 params_dtype: Optional[torch.dtype] = None,
                 quant_config: Optional[QuantizationConfig] = None,
                 layer_name: Optional[str] = None):
        self.hidden_size = hidden_size
        self.head_size = head_size
        self.total_num_heads = total_num_heads
        if total_num_kv_heads is None:
            total_num_kv_heads = total_num_heads
        self.total_num_kv_heads = total_num_kv_heads
        # Divide the weight matrix along the last dimension.
        tp_size = get_tensor_model_parallel_world_size()
        self.num_heads = divide(self.total_num_heads, tp_size)
        if tp_size >= self.total_num_kv_heads:
            self.num_kv_heads = 1
            self.num_kv_head_replicas = divide(tp_size,
                                               self.total_num_kv_heads)
        else:
            self.num_kv_heads = divide(self.total_num_kv_heads, tp_size)
            self.num_kv_head_replicas = 1
        input_size = self.hidden_size
        output_size = (self.num_heads +
                       2 * self.num_kv_heads) * tp_size * self.head_size
        self.output_sizes = [
            self.num_heads * self.head_size * tp_size,  # q_proj
            self.num_kv_heads * self.head_size * tp_size,  # k_proj
            self.num_kv_heads * self.head_size * tp_size,  # v_proj 
        ]

        super().__init__(layer_name=layer_name,
                         input_size=input_size,
                         output_size=output_size,
                         bias=bias,
                         gather_output=False,
                         skip_bias_add=skip_bias_add,
                         params_dtype=params_dtype,
                         quant_config=quant_config)

    def weight_loader(self,
                      param: Parameter,
                      loaded_weight: torch.Tensor,
                      loaded_shard_id: Optional[str] = None):
        param_data = param.data
        output_dim = getattr(param, "output_dim", None)
        # Special case for AQLM codebooks.
        is_metadata = getattr(param, "is_metadata", False)
<<<<<<< HEAD
        param_shard_splitter = getattr(param, "shard_splitter", None)

        if output_dim is not None and param_shard_splitter is not None:
            raise NotImplementedError(
                "We do not currently support output_dim != None and "
                "shard_splitter != None for a parameter. Please open an issue."
            )
        if loaded_shard_id is None and param_shard_splitter is not None:
            raise NotImplementedError(
                "We do not currently support loaded_shard_id == None and "
                "shard_splitter != None for a parameter. Please open an issue."
            )
=======
        # Special case for Fp8 scales.
        fp8_scales_shard_indexer = getattr(param, "fp8_scales_shard_indexer",
                                           None)
>>>>>>> 6f1df804

        if loaded_shard_id is None:
            # Loaded weight is already packed.
            if output_dim is None:
                assert param_data.shape == loaded_weight.shape
                param_data.copy_(loaded_weight)
                return
            shard_offsets = [
                # (shard_id, shard_offset, shard_size)
                ("q", 0, self.total_num_heads * self.head_size),
                ("k", self.total_num_heads * self.head_size,
                 self.total_num_kv_heads * self.head_size),
                ("v", (self.total_num_heads + self.total_num_kv_heads) *
                 self.head_size, self.total_num_kv_heads * self.head_size),
            ]
            packed_dim = getattr(param, "packed_dim", None)
            for shard_id, shard_offset, shard_size in shard_offsets:
                # Special case for Quantized Weights.
                # If quantized, we need to adjust the offset and size to account
                # for the packing.
                if packed_dim == output_dim:
                    shard_size = shard_size // param.pack_factor
                    shard_offset = shard_offset // param.pack_factor

                    # Special case for Marlin.
                    shard_size, shard_offset = adjust_marlin_shard(
                        param, shard_size, shard_offset)

                loaded_weight_shard = loaded_weight.narrow(
                    output_dim, shard_offset, shard_size)
                self.weight_loader(param, loaded_weight_shard, shard_id)
            return

        tp_rank = get_tensor_model_parallel_rank()
        assert loaded_shard_id in ["q", "k", "v"]

        # If output dim is defined, use the default loading process.
        if output_dim is not None:
            if loaded_shard_id == "q":
                shard_offset = 0
                shard_size = self.num_heads * self.head_size
            elif loaded_shard_id == "k":
                #
                shard_offset = self.num_heads * self.head_size
                shard_size = self.num_kv_heads * self.head_size
            elif loaded_shard_id == "v":
                shard_offset = (self.num_heads +
                                self.num_kv_heads) * self.head_size
                shard_size = self.num_kv_heads * self.head_size
            # Special case for Quantized Weights.
            # If quantized, we need to adjust the offset and size to account
            # for the packing.
            packed_dim = getattr(param, "packed_dim", None)
            if packed_dim == output_dim:
                shard_size = shard_size // param.pack_factor
                shard_offset = shard_offset // param.pack_factor

                # Special case for Marlin.
                shard_size, shard_offset = adjust_marlin_shard(
                    param, shard_size, shard_offset)

            param_data = param_data.narrow(output_dim, shard_offset,
                                           shard_size)
            if loaded_shard_id == "q":
                shard_id = tp_rank
            else:
                shard_id = tp_rank // self.num_kv_head_replicas
            start_idx = shard_id * shard_size
            loaded_weight = loaded_weight.narrow(output_dim, start_idx,
                                                 shard_size)
        # Special case for for AQLM codebooks.
        elif is_metadata:
            # metadata indicates fixed size concatenated along dim 0
            shard_size = loaded_weight.shape[0]
            shard_index = ["q", "k", "v"].index(loaded_shard_id)
            param_data = param_data.narrow(0, shard_index * shard_size,
                                           shard_size)
<<<<<<< HEAD
        # If a param_shard_splitter is defined by the LinearMethod, use it.
        elif param_shard_splitter is not None:
            logical_widths = getattr(param, "logical_widths", None)
            param_data, loaded_weight = param_shard_splitter(
                param_data, loaded_weight, loaded_shard_id, logical_widths)

=======
        # Special case for Fp8 scales.
        elif fp8_scales_shard_indexer is not None:
            param_data, loaded_weight = fp8_scales_shard_indexer(
                param_data, loaded_weight, loaded_shard_id)
>>>>>>> 6f1df804
        else:
            ignore_warning = getattr(param, "ignore_warning", False)
            if not ignore_warning:
                logger.warning(
                    "Loading a weight without `output_dim` attribute in "
                    "QKVParallelLinear, assume the weight is the same "
                    "for all partitions.")

        if len(param_data.shape) == 0:
            param_data = param_data.reshape(1)

        if len(loaded_weight.shape) == 0:
            loaded_weight = loaded_weight.reshape(1)

        assert param_data.shape == loaded_weight.shape
        param_data.copy_(loaded_weight)


class RowParallelLinear(LinearBase):
    """Linear layer with row parallelism.

    The linear layer is defined as Y = XA + b. A is parallelized along
    its first dimension and X along its second dimension as:
               -   -
              | A_1 |
              | .   |
          A = | .   |        X = [X_1, ..., X_p]
              | .   |
              | A_p |
               -   -
    Arguments:
        input_size: first dimension of matrix A.
        output_size: second dimension of matrix A.
        bias: If true, add bias. Note that bias is not parallelized.
        input_is_parallel: If true, we assume that the input is already
                           split across the GPUs and we do not split
                           again.
        skip_bias_add: This was added to enable performance optimization where
                       bias can be fused with other element-wise operations.
                       We skip adding bias but instead return it.
        params_dtype: Data type for the parameters.
        quant_config: Quantization configure.
        layer_name: name of the layer in the state dict.
    """

    def __init__(self,
                 input_size: int,
                 output_size: int,
                 bias: bool = True,
                 input_is_parallel: bool = True,
                 skip_bias_add: bool = False,
                 params_dtype: Optional[torch.dtype] = None,
                 reduce_results: bool = True,
                 quant_config: Optional[QuantizationConfig] = None,
                 layer_name: Optional[str] = None):
        super().__init__(input_size, output_size, skip_bias_add, params_dtype,
                         quant_config, layer_name)

        self.input_is_parallel = input_is_parallel
        self.reduce_results = reduce_results

        # Divide the weight matrix along the last dimension.
        self.tp_size = get_tensor_model_parallel_world_size()
        self.input_size_per_partition = divide(input_size, self.tp_size)
        assert self.quant_method is not None
        self.quant_method.create_weights(
            layer=self,
            layer_name=self.layer_name,
            input_size_per_partition=self.input_size_per_partition,
            output_partition_sizes=[self.output_size],
            input_size=self.input_size,
            output_size=self.output_size,
            params_dtype=self.params_dtype,
            weight_loader=self.weight_loader)
        if not reduce_results and (bias and not skip_bias_add):
            raise ValueError("When not reduce the results, adding bias to the "
                             "results can lead to incorrect results")

        if bias:
            self.bias = Parameter(
                torch.empty(self.output_size, dtype=params_dtype))
            set_weight_attrs(self.bias, {
                "output_dim": 0,
                "weight_loader": self.weight_loader,
            })
        else:
            self.register_parameter("bias", None)

    def weight_loader(self, param: Parameter, loaded_weight: torch.Tensor):
        # Special case for Fp8 scales.
        fp8_scales_shard_indexer = getattr(param, "fp8_scales_shard_indexer",
                                           None)

        tp_rank = get_tensor_model_parallel_rank()
        input_dim = getattr(param, "input_dim", None)
        param_data = param.data
        if input_dim is not None:
            shard_size = param_data.shape[input_dim]
            start_idx = tp_rank * shard_size
            loaded_weight = loaded_weight.narrow(input_dim, start_idx,
                                                 shard_size)
<<<<<<< HEAD

        if len(loaded_weight.shape) == 0:
            loaded_weight = loaded_weight.reshape(1)
=======
        # Special case for Fp8 scales.
        elif fp8_scales_shard_indexer is not None:
            param_data, loaded_weight = fp8_scales_shard_indexer(param_data,
                                                                 loaded_weight,
                                                                 shard_id=0)
>>>>>>> 6f1df804

        assert param_data.shape == loaded_weight.shape
        param_data.copy_(loaded_weight)

    def forward(self, input_):
        # Set up backprop all-reduce.
        if self.input_is_parallel:
            input_parallel = input_
        else:
            tp_rank = get_tensor_model_parallel_rank()
            splitted_input = split_tensor_along_last_dim(
                input_, num_partitions=self.tp_size)
            input_parallel = splitted_input[tp_rank].contiguous()

        # Matrix multiply.
        assert self.quant_method is not None
        output_parallel = self.quant_method.apply(self, input_parallel)
        if self.reduce_results and self.tp_size > 1:
            output_ = tensor_model_parallel_all_reduce(output_parallel)
        else:
            output_ = output_parallel

        if not self.skip_bias_add:
            output = output_ + self.bias if self.bias is not None else output_
            output_bias = None
        else:
            output = output_
            output_bias = self.bias
        return output, output_bias

    def extra_repr(self) -> str:
        s = f"input_features={self.input_size_per_partition}"
        s += f", output_features={self.output_size}"
        s += f", bias={self.bias is not None}"
        s += f", tp_size={self.tp_size}"
        s += f", reduce_results={self.reduce_results}"
        return s<|MERGE_RESOLUTION|>--- conflicted
+++ resolved
@@ -366,7 +366,7 @@
         output_dim = getattr(param, "output_dim", None)
         # Special case for AQLM codebooks.
         is_metadata = getattr(param, "is_metadata", False)
-<<<<<<< HEAD
+
         param_shard_splitter = getattr(param, "shard_splitter", None)
 
         if output_dim is not None and param_shard_splitter is not None:
@@ -379,11 +379,10 @@
                 "We do not currently support loaded_shard_id == None and "
                 "shard_splitter != None for a parameter. Please open an issue."
             )
-=======
+            
         # Special case for Fp8 scales.
         fp8_scales_shard_indexer = getattr(param, "fp8_scales_shard_indexer",
                                            None)
->>>>>>> 6f1df804
 
         if loaded_shard_id is None:
             # Loaded weight is already packed.
@@ -441,18 +440,17 @@
             shard_size = loaded_weight.shape[0]
             shard_offset = loaded_shard_id * shard_size
             param_data = param_data.narrow(0, shard_offset, shard_size)
-<<<<<<< HEAD
+
         # If a param_shard_splitter is defined by the LinearMethod, use it.
         elif param_shard_splitter is not None:
             logical_widths = getattr(param, "logical_widths", None)
             param_data, loaded_weight = param_shard_splitter(
                 param_data, loaded_weight, loaded_shard_id, logical_widths)
-=======
+
         # Special case for Fp8 scales.
         elif fp8_scales_shard_indexer is not None:
             param_data, loaded_weight = fp8_scales_shard_indexer(
                 param_data, loaded_weight, loaded_shard_id)
->>>>>>> 6f1df804
 
         else:
             ignore_warning = getattr(param, "ignore_warning", False)
@@ -549,7 +547,7 @@
         output_dim = getattr(param, "output_dim", None)
         # Special case for AQLM codebooks.
         is_metadata = getattr(param, "is_metadata", False)
-<<<<<<< HEAD
+
         param_shard_splitter = getattr(param, "shard_splitter", None)
 
         if output_dim is not None and param_shard_splitter is not None:
@@ -562,11 +560,10 @@
                 "We do not currently support loaded_shard_id == None and "
                 "shard_splitter != None for a parameter. Please open an issue."
             )
-=======
+
         # Special case for Fp8 scales.
         fp8_scales_shard_indexer = getattr(param, "fp8_scales_shard_indexer",
                                            None)
->>>>>>> 6f1df804
 
         if loaded_shard_id is None:
             # Loaded weight is already packed.
@@ -644,19 +641,16 @@
             shard_index = ["q", "k", "v"].index(loaded_shard_id)
             param_data = param_data.narrow(0, shard_index * shard_size,
                                            shard_size)
-<<<<<<< HEAD
         # If a param_shard_splitter is defined by the LinearMethod, use it.
         elif param_shard_splitter is not None:
             logical_widths = getattr(param, "logical_widths", None)
             param_data, loaded_weight = param_shard_splitter(
                 param_data, loaded_weight, loaded_shard_id, logical_widths)
 
-=======
         # Special case for Fp8 scales.
         elif fp8_scales_shard_indexer is not None:
             param_data, loaded_weight = fp8_scales_shard_indexer(
                 param_data, loaded_weight, loaded_shard_id)
->>>>>>> 6f1df804
         else:
             ignore_warning = getattr(param, "ignore_warning", False)
             if not ignore_warning:
@@ -758,17 +752,14 @@
             start_idx = tp_rank * shard_size
             loaded_weight = loaded_weight.narrow(input_dim, start_idx,
                                                  shard_size)
-<<<<<<< HEAD
-
-        if len(loaded_weight.shape) == 0:
-            loaded_weight = loaded_weight.reshape(1)
-=======
+
         # Special case for Fp8 scales.
         elif fp8_scales_shard_indexer is not None:
             param_data, loaded_weight = fp8_scales_shard_indexer(param_data,
                                                                  loaded_weight,
                                                                  shard_id=0)
->>>>>>> 6f1df804
+        if len(loaded_weight.shape) == 0:
+            loaded_weight = loaded_weight.reshape(1)
 
         assert param_data.shape == loaded_weight.shape
         param_data.copy_(loaded_weight)

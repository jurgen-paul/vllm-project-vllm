--- conflicted
+++ resolved
@@ -499,10 +499,7 @@
                     # Special case for Marlin.
                     shard_size, shard_offset = adjust_marlin_shard(
                         param, shard_size, shard_offset)
-<<<<<<< HEAD
-
-                use_bitsandbytes_4bit = getattr(param, "use_bitsandbytes_4bit",
-                                                False)
+
                 if use_bitsandbytes_4bit:
                     index = list(itertools.accumulate([0] + self.output_sizes))
                     orig_offsets = {
@@ -513,11 +510,6 @@
                     shard_size, shard_offset = adjust_bitsandbytes_4bit_shard(
                         param, orig_offsets, str(shard_id))
 
-=======
-                if use_bitsandbytes_4bit:
-                    shard_size = loaded_weight.shape[output_dim] // 2
-                    shard_offset = shard_size * shard_id
->>>>>>> 8c1fb507
                 loaded_weight_shard = loaded_weight.narrow(
                     output_dim, shard_offset, shard_size)
                 self.weight_loader(param, loaded_weight_shard, shard_id)

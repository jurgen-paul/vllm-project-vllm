from abc import abstractmethod
<<<<<<< HEAD
from typing import List, Optional, Tuple
=======
from typing import Dict, List, Optional, Tuple
>>>>>>> f790ad3c

import torch
import torch.nn.functional as F
from torch.nn.parameter import Parameter

from vllm.distributed import (divide, get_tensor_model_parallel_rank,
                              get_tensor_model_parallel_world_size,
                              split_tensor_along_last_dim,
                              tensor_model_parallel_all_gather,
                              tensor_model_parallel_all_reduce)
from vllm.logger import init_logger
from vllm.model_executor.layers.quantization.base_config import (
    QuantizationConfig, QuantizeMethodBase)
from vllm.model_executor.utils import set_weight_attrs

logger = init_logger(__name__)


def adjust_marlin_shard(param, shard_size, shard_offset):
    marlin_tile_size = getattr(param, "marlin_tile_size", None)
    if marlin_tile_size is None:
        return shard_size, shard_offset

    return shard_size * marlin_tile_size, shard_offset * marlin_tile_size


def adjust_bitsandbytes_shard(param: Parameter,
                              qkv_offsets: Dict[str, Tuple[int, int]],
                              loaded_shard_id: str) -> Tuple[int, int]:
    """Adjust the quantization offsets and sizes for BitsAndBytes sharding."""

    total, _ = qkv_offsets["total"]
    orig_offset, orig_size = qkv_offsets[loaded_shard_id]

    quantized_total = param.data.shape[0]
    quantized_offset = orig_offset * quantized_total // total
    quantized_size = orig_size * quantized_total // total

    return quantized_size, quantized_offset


class LinearMethodBase(QuantizeMethodBase):
    """Base class for different (maybe quantized) linear methods."""

    @abstractmethod
    def create_weights(self, layer: torch.nn.Module,
                       input_size_per_partition: int,
                       output_partition_sizes: List[int], input_size: int,
                       output_size: int, params_dtype: torch.dtype,
                       **extra_weight_attrs):
        """Create weights for a linear layer. 
           The weights will be set as attributes of the layer.

        Args:
            layer: The layer that is using the LinearMethodBase factory.
            input_size_per_partition: Size of the weight input dim on rank X.
            output_partition_sizes: Sizes of the output dim of each logical 
                weight on rank X. E.g., output_partition_sizes for QKVLinear
                is a list contains the width of Wq, Wk, Wv on rank X.
            input_size: Size of the input dim of the weight across all ranks.
            output_size: Size of the output dim of the weight across all ranks.
            params_dtype: Datatype of the parameters.
        """
        raise NotImplementedError

    @abstractmethod
    def apply(self,
              layer: torch.nn.Module,
              x: torch.Tensor,
              bias: Optional[torch.Tensor] = None) -> torch.Tensor:
        """Apply the weights in layer to the input tensor.
        Expects create_weights to have been called before on the layer."""
        raise NotImplementedError


class UnquantizedLinearMethod(LinearMethodBase):
    """Linear method without quantization.

    Args:
        separate_bias_add: If true, add bias separately after matrix
                           multiplication.
    """

    def __init__(self, separate_bias_add: bool = False):
        self.separate_bias_add = separate_bias_add

    def create_weights(self, layer: torch.nn.Module,
                       input_size_per_partition: int,
                       output_partition_sizes: List[int], input_size: int,
                       output_size: int, params_dtype: torch.dtype,
                       **extra_weight_attrs):
        weight = Parameter(torch.empty(sum(output_partition_sizes),
                                       input_size_per_partition,
                                       dtype=params_dtype),
                           requires_grad=False)
        set_weight_attrs(weight, {"input_dim": 1, "output_dim": 0})
        layer.register_parameter("weight", weight)
        set_weight_attrs(weight, extra_weight_attrs)

    def apply(self,
              layer: torch.nn.Module,
              x: torch.Tensor,
              bias: Optional[torch.Tensor] = None) -> torch.Tensor:
        weight = layer.weight
        if self.separate_bias_add:
            if bias is not None:
                return F.linear(x, weight) + bias
            return F.linear(x, weight)
        return F.linear(x, weight, bias)


class LinearBase(torch.nn.Module):
    """Base linear layer.

    Args:
        input_size: input dimension of the linear layer.
        output_size: output dimension of the linear layer.
        bias: If true, add bias.
        skip_bias_add: If true, skip adding bias but instead return it.
        params_dtype: Data type for the parameters.
        quant_config: Quantization configure.
    """

    def __init__(
        self,
        input_size: int,
        output_size: int,
        skip_bias_add: bool = False,
        params_dtype: Optional[torch.dtype] = None,
        quant_config: Optional[QuantizationConfig] = None,
    ):
        super().__init__()

        # Keep input parameters
        self.input_size = input_size
        self.output_size = output_size
        self.skip_bias_add = skip_bias_add
        if params_dtype is None:
            params_dtype = torch.get_default_dtype()
        self.params_dtype = params_dtype
        if quant_config is None:
            self.quant_method: Optional[
                QuantizeMethodBase] = UnquantizedLinearMethod()
        else:
            self.quant_method = quant_config.get_quant_method(self)

    def forward(self, x: torch.Tensor) -> torch.Tensor:
        raise NotImplementedError


class ReplicatedLinear(LinearBase):
    """Replicated linear layer.

    Args:
        input_size: input dimension of the linear layer.
        output_size: output dimension of the linear layer.
        bias: If true, add bias.
        skip_bias_add: If true, skip adding bias but instead return it.
        params_dtype: Data type for the parameters.
        quant_config: Quantization configure.
    """

    def __init__(self,
                 input_size: int,
                 output_size: int,
                 bias: bool = True,
                 skip_bias_add: bool = False,
                 params_dtype: Optional[torch.dtype] = None,
                 quant_config: Optional[QuantizationConfig] = None):
        super().__init__(input_size, output_size, skip_bias_add, params_dtype,
                         quant_config)

        # All the linear layer supports quant method.
        assert self.quant_method is not None
        self.quant_method.create_weights(self, self.input_size,
                                         [self.output_size], self.input_size,
                                         self.output_size, self.params_dtype)

        if bias:
            self.bias = Parameter(
                torch.empty(self.output_size, dtype=self.params_dtype))
            set_weight_attrs(self.bias, {"output_dim": 0})
        else:
            self.register_parameter("bias", None)

    def forward(self, x: torch.Tensor) -> torch.Tensor:
        bias = self.bias if not self.skip_bias_add else None
        assert self.quant_method is not None
        output = self.quant_method.apply(self, x, bias)
        output_bias = self.bias if self.skip_bias_add else None
        return output, output_bias

    def extra_repr(self) -> str:
        s = f"in_features={self.input_size}"
        s += f", output_features={self.output_size}"
        s += f", bias={self.bias is not None}"
        return s


class ColumnParallelLinear(LinearBase):
    """Linear layer with column parallelism.

    The linear layer is defined as Y = XA + b. A is parallelized along
    its second dimension as A = [A_1, ..., A_p].

    Args:
        input_size: first dimension of matrix A.
        output_size: second dimension of matrix A.
        bias: If true, add bias.
        gather_output: If true, call all-gather on output and make Y available
                       to all GPUs, otherwise, every GPU will have its output
                       which is Y_i = XA_i
        skip_bias_add: This was added to enable performance optimizations where
                       bias can be fused with other element-wise operations. we
                       skip adding bias but instead return it.
        params_dtype: Data type for the parameters.
        quant_config: Quantization configure.
        output_sizes: list of output sizes packed into one output, like for QKV
                       the list would be size 3.
    """

    def __init__(self,
                 input_size: int,
                 output_size: int,
                 bias: bool = True,
                 gather_output: bool = False,
                 skip_bias_add: bool = False,
                 params_dtype: Optional[torch.dtype] = None,
                 quant_config: Optional[QuantizationConfig] = None,
                 output_sizes: Optional[List[int]] = None):
        super().__init__(input_size, output_size, skip_bias_add, params_dtype,
                         quant_config)

        self.gather_output = gather_output

        # Divide the weight matrix along the last dimension.
        tp_size = get_tensor_model_parallel_world_size()
        assert self.quant_method is not None
        self.output_size_per_partition = divide(self.output_size, tp_size)
        self.output_partition_sizes = [self.output_size_per_partition]
        # If QKV or MergedColumn, use output size of each partition.
        if hasattr(self, "output_sizes"):
            self.output_partition_sizes = [
                divide(output_size, tp_size)
                for output_size in self.output_sizes
            ]

        if output_sizes is None:
            output_sizes = [output_size]
        self.quant_method.create_weights(
            layer=self,
            input_size_per_partition=self.input_size,
            output_partition_sizes=self.output_partition_sizes,
            input_size=self.input_size,
            output_size=self.output_size,
            params_dtype=self.params_dtype,
            weight_loader=self.weight_loader)
        if bias:
            self.bias = Parameter(
                torch.empty(self.output_size_per_partition,
                            dtype=params_dtype))
            set_weight_attrs(self.bias, {
                "output_dim": 0,
                "weight_loader": self.weight_loader,
            })
        else:
            self.register_parameter("bias", None)

    def weight_loader(self, param: Parameter, loaded_weight: torch.Tensor):
        # Special case for Fp8 scales.
        fp8_scales_shard_indexer = getattr(param, "fp8_scales_shard_indexer",
                                           None)

        tp_rank = get_tensor_model_parallel_rank()
        output_dim = getattr(param, "output_dim", None)
        param_data = param.data
        if output_dim is not None:
            shard_size = param_data.shape[output_dim]
            start_idx = tp_rank * shard_size
            loaded_weight = loaded_weight.narrow(output_dim, start_idx,
                                                 shard_size)
        # Special case for Fp8 scales.
        elif fp8_scales_shard_indexer is not None:
            param_data, loaded_weight = fp8_scales_shard_indexer(param_data,
                                                                 loaded_weight,
                                                                 shard_id=0)

        assert param_data.shape == loaded_weight.shape
        param_data.copy_(loaded_weight)

    def forward(self, input_):
        bias = self.bias if not self.skip_bias_add else None

        # Matrix multiply.
        assert self.quant_method is not None
        output_parallel = self.quant_method.apply(self, input_, bias)
        if self.gather_output:
            # All-gather across the partitions.
            output = tensor_model_parallel_all_gather(output_parallel)
        else:
            output = output_parallel
        output_bias = self.bias if self.skip_bias_add else None
        return output, output_bias

    def extra_repr(self) -> str:
        s = f"in_features={self.input_size}"
        s += f", output_features={self.output_size_per_partition}"
        s += f", bias={self.bias is not None}"
        s += f", tp_size={get_tensor_model_parallel_world_size()}"
        s += f", gather_output={self.gather_output}"
        return s


class MergedColumnParallelLinear(ColumnParallelLinear):
    """Packed linear layers with column parallelism.

    Similar to ColumnParallelLinear, but the weight matrix is concatenated
    along the output dimension. When the weight matrix is loaded, the
    different partitions are sharded separately.

    Args:
        input_size: input dimension of the linear layer.
        output_sizes: list of output dimensions of the linear layer.
        bias: If true, add bias.
        gather_output: If true, call all-gather on output and make the output
                       available to all GPUs, otherwise, every GPU will have
                       its own output.
        skip_bias_add: This was added to enable performance optimizations where
                       bias can be fused with other element-wise operations. we
                       skip adding bias but instead return it.
        params_dtype: Data type for the parameters.
        quant_config: Quantization configure.
    """

    def __init__(self,
                 input_size: int,
                 output_sizes: List[int],
                 bias: bool = True,
                 gather_output: bool = False,
                 skip_bias_add: bool = False,
                 params_dtype: Optional[torch.dtype] = None,
                 quant_config: Optional[QuantizationConfig] = None):
        self.output_sizes = output_sizes
        tp_size = get_tensor_model_parallel_world_size()
        assert all(output_size % tp_size == 0 for output_size in output_sizes)
        super().__init__(input_size=input_size,
                         output_size=sum(output_sizes),
                         bias=bias,
                         gather_output=gather_output,
                         skip_bias_add=skip_bias_add,
                         params_dtype=params_dtype,
                         quant_config=quant_config)

    def weight_loader(self,
                      param: Parameter,
                      loaded_weight: torch.Tensor,
                      loaded_shard_id: Optional[int] = None):

        param_data = param.data
        output_dim = getattr(param, "output_dim", None)
        # Special case for AQLM codebooks.
        is_metadata = getattr(param, "is_metadata", False)

        param_shard_splitter = getattr(param, "shard_splitter", None)

        if output_dim is not None and param_shard_splitter is not None:
            raise NotImplementedError(
                "We do not currently support output_dim != None and "
                "shard_splitter != None for a parameter. Please open an issue."
            )
        # If a parameter has defined a shard_splitter to be used for
        # the weight, it should be applied before the weight is
        # loaded/copied to the parameter. The shard_splitter applies
        # logic by using the loaded_shard_id to ensure that the loaded
        # param is loaded to the correct location
        # within the parameter defined by the linear method.
        if loaded_shard_id is None and param_shard_splitter is not None:
            raise NotImplementedError(
                "We do not currently support loaded_shard_id == None and "
                "shard_splitter != None for a parameter. Please open an issue."
            )

        # Special case for Fp8 scales.
        fp8_scales_shard_indexer = getattr(param, "fp8_scales_shard_indexer",
                                           None)

        if loaded_shard_id is None:
            # Loaded weight is already packed.
            if output_dim is None:
                assert param_data.shape == loaded_weight.shape
                param_data.copy_(loaded_weight)
                return
            current_shard_offset = 0
            shard_offsets: List[Tuple[int, int, int]] = []
            for i, output_size in enumerate(self.output_sizes):
                shard_offsets.append((i, current_shard_offset, output_size))
                current_shard_offset += output_size
            packed_dim = getattr(param, "packed_dim", None)
            for shard_id, shard_offset, shard_size in shard_offsets:
                # Special case for Quantization.
                # If quantized, we need to adjust the offset and size to account
                # for the packing.
                if packed_dim == output_dim:
                    shard_size = shard_size // param.pack_factor
                    shard_offset = shard_offset // param.pack_factor
                    # Special case for Marlin.
                    shard_size, shard_offset = adjust_marlin_shard(
                        param, shard_size, shard_offset)

                loaded_weight_shard = loaded_weight.narrow(
                    output_dim, shard_offset, shard_size)
                self.weight_loader(param, loaded_weight_shard, shard_id)
            return

        assert loaded_shard_id < len(self.output_sizes)
        tp_rank = get_tensor_model_parallel_rank()
        tp_size = get_tensor_model_parallel_world_size()
        if output_dim is not None:
            shard_offset = sum(self.output_sizes[:loaded_shard_id]) // tp_size
            shard_size = self.output_sizes[loaded_shard_id] // tp_size
            # Special case for quantization.
            # If quantized, we need to adjust the offset and size to account
            # for the packing.
            packed_dim = getattr(param, "packed_dim", None)
            if packed_dim == output_dim:
                shard_size = shard_size // param.pack_factor
                shard_offset = shard_offset // param.pack_factor
                # Special case for Marlin.
                shard_size, shard_offset = adjust_marlin_shard(
                    param, shard_size, shard_offset)

            use_bitsandbytes = getattr(param, "use_bitsandbytes", False)
            if use_bitsandbytes:
                shard_size = loaded_weight.shape[output_dim]
                shard_offset = loaded_weight.shape[output_dim] * \
                    loaded_shard_id

            param_data = param_data.narrow(output_dim, shard_offset,
                                           shard_size)
            start_idx = tp_rank * shard_size
            loaded_weight = loaded_weight.narrow(output_dim, start_idx,
                                                 shard_size)
        # Special case for AQLM codebooks.
        elif is_metadata:
            # metadata indicates fixed size concatenated along dim 0
            shard_size = loaded_weight.shape[0]
            shard_offset = loaded_shard_id * shard_size
            param_data = param_data.narrow(0, shard_offset, shard_size)

        # If a param_shard_splitter is defined by the LinearMethod, use it.
        elif param_shard_splitter is not None:
            logical_widths = getattr(param, "logical_widths", None)
            param_data, loaded_weight = param_shard_splitter(
                param_data, loaded_weight, loaded_shard_id, logical_widths)

        # Special case for Fp8 scales.
        elif fp8_scales_shard_indexer is not None:
            param_data, loaded_weight = fp8_scales_shard_indexer(
                param_data, loaded_weight, loaded_shard_id)

        else:
            ignore_warning = getattr(param, "ignore_warning", False)
            if not ignore_warning:
                logger.warning(
                    "Loading a weight without `output_dim` attribute in "
                    "MergedColumnParallelLinear, assume the weight is "
                    "the same for all partitions.")

        if fp8_scales_shard_indexer is None:
            if len(param_data.shape) == 0:
                param_data = param_data.reshape(1)

            if len(loaded_weight.shape) == 0:
                loaded_weight = loaded_weight.reshape(1)

        assert param_data.shape == loaded_weight.shape
        param_data.copy_(loaded_weight)


class QKVParallelLinear(ColumnParallelLinear):
    """Linear layers for the attention's QKV transformation.

    Linear layers for the linear transformation of the query, key, and value
    vectors in the attention layer. The weight matrix is concatenated along
    the output dimension. The layer is parallelized along the head dimension.
    When the number of key/value heads is smaller than the number of query
    heads (e.g., multi-query/grouped-query attention), the key/value head may
    be replicated while the query heads are partitioned.

    Args:
        hidden_size: input hidden state size of the transformer.
        head_size: size of each attention head.
        total_num_heads: total number of attention query heads.
        total_num_kv_heads: total number of attention key/value heads. If
                            None, assume total_num_kv_heads = total_num_heads.
        bias: If true, add bias.
        skip_bias_add: This was added to enable performance optimizations where
                       bias can be fused with other element-wise operations. we
                       skip adding bias but instead return it.
        params_dtype: Data type for the parameters.
        quant_config: Quantization configure.
    """

    def __init__(self,
                 hidden_size: int,
                 head_size: int,
                 total_num_heads: int,
                 total_num_kv_heads: Optional[int] = None,
                 bias: bool = True,
                 skip_bias_add: bool = False,
                 params_dtype: Optional[torch.dtype] = None,
                 quant_config: Optional[QuantizationConfig] = None):
        self.hidden_size = hidden_size
        self.head_size = head_size
        self.total_num_heads = total_num_heads
        if total_num_kv_heads is None:
            total_num_kv_heads = total_num_heads
        self.total_num_kv_heads = total_num_kv_heads
        # Divide the weight matrix along the last dimension.
        tp_size = get_tensor_model_parallel_world_size()
        self.num_heads = divide(self.total_num_heads, tp_size)
        if tp_size >= self.total_num_kv_heads:
            self.num_kv_heads = 1
            self.num_kv_head_replicas = divide(tp_size,
                                               self.total_num_kv_heads)
        else:
            self.num_kv_heads = divide(self.total_num_kv_heads, tp_size)
            self.num_kv_head_replicas = 1
        input_size = self.hidden_size
        output_size = (self.num_heads +
                       2 * self.num_kv_heads) * tp_size * self.head_size
        self.output_sizes = [
            self.num_heads * self.head_size * tp_size,  # q_proj
            self.num_kv_heads * self.head_size * tp_size,  # k_proj
            self.num_kv_heads * self.head_size * tp_size,  # v_proj 
        ]

        super().__init__(input_size=input_size,
                         output_size=output_size,
                         bias=bias,
                         gather_output=False,
                         skip_bias_add=skip_bias_add,
                         params_dtype=params_dtype,
                         quant_config=quant_config)

    def weight_loader(self,
                      param: Parameter,
                      loaded_weight: torch.Tensor,
                      loaded_shard_id: Optional[str] = None):
        param_data = param.data
        output_dim = getattr(param, "output_dim", None)
        # Special case for AQLM codebooks.
        is_metadata = getattr(param, "is_metadata", False)

        param_shard_splitter = getattr(param, "shard_splitter", None)

        if output_dim is not None and param_shard_splitter is not None:
            raise NotImplementedError(
                "We do not currently support output_dim != None and "
                "shard_splitter != None for a parameter. Please open an issue."
            )
        # If a parameter has defined a shard_splitter to be used for
        # the weight, it should be applied before the weight is
        # loaded/copied to the parameter. The shard_splitter applies
        # logic by using the loaded_shard_id to ensure that the loaded
        # param is loaded to the correct location
        # within the parameter defined by the linear method.
        if loaded_shard_id is None and param_shard_splitter is not None:
            raise NotImplementedError(
                "We do not currently support loaded_shard_id == None and "
                "shard_splitter != None for a parameter. Please open an issue."
            )

        # Special case for Fp8 scales.
        fp8_scales_shard_indexer = getattr(param, "fp8_scales_shard_indexer",
                                           None)

        if loaded_shard_id is None:
            # Loaded weight is already packed.
            if output_dim is None:
                assert param_data.shape == loaded_weight.shape
                param_data.copy_(loaded_weight)
                return
            shard_offsets = [
                # (shard_id, shard_offset, shard_size)
                ("q", 0, self.total_num_heads * self.head_size),
                ("k", self.total_num_heads * self.head_size,
                 self.total_num_kv_heads * self.head_size),
                ("v", (self.total_num_heads + self.total_num_kv_heads) *
                 self.head_size, self.total_num_kv_heads * self.head_size),
            ]
            packed_dim = getattr(param, "packed_dim", None)
            for shard_id, shard_offset, shard_size in shard_offsets:
                # Special case for Quantized Weights.
                # If quantized, we need to adjust the offset and size to account
                # for the packing.
                if packed_dim == output_dim:
                    shard_size = shard_size // param.pack_factor
                    shard_offset = shard_offset // param.pack_factor

                    # Special case for Marlin.
                    shard_size, shard_offset = adjust_marlin_shard(
                        param, shard_size, shard_offset)

                loaded_weight_shard = loaded_weight.narrow(
                    output_dim, shard_offset, shard_size)
                self.weight_loader(param, loaded_weight_shard, shard_id)
            return

        tp_rank = get_tensor_model_parallel_rank()
        assert loaded_shard_id in ["q", "k", "v"]

        # If output dim is defined, use the default loading process.
        if output_dim is not None:
            if loaded_shard_id == "q":
                shard_offset = 0
                shard_size = self.num_heads * self.head_size
            elif loaded_shard_id == "k":
                shard_offset = self.num_heads * self.head_size
                shard_size = self.num_kv_heads * self.head_size
            elif loaded_shard_id == "v":
                shard_offset = (self.num_heads +
                                self.num_kv_heads) * self.head_size
                shard_size = self.num_kv_heads * self.head_size
            # Special case for Quantized Weights.
            # If quantized, we need to adjust the offset and size to account
            # for the packing.
            packed_dim = getattr(param, "packed_dim", None)
            if packed_dim == output_dim:
                shard_size = shard_size // param.pack_factor
                shard_offset = shard_offset // param.pack_factor

                # Special case for Marlin.
                shard_size, shard_offset = adjust_marlin_shard(
                    param, shard_size, shard_offset)

            use_bitsandbytes = getattr(param, "use_bitsandbytes", False)
            if use_bitsandbytes:
                orig_qkv_offsets = {
                    "q": (0, self.num_heads * self.head_size),
                    "k": (self.num_heads * self.head_size,
                          self.num_kv_heads * self.head_size),
                    "v":
                    ((self.num_heads + self.num_kv_heads) * self.head_size,
                     self.num_kv_heads * self.head_size),
                    "total":
                    ((self.num_heads + 2 * self.num_kv_heads) * self.head_size,
                     0)
                }
                shard_size, shard_offset = adjust_bitsandbytes_shard(
                    param, orig_qkv_offsets, loaded_shard_id)

            param_data = param_data.narrow(output_dim, shard_offset,
                                           shard_size)
            if loaded_shard_id == "q":
                shard_id = tp_rank
            else:
                shard_id = tp_rank // self.num_kv_head_replicas
            start_idx = shard_id * shard_size
            loaded_weight = loaded_weight.narrow(output_dim, start_idx,
                                                 shard_size)
        # Special case for for AQLM codebooks.
        elif is_metadata:
            # metadata indicates fixed size concatenated along dim 0
            shard_size = loaded_weight.shape[0]
            shard_index = ["q", "k", "v"].index(loaded_shard_id)
            param_data = param_data.narrow(0, shard_index * shard_size,
                                           shard_size)
        # If a param_shard_splitter is defined by the LinearMethod, use it.
        elif param_shard_splitter is not None:
            logical_widths = getattr(param, "logical_widths", None)
            param_data, loaded_weight = param_shard_splitter(
                param_data, loaded_weight, loaded_shard_id, logical_widths)

        # Special case for Fp8 scales.
        elif fp8_scales_shard_indexer is not None:
            param_data, loaded_weight = fp8_scales_shard_indexer(
                param_data, loaded_weight, loaded_shard_id)
        else:
            ignore_warning = getattr(param, "ignore_warning", False)
            if not ignore_warning:
                logger.warning(
                    "Loading a weight without `output_dim` attribute in "
                    "QKVParallelLinear, assume the weight is the same "
                    "for all partitions.")

        if len(param_data.shape) == 0:
            param_data = param_data.reshape(1)

        if len(loaded_weight.shape) == 0:
            loaded_weight = loaded_weight.reshape(1)

        assert param_data.shape == loaded_weight.shape
        param_data.copy_(loaded_weight)


class RowParallelLinear(LinearBase):
    """Linear layer with row parallelism.

    The linear layer is defined as Y = XA + b. A is parallelized along
    its first dimension and X along its second dimension as:
               -   -
              | A_1 |
              | .   |
          A = | .   |        X = [X_1, ..., X_p]
              | .   |
              | A_p |
               -   -
    Arguments:
        input_size: first dimension of matrix A.
        output_size: second dimension of matrix A.
        bias: If true, add bias. Note that bias is not parallelized.
        input_is_parallel: If true, we assume that the input is already
                           split across the GPUs and we do not split
                           again.
        skip_bias_add: This was added to enable performance optimization where
                       bias can be fused with other element-wise operations.
                       We skip adding bias but instead return it.
        params_dtype: Data type for the parameters.
        quant_config: Quantization configure.
    """

    def __init__(self,
                 input_size: int,
                 output_size: int,
                 bias: bool = True,
                 input_is_parallel: bool = True,
                 skip_bias_add: bool = False,
                 params_dtype: Optional[torch.dtype] = None,
                 reduce_results: bool = True,
                 quant_config: Optional[QuantizationConfig] = None):
        super().__init__(input_size, output_size, skip_bias_add, params_dtype,
                         quant_config)

        self.input_is_parallel = input_is_parallel
        self.reduce_results = reduce_results

        # Divide the weight matrix along the last dimension.
        self.tp_size = get_tensor_model_parallel_world_size()
        self.input_size_per_partition = divide(input_size, self.tp_size)
        assert self.quant_method is not None
        self.quant_method.create_weights(
            layer=self,
            input_size_per_partition=self.input_size_per_partition,
            output_partition_sizes=[self.output_size],
            input_size=self.input_size,
            output_size=self.output_size,
            params_dtype=self.params_dtype,
            weight_loader=self.weight_loader)
        if not reduce_results and (bias and not skip_bias_add):
            raise ValueError("When not reduce the results, adding bias to the "
                             "results can lead to incorrect results")

        if bias:
            self.bias = Parameter(
                torch.empty(self.output_size, dtype=params_dtype))
            set_weight_attrs(self.bias, {
                "output_dim": 0,
                "weight_loader": self.weight_loader,
            })
        else:
            self.register_parameter("bias", None)

    def weight_loader(self, param: Parameter, loaded_weight: torch.Tensor):
        # Special case for Fp8 scales.
        fp8_scales_shard_indexer = getattr(param, "fp8_scales_shard_indexer",
                                           None)

        tp_rank = get_tensor_model_parallel_rank()
        input_dim = getattr(param, "input_dim", None)
        param_data = param.data
        if input_dim is not None:
            shard_size = param_data.shape[input_dim]
            start_idx = tp_rank * shard_size
            loaded_weight = loaded_weight.narrow(input_dim, start_idx,
                                                 shard_size)

        # Special case for Fp8 scales.
        elif fp8_scales_shard_indexer is not None:
            param_data, loaded_weight = fp8_scales_shard_indexer(param_data,
                                                                 loaded_weight,
                                                                 shard_id=0)

        if fp8_scales_shard_indexer is None and len(loaded_weight.shape) == 0:
            loaded_weight = loaded_weight.reshape(1)

        assert param_data.shape == loaded_weight.shape
        param_data.copy_(loaded_weight)

    def forward(self, input_):
        # Set up backprop all-reduce.
        if self.input_is_parallel:
            input_parallel = input_
        else:
            tp_rank = get_tensor_model_parallel_rank()
            splitted_input = split_tensor_along_last_dim(
                input_, num_partitions=self.tp_size)
            input_parallel = splitted_input[tp_rank].contiguous()

        # Matrix multiply.
        assert self.quant_method is not None
        output_parallel = self.quant_method.apply(self, input_parallel)
        if self.reduce_results and self.tp_size > 1:
            output_ = tensor_model_parallel_all_reduce(output_parallel)
        else:
            output_ = output_parallel

        if not self.skip_bias_add:
            output = output_ + self.bias if self.bias is not None else output_
            output_bias = None
        else:
            output = output_
            output_bias = self.bias
        return output, output_bias

    def extra_repr(self) -> str:
        s = f"input_features={self.input_size_per_partition}"
        s += f", output_features={self.output_size}"
        s += f", bias={self.bias is not None}"
        s += f", tp_size={self.tp_size}"
        s += f", reduce_results={self.reduce_results}"
        return s<|MERGE_RESOLUTION|>--- conflicted
+++ resolved
@@ -1,9 +1,5 @@
 from abc import abstractmethod
-<<<<<<< HEAD
-from typing import List, Optional, Tuple
-=======
 from typing import Dict, List, Optional, Tuple
->>>>>>> f790ad3c
 
 import torch
 import torch.nn.functional as F

--- conflicted
+++ resolved
@@ -24,19 +24,12 @@
 logger = init_logger(__name__)
 
 WEIGHT_LOADER_V2_SUPPORTED = [
-    "CompressedTensorsLinearMethod", "AWQMarlinLinearMethod",
-<<<<<<< HEAD
-    "AWQLinearMethod", "GPTQMarlinLinearMethod", "GPTQBitBLASLinearMethod",
-    "Fp8LinearMethod", "MarlinLinearMethod", "QQQLinearMethod",
-    "GPTQMarlin24LinearMethod", "TPUInt8LinearMethod", "GPTQLinearMethod",
-    "FBGEMMFp8LinearMethod", "ModelOptFp8LinearMethod", "IPEXAWQLinearMethod"
-=======
+    "CompressedTensorsLinearMethod", "AWQMarlinLinearMethod", "GPTQBitBLASLinearMethod",
     "AWQLinearMethod", "GPTQMarlinLinearMethod", "Fp8LinearMethod",
     "MarlinLinearMethod", "QQQLinearMethod", "GPTQMarlin24LinearMethod",
     "TPUInt8LinearMethod", "GPTQLinearMethod", "FBGEMMFp8LinearMethod",
     "ModelOptFp8LinearMethod", "IPEXAWQLinearMethod", "IPEXGPTQLinearMethod",
     "HQQMarlinMethod"
->>>>>>> a0f7d53b
 ]
 
 
@@ -521,11 +514,10 @@
                     # Special case for Marlin.
                     shard_size, shard_offset = adjust_marlin_shard(
                         param, shard_size, shard_offset)
-
-<<<<<<< HEAD
+                
                 shard_size, shard_offset = adjust_bitblas_shard(
                     param, shard_size, shard_offset)
-=======
+
                 if use_bitsandbytes_4bit:
                     index = list(itertools.accumulate([0] + self.output_sizes))
                     orig_offsets = {
@@ -535,7 +527,6 @@
                     orig_offsets["total"] = (self.output_size, 0)
                     shard_size, shard_offset = adjust_bitsandbytes_4bit_shard(
                         param, orig_offsets, str(shard_id))
->>>>>>> a0f7d53b
 
                 loaded_weight_shard = loaded_weight.narrow(
                     output_dim, shard_offset, shard_size)

--- conflicted
+++ resolved
@@ -291,15 +291,6 @@
                  quant_config: Optional[QuantizationConfig] = None,
                  output_sizes: Optional[list[int]] = None,
                  prefix: str = ""):
-<<<<<<< HEAD
-        super().__init__(input_size, output_size, skip_bias_add, params_dtype,
-                         quant_config, prefix)
-
-        self.gather_output = gather_output
-        self.collective_func = tensor_model_parallel_all_gather
-
-=======
->>>>>>> 2092a6fa
         # Divide the weight matrix along the last dimension.
         self.tp_size = get_tensor_model_parallel_world_size()
         self.input_size_per_partition = input_size
@@ -316,6 +307,7 @@
                          quant_config, prefix)
 
         self.gather_output = gather_output
+        self.collective_func = tensor_model_parallel_all_gather
 
         if output_sizes is None:
             output_sizes = [output_size]

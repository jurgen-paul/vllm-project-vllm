--- conflicted
+++ resolved
@@ -5,17 +5,7 @@
 import torch.nn.functional as F
 from torch.nn.parameter import Parameter
 
-<<<<<<< HEAD
 from vllm import _custom_C
-from vllm.logger import init_logger
-from vllm.model_executor.layers.tuned_gemm import tgemm
-from vllm.model_executor.parallel_utils.communication_op import (
-    tensor_model_parallel_all_gather, tensor_model_parallel_all_reduce)
-from vllm.model_executor.parallel_utils.parallel_state import (
-    get_tensor_model_parallel_rank, get_tensor_model_parallel_world_size)
-from vllm.model_executor.parallel_utils.utils import (
-    divide, split_tensor_along_last_dim)
-=======
 from vllm.distributed import (divide, get_tensor_model_parallel_rank,
                               get_tensor_model_parallel_world_size,
                               split_tensor_along_last_dim,
@@ -24,7 +14,7 @@
 from vllm.logger import init_logger
 from vllm.model_executor.layers.quantization.base_config import (
     QuantizationConfig, QuantizeMethodBase)
->>>>>>> a360ff80
+from vllm.model_executor.layers.tuned_gemm import tgemm
 from vllm.model_executor.utils import set_weight_attrs
 from vllm.utils import is_hip
 
@@ -94,14 +84,14 @@
                                        dtype=params_dtype),
                            requires_grad=False)
         set_weight_attrs(weight, {"input_dim": 1, "output_dim": 0})
-<<<<<<< HEAD
-        return {"weight": weight}
-
-    def apply_weights(self,
-                      weights: Dict[str, torch.Tensor],
-                      x: torch.Tensor,
-                      bias: Optional[torch.Tensor] = None) -> torch.Tensor:
-        weight = weights["weight"]
+        layer.register_parameter("weight", weight)
+        set_weight_attrs(weight, extra_weight_attrs)
+
+    def apply(self,
+              layer: torch.nn.Module,
+              x: torch.Tensor,
+              bias: Optional[torch.Tensor] = None) -> torch.Tensor:
+        weight = layer.weight
         if is_hip() and x.view(-1, x.size(-1)).shape[0] == 1:
             batched = False
             if x.dim() == 3:
@@ -126,16 +116,6 @@
             if bias is not None:
                 out = out + bias
             return out
-=======
-        layer.register_parameter("weight", weight)
-        set_weight_attrs(weight, extra_weight_attrs)
-
-    def apply(self,
-              layer: torch.nn.Module,
-              x: torch.Tensor,
-              bias: Optional[torch.Tensor] = None) -> torch.Tensor:
-        weight = layer.weight
->>>>>>> a360ff80
         if self.separate_bias_add:
             if bias is not None:
                 return F.linear(x, weight) + bias

from typing import Any, Callable, Dict, List, Optional

import torch
import torch.nn.functional as F
from torch.nn import Module
from torch.nn.parameter import Parameter

import vllm.envs as envs
from vllm import _custom_ops as ops
from vllm.logger import init_logger
from vllm.model_executor.layers.fused_moe import (FusedMoE, FusedMoEMethodBase,
                                                  FusedMoeWeightScaleSupported)
from vllm.model_executor.layers.linear import (LinearBase, LinearMethodBase,
                                               UnquantizedLinearMethod)
from vllm.model_executor.layers.quantization.base_config import (
    QuantizationConfig, QuantizeMethodBase)
from vllm.model_executor.layers.quantization.kv_cache import BaseKVCacheMethod
from vllm.model_executor.layers.quantization.utils.marlin_utils_fp8 import (
    apply_fp8_marlin_linear, prepare_fp8_layer_for_marlin)
from vllm.model_executor.layers.quantization.utils.quant_utils import (
    is_layer_skipped)
from vllm.model_executor.layers.quantization.utils.w8a8_utils import (
    all_close_1d, apply_fp8_linear, convert_to_channelwise,
    cutlass_fp8_supported, normalize_e4m3fn_to_e4m3fnuz, per_tensor_dequantize,
    requantize_with_max_scale)
from vllm.model_executor.parameter import (ModelWeightParameter,
                                           PerTensorScaleParameter)
from vllm.model_executor.utils import set_weight_attrs
from vllm.platforms import current_platform
from vllm.utils import is_hip, print_warning_once

ACTIVATION_SCHEMES = ["static", "dynamic"]

logger = init_logger(__name__)


class Fp8Config(QuantizationConfig):
    """Config class for FP8."""

    def __init__(
        self,
        is_checkpoint_fp8_serialized: bool = False,
        activation_scheme: str = "dynamic",
        ignored_layers: Optional[List[str]] = None,
    ) -> None:
        self.is_checkpoint_fp8_serialized = is_checkpoint_fp8_serialized
        if is_checkpoint_fp8_serialized:
            logger.warning("Detected fp8 checkpoint. Please note that the "
                           "format is experimental and subject to change.")
        if activation_scheme not in ACTIVATION_SCHEMES:
            raise ValueError(
                f"Unsupported activation scheme {activation_scheme}")
        self.activation_scheme = activation_scheme
        self.ignored_layers = ignored_layers or []

    @classmethod
    def get_name(cls) -> str:
        return "fp8"

    @classmethod
    def get_supported_act_dtypes(cls) -> List[torch.dtype]:
        return [torch.bfloat16, torch.half]

    @classmethod
    def get_min_capability(cls) -> int:
        return 80

    @classmethod
    def get_config_filenames(cls) -> List[str]:
        return []

    @classmethod
    def from_config(cls, config: Dict[str, Any]) -> "Fp8Config":
        quant_method = cls.get_from_keys(config, ["quant_method"])
        is_checkpoint_fp8_serialized = ("fp8" in quant_method)
        activation_scheme = cls.get_from_keys(config, ["activation_scheme"])
        ignored_layers = cls.get_from_keys_or(config, ["ignored_layers"], None)
        return cls(is_checkpoint_fp8_serialized=is_checkpoint_fp8_serialized,
                   activation_scheme=activation_scheme,
                   ignored_layers=ignored_layers)

    def get_quant_method(self, layer: torch.nn.Module,
                         prefix: str) -> Optional["QuantizeMethodBase"]:
        from vllm.attention.layer import Attention  # Avoid circular import

        if isinstance(layer, LinearBase):
            if is_layer_skipped(prefix, self.ignored_layers):
                return UnquantizedLinearMethod()
            return Fp8LinearMethod(self)
        elif isinstance(layer, FusedMoE):
            return Fp8MoEMethod(self)
        elif isinstance(layer, Attention):
            return Fp8KVCacheMethod(self)
        return None

    def get_scaled_act_names(self) -> List[str]:
        return []


class Fp8LinearMethod(LinearMethodBase):
    """Linear method for FP8.
    Supports loading FP8 checkpoints with static weight scale and
    dynamic/static activation scale.

    Also supports loading quantized FP16/BF16 model checkpoints with dynamic
    activation scaling. The weight scaling factor will be initialized after
    the model weights are loaded.

    Limitations:
    1. Only support per-tensor quantization due to torch._scaled_mm support.
    2. Only support float8_e4m3fn data type due to the limitation of
       torch._scaled_mm (https://github.com/pytorch/pytorch/blob/2e48b39603411a41c5025efbe52f89560b827825/aten/src/ATen/native/cuda/Blas.cpp#L854-L856)

    Args:
        quant_config: The quantization config.
    """

    def __init__(self, quant_config: Fp8Config):
        self.quant_config = quant_config
        self.cutlass_fp8_supported = cutlass_fp8_supported()

        # For GPUs that lack FP8 hardware support, we can leverage the Marlin
        # kernel for fast weight-only FP8 quantization
<<<<<<< HEAD
        capability = current_platform.get_device_capability()
        capability = capability[0] * 10 + capability[1]
        self.out_dtype = torch.get_default_dtype()
        self.use_marlin = capability < 89 or envs.VLLM_TEST_FORCE_FP8_MARLIN
=======
        self.use_marlin = (not current_platform.has_device_capability(89)
                           or envs.VLLM_TEST_FORCE_FP8_MARLIN)
>>>>>>> f2bd246c
        # Disable marlin for rocm
        if is_hip():
            self.use_marlin = False

    def create_weights(
        self,
        layer: torch.nn.Module,
        input_size_per_partition: int,
        output_partition_sizes: List[int],
        input_size: int,
        output_size: int,
        params_dtype: torch.dtype,
        **extra_weight_attrs,
    ):
        del input_size, output_size
        output_size_per_partition = sum(output_partition_sizes)
        weight_loader = extra_weight_attrs.get("weight_loader")

        layer.logical_widths = output_partition_sizes

        layer.input_size_per_partition = input_size_per_partition
        layer.output_size_per_partition = output_size_per_partition
        layer.orig_dtype = params_dtype

        # WEIGHT
        weight_dtype = (torch.float8_e4m3fn
                        if self.quant_config.is_checkpoint_fp8_serialized else
                        params_dtype)

        weight = ModelWeightParameter(data=torch.empty(
            output_size_per_partition,
            input_size_per_partition,
            dtype=weight_dtype),
                                      input_dim=1,
                                      output_dim=0,
                                      weight_loader=weight_loader)
        layer.register_parameter("weight", weight)

        # If checkpoint is serialized fp8, load them.
        # Otherwise, wait until process_weights_after_loading.
        if self.quant_config.is_checkpoint_fp8_serialized:
            # WEIGHT SCALE
            scale = PerTensorScaleParameter(data=torch.empty(
                len(output_partition_sizes), dtype=torch.float32),
                                            weight_loader=weight_loader)

            scale[:] = torch.finfo(torch.float32).min
            layer.register_parameter("weight_scale", scale)

            # INPUT ACTIVATION SCALE
            if self.quant_config.activation_scheme == "static":
                scale = PerTensorScaleParameter(data=torch.empty(
                    len(output_partition_sizes), dtype=torch.float32),
                                                weight_loader=weight_loader)

                scale[:] = torch.finfo(torch.float32).min
                layer.register_parameter("input_scale", scale)
            else:
                layer.register_parameter("input_scale", None)

    def process_weights_after_loading(self, layer: Module) -> None:
        layer.weight = torch.nn.Parameter(layer.weight.data,
                                          requires_grad=False)
        # If checkpoint not serialized fp8, quantize the weights.
        if not self.quant_config.is_checkpoint_fp8_serialized:
            qweight, weight_scale = ops.scaled_fp8_quant(layer.weight,
                                                         scale=None)

            # If using marlin (w8a16), kernel uses channelwise weights,
            # so extend the weight scales to be channelwise.
            if self.use_marlin:
                assert weight_scale.numel() == 1
                weight_scale = convert_to_channelwise(
                    weight_scale.expand(len(layer.logical_widths)),
                    layer.logical_widths)

            # Update the layer with the new values.
            layer.weight = Parameter(qweight.t(), requires_grad=False)
            layer.weight_scale = Parameter(weight_scale, requires_grad=False)
            layer.input_scale = None

        # If checkpoint is fp8, handle that there are N scales for N
        # shards in a fused module
        else:
            layer.weight_scale = torch.nn.Parameter(layer.weight_scale.data,
                                                    requires_grad=False)
            if self.quant_config.activation_scheme == "static":
                layer.input_scale = torch.nn.Parameter(layer.input_scale.data,
                                                       requires_grad=False)
            # If using marlin (w8a16), kernel uses channelwise weights,
            # so extend the weight scales to be channelwise.
            if self.use_marlin:
                weight = layer.weight
                weight_scale = convert_to_channelwise(layer.weight_scale,
                                                      layer.logical_widths)

            # If using w8a8, torch._scaled_mm needs per tensor, so
            # requantize the logical shards as a single weight.
            else:
                # Dequant -> Quant with max scale so we can run per tensor.
                weight = layer.weight
                weight_scale = layer.weight_scale

                # If rocm, use float8_e4m3fnuz.
                if is_hip():
                    weight, weight_scale, input_scale = \
                        normalize_e4m3fn_to_e4m3fnuz(
                            weight=weight,
                            weight_scale=weight_scale,
                            input_scale=layer.input_scale)
                    if input_scale is not None:
                        layer.input_scale = Parameter(input_scale,
                                                      requires_grad=False)

                weight_scale, weight = requantize_with_max_scale(
                    weight=weight,
                    weight_scale=weight_scale,
                    logical_widths=layer.logical_widths,
                )

            # Pad the weight
            if envs.VLLM_FP8_PADDING:
                weight = F.pad(weight, (0, 256), "constant", 0)[..., :-256]
                torch.cuda.empty_cache()

            # Update layer with new values.
            layer.weight = Parameter(weight.t(), requires_grad=False)
            layer.weight_scale = Parameter(weight_scale, requires_grad=False)
            if self.quant_config.activation_scheme == "static":
                layer.input_scale = Parameter(layer.input_scale.max(),
                                              requires_grad=False)

        if self.use_marlin:
            prepare_fp8_layer_for_marlin(layer)
            # Activations not quantized for marlin.
            del layer.input_scale

    def apply(self,
              layer: torch.nn.Module,
              x: torch.Tensor,
              bias: Optional[torch.Tensor] = None) -> torch.Tensor:

        if self.use_marlin:
            return apply_fp8_marlin_linear(
                input=x,
                weight=layer.weight,
                weight_scale=layer.weight_scale,
                workspace=layer.workspace,
                size_n=layer.output_size_per_partition,
                size_k=layer.input_size_per_partition,
                bias=bias)

        return apply_fp8_linear(
            input=x,
            weight=layer.weight,
            weight_scale=layer.weight_scale,
            out_dtype=self.out_dtype,
            input_scale=layer.input_scale,
            bias=bias,
            cutlass_fp8_supported=self.cutlass_fp8_supported,
            use_per_token_if_dynamic=False)


class Fp8MoEMethod(FusedMoEMethodBase):
    """MoE method for FP8.
    Supports loading FP8 checkpoints with static weight scale and
    dynamic/static activation scale.

    Also supports loading quantized FP16/BF16 model checkpoints with dynamic
    activation scaling. The weight scaling factor will be initialized after
    the model weights are loaded.

    Args:
        quant_config: The quantization config.
    """

    def __init__(self, quant_config: Fp8Config):
        self.quant_config = quant_config

    def create_weights(self, layer: Module, num_experts: int, hidden_size: int,
                       intermediate_size: int, params_dtype: torch.dtype,
                       **extra_weight_attrs):

        if self.quant_config.is_checkpoint_fp8_serialized:
            params_dtype = torch.float8_e4m3fn

        # WEIGHTS
        w13_weight = torch.nn.Parameter(torch.empty(num_experts,
                                                    2 * intermediate_size,
                                                    hidden_size,
                                                    dtype=params_dtype),
                                        requires_grad=False)
        layer.register_parameter("w13_weight", w13_weight)
        set_weight_attrs(w13_weight, extra_weight_attrs)

        w2_weight = torch.nn.Parameter(torch.empty(num_experts,
                                                   hidden_size,
                                                   intermediate_size,
                                                   dtype=params_dtype),
                                       requires_grad=False)
        layer.register_parameter("w2_weight", w2_weight)
        set_weight_attrs(w2_weight, extra_weight_attrs)

        # WEIGHT_SCALES
        # Allocate 2 scales for w1 and w3 respectively.
        # They will be combined to a single scale after weight loading.
        w13_weight_scale = torch.nn.Parameter(torch.ones(num_experts,
                                                         2,
                                                         dtype=torch.float32),
                                              requires_grad=False)
        layer.register_parameter("w13_weight_scale", w13_weight_scale)

        w2_weight_scale = torch.nn.Parameter(torch.ones(num_experts,
                                                        dtype=torch.float32),
                                             requires_grad=False)
        layer.register_parameter("w2_weight_scale", w2_weight_scale)
        # Add the quantization method used (per tensor/grouped/channel)
        # to ensure the weight scales are loaded in properly
        extra_weight_attrs.update(
            {"quant_method": FusedMoeWeightScaleSupported.TENSOR.value})
        # If loading fp8 checkpoint, pass the weight loaders.
        # If loading an fp16 checkpoint, do not (we will quantize in
        #   process_weights_after_loading()
        if self.quant_config.is_checkpoint_fp8_serialized:
            set_weight_attrs(w13_weight_scale, extra_weight_attrs)
            set_weight_attrs(w2_weight_scale, extra_weight_attrs)

        # INPUT_SCALES
        if self.quant_config.activation_scheme == "static":
            if not self.quant_config.is_checkpoint_fp8_serialized:
                raise ValueError(
                    "Found static activation scheme for checkpoint that "
                    "was not serialized fp8.")

            w13_input_scale = torch.nn.Parameter(torch.ones(
                num_experts, dtype=torch.float32),
                                                 requires_grad=False)
            layer.register_parameter("w13_input_scale", w13_input_scale)
            set_weight_attrs(w13_input_scale, extra_weight_attrs)

            w2_input_scale = torch.nn.Parameter(torch.ones(
                num_experts, dtype=torch.float32),
                                                requires_grad=False)
            layer.register_parameter("w2_input_scale", w2_input_scale)
            set_weight_attrs(w2_input_scale, extra_weight_attrs)

        else:
            layer.w13_input_scale = None
            layer.w2_input_scale = None

    def process_weights_after_loading(self, layer: Module) -> None:

        # If checkpoint is fp16, quantize in place.
        if not self.quant_config.is_checkpoint_fp8_serialized:
            # If rocm, use float8_e4m3fnuz as dtype
            fp8_dtype = torch.float8_e4m3fnuz \
                        if is_hip() else torch.float8_e4m3fn
            w13_weight = torch.empty_like(layer.w13_weight.data,
                                          dtype=fp8_dtype)
            w2_weight = torch.empty_like(layer.w2_weight.data, dtype=fp8_dtype)

            # Re-initialize w13_scale because we directly quantize
            # merged w13 weights and generate a single scaling factor.
            layer.w13_weight_scale = torch.nn.Parameter(torch.ones(
                layer.num_experts,
                dtype=torch.float32,
                device=w13_weight.device),
                                                        requires_grad=False)
            for expert in range(layer.num_experts):
                w13_weight[expert, :, :], layer.w13_weight_scale[
                    expert] = ops.scaled_fp8_quant(
                        layer.w13_weight.data[expert, :, :])
                w2_weight[expert, :, :], layer.w2_weight_scale[
                    expert] = ops.scaled_fp8_quant(
                        layer.w2_weight.data[expert, :, :])
            layer.w13_weight = torch.nn.Parameter(w13_weight,
                                                  requires_grad=False)
            layer.w2_weight = torch.nn.Parameter(w2_weight,
                                                 requires_grad=False)
            return

        # If checkpoint is fp8, we need to handle that the
        # MoE kernels require single activation scale and single weight
        # scale for w13 per expert.
        else:
            # Fp8 moe kernels require a single activation scale.
            # We take the max of all the scales in case they differ.
            if self.quant_config.activation_scheme == "static":
                if (layer.w13_input_scale is None
                        or layer.w2_input_scale is None):
                    raise ValueError(
                        "QuantConfig has static quantization, but found "
                        "activation scales are None.")
                if (not all_close_1d(layer.w13_input_scale)
                        or not all_close_1d(layer.w2_input_scale)):
                    print_warning_once(
                        "Found input_scales that are not equal for "
                        "fp8 MoE layer. Using the maximum across experts "
                        "for each layer. ")
                layer.w13_input_scale = torch.nn.Parameter(
                    layer.w13_input_scale.max(), requires_grad=False)
                layer.w2_input_scale = torch.nn.Parameter(
                    layer.w2_input_scale.max(), requires_grad=False)
            # If rocm, normalize the weights and scales to e4m3fnuz
            if is_hip():
                # Normalize the weights and scales
                w13_weight, w13_weight_scale, w13_input_scale = \
                    normalize_e4m3fn_to_e4m3fnuz(
                        layer.w13_weight, layer.w13_weight_scale,
                        layer.w13_input_scale)
                w2_weight, w2_weight_scale, w2_input_scale = \
                    normalize_e4m3fn_to_e4m3fnuz(
                        layer.w2_weight, layer.w2_weight_scale,
                        layer.w2_input_scale)
                # Reset the parameter
                layer.w13_weight = torch.nn.Parameter(w13_weight,
                                                      requires_grad=False)
                layer.w13_weight_scale = torch.nn.Parameter(
                    w13_weight_scale, requires_grad=False)
                if w13_input_scale is not None:
                    layer.w13_input_scale = torch.nn.Parameter(
                        w13_input_scale, requires_grad=False)
                layer.w2_weight = torch.nn.Parameter(w2_weight,
                                                     requires_grad=False)
                layer.w2_weight_scale = torch.nn.Parameter(w2_weight_scale,
                                                           requires_grad=False)
                if w2_input_scale is not None:
                    layer.w2_input_scale = torch.nn.Parameter(
                        w2_input_scale, requires_grad=False)

            # Fp8 moe kernel needs single weight scale for w13 per expert.
            # We take the max then dequant and requant each expert.
            assert layer.w13_weight_scale is not None
            shard_size = layer.intermediate_size_per_partition
            max_w13_scales = layer.w13_weight_scale.max(dim=1).values
            for expert_id in range(layer.num_experts):
                start = 0
                for shard_id in range(2):
                    dq_weight = per_tensor_dequantize(
                        layer.w13_weight[expert_id][start:start +
                                                    shard_size, :],
                        layer.w13_weight_scale[expert_id][shard_id])
                    layer.w13_weight[expert_id][
                        start:start + shard_size, :], _ = ops.scaled_fp8_quant(
                            dq_weight, max_w13_scales[expert_id])
                    start += shard_size

            layer.w13_weight_scale = torch.nn.Parameter(max_w13_scales,
                                                        requires_grad=False)
            return

    def apply(
        self,
        layer: torch.nn.Module,
        x: torch.Tensor,
        router_logits: torch.Tensor,
        top_k: int,
        renormalize: bool,
        use_grouped_topk: bool,
        topk_group: Optional[int] = None,
        num_expert_group: Optional[int] = None,
        custom_routing_function: Optional[Callable] = None,
    ) -> torch.Tensor:

        from vllm.model_executor.layers.fused_moe import fused_experts

        topk_weights, topk_ids = FusedMoE.select_experts(
            hidden_states=x,
            router_logits=router_logits,
            use_grouped_topk=use_grouped_topk,
            top_k=top_k,
            renormalize=renormalize,
            topk_group=topk_group,
            num_expert_group=num_expert_group,
            custom_routing_function=custom_routing_function)

        return fused_experts(x,
                             layer.w13_weight,
                             layer.w2_weight,
                             topk_weights=topk_weights,
                             topk_ids=topk_ids,
                             inplace=True,
                             use_fp8_w8a8=True,
                             w1_scale=layer.w13_weight_scale,
                             w2_scale=layer.w2_weight_scale,
                             a1_scale=layer.w13_input_scale,
                             a2_scale=layer.w2_input_scale)


class Fp8KVCacheMethod(BaseKVCacheMethod):
    """
    Supports loading kv-cache scaling factors from FP8 checkpoints.
    """

    def __init__(self, quant_config: Fp8Config):
        super().__init__(quant_config)<|MERGE_RESOLUTION|>--- conflicted
+++ resolved
@@ -121,15 +121,9 @@
 
         # For GPUs that lack FP8 hardware support, we can leverage the Marlin
         # kernel for fast weight-only FP8 quantization
-<<<<<<< HEAD
-        capability = current_platform.get_device_capability()
-        capability = capability[0] * 10 + capability[1]
         self.out_dtype = torch.get_default_dtype()
-        self.use_marlin = capability < 89 or envs.VLLM_TEST_FORCE_FP8_MARLIN
-=======
         self.use_marlin = (not current_platform.has_device_capability(89)
                            or envs.VLLM_TEST_FORCE_FP8_MARLIN)
->>>>>>> f2bd246c
         # Disable marlin for rocm
         if is_hip():
             self.use_marlin = False

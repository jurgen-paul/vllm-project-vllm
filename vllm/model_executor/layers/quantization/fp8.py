# SPDX-License-Identifier: Apache-2.0

from typing import Any, Callable, Dict, List, Optional

import torch
import torch.nn.functional as F
from torch.nn import Module
from torch.nn.parameter import Parameter

import vllm.envs as envs
from vllm import _custom_ops as ops
from vllm.distributed import get_tensor_model_parallel_world_size
from vllm.logger import init_logger
from vllm.model_executor.layers.fused_moe import (FusedMoE, FusedMoEMethodBase,
                                                  FusedMoeWeightScaleSupported)
from vllm.model_executor.layers.linear import (LinearBase, LinearMethodBase,
                                               UnquantizedLinearMethod)
from vllm.model_executor.layers.quantization.base_config import (
    QuantizationConfig, QuantizeMethodBase)
from vllm.model_executor.layers.quantization.kv_cache import BaseKVCacheMethod
from vllm.model_executor.layers.quantization.utils.marlin_utils_fp8 import (
    apply_fp8_marlin_linear, prepare_fp8_layer_for_marlin)
from vllm.model_executor.layers.quantization.utils.quant_utils import (
    is_layer_skipped)
from vllm.model_executor.layers.quantization.utils.w8a8_utils import (
    all_close_1d, apply_fp8_linear, convert_to_channelwise,
    cutlass_block_fp8_supported, cutlass_fp8_supported,
    normalize_e4m3fn_to_e4m3fnuz, per_tensor_dequantize,
    requantize_with_max_scale)
from vllm.model_executor.parameter import (BlockQuantScaleParameter,
                                           ModelWeightParameter,
                                           PerTensorScaleParameter)
from vllm.model_executor.utils import set_weight_attrs
from vllm.platforms import current_platform
from vllm.utils import is_navi

ACTIVATION_SCHEMES = ["static", "dynamic"]

logger = init_logger(__name__)


class Fp8Config(QuantizationConfig):
    """Config class for FP8."""

    def __init__(
        self,
        is_checkpoint_fp8_serialized: bool = False,
        activation_scheme: str = "dynamic",
        ignored_layers: Optional[List[str]] = None,
        weight_block_size: Optional[List[int]] = None,
    ) -> None:
        self.is_checkpoint_fp8_serialized = is_checkpoint_fp8_serialized
        if is_checkpoint_fp8_serialized:
            logger.warning("Detected fp8 checkpoint. Please note that the "
                           "format is experimental and subject to change.")
        if activation_scheme not in ACTIVATION_SCHEMES:
            raise ValueError(
                f"Unsupported activation scheme {activation_scheme}")
        self.activation_scheme = activation_scheme
        self.ignored_layers = ignored_layers or []
        if weight_block_size is not None:
            if not is_checkpoint_fp8_serialized:
                raise ValueError(
                    "The block-wise quantization only supports fp8-serialized "
                    "checkpoint for now.")
            if len(weight_block_size) != 2:
                raise ValueError(
                    "The quantization block size of weight must have 2 "
                    f"dimensions, but got {len(weight_block_size)} dimensions")
            if activation_scheme != "dynamic":
                raise ValueError("The block-wise quantization only supports "
                                 "dynamic activation scheme for now, but got "
                                 f"{activation_scheme} activation scheme.")
        self.weight_block_size = weight_block_size

    @classmethod
    def get_name(cls) -> str:
        return "fp8"

    @classmethod
    def get_supported_act_dtypes(cls) -> List[torch.dtype]:
        return [torch.bfloat16, torch.half]

    @classmethod
    def get_min_capability(cls) -> int:
        return 80

    @classmethod
    def get_config_filenames(cls) -> List[str]:
        return []

    @classmethod
    def from_config(cls, config: Dict[str, Any]) -> "Fp8Config":
        quant_method = cls.get_from_keys(config, ["quant_method"])
        is_checkpoint_fp8_serialized = ("fp8" in quant_method)
        activation_scheme = cls.get_from_keys(config, ["activation_scheme"])
        ignored_layers = cls.get_from_keys_or(config, ["ignored_layers"], None)
        weight_block_size = cls.get_from_keys_or(config, ["weight_block_size"],
                                                 None)
        return cls(is_checkpoint_fp8_serialized=is_checkpoint_fp8_serialized,
                   activation_scheme=activation_scheme,
                   ignored_layers=ignored_layers,
                   weight_block_size=weight_block_size)

    def get_quant_method(self, layer: torch.nn.Module,
                         prefix: str) -> Optional["QuantizeMethodBase"]:
        from vllm.attention.layer import Attention  # Avoid circular import

        if isinstance(layer, LinearBase):
            if is_layer_skipped(prefix, self.ignored_layers):
                return UnquantizedLinearMethod()
            return Fp8LinearMethod(self)
        elif isinstance(layer, FusedMoE):
            return Fp8MoEMethod(self)
        elif isinstance(layer, Attention):
            return Fp8KVCacheMethod(self)
        return None

    def get_cache_scale(self, name: str) -> Optional[str]:
        """
        Check whether the param name matches the format for k/v cache scales
        in compressed-tensors. If this is the case, return its equivalent
        param name expected by vLLM

        :param name: param name
        :return: matching param name for KV cache scale in vLLM
        """
        if name.endswith(".output_scale") and ".k_proj" in name:
            return name.replace(".k_proj.output_scale", ".attn.k_scale")
        if name.endswith(".output_scale") and ".v_proj" in name:
            return name.replace(".v_proj.output_scale", ".attn.v_scale")
        if name.endswith(".output_scale") and ".q_proj" in name:
            return name.replace(".q_proj.output_scale", ".attn.q_scale")
        if name.endswith("self_attn.prob_output_scale"):
            return name.replace(".prob_output_scale", ".attn.prob_scale")
        # If no matches, return None
        return None


class Fp8LinearMethod(LinearMethodBase):
    """Linear method for FP8.
    Supports loading FP8 checkpoints with static weight scale and
    dynamic/static activation scale.

    Also supports loading quantized FP16/BF16 model checkpoints with dynamic
    activation scaling. The weight scaling factor will be initialized after
    the model weights are loaded.

    Limitations:
    1. Only support per-tensor quantization due to torch._scaled_mm support.
    2. Only support float8_e4m3fn data type due to the limitation of
       torch._scaled_mm (https://github.com/pytorch/pytorch/blob/2e48b39603411a41c5025efbe52f89560b827825/aten/src/ATen/native/cuda/Blas.cpp#L854-L856)

    Args:
        quant_config: The quantization config.
    """

    def __init__(self, quant_config: Fp8Config):
        self.quant_config = quant_config
        self.cutlass_fp8_supported = cutlass_fp8_supported()
        self.cutlass_block_fp8_supported = cutlass_block_fp8_supported()

        # For GPUs that lack FP8 hardware support, we can leverage the Marlin
        # kernel for fast weight-only FP8 quantization
        self.out_dtype = torch.get_default_dtype()
        self.use_marlin = (not current_platform.has_device_capability(89)
                           or envs.VLLM_TEST_FORCE_FP8_MARLIN)
        # Disable marlin for rocm
        if current_platform.is_rocm():
            self.use_marlin = False

        self.block_quant = self.quant_config.weight_block_size is not None
        if self.block_quant:
            # Marlin doesn't support block-wise fp8
            self.use_marlin = False

    def create_weights(
        self,
        layer: torch.nn.Module,
        input_size_per_partition: int,
        output_partition_sizes: List[int],
        input_size: int,
        output_size: int,
        params_dtype: torch.dtype,
        **extra_weight_attrs,
    ):
        output_size_per_partition = sum(output_partition_sizes)
        weight_loader = extra_weight_attrs.get("weight_loader")

        if self.block_quant:
            assert not envs.VLLM_FP8_PADDING, (
                "FP8 weight padding is not supported in block quantization.")
            tp_size = get_tensor_model_parallel_world_size()
            assert self.quant_config.weight_block_size is not None
            block_n, block_k = (
                self.quant_config.weight_block_size[0],
                self.quant_config.weight_block_size[1],
            )
            # Required by row parallel
            if (tp_size > 1
                    and input_size // input_size_per_partition == tp_size
                    and input_size_per_partition % block_k != 0):
                raise ValueError(
                    f"Weight input_size_per_partition = "
                    f"{input_size_per_partition} is not divisible by "
                    f"weight quantization block_k = {block_k}.")
            # Required by column parallel or enabling merged weights
            if (tp_size > 1 and output_size // output_size_per_partition
                    == tp_size) or len(output_partition_sizes) > 1:
                for output_partition_size in output_partition_sizes:
                    if output_partition_size % block_n != 0:
                        raise ValueError(
                            f"Weight output_partition_size = "
                            f"{output_partition_size} is not divisible by "
                            f"weight quantization block_n = {block_n}.")

        layer.logical_widths = output_partition_sizes

        layer.input_size_per_partition = input_size_per_partition
        layer.output_size_per_partition = output_size_per_partition
        layer.orig_dtype = params_dtype

        # WEIGHT
        weight_dtype = (torch.float8_e4m3fn
                        if self.quant_config.is_checkpoint_fp8_serialized else
                        params_dtype)

        weight = ModelWeightParameter(data=torch.empty(
            output_size_per_partition,
            input_size_per_partition,
            dtype=weight_dtype),
                                      input_dim=1,
                                      output_dim=0,
                                      weight_loader=weight_loader)
        layer.register_parameter("weight", weight)

        # If checkpoint is serialized fp8, load them.
        # Otherwise, wait until process_weights_after_loading.
        if self.quant_config.is_checkpoint_fp8_serialized:
            # WEIGHT SCALE
            if not self.block_quant:
                scale = PerTensorScaleParameter(
                    data=torch.empty(len(output_partition_sizes),
                                     dtype=torch.float32),
                    weight_loader=weight_loader,
                )
                scale[:] = torch.finfo(torch.float32).min
                layer.register_parameter("weight_scale", scale)
            else:
                assert self.quant_config.activation_scheme == "dynamic"
                scale = BlockQuantScaleParameter(
                    data=torch.empty(
                        (output_size_per_partition + block_n - 1) // block_n,
                        (input_size_per_partition + block_k - 1) // block_k,
                        dtype=torch.float32,
                    ),
                    input_dim=1,
                    output_dim=0,
                    weight_loader=weight_loader,
                )
                scale[:] = torch.finfo(torch.float32).min
                # The weight_scale_inv name is intentional for deepseekv3
                layer.register_parameter("weight_scale_inv", scale)

            # INPUT ACTIVATION SCALE
            if self.quant_config.activation_scheme == "static":
                scale = PerTensorScaleParameter(data=torch.empty(
                    len(output_partition_sizes), dtype=torch.float32),
                                                weight_loader=weight_loader)

                scale[:] = torch.finfo(torch.float32).min
                layer.register_parameter("input_scale", scale)
            else:
                layer.register_parameter("input_scale", None)

    def process_weights_after_loading(self, layer: Module) -> None:
        # TODO(rob): refactor block quant into separate class.
        if self.block_quant:
<<<<<<< HEAD
            if current_platform.is_rocm() and not is_navi():
                weight, weight_scale, _ = \
=======
            assert self.quant_config.activation_scheme == "dynamic"
            if current_platform.is_rocm():
                weight, weight_scale_inv, _ = \
>>>>>>> a1a2aaad
                    normalize_e4m3fn_to_e4m3fnuz(
                        weight=layer.weight,
                        weight_scale=layer.weight_scale_inv)
            else:
                weight = layer.weight.data
                weight_scale_inv = layer.weight_scale_inv.data

            # Torch.compile cannot use Parameter subclasses.
            layer.weight = Parameter(weight, requires_grad=False)
            layer.weight_scale_inv = Parameter(weight_scale_inv,
                                               requires_grad=False)
            return

        # If checkpoint not serialized fp8, quantize the weights.
        if not self.quant_config.is_checkpoint_fp8_serialized:
            qweight, weight_scale = ops.scaled_fp8_quant(layer.weight,
                                                         scale=None)

            # If using marlin (w8a16), kernel uses channelwise weights,
            # so extend the weight scales to be channelwise.
            if self.use_marlin:
                assert weight_scale.numel() == 1
                weight_scale = convert_to_channelwise(
                    weight_scale.expand(len(layer.logical_widths)),
                    layer.logical_widths)

            # Update the layer with the new values.
            layer.weight = Parameter(qweight.t(), requires_grad=False)
            layer.weight_scale = Parameter(weight_scale, requires_grad=False)
            layer.input_scale = None

        # If checkpoint is fp8, handle that there are N scales for N
        # shards in a fused module
        else:
            layer.weight_scale.data[layer.weight_scale.data == torch.finfo(
                torch.float32).min] = 1
            layer.weight_scale = torch.nn.Parameter(layer.weight_scale.data,
                                                    requires_grad=False)
            if self.quant_config.activation_scheme == "static":
                layer.input_scale.data[layer.input_scale.data == torch.finfo(
                    torch.float32).min] = 1
                layer.input_scale = torch.nn.Parameter(layer.input_scale.data,
                                                       requires_grad=False)
            # If using marlin (w8a16), kernel uses channelwise weights,
            # so extend the weight scales to be channelwise.
            if self.use_marlin:
                weight = layer.weight
                weight_scale = convert_to_channelwise(layer.weight_scale,
                                                      layer.logical_widths)

            # If using w8a8, torch._scaled_mm needs per tensor, so
            # requantize the logical shards as a single weight.
            else:
                # Dequant -> Quant with max scale so we can run per tensor.
                weight = layer.weight
                weight_scale = layer.weight_scale

                # If rocm (except Navi4x), use float8_e4m3fnuz.
                if current_platform.is_rocm() and not is_navi():
                    weight, weight_scale, input_scale = \
                        normalize_e4m3fn_to_e4m3fnuz(
                            weight=weight,
                            weight_scale=weight_scale,
                            input_scale=layer.input_scale)
                    if input_scale is not None:
                        layer.input_scale = Parameter(input_scale,
                                                      requires_grad=False)

                weight_scale, weight = requantize_with_max_scale(
                    weight=weight,
                    weight_scale=weight_scale,
                    logical_widths=layer.logical_widths,
                )

            # Pad the weight
            if envs.VLLM_FP8_PADDING and weight.stride(-1) == 1 \
                and (weight.stride(-2) * weight.element_size()) % 512 == 0:
                num_pad = 256 // weight.element_size()
                weight = F.pad(weight, (0, num_pad), "constant",
                               0)[..., :-num_pad]
                torch.cuda.empty_cache()

            # Update layer with new values.
            layer.weight = Parameter(weight.t(), requires_grad=False)
            layer.weight_scale = Parameter(weight_scale, requires_grad=False)
            if self.quant_config.activation_scheme == "static":
                layer.input_scale = Parameter(layer.input_scale.max(),
                                              requires_grad=False)

        if self.use_marlin:
            prepare_fp8_layer_for_marlin(layer)
            # Activations not quantized for marlin.
            del layer.input_scale

    def apply(self,
              layer: torch.nn.Module,
              x: torch.Tensor,
              bias: Optional[torch.Tensor] = None) -> torch.Tensor:

        if self.use_marlin:
            return apply_fp8_marlin_linear(
                input=x,
                weight=layer.weight,
                weight_scale=layer.weight_scale,
                workspace=layer.workspace,
                size_n=layer.output_size_per_partition,
                size_k=layer.input_size_per_partition,
                bias=bias)

        # Note: lazy import to avoid triton import error.
        from vllm.model_executor.layers.quantization.utils.fp8_utils import (
            apply_w8a8_block_fp8_linear)
        if self.block_quant:
            assert self.quant_config.weight_block_size is not None
            return apply_w8a8_block_fp8_linear(
                input=x,
                weight=layer.weight,
                block_size=self.quant_config.weight_block_size,
                weight_scale=layer.weight_scale_inv,
                input_scale=layer.input_scale,
                bias=bias,
                cutlass_block_fp8_supported=self.cutlass_block_fp8_supported,
            )

        return apply_fp8_linear(
            input=x,
            weight=layer.weight,
            weight_scale=layer.weight_scale,
            out_dtype=self.out_dtype,
            input_scale=layer.input_scale,
            bias=bias,
            cutlass_fp8_supported=self.cutlass_fp8_supported,
            # Default to using per_token quantization if cutlass is supported
            use_per_token_if_dynamic=self.cutlass_fp8_supported)


class Fp8MoEMethod(FusedMoEMethodBase):
    """MoE method for FP8.
    Supports loading FP8 checkpoints with static weight scale and
    dynamic/static activation scale.

    Also supports loading quantized FP16/BF16 model checkpoints with dynamic
    activation scaling. The weight scaling factor will be initialized after
    the model weights are loaded.

    Args:
        quant_config: The quantization config.
    """

    def __init__(self, quant_config: Fp8Config):
        self.quant_config = quant_config
        self.block_quant = self.quant_config.weight_block_size is not None

    def create_weights(self, layer: Module, num_experts: int, hidden_size: int,
                       intermediate_size_per_partition: int,
                       params_dtype: torch.dtype, **extra_weight_attrs):

        if self.quant_config.is_checkpoint_fp8_serialized:
            params_dtype = torch.float8_e4m3fn
        if self.block_quant:
            assert self.quant_config.weight_block_size is not None
            tp_size = get_tensor_model_parallel_world_size()
            block_n, block_k = (
                self.quant_config.weight_block_size[0],
                self.quant_config.weight_block_size[1],
            )
            # NOTE: To ensure proper alignment of the block-wise quantization
            # scales, the output_size of the weights for both the gate and up
            # layers must be divisible by block_n.
            # Required by column parallel or enabling merged weights
            if intermediate_size_per_partition % block_n != 0:
                raise ValueError(
                    f"The output_size of gate's and up's weight = "
                    f"{intermediate_size_per_partition} is not divisible by "
                    f"weight quantization block_n = {block_n}.")
            if (tp_size > 1
                    and intermediate_size_per_partition % block_k != 0):
                # Required by row parallel
                raise ValueError(
                    f"The input_size of down's weight = "
                    f"{intermediate_size_per_partition} is not divisible by "
                    f"weight quantization block_k = {block_k}.")

        # WEIGHTS
        w13_weight = torch.nn.Parameter(torch.empty(
            num_experts,
            2 * intermediate_size_per_partition,
            hidden_size,
            dtype=params_dtype),
                                        requires_grad=False)
        layer.register_parameter("w13_weight", w13_weight)
        set_weight_attrs(w13_weight, extra_weight_attrs)

        w2_weight = torch.nn.Parameter(torch.empty(
            num_experts,
            hidden_size,
            intermediate_size_per_partition,
            dtype=params_dtype),
                                       requires_grad=False)
        layer.register_parameter("w2_weight", w2_weight)
        set_weight_attrs(w2_weight, extra_weight_attrs)

        # WEIGHT_SCALES
        if not self.block_quant:
            # Allocate 2 scales for w1 and w3 respectively.
            # They will be combined to a single scale after weight loading.
            w13_weight_scale = torch.nn.Parameter(torch.ones(
                num_experts, 2, dtype=torch.float32),
                                                  requires_grad=False)
            w2_weight_scale = torch.nn.Parameter(torch.ones(
                num_experts, dtype=torch.float32),
                                                 requires_grad=False)
            layer.register_parameter("w13_weight_scale", w13_weight_scale)
            layer.register_parameter("w2_weight_scale", w2_weight_scale)
        else:
            w13_weight_scale = torch.nn.Parameter(
                torch.ones(
                    num_experts,
                    2 * ((intermediate_size_per_partition + block_n - 1) //
                         block_n),
                    (hidden_size + block_k - 1) // block_k,
                    dtype=torch.float32,
                ),
                requires_grad=False,
            )
            w2_weight_scale = torch.nn.Parameter(
                torch.ones(
                    num_experts,
                    (hidden_size + block_n - 1) // block_n,
                    (intermediate_size_per_partition + block_k - 1) // block_k,
                    dtype=torch.float32,
                ),
                requires_grad=False,
            )
            layer.register_parameter("w13_weight_scale_inv", w13_weight_scale)
            layer.register_parameter("w2_weight_scale_inv", w2_weight_scale)
            assert self.quant_config.activation_scheme == "dynamic"

        # Add the quantization method used (per tensor/grouped/channel)
        # to ensure the weight scales are loaded in properly
        extra_weight_attrs.update(
            {"quant_method": FusedMoeWeightScaleSupported.BLOCK.
             value} if self.block_quant else
            {"quant_method": FusedMoeWeightScaleSupported.TENSOR.value})
        # If loading fp8 checkpoint, pass the weight loaders.
        # If loading an fp16 checkpoint, do not (we will quantize in
        #   process_weights_after_loading()
        if self.quant_config.is_checkpoint_fp8_serialized:
            set_weight_attrs(w13_weight_scale, extra_weight_attrs)
            set_weight_attrs(w2_weight_scale, extra_weight_attrs)

        # INPUT_SCALES
        if self.quant_config.activation_scheme == "static":
            if not self.quant_config.is_checkpoint_fp8_serialized:
                raise ValueError(
                    "Found static activation scheme for checkpoint that "
                    "was not serialized fp8.")

            w13_input_scale = torch.nn.Parameter(torch.ones(
                num_experts, dtype=torch.float32),
                                                 requires_grad=False)
            layer.register_parameter("w13_input_scale", w13_input_scale)
            set_weight_attrs(w13_input_scale, extra_weight_attrs)

            w2_input_scale = torch.nn.Parameter(torch.ones(
                num_experts, dtype=torch.float32),
                                                requires_grad=False)
            layer.register_parameter("w2_input_scale", w2_input_scale)
            set_weight_attrs(w2_input_scale, extra_weight_attrs)

        else:
            layer.w13_input_scale = None
            layer.w2_input_scale = None

    def process_weights_after_loading(self, layer: Module) -> None:
        # TODO (rob): refactor block quant into separate class.
        if self.block_quant:
<<<<<<< HEAD
            if current_platform.is_rocm() and not is_navi():
=======
            assert self.quant_config.activation_scheme == "dynamic"
            if current_platform.is_rocm():
>>>>>>> a1a2aaad
                w13_weight, w13_weight_scale_inv, w13_input_scale = \
                    normalize_e4m3fn_to_e4m3fnuz(
                        layer.w13_weight, layer.w13_weight_scale_inv,
                        layer.w13_input_scale)
                w2_weight, w2_weight_scale_inv, w2_input_scale = \
                    normalize_e4m3fn_to_e4m3fnuz(
                        layer.w2_weight, layer.w2_weight_scale_inv,
                        layer.w2_input_scale)
            else:
                w13_weight = layer.w13_weight.data
                w13_weight_scale_inv = layer.w13_weight_scale_inv.data
                w2_weight = layer.w2_weight
                w2_weight_scale_inv = layer.w2_weight_scale_inv

            # torch.compile() cannot use Parameter subclasses.
            layer.w13_weight = Parameter(w13_weight, requires_grad=False)
            layer.w13_weight_scale_inv = Parameter(w13_weight_scale_inv,
                                                   requires_grad=False)
            layer.w2_weight = Parameter(w2_weight, requires_grad=False)
            layer.w2_weight_scale_inv = Parameter(w2_weight_scale_inv,
                                                  requires_grad=False)
            return

        # If checkpoint is fp16, quantize in place.
        if not self.quant_config.is_checkpoint_fp8_serialized:
            # If rocm (except Navi4x), use float8_e4m3fnuz as dtype
            fp8_dtype = (torch.float8_e4m3fnuz if current_platform.is_rocm()
                         and not is_navi() else torch.float8_e4m3fn)
            w13_weight = torch.empty_like(layer.w13_weight.data,
                                          dtype=fp8_dtype)
            w2_weight = torch.empty_like(layer.w2_weight.data, dtype=fp8_dtype)

            # Re-initialize w13_scale because we directly quantize
            # merged w13 weights and generate a single scaling factor.
            layer.w13_weight_scale = torch.nn.Parameter(torch.ones(
                layer.num_experts,
                dtype=torch.float32,
                device=w13_weight.device),
                                                        requires_grad=False)
            for expert in range(layer.num_experts):
                w13_weight[expert, :, :], layer.w13_weight_scale[
                    expert] = ops.scaled_fp8_quant(
                        layer.w13_weight.data[expert, :, :])
                w2_weight[expert, :, :], layer.w2_weight_scale[
                    expert] = ops.scaled_fp8_quant(
                        layer.w2_weight.data[expert, :, :])
            layer.w13_weight = torch.nn.Parameter(w13_weight,
                                                  requires_grad=False)
            layer.w2_weight = torch.nn.Parameter(w2_weight,
                                                 requires_grad=False)
            return

        # If checkpoint is fp8, we need to handle that the
        # MoE kernels require single activation scale and single weight
        # scale for w13 per expert.
        else:
            # Fp8 moe kernels require a single activation scale.
            # We take the max of all the scales in case they differ.
            if self.quant_config.activation_scheme == "static":
                if (layer.w13_input_scale is None
                        or layer.w2_input_scale is None):
                    raise ValueError(
                        "QuantConfig has static quantization, but found "
                        "activation scales are None.")
                if (not all_close_1d(layer.w13_input_scale)
                        or not all_close_1d(layer.w2_input_scale)):
                    logger.warning_once(
                        "Found input_scales that are not equal for "
                        "fp8 MoE layer. Using the maximum across experts "
                        "for each layer.")
                layer.w13_input_scale = torch.nn.Parameter(
                    layer.w13_input_scale.max(), requires_grad=False)
                layer.w2_input_scale = torch.nn.Parameter(
                    layer.w2_input_scale.max(), requires_grad=False)
            # If rocm (except Navi4x, which uses e4m3fn),
            # normalize the weights and scales to e4m3fnuz
            if current_platform.is_rocm() and not is_navi():
                # Normalize the weights and scales
                w13_weight, w13_weight_scale, w13_input_scale = \
                    normalize_e4m3fn_to_e4m3fnuz(
                        layer.w13_weight, layer.w13_weight_scale,
                        layer.w13_input_scale)
                w2_weight, w2_weight_scale, w2_input_scale = \
                    normalize_e4m3fn_to_e4m3fnuz(
                        layer.w2_weight, layer.w2_weight_scale,
                        layer.w2_input_scale)
                # Reset the parameter
                layer.w13_weight = torch.nn.Parameter(w13_weight,
                                                      requires_grad=False)
                layer.w13_weight_scale = torch.nn.Parameter(
                    w13_weight_scale, requires_grad=False)
                if w13_input_scale is not None:
                    layer.w13_input_scale = torch.nn.Parameter(
                        w13_input_scale, requires_grad=False)
                layer.w2_weight = torch.nn.Parameter(w2_weight,
                                                     requires_grad=False)
                layer.w2_weight_scale = torch.nn.Parameter(w2_weight_scale,
                                                           requires_grad=False)
                if w2_input_scale is not None:
                    layer.w2_input_scale = torch.nn.Parameter(
                        w2_input_scale, requires_grad=False)

            # Fp8 moe kernel needs single weight scale for w13 per expert.
            # We take the max then dequant and requant each expert.
            assert layer.w13_weight_scale is not None
            shard_size = layer.intermediate_size_per_partition
            max_w13_scales = layer.w13_weight_scale.max(dim=1).values
            for expert_id in range(layer.num_experts):
                start = 0
                for shard_id in range(2):
                    dq_weight = per_tensor_dequantize(
                        layer.w13_weight[expert_id][start:start +
                                                    shard_size, :],
                        layer.w13_weight_scale[expert_id][shard_id])
                    layer.w13_weight[expert_id][
                        start:start + shard_size, :], _ = ops.scaled_fp8_quant(
                            dq_weight, max_w13_scales[expert_id])
                    start += shard_size

            layer.w13_weight_scale = torch.nn.Parameter(max_w13_scales,
                                                        requires_grad=False)
            return

    def apply(
        self,
        layer: torch.nn.Module,
        x: torch.Tensor,
        router_logits: torch.Tensor,
        top_k: int,
        renormalize: bool,
        use_grouped_topk: bool = False,
        topk_group: Optional[int] = None,
        num_expert_group: Optional[int] = None,
        custom_routing_function: Optional[Callable] = None,
        scoring_func: str = "softmax",
        e_score_correction_bias: Optional[torch.Tensor] = None,
    ) -> torch.Tensor:
        from vllm.model_executor.layers.fused_moe import fused_experts

        topk_weights, topk_ids = FusedMoE.select_experts(
            hidden_states=x,
            router_logits=router_logits,
            use_grouped_topk=use_grouped_topk,
            top_k=top_k,
            renormalize=renormalize,
            topk_group=topk_group,
            num_expert_group=num_expert_group,
            custom_routing_function=custom_routing_function,
            scoring_func=scoring_func,
            e_score_correction_bias=e_score_correction_bias,
        )

        return fused_experts(
            x,
            layer.w13_weight,
            layer.w2_weight,
            topk_weights=topk_weights,
            topk_ids=topk_ids,
            inplace=True,
            use_fp8_w8a8=True,
            w1_scale=(layer.w13_weight_scale_inv
                      if self.block_quant else layer.w13_weight_scale),
            w2_scale=(layer.w2_weight_scale_inv
                      if self.block_quant else layer.w2_weight_scale),
            a1_scale=layer.w13_input_scale,
            a2_scale=layer.w2_input_scale,
            block_shape=self.quant_config.weight_block_size,
        )


class Fp8KVCacheMethod(BaseKVCacheMethod):
    """
    Supports loading kv-cache scaling factors from FP8 checkpoints.
    """

    def __init__(self, quant_config: Fp8Config):
        super().__init__(quant_config)<|MERGE_RESOLUTION|>--- conflicted
+++ resolved
@@ -276,14 +276,9 @@
     def process_weights_after_loading(self, layer: Module) -> None:
         # TODO(rob): refactor block quant into separate class.
         if self.block_quant:
-<<<<<<< HEAD
+            assert self.quant_config.activation_scheme == "dynamic"
             if current_platform.is_rocm() and not is_navi():
-                weight, weight_scale, _ = \
-=======
-            assert self.quant_config.activation_scheme == "dynamic"
-            if current_platform.is_rocm():
                 weight, weight_scale_inv, _ = \
->>>>>>> a1a2aaad
                     normalize_e4m3fn_to_e4m3fnuz(
                         weight=layer.weight,
                         weight_scale=layer.weight_scale_inv)
@@ -561,12 +556,8 @@
     def process_weights_after_loading(self, layer: Module) -> None:
         # TODO (rob): refactor block quant into separate class.
         if self.block_quant:
-<<<<<<< HEAD
+            assert self.quant_config.activation_scheme == "dynamic"
             if current_platform.is_rocm() and not is_navi():
-=======
-            assert self.quant_config.activation_scheme == "dynamic"
-            if current_platform.is_rocm():
->>>>>>> a1a2aaad
                 w13_weight, w13_weight_scale_inv, w13_input_scale = \
                     normalize_e4m3fn_to_e4m3fnuz(
                         layer.w13_weight, layer.w13_weight_scale_inv,

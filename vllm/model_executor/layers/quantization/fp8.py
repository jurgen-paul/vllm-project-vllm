--- conflicted
+++ resolved
@@ -145,14 +145,12 @@
         if current_platform.is_rocm():
             self.use_marlin = False
 
-<<<<<<< HEAD
         self.default_scale = torch.finfo(torch.float32).min
-=======
+
         self.block_quant = self.quant_config.weight_block_size is not None
         if self.block_quant:
             # Marlin doesn't support block-wise fp8
             self.use_marlin = False
->>>>>>> 4ca5d40a
 
     def create_weights(
         self,
@@ -216,21 +214,13 @@
         # Otherwise, wait until process_weights_after_loading.
         if self.quant_config.is_checkpoint_fp8_serialized:
             # WEIGHT SCALE
-<<<<<<< HEAD
-            scale = PerTensorScaleParameter(data=torch.empty(
-                len(output_partition_sizes), dtype=torch.float32),
-                                            weight_loader=weight_loader)
-
-            scale[:] = self.default_scale
-            layer.register_parameter("weight_scale", scale)
-=======
             if not self.block_quant:
                 scale = PerTensorScaleParameter(
                     data=torch.empty(len(output_partition_sizes),
                                      dtype=torch.float32),
                     weight_loader=weight_loader,
                 )
-                scale[:] = torch.finfo(torch.float32).min
+                scale[:] = self.default_scale
                 layer.register_parameter("weight_scale", scale)
             else:
                 assert self.quant_config.activation_scheme == "dynamic"
@@ -244,10 +234,9 @@
                     output_dim=0,
                     weight_loader=weight_loader,
                 )
-                scale[:] = torch.finfo(torch.float32).min
+                scale[:] = self.default_scale
                 # The weight_scale_inv name is intentional for deepseekv3
                 layer.register_parameter("weight_scale_inv", scale)
->>>>>>> 4ca5d40a
 
             # INPUT ACTIVATION SCALE
             if self.quant_config.activation_scheme == "static":

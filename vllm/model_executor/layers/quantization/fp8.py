from typing import Any, Callable, Dict, List, Optional

import torch
import torch.nn.functional as F
from torch.nn import Module
from torch.nn.parameter import Parameter

import vllm.envs as envs
from vllm import _custom_ops as ops
from vllm.logger import init_logger
from vllm.model_executor.layers.fused_moe import (FusedMoE, FusedMoEMethodBase,
                                                  FusedMoeWeightScaleSupported)
from vllm.model_executor.layers.linear import (LinearBase, LinearMethodBase,
                                               UnquantizedLinearMethod)
from vllm.model_executor.layers.quantization.base_config import (
    QuantizationConfig, QuantizeMethodBase)
from vllm.model_executor.layers.quantization.kv_cache import BaseKVCacheMethod
from vllm.model_executor.layers.quantization.utils.marlin_utils_fp8 import (
    apply_fp8_marlin_linear, prepare_fp8_layer_for_marlin)
from vllm.model_executor.layers.quantization.utils.quant_utils import (
    is_layer_skipped)
from vllm.model_executor.layers.quantization.utils.w8a8_utils import (
    all_close_1d, apply_fp8_linear, convert_to_channelwise,
    cutlass_fp8_supported, normalize_e4m3fn_to_e4m3fnuz, per_tensor_dequantize,
    requantize_with_max_scale)
from vllm.model_executor.parameter import (ModelWeightParameter,
                                           PerTensorScaleParameter)
from vllm.model_executor.utils import set_weight_attrs
from vllm.platforms import current_platform
from vllm.utils import is_navi, print_warning_once

ACTIVATION_SCHEMES = ["static", "dynamic"]

logger = init_logger(__name__)


class Fp8Config(QuantizationConfig):
    """Config class for FP8."""

    def __init__(
        self,
        is_checkpoint_fp8_serialized: bool = False,
        activation_scheme: str = "dynamic",
        ignored_layers: Optional[List[str]] = None,
    ) -> None:
        self.is_checkpoint_fp8_serialized = is_checkpoint_fp8_serialized
        if is_checkpoint_fp8_serialized:
            logger.warning("Detected fp8 checkpoint. Please note that the "
                           "format is experimental and subject to change.")
        if activation_scheme not in ACTIVATION_SCHEMES:
            raise ValueError(
                f"Unsupported activation scheme {activation_scheme}")
        self.activation_scheme = activation_scheme
        self.ignored_layers = ignored_layers or []

    @classmethod
    def get_name(cls) -> str:
        return "fp8"

    @classmethod
    def get_supported_act_dtypes(cls) -> List[torch.dtype]:
        return [torch.bfloat16, torch.half]

    @classmethod
    def get_min_capability(cls) -> int:
        return 80

    @classmethod
    def get_config_filenames(cls) -> List[str]:
        return []

    @classmethod
    def from_config(cls, config: Dict[str, Any]) -> "Fp8Config":
        quant_method = cls.get_from_keys(config, ["quant_method"])
        is_checkpoint_fp8_serialized = ("fp8" in quant_method)
        activation_scheme = cls.get_from_keys(config, ["activation_scheme"])
        ignored_layers = cls.get_from_keys_or(config, ["ignored_layers"], None)
        return cls(is_checkpoint_fp8_serialized=is_checkpoint_fp8_serialized,
                   activation_scheme=activation_scheme,
                   ignored_layers=ignored_layers)

    def get_quant_method(self, layer: torch.nn.Module,
                         prefix: str) -> Optional["QuantizeMethodBase"]:
        from vllm.attention.layer import Attention  # Avoid circular import

        if isinstance(layer, LinearBase):
            if is_layer_skipped(prefix, self.ignored_layers):
                return UnquantizedLinearMethod()
            return Fp8LinearMethod(self)
        elif isinstance(layer, FusedMoE):
            return Fp8MoEMethod(self)
        elif isinstance(layer, Attention):
            return Fp8KVCacheMethod(self)
        return None

    def get_scaled_act_names(self) -> List[str]:
        return []


class Fp8LinearMethod(LinearMethodBase):
    """Linear method for FP8.
    Supports loading FP8 checkpoints with static weight scale and
    dynamic/static activation scale.

    Also supports loading quantized FP16/BF16 model checkpoints with dynamic
    activation scaling. The weight scaling factor will be initialized after
    the model weights are loaded.

    Limitations:
    1. Only support per-tensor quantization due to torch._scaled_mm support.
    2. Only support float8_e4m3fn data type due to the limitation of
       torch._scaled_mm (https://github.com/pytorch/pytorch/blob/2e48b39603411a41c5025efbe52f89560b827825/aten/src/ATen/native/cuda/Blas.cpp#L854-L856)

    Args:
        quant_config: The quantization config.
    """

    def __init__(self, quant_config: Fp8Config):
        self.quant_config = quant_config
        self.cutlass_fp8_supported = cutlass_fp8_supported()

        # For GPUs that lack FP8 hardware support, we can leverage the Marlin
        # kernel for fast weight-only FP8 quantization
        self.out_dtype = torch.get_default_dtype()
        self.use_marlin = (not current_platform.has_device_capability(89)
                           or envs.VLLM_TEST_FORCE_FP8_MARLIN)
        # Disable marlin for rocm
        if current_platform.is_rocm():
            self.use_marlin = False

        self.default_scale = torch.finfo(torch.float32).min

    def create_weights(
        self,
        layer: torch.nn.Module,
        input_size_per_partition: int,
        output_partition_sizes: List[int],
        input_size: int,
        output_size: int,
        params_dtype: torch.dtype,
        **extra_weight_attrs,
    ):
        del input_size, output_size
        output_size_per_partition = sum(output_partition_sizes)
        weight_loader = extra_weight_attrs.get("weight_loader")

        layer.logical_widths = output_partition_sizes

        layer.input_size_per_partition = input_size_per_partition
        layer.output_size_per_partition = output_size_per_partition
        layer.orig_dtype = params_dtype

        # WEIGHT
        weight_dtype = (torch.float8_e4m3fn
                        if self.quant_config.is_checkpoint_fp8_serialized else
                        params_dtype)

        weight = ModelWeightParameter(data=torch.empty(
            output_size_per_partition,
            input_size_per_partition,
            dtype=weight_dtype),
                                      input_dim=1,
                                      output_dim=0,
                                      weight_loader=weight_loader)
        layer.register_parameter("weight", weight)

        # If checkpoint is serialized fp8, load them.
        # Otherwise, wait until process_weights_after_loading.
        if self.quant_config.is_checkpoint_fp8_serialized:
            # WEIGHT SCALE
            scale = PerTensorScaleParameter(data=torch.empty(
                len(output_partition_sizes), dtype=torch.float32),
                                            weight_loader=weight_loader)

            scale[:] = self.default_scale
            layer.register_parameter("weight_scale", scale)

            # INPUT ACTIVATION SCALE
            if self.quant_config.activation_scheme == "static":
                scale = PerTensorScaleParameter(data=torch.empty(
                    len(output_partition_sizes), dtype=torch.float32),
                                                weight_loader=weight_loader)

                scale[:] = self.default_scale
                layer.register_parameter("input_scale", scale)
            else:
                layer.register_parameter("input_scale", None)

    def process_weights_after_loading(self, layer: Module) -> None:
        layer.weight = torch.nn.Parameter(layer.weight.data,
                                          requires_grad=False)
        # If checkpoint not serialized fp8, quantize the weights.
        if not self.quant_config.is_checkpoint_fp8_serialized:
            qweight, weight_scale = ops.scaled_fp8_quant(layer.weight,
                                                         scale=None)

            # If using marlin (w8a16), kernel uses channelwise weights,
            # so extend the weight scales to be channelwise.
            if self.use_marlin:
                assert weight_scale.numel() == 1
                weight_scale = convert_to_channelwise(
                    weight_scale.expand(len(layer.logical_widths)),
                    layer.logical_widths)

            # Update the layer with the new values.
            layer.weight = Parameter(qweight.t(), requires_grad=False)
            layer.weight_scale = Parameter(weight_scale, requires_grad=False)
            layer.input_scale = None

        # If checkpoint is fp8, handle that there are N scales for N
        # shards in a fused module
        else:
<<<<<<< HEAD
            layer.weight_scale.data[layer.weight_scale.data == torch.finfo(
                torch.float32).min] = 1
            layer.weight_scale = torch.nn.Parameter(layer.weight_scale.data,
                                                    requires_grad=False)
            if self.quant_config.activation_scheme == "static":
                layer.input_scale.data[layer.input_scale.data == torch.finfo(
                    torch.float32).min] = 1
=======
            layer.weight_scale.data[layer.weight_scale.data ==
                                    self.default_scale] = 1
            layer.weight_scale = torch.nn.Parameter(layer.weight_scale.data,
                                                    requires_grad=False)
            if self.quant_config.activation_scheme == "static":
                layer.input_scale.data[layer.input_scale.data ==
                                       self.default_scale] = 1
>>>>>>> a23a23c1
                layer.input_scale = torch.nn.Parameter(layer.input_scale.data,
                                                       requires_grad=False)
            # If using marlin (w8a16), kernel uses channelwise weights,
            # so extend the weight scales to be channelwise.
            if self.use_marlin:
                weight = layer.weight
                weight_scale = convert_to_channelwise(layer.weight_scale,
                                                      layer.logical_widths)

            # If using w8a8, torch._scaled_mm needs per tensor, so
            # requantize the logical shards as a single weight.
            else:
                # Dequant -> Quant with max scale so we can run per tensor.
                weight = layer.weight
                weight_scale = layer.weight_scale

                # If rocm (except Navi4x), use float8_e4m3fnuz.
                if current_platform.is_rocm() and not is_navi():
                    weight, weight_scale, input_scale = \
                        normalize_e4m3fn_to_e4m3fnuz(
                            weight=weight,
                            weight_scale=weight_scale,
                            input_scale=layer.input_scale)
                    if input_scale is not None:
                        layer.input_scale = Parameter(input_scale,
                                                      requires_grad=False)

                weight_scale, weight = requantize_with_max_scale(
                    weight=weight,
                    weight_scale=weight_scale,
                    logical_widths=layer.logical_widths,
                )

            # Pad the weight
            if envs.VLLM_FP8_PADDING:
                weight = F.pad(weight, (0, 256), "constant", 0)[..., :-256]
                torch.cuda.empty_cache()

            # Update layer with new values.
            layer.weight = Parameter(weight.t(), requires_grad=False)
            layer.weight_scale = Parameter(weight_scale, requires_grad=False)
            if self.quant_config.activation_scheme == "static":
                layer.input_scale = Parameter(layer.input_scale.max(),
                                              requires_grad=False)

        if self.use_marlin:
            prepare_fp8_layer_for_marlin(layer)
            # Activations not quantized for marlin.
            del layer.input_scale

    def apply(self,
              layer: torch.nn.Module,
              x: torch.Tensor,
              bias: Optional[torch.Tensor] = None) -> torch.Tensor:

        if self.use_marlin:
            return apply_fp8_marlin_linear(
                input=x,
                weight=layer.weight,
                weight_scale=layer.weight_scale,
                workspace=layer.workspace,
                size_n=layer.output_size_per_partition,
                size_k=layer.input_size_per_partition,
                bias=bias)

        return apply_fp8_linear(
            input=x,
            weight=layer.weight,
            weight_scale=layer.weight_scale,
            out_dtype=self.out_dtype,
            input_scale=layer.input_scale,
            bias=bias,
            cutlass_fp8_supported=self.cutlass_fp8_supported,
            use_per_token_if_dynamic=False)


class Fp8MoEMethod(FusedMoEMethodBase):
    """MoE method for FP8.
    Supports loading FP8 checkpoints with static weight scale and
    dynamic/static activation scale.

    Also supports loading quantized FP16/BF16 model checkpoints with dynamic
    activation scaling. The weight scaling factor will be initialized after
    the model weights are loaded.

    Args:
        quant_config: The quantization config.
    """

    def __init__(self, quant_config: Fp8Config):
        self.quant_config = quant_config

    def create_weights(self, layer: Module, num_experts: int, hidden_size: int,
                       intermediate_size: int, params_dtype: torch.dtype,
                       **extra_weight_attrs):

        if self.quant_config.is_checkpoint_fp8_serialized:
            params_dtype = torch.float8_e4m3fn

        # WEIGHTS
        w13_weight = torch.nn.Parameter(torch.empty(num_experts,
                                                    2 * intermediate_size,
                                                    hidden_size,
                                                    dtype=params_dtype),
                                        requires_grad=False)
        layer.register_parameter("w13_weight", w13_weight)
        set_weight_attrs(w13_weight, extra_weight_attrs)

        w2_weight = torch.nn.Parameter(torch.empty(num_experts,
                                                   hidden_size,
                                                   intermediate_size,
                                                   dtype=params_dtype),
                                       requires_grad=False)
        layer.register_parameter("w2_weight", w2_weight)
        set_weight_attrs(w2_weight, extra_weight_attrs)

        # WEIGHT_SCALES
        # Allocate 2 scales for w1 and w3 respectively.
        # They will be combined to a single scale after weight loading.
        w13_weight_scale = torch.nn.Parameter(torch.ones(num_experts,
                                                         2,
                                                         dtype=torch.float32),
                                              requires_grad=False)
        layer.register_parameter("w13_weight_scale", w13_weight_scale)

        w2_weight_scale = torch.nn.Parameter(torch.ones(num_experts,
                                                        dtype=torch.float32),
                                             requires_grad=False)
        layer.register_parameter("w2_weight_scale", w2_weight_scale)
        # Add the quantization method used (per tensor/grouped/channel)
        # to ensure the weight scales are loaded in properly
        extra_weight_attrs.update(
            {"quant_method": FusedMoeWeightScaleSupported.TENSOR.value})
        # If loading fp8 checkpoint, pass the weight loaders.
        # If loading an fp16 checkpoint, do not (we will quantize in
        #   process_weights_after_loading()
        if self.quant_config.is_checkpoint_fp8_serialized:
            set_weight_attrs(w13_weight_scale, extra_weight_attrs)
            set_weight_attrs(w2_weight_scale, extra_weight_attrs)

        # INPUT_SCALES
        if self.quant_config.activation_scheme == "static":
            if not self.quant_config.is_checkpoint_fp8_serialized:
                raise ValueError(
                    "Found static activation scheme for checkpoint that "
                    "was not serialized fp8.")

            w13_input_scale = torch.nn.Parameter(torch.ones(
                num_experts, dtype=torch.float32),
                                                 requires_grad=False)
            layer.register_parameter("w13_input_scale", w13_input_scale)
            set_weight_attrs(w13_input_scale, extra_weight_attrs)

            w2_input_scale = torch.nn.Parameter(torch.ones(
                num_experts, dtype=torch.float32),
                                                requires_grad=False)
            layer.register_parameter("w2_input_scale", w2_input_scale)
            set_weight_attrs(w2_input_scale, extra_weight_attrs)

        else:
            layer.w13_input_scale = None
            layer.w2_input_scale = None

    def process_weights_after_loading(self, layer: Module) -> None:

        # If checkpoint is fp16, quantize in place.
        if not self.quant_config.is_checkpoint_fp8_serialized:
            # If rocm (except Navi4x), use float8_e4m3fnuz as dtype
            fp8_dtype = (torch.float8_e4m3fnuz if current_platform.is_rocm()
                         and not is_navi() else torch.float8_e4m3fn)
            w13_weight = torch.empty_like(layer.w13_weight.data,
                                          dtype=fp8_dtype)
            w2_weight = torch.empty_like(layer.w2_weight.data, dtype=fp8_dtype)

            # Re-initialize w13_scale because we directly quantize
            # merged w13 weights and generate a single scaling factor.
            layer.w13_weight_scale = torch.nn.Parameter(torch.ones(
                layer.num_experts,
                dtype=torch.float32,
                device=w13_weight.device),
                                                        requires_grad=False)
            for expert in range(layer.num_experts):
                w13_weight[expert, :, :], layer.w13_weight_scale[
                    expert] = ops.scaled_fp8_quant(
                        layer.w13_weight.data[expert, :, :])
                w2_weight[expert, :, :], layer.w2_weight_scale[
                    expert] = ops.scaled_fp8_quant(
                        layer.w2_weight.data[expert, :, :])
            layer.w13_weight = torch.nn.Parameter(w13_weight,
                                                  requires_grad=False)
            layer.w2_weight = torch.nn.Parameter(w2_weight,
                                                 requires_grad=False)
            return

        # If checkpoint is fp8, we need to handle that the
        # MoE kernels require single activation scale and single weight
        # scale for w13 per expert.
        else:
            # Fp8 moe kernels require a single activation scale.
            # We take the max of all the scales in case they differ.
            if self.quant_config.activation_scheme == "static":
                if (layer.w13_input_scale is None
                        or layer.w2_input_scale is None):
                    raise ValueError(
                        "QuantConfig has static quantization, but found "
                        "activation scales are None.")
                if (not all_close_1d(layer.w13_input_scale)
                        or not all_close_1d(layer.w2_input_scale)):
                    print_warning_once(
                        "Found input_scales that are not equal for "
                        "fp8 MoE layer. Using the maximum across experts "
                        "for each layer. ")
                layer.w13_input_scale = torch.nn.Parameter(
                    layer.w13_input_scale.max(), requires_grad=False)
                layer.w2_input_scale = torch.nn.Parameter(
                    layer.w2_input_scale.max(), requires_grad=False)
            # If rocm (except Navi4x, which uses e4m3fn),
            # normalize the weights and scales to e4m3fnuz
            if current_platform.is_rocm() and not is_navi():
                # Normalize the weights and scales
                w13_weight, w13_weight_scale, w13_input_scale = \
                    normalize_e4m3fn_to_e4m3fnuz(
                        layer.w13_weight, layer.w13_weight_scale,
                        layer.w13_input_scale)
                w2_weight, w2_weight_scale, w2_input_scale = \
                    normalize_e4m3fn_to_e4m3fnuz(
                        layer.w2_weight, layer.w2_weight_scale,
                        layer.w2_input_scale)
                # Reset the parameter
                layer.w13_weight = torch.nn.Parameter(w13_weight,
                                                      requires_grad=False)
                layer.w13_weight_scale = torch.nn.Parameter(
                    w13_weight_scale, requires_grad=False)
                if w13_input_scale is not None:
                    layer.w13_input_scale = torch.nn.Parameter(
                        w13_input_scale, requires_grad=False)
                layer.w2_weight = torch.nn.Parameter(w2_weight,
                                                     requires_grad=False)
                layer.w2_weight_scale = torch.nn.Parameter(w2_weight_scale,
                                                           requires_grad=False)
                if w2_input_scale is not None:
                    layer.w2_input_scale = torch.nn.Parameter(
                        w2_input_scale, requires_grad=False)

            # Fp8 moe kernel needs single weight scale for w13 per expert.
            # We take the max then dequant and requant each expert.
            assert layer.w13_weight_scale is not None
            shard_size = layer.intermediate_size_per_partition
            max_w13_scales = layer.w13_weight_scale.max(dim=1).values
            for expert_id in range(layer.num_experts):
                start = 0
                for shard_id in range(2):
                    dq_weight = per_tensor_dequantize(
                        layer.w13_weight[expert_id][start:start +
                                                    shard_size, :],
                        layer.w13_weight_scale[expert_id][shard_id])
                    layer.w13_weight[expert_id][
                        start:start + shard_size, :], _ = ops.scaled_fp8_quant(
                            dq_weight, max_w13_scales[expert_id])
                    start += shard_size

            layer.w13_weight_scale = torch.nn.Parameter(max_w13_scales,
                                                        requires_grad=False)
            return

    def apply(
        self,
        layer: torch.nn.Module,
        x: torch.Tensor,
        router_logits: torch.Tensor,
        top_k: int,
        renormalize: bool,
        use_grouped_topk: bool,
        topk_group: Optional[int] = None,
        num_expert_group: Optional[int] = None,
        custom_routing_function: Optional[Callable] = None,
    ) -> torch.Tensor:

        from vllm.model_executor.layers.fused_moe import fused_experts

        topk_weights, topk_ids = FusedMoE.select_experts(
            hidden_states=x,
            router_logits=router_logits,
            use_grouped_topk=use_grouped_topk,
            top_k=top_k,
            renormalize=renormalize,
            topk_group=topk_group,
            num_expert_group=num_expert_group,
            custom_routing_function=custom_routing_function)

        return fused_experts(x,
                             layer.w13_weight,
                             layer.w2_weight,
                             topk_weights=topk_weights,
                             topk_ids=topk_ids,
                             inplace=True,
                             use_fp8_w8a8=True,
                             w1_scale=layer.w13_weight_scale,
                             w2_scale=layer.w2_weight_scale,
                             a1_scale=layer.w13_input_scale,
                             a2_scale=layer.w2_input_scale)


class Fp8KVCacheMethod(BaseKVCacheMethod):
    """
    Supports loading kv-cache scaling factors from FP8 checkpoints.
    """

    def __init__(self, quant_config: Fp8Config):
        super().__init__(quant_config)<|MERGE_RESOLUTION|>--- conflicted
+++ resolved
@@ -210,15 +210,6 @@
         # If checkpoint is fp8, handle that there are N scales for N
         # shards in a fused module
         else:
-<<<<<<< HEAD
-            layer.weight_scale.data[layer.weight_scale.data == torch.finfo(
-                torch.float32).min] = 1
-            layer.weight_scale = torch.nn.Parameter(layer.weight_scale.data,
-                                                    requires_grad=False)
-            if self.quant_config.activation_scheme == "static":
-                layer.input_scale.data[layer.input_scale.data == torch.finfo(
-                    torch.float32).min] = 1
-=======
             layer.weight_scale.data[layer.weight_scale.data ==
                                     self.default_scale] = 1
             layer.weight_scale = torch.nn.Parameter(layer.weight_scale.data,
@@ -226,7 +217,6 @@
             if self.quant_config.activation_scheme == "static":
                 layer.input_scale.data[layer.input_scale.data ==
                                        self.default_scale] = 1
->>>>>>> a23a23c1
                 layer.input_scale = torch.nn.Parameter(layer.input_scale.data,
                                                        requires_grad=False)
             # If using marlin (w8a16), kernel uses channelwise weights,

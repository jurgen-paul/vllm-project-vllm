--- conflicted
+++ resolved
@@ -426,7 +426,6 @@
         # If the kv-cache dtype is auto, we enforce the kv-scale to be 1.0
         # regardless whether the kv-scale is available in the checkpoint.
         if layer.kv_cache_dtype != "auto":
-<<<<<<< HEAD
             # We prefer to use separate key_scale and value_scale if present
             if layer.key_scale > 0.0 and layer.value_scale > 0.0:
                 key_scale = layer.key_scale.to("cpu").tolist()
@@ -457,32 +456,4 @@
                         "scaling factor is available in the fp8 checkpoint.")
         del layer.kv_scale
         del layer.key_scale
-        del layer.value_scale
-
-
-def per_tensor_quantize(tensor: torch.Tensor,
-                        inv_scale: Union[float, torch.Tensor]) -> torch.Tensor:
-    finfo = torch.finfo(torch.float8_e4m3fn)
-    qweight = (tensor / inv_scale).clamp(min=finfo.min, max=finfo.max)
-    return qweight.to(torch.float8_e4m3fn)
-
-
-def per_tensor_dequantize(
-        tensor: torch.Tensor, inv_scale: Union[float,
-                                               torch.Tensor]) -> torch.Tensor:
-    fake_qweight = tensor.to(torch.float16)
-    dq_weight = fake_qweight * inv_scale
-    return dq_weight
-=======
-            kv_scale = layer.kv_scale.to("cpu").tolist()
-            if not isinstance(kv_scale, float):
-                raise ValueError("Only support per-tensor scaling factor "
-                                 "for fp8 KV cache")
-            layer._kv_scale = kv_scale
-            if layer._kv_scale == 1.0 and "e5m2" not in layer.kv_cache_dtype:
-                print_warning_once(
-                    "Using KV cache scaling factor 1.0 for fp8_e4m3. This may "
-                    "cause accuracy issues. Please make sure kv-cache scaling "
-                    "factor is available in the fp8 checkpoint.")
-        del layer.kv_scale
->>>>>>> 6ae1597d
+        del layer.value_scale
# SPDX-License-Identifier: Apache-2.0

from typing import List, Optional, Type

import vllm.envs as envs
<<<<<<< HEAD
from vllm.model_executor.layers.quantization.kernels.mixed_precision.bitblas import (  # noqa: E501
    BitBLASLinearKernel)
=======
from vllm.model_executor.layers.quantization.kernels.mixed_precision.allspark import (  # noqa: E501
    AllSparkLinearKernel)
>>>>>>> 1bd32bc8
from vllm.model_executor.layers.quantization.kernels.mixed_precision.exllama import (  # noqa: E501
    ExllamaLinearKernel)
from vllm.model_executor.layers.quantization.kernels.mixed_precision.machete import (  # noqa: E501
    MacheteLinearKernel)
from vllm.model_executor.layers.quantization.kernels.mixed_precision.marlin import (  # noqa: E501
    MarlinLinearKernel)
from vllm.model_executor.layers.quantization.kernels.mixed_precision.MPLinearKernel import (  # noqa: E501
    MPLinearKernel, MPLinearLayerConfig)
from vllm.platforms import current_platform

# in priority/performance order (when available)
_POSSIBLE_KERNELS: List[Type[MPLinearKernel]] = [
    MacheteLinearKernel,
    AllSparkLinearKernel,
    MarlinLinearKernel,
    BitBLASLinearKernel,
    ExllamaLinearKernel,
]


def choose_mp_linear_kernel(
        config: MPLinearLayerConfig,
        compute_capability: Optional[int] = None) -> Type[MPLinearKernel]:
    """
    Choose an MPLinearKernel that can implement the given config for the given
     compute capability. Attempts to choose the best kernel in terms of 
     performance.

    Args:
        config (MPLinearLayerConfig): Description of the linear layer to be 
          implemented.
        compute_capability (Optional[int], optional): The compute capability of
          the target device, if None uses `current_platform` to get the compute 
          capability. Defaults to None.

    Raises:
        ValueError: If no kernel can implement the given config.

    Returns:
        Type[MPLinearKernel]: Chosen kernel.
    """
    if compute_capability is None:
        if current_platform is None:
            raise ValueError("Cannot determine compute capability")
        _cc = current_platform.get_device_capability()
        compute_capability = _cc[0] * 10 + _cc[1]

    failure_reasons = []
    for kernel in _POSSIBLE_KERNELS:
        if kernel.__name__ in envs.VLLM_DISABLED_KERNELS:
            failure_reasons.append(
                f' {kernel.__name__} disabled by environment variable')
            continue

        if kernel.get_min_capability() > compute_capability:
            failure_reasons.append(
                f"{kernel.__name__} requires capability "
                f"{kernel.get_min_capability()}, current compute capability "
                f"is {compute_capability}")
            continue

        can_implement, failure_reason = kernel.can_implement(config)
        if can_implement:
            return kernel
        else:
            failure_reasons.append(
                f' {kernel.__name__} cannot implement due to: {failure_reason}'
            )

    raise ValueError(
        "Failed to find a kernel that can implement the "\
        "WNA16 linear layer. Reasons: \n"
        + '\n'.join(failure_reasons))<|MERGE_RESOLUTION|>--- conflicted
+++ resolved
@@ -3,13 +3,10 @@
 from typing import List, Optional, Type
 
 import vllm.envs as envs
-<<<<<<< HEAD
+from vllm.model_executor.layers.quantization.kernels.mixed_precision.allspark import (  # noqa: E501
+    AllSparkLinearKernel)
 from vllm.model_executor.layers.quantization.kernels.mixed_precision.bitblas import (  # noqa: E501
     BitBLASLinearKernel)
-=======
-from vllm.model_executor.layers.quantization.kernels.mixed_precision.allspark import (  # noqa: E501
-    AllSparkLinearKernel)
->>>>>>> 1bd32bc8
 from vllm.model_executor.layers.quantization.kernels.mixed_precision.exllama import (  # noqa: E501
     ExllamaLinearKernel)
 from vllm.model_executor.layers.quantization.kernels.mixed_precision.machete import (  # noqa: E501

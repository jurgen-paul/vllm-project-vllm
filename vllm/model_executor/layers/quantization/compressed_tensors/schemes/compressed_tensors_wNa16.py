--- conflicted
+++ resolved
@@ -7,16 +7,10 @@
 from vllm.model_executor.layers.quantization.compressed_tensors.schemes import (
     CompressedTensorsScheme)
 from vllm.model_executor.layers.quantization.utils.marlin_utils import (
-<<<<<<< HEAD
     apply_marlin_linear, marlin_is_k_full, marlin_make_empty_g_idx,
     marlin_make_workspace, marlin_permute_scales,
     marlin_repeat_scales_on_all_ranks, marlin_sort_g_idx, replace_tensor,
     verify_marlin_supported, verify_marlin_supports_shape)
-=======
-    apply_marlin_linear, marlin_make_empty_g_idx, marlin_make_workspace,
-    marlin_permute_scales, replace_tensor, verify_marlin_supported,
-    verify_marlin_supports_shape)
->>>>>>> 62368af9
 from vllm.model_executor.utils import set_weight_attrs
 
 __all__ = ["CompressedTensorsWNA16"]
@@ -31,6 +25,7 @@
                  act_order: bool,
                  group_size: Optional[int] = None):
         self.num_bits = num_bits
+        self.pack_factor = 32 // self.num_bits
         self.pack_factor = 32 // self.num_bits
         self.strategy = strategy
 
@@ -44,7 +39,17 @@
             self.group_size = -1
         else:
             self.group_size = group_size
-<<<<<<< HEAD
+
+        self.group_size: int
+        if group_size is None:
+            if self.strategy != "channel":
+                raise ValueError(
+                    "Marlin kernels require group quantization or "
+                    "channelwise quantization, but found no group "
+                    "size and strategy is not channelwise.")
+            self.group_size = -1
+        else:
+            self.group_size = group_size
 
         if act_order and self.group_size == -1:
             # In this case, act_order == True is the same as act_order == False
@@ -57,13 +62,6 @@
                                 group_size=self.group_size,
                                 is_sym=True)
 
-=======
-
-        # Verify supported on platform.
-        verify_marlin_supported(num_bits=self.num_bits,
-                                group_size=self.group_size,
-                                is_sym=True)
->>>>>>> 62368af9
 
     def create_weights(self, layer: torch.nn.Module, input_size: int,
                        output_partition_sizes: List[int],
@@ -75,8 +73,6 @@
 
         # If group_size is -1, we are in channelwise case.
         group_size = input_size if self.group_size == -1 else self.group_size
-<<<<<<< HEAD
-=======
 
         verify_marlin_supports_shape(
             output_size_per_partition=output_size_per_partition,
@@ -84,20 +80,11 @@
             input_size=input_size,
             group_size=group_size)
 
-        weight_scale_dim = None
-        scales_and_zp_size = input_size // group_size
->>>>>>> 62368af9
-
-        verify_marlin_supports_shape(
-            output_size_per_partition=output_size_per_partition,
-            input_size_per_partition=input_size_per_partition,
-            input_size=input_size,
-            group_size=group_size)
-
         # WEIGHT
         weight = Parameter(
             torch.empty(
                 output_size_per_partition,
+                input_size_per_partition // self.pack_factor,
                 input_size_per_partition // self.pack_factor,
                 dtype=torch.int32,
             ),
@@ -109,6 +96,7 @@
                 "output_dim": 0,
                 "packed_dim": 1,
                 "pack_factor": self.pack_factor,
+                "pack_factor": self.pack_factor,
                 "weight_loader": weight_loader
             })
         layer.register_parameter("weight_packed", weight)
@@ -162,12 +150,8 @@
         layer.input_size_per_partition = input_size_per_partition
         layer.output_size_per_partition = output_size_per_partition
         layer.input_size = input_size
-<<<<<<< HEAD
         layer.is_k_full = marlin_is_k_full(self.act_order, is_row_parallel)
 
-=======
-        layer.group_size = group_size
->>>>>>> 62368af9
 
     # Checkpoints are serialized in compressed-tensors format, which is
     # different from marlin format. Handle repacking here.
@@ -178,7 +162,6 @@
         layer.workspace = marlin_make_workspace(
             layer.output_size_per_partition, device)
 
-<<<<<<< HEAD
         # Handle sorting for activation reordering if needed.
         self.act_order = False
         if self.act_order:
@@ -189,11 +172,6 @@
         else:
             layer.weight_g_idx = marlin_make_empty_g_idx(device)
             layer.g_idx_sort_indices = marlin_make_empty_g_idx(device)
-=======
-        # Act-order not supported in compressed-tensors yet, so set to empty.
-        layer.g_idx = marlin_make_empty_g_idx(device)
-        layer.g_idx_sort_indices = marlin_make_empty_g_idx(device)
->>>>>>> 62368af9
 
         # Repack weights from compressed-tensors format to marlin format.
         marlin_qweight = ops.gptq_marlin_repack(
@@ -207,7 +185,6 @@
         # Permute scales from compressed-tensors format to marlin format.
         marlin_scales = marlin_permute_scales(
             layer.weight_scale.squeeze().t().contiguous(),
-<<<<<<< HEAD
             size_k=(layer.input_size if self.act_order else
                     layer.input_size_per_partition),
             size_n=layer.output_size_per_partition,
@@ -216,35 +193,14 @@
 
 
     def apply_weights(self, layer: torch.nn.Module, x: torch.Tensor):
-=======
-            size_k=layer.input_size_per_partition,
-            size_n=layer.output_size_per_partition,
-            group_size=layer.group_size)
-        replace_tensor(layer, "weight_scale", marlin_scales)
-
-    def apply_weights(self,
-                      layer: torch.nn.Module,
-                      x: torch.Tensor,
-                      bias: Optional[torch.Tensor]) -> torch.Tensor:
-
->>>>>>> 62368af9
         return apply_marlin_linear(
             input=x,
             weight=layer.weight_packed,
             weight_scale=layer.weight_scale,
-<<<<<<< HEAD
             g_idx=layer.weight_g_idx,
-=======
-            g_idx=layer.g_idx,
->>>>>>> 62368af9
             g_idx_sort_indices=layer.g_idx_sort_indices,
             workspace=layer.workspace,
             num_bits=self.num_bits,
             output_size_per_partition=layer.output_size_per_partition,
             input_size_per_partition=layer.input_size_per_partition,
-<<<<<<< HEAD
-            is_k_full=layer.is_k_full)
-=======
-            is_k_full=True,
-            bias=bias)
->>>>>>> 62368af9
+            is_k_full=layer.is_k_full)
from typing import Type

from vllm.model_executor.layers.quantization.aqlm import AQLMConfig
from vllm.model_executor.layers.quantization.awq import AWQConfig
from vllm.model_executor.layers.quantization.base_config import (
    QuantizationConfig)
from vllm.model_executor.layers.quantization.gptq import GPTQConfig
from vllm.model_executor.layers.quantization.marlin import MarlinConfig
from vllm.model_executor.layers.quantization.squeezellm import SqueezeLLMConfig

<<<<<<< HEAD
_QUANTIZATION_CONFIG_REGISTRY = {
    "aqlm": AQLMConfig,
=======
QUANTIZATION_METHODS = {
>>>>>>> e8cc7967
    "awq": AWQConfig,
    "gptq": GPTQConfig,
    "squeezellm": SqueezeLLMConfig,
    "marlin": MarlinConfig,
}


def get_quantization_config(quantization: str) -> Type[QuantizationConfig]:
    if quantization not in QUANTIZATION_METHODS:
        raise ValueError(f"Invalid quantization method: {quantization}")
    return QUANTIZATION_METHODS[quantization]


__all__ = [
    "QuantizationConfig",
    "get_quantization_config",
    "QUANTIZATION_METHODS",
]<|MERGE_RESOLUTION|>--- conflicted
+++ resolved
@@ -8,12 +8,8 @@
 from vllm.model_executor.layers.quantization.marlin import MarlinConfig
 from vllm.model_executor.layers.quantization.squeezellm import SqueezeLLMConfig
 
-<<<<<<< HEAD
-_QUANTIZATION_CONFIG_REGISTRY = {
+QUANTIZATION_METHODS = {
     "aqlm": AQLMConfig,
-=======
-QUANTIZATION_METHODS = {
->>>>>>> e8cc7967
     "awq": AWQConfig,
     "gptq": GPTQConfig,
     "squeezellm": SqueezeLLMConfig,

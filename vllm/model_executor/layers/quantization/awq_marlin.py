--- conflicted
+++ resolved
@@ -10,19 +10,15 @@
 from vllm.model_executor.layers.linear import (LinearBase, LinearMethodBase,
                                                set_weight_attrs)
 from vllm.model_executor.layers.quantization.base_config import (
-<<<<<<< HEAD
     QuantizationConfig, QuantizeMethodBase)
 from vllm.model_executor.layers.quantization.utils.marlin_utils import (
     apply_awq_marlin_linear, awq_to_marlin_zero_points, check_marlin_supported,
     marlin_make_empty_g_idx, marlin_make_workspace, marlin_moe_permute_scales,
-    marlin_permute_scales, moe_awq_to_marlin_zero_points, replace_tensor,
-=======
-    QuantizationConfig)
+    marlin_permute_scales, moe_awq_to_marlin_zero_points)
 from vllm.model_executor.layers.quantization.utils import replace_parameter
 from vllm.model_executor.layers.quantization.utils.marlin_utils import (
     apply_awq_marlin_linear, awq_to_marlin_zero_points, check_marlin_supported,
     marlin_make_empty_g_idx, marlin_make_workspace, marlin_permute_scales,
->>>>>>> e0e5a749
     verify_marlin_supported, verify_marlin_supports_shape)
 from vllm.model_executor.layers.vocab_parallel_embedding import ParallelLMHead
 from vllm.model_executor.parameter import (GroupQuantScaleParameter,

import torch

import vllm.envs as envs
from vllm.logger import init_logger
from vllm.model_executor.layers.quantization.base_config import (
    QuantizationConfig, QuantizeMethodBase)
from vllm.platforms import current_platform
<<<<<<< HEAD
from vllm.utils import is_navi
=======
>>>>>>> 80fcc3ed

logger = init_logger(__name__)


class BaseKVCacheMethod(QuantizeMethodBase):
    """
    Quant method that adds `_k_scale` and `_v_scale` attributes to the
    Attention layer to support loading those scaling factors from checkpoints. 
    The k/v_scale will be used to:
        - quantize k/v_cache entries before saving them to the cache
        - dequantize k/v_cache entries before fetching them from the cache

    :param quant_config: the appropriate QuantizationConfig 
    """

    def __init__(self, quant_config: QuantizationConfig):
        self.quant_config = quant_config

    def create_weights(self, layer: torch.nn.Module):
        """
        Create "weight" (aka k_scale and v_scale) for an attention layer.
        """
        # Initialize the KV cache scales to -1.0, which is an invalid value.
        # If the k/v_scale appears in the checkpoint, it will be
        # overwritten when loading weights.
        layer.k_scale = torch.nn.Parameter(torch.tensor(-1.0),
                                           requires_grad=False)
        layer.v_scale = torch.nn.Parameter(torch.tensor(-1.0),
                                           requires_grad=False)
        # Initialize Q and P = softmax(QK^T) scales
        layer.q_scale = torch.nn.Parameter(torch.tensor(-1.0),
                                           requires_grad=False)
        layer.prob_scale = torch.nn.Parameter(torch.tensor(-1.0),
                                              requires_grad=False)

    def apply(self, layer: torch.nn.Module) -> torch.Tensor:
        raise RuntimeError(
            f"{self.__class__.__name__}.apply should not be called.")

    def process_weights_after_loading(self, layer: torch.nn.Module) -> None:
<<<<<<< HEAD
        if layer.k_scale > 0.0 and layer.v_scale > 0.0:
            # We prefer to use separate k_scale and v_scale if present
            k_scale = layer.k_scale.to("cpu").tolist()
            v_scale = layer.v_scale.to("cpu").tolist()
            if current_platform.is_rocm() and not is_navi():
                k_scale *= 2
                v_scale *= 2
            layer.calculate_kv_scales = False
        elif layer.k_scale < 0.0 and layer.v_scale < 0.0:
            # If no scales were loaded (both scales are invalid negative
            # values), use the default value of 1.0
            k_scale = 1.0
            v_scale = 1.0
        else:
            # If we find a single kv_scale in the checkpoint, we remap
            # kv_scale to k_scale during weight loading, and duplicate
            # k_scale to v_scale here
            assert layer.k_scale > 0.0
            scale_to_duplicate = max(layer.k_scale, layer.v_scale)
            k_scale = scale_to_duplicate.to("cpu").tolist()
            v_scale = scale_to_duplicate.to("cpu").tolist()
            if current_platform.is_rocm() and not is_navi():
                k_scale *= 2
                v_scale *= 2
            layer.calculate_kv_scales = False

        if not isinstance(k_scale, float) or not isinstance(v_scale, float):
            raise ValueError("Only support per-tensor scaling factor "
                             "for fp8 KV cache")

        # These are used in the final Attention.forward()
        layer._k_scale.copy_(k_scale)
        layer._v_scale.copy_(v_scale)
        if (k_scale == 1.0 and v_scale == 1.0
                and (layer.kv_cache_dtype != "auto"
                     or envs.VLLM_USE_ROCM_FP8_FLASH_ATTN)
                and "e5m2" not in layer.kv_cache_dtype):
            logger.warning_once(
                "Using KV cache scaling factor 1.0 for fp8_e4m3. This "
                "may cause accuracy issues. Please make sure k/v_scale "
                "scaling factors are available in the fp8 checkpoint.")

        if layer.q_scale > 0.0:
            q_scale = layer.q_scale.to("cpu").tolist()
            if current_platform.is_rocm() and not is_navi():
                q_scale *= 2
            layer.calculate_kv_scales = False
        else:
            q_scale = 1.0
        if layer.prob_scale > 0.0:
            prob_scale = layer.prob_scale.to("cpu").tolist()
            if current_platform.is_rocm() and not is_navi():
                prob_scale *= 2
        else:
            prob_scale = 1.0
=======
        # If the kv-cache dtype is auto, we enforce the k/v_scale to be 1.0
        # regardless whether the kv-scale is available in the checkpoint.
        # No need to process kv scales after loading if we are going to
        # calculate them on the fly.
        if layer.kv_cache_dtype != "auto" and not layer.calculate_kv_scales:
            if layer.k_scale > 0.0 and layer.v_scale > 0.0:
                # We prefer to use separate k_scale and v_scale if present
                k_scale = layer.k_scale.to("cpu").tolist()
                v_scale = layer.v_scale.to("cpu").tolist()
                if current_platform.is_rocm():
                    k_scale *= 2
                    v_scale *= 2
            elif layer.k_scale < 0.0 and layer.v_scale < 0.0:
                # If no scales were loaded (both scales are invalid negative
                # values), use the default value of 1.0
                k_scale = 1.0
                v_scale = 1.0
            else:
                # If we find a single kv_scale in the checkpoint, we remap
                # kv_scale to k_scale during weight loading, and duplicate
                # k_scale to v_scale here
                assert layer.k_scale > 0.0
                scale_to_duplicate = max(layer.k_scale, layer.v_scale)
                k_scale = scale_to_duplicate.to("cpu").tolist()
                v_scale = scale_to_duplicate.to("cpu").tolist()
                if current_platform.is_rocm():
                    k_scale *= 2
                    v_scale *= 2
>>>>>>> 80fcc3ed

        if not isinstance(q_scale, float) or not isinstance(prob_scale, float):
            raise ValueError("Only support per-tensor scaling factor"
                             "for fp8-quantized Q/prob")

<<<<<<< HEAD
        # These are used in the final Attention.forward()
        layer._q_scale.copy_(q_scale)
        layer._prob_scale.copy_(prob_scale)
        if (q_scale == 1.0
                or prob_scale == 1.0) and envs.VLLM_USE_ROCM_FP8_FLASH_ATTN:
            logger.warning_once(
                f"Using Q scale {q_scale} and prob scale {prob_scale} "
                "with fp8 attention. This may cause accuracy issues. "
                "Please make sure Q/prob scaling factors are "
                "available in the fp8 checkpoint.")
=======
            # These are used in the final Attention.forward()
            layer._k_scale.copy_(k_scale)
            layer._v_scale.copy_(v_scale)
            layer._k_scale_float = k_scale
            layer._v_scale_float = v_scale
            if (k_scale == 1.0 and v_scale == 1.0
                    and "e5m2" not in layer.kv_cache_dtype):
                logger.warning_once(
                    "Using KV cache scaling factor 1.0 for fp8_e4m3. This "
                    "may cause accuracy issues. Please make sure k/v_scale "
                    "scaling factors are available in the fp8 checkpoint.")
>>>>>>> 80fcc3ed

        del layer.k_scale
        del layer.v_scale
        del layer.q_scale
        del layer.prob_scale<|MERGE_RESOLUTION|>--- conflicted
+++ resolved
@@ -5,10 +5,7 @@
 from vllm.model_executor.layers.quantization.base_config import (
     QuantizationConfig, QuantizeMethodBase)
 from vllm.platforms import current_platform
-<<<<<<< HEAD
 from vllm.utils import is_navi
-=======
->>>>>>> 80fcc3ed
 
 logger = init_logger(__name__)
 
@@ -49,7 +46,6 @@
             f"{self.__class__.__name__}.apply should not be called.")
 
     def process_weights_after_loading(self, layer: torch.nn.Module) -> None:
-<<<<<<< HEAD
         if layer.k_scale > 0.0 and layer.v_scale > 0.0:
             # We prefer to use separate k_scale and v_scale if present
             k_scale = layer.k_scale.to("cpu").tolist()
@@ -83,6 +79,8 @@
         # These are used in the final Attention.forward()
         layer._k_scale.copy_(k_scale)
         layer._v_scale.copy_(v_scale)
+        layer._k_scale_float = k_scale
+        layer._v_scale_float = v_scale
         if (k_scale == 1.0 and v_scale == 1.0
                 and (layer.kv_cache_dtype != "auto"
                      or envs.VLLM_USE_ROCM_FP8_FLASH_ATTN)
@@ -105,42 +103,11 @@
                 prob_scale *= 2
         else:
             prob_scale = 1.0
-=======
-        # If the kv-cache dtype is auto, we enforce the k/v_scale to be 1.0
-        # regardless whether the kv-scale is available in the checkpoint.
-        # No need to process kv scales after loading if we are going to
-        # calculate them on the fly.
-        if layer.kv_cache_dtype != "auto" and not layer.calculate_kv_scales:
-            if layer.k_scale > 0.0 and layer.v_scale > 0.0:
-                # We prefer to use separate k_scale and v_scale if present
-                k_scale = layer.k_scale.to("cpu").tolist()
-                v_scale = layer.v_scale.to("cpu").tolist()
-                if current_platform.is_rocm():
-                    k_scale *= 2
-                    v_scale *= 2
-            elif layer.k_scale < 0.0 and layer.v_scale < 0.0:
-                # If no scales were loaded (both scales are invalid negative
-                # values), use the default value of 1.0
-                k_scale = 1.0
-                v_scale = 1.0
-            else:
-                # If we find a single kv_scale in the checkpoint, we remap
-                # kv_scale to k_scale during weight loading, and duplicate
-                # k_scale to v_scale here
-                assert layer.k_scale > 0.0
-                scale_to_duplicate = max(layer.k_scale, layer.v_scale)
-                k_scale = scale_to_duplicate.to("cpu").tolist()
-                v_scale = scale_to_duplicate.to("cpu").tolist()
-                if current_platform.is_rocm():
-                    k_scale *= 2
-                    v_scale *= 2
->>>>>>> 80fcc3ed
 
         if not isinstance(q_scale, float) or not isinstance(prob_scale, float):
             raise ValueError("Only support per-tensor scaling factor"
                              "for fp8-quantized Q/prob")
 
-<<<<<<< HEAD
         # These are used in the final Attention.forward()
         layer._q_scale.copy_(q_scale)
         layer._prob_scale.copy_(prob_scale)
@@ -151,19 +118,6 @@
                 "with fp8 attention. This may cause accuracy issues. "
                 "Please make sure Q/prob scaling factors are "
                 "available in the fp8 checkpoint.")
-=======
-            # These are used in the final Attention.forward()
-            layer._k_scale.copy_(k_scale)
-            layer._v_scale.copy_(v_scale)
-            layer._k_scale_float = k_scale
-            layer._v_scale_float = v_scale
-            if (k_scale == 1.0 and v_scale == 1.0
-                    and "e5m2" not in layer.kv_cache_dtype):
-                logger.warning_once(
-                    "Using KV cache scaling factor 1.0 for fp8_e4m3. This "
-                    "may cause accuracy issues. Please make sure k/v_scale "
-                    "scaling factors are available in the fp8 checkpoint.")
->>>>>>> 80fcc3ed
 
         del layer.k_scale
         del layer.v_scale

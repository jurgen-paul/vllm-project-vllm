--- conflicted
+++ resolved
@@ -97,14 +97,12 @@
     #   If dynamic, layer.input_scale is None and x_scale computed from x.
     #   If static, layer.input_scale is scalar and x_scale is input_scale.
 
-<<<<<<< HEAD
-    if out_dtype is None:
-        out_dtype = input.dtype
-=======
     # View input as 2D matrix for fp8 methods
     input_2d = input.view(-1, input.shape[-1])
     output_shape = [*input.shape[:-1], weight.shape[1]]
->>>>>>> ac6b8f19
+
+    if out_dtype is None:
+        out_dtype = input.dtype
 
     # cutlass_scaled_mm supports per tensor/channel W and per tensor/token A
     if cutlass_fp8_supported:
@@ -126,27 +124,17 @@
     # torch.scaled_mm supports per tensor weights + activations only
     # so fallback to naive if per channel or per token
     else:
-        batched = input.dim() == 3
         # Note: we pad the input because torch._scaled_mm is more performant
         # for matrices with batch dimension > 16.
         # This could change in the future.
-<<<<<<< HEAD
-        inp_view = input.view(-1, input.shape[-1]) if batched else input
         if input.dtype != torch.float8_e4m3fnuz:
             qinput, x_scale = ops.scaled_fp8_quant(
-                inp_view,
+                input_2d,
                 input_scale,
                 num_token_padding=17,
                 use_per_token_if_dynamic=use_per_token_if_dynamic)
         else:
-            qinput, x_scale = inp_view, input_scale
-=======
-        qinput, x_scale = ops.scaled_fp8_quant(
-            input_2d,
-            input_scale,
-            num_token_padding=17,
-            use_per_token_if_dynamic=use_per_token_if_dynamic)
->>>>>>> ac6b8f19
+            qinput, x_scale = input_2d, input_scale
 
         per_tensor_weights = (weight_scale.numel() == 1)
         per_tensor_activations = (x_scale.numel() == 1)
@@ -163,15 +151,9 @@
             # for torch < 2.5 and a single value in torch >= 2.5
             if type(output) is tuple and len(output) == 2:
                 output = output[0]
-<<<<<<< HEAD
-            return (torch.narrow(
-                output, 0, 0, input.shape[0]) if not batched else output.view(
-                    input.shape[0], input.shape[1], weight.shape[1]))
-=======
 
             return torch.narrow(output, 0, 0,
                                 input_2d.shape[0]).view(*output_shape)
->>>>>>> ac6b8f19
 
         else:
             # Fallback for channelwise case, where we use unfused DQ

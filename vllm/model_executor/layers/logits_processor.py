"""A layer that compute logits from hidden_stats."""
import inspect
from typing import Optional

import torch
import torch.nn as nn

from vllm.distributed import (tensor_model_parallel_all_gather,
                              tensor_model_parallel_gather)
from vllm.model_executor.layers.vocab_parallel_embedding import (
    VocabParallelEmbedding)
from vllm.model_executor.sampling_metadata import SamplingMetadata
<<<<<<< HEAD
from vllm.utils import is_tpu
=======
from vllm.platforms import current_platform
>>>>>>> 782b1828


class LogitsProcessor(nn.Module):
    """Process logits and apply logits processors from sampling metadata.

    This layer does the following:
    1. Gather logits from model hidden_states.
    2. Scale logits if needed.
    3. Apply logits processors (if any).
    """

    def __init__(self,
                 vocab_size: int,
                 org_vocab_size: Optional[int] = None,
                 scale: float = 1.0,
                 logits_as_input: bool = False,
                 soft_cap: Optional[float] = None) -> None:
        """
        Args:
            scale: A scaling factor to apply to the logits.
        """
        super().__init__()
        self.scale = scale
        self.vocab_size = vocab_size
        # Whether the input is logits (default is hidden states).
        self.logits_as_input = logits_as_input
        # original vocabulary size (without LoRA).
        self.org_vocab_size = org_vocab_size or vocab_size
        # Soft cap the logits. Used in Gemma 2.
        self.soft_cap = soft_cap
        # Whether to use gather or all-gather to gather the logits.
<<<<<<< HEAD
        self.use_gather = not is_tpu()
=======
        self.use_gather = not current_platform.is_tpu()
>>>>>>> 782b1828

    def forward(
        self,
        lm_head: VocabParallelEmbedding,
        hidden_states: torch.Tensor,
        sampling_metadata: SamplingMetadata,
        embedding_bias: Optional[torch.Tensor] = None,
    ) -> torch.Tensor:
        if self.logits_as_input:
            logits = hidden_states
        else:
            hidden_states = _prune_hidden_states(hidden_states,
                                                 sampling_metadata)

            # Get the logits for the next tokens.
            logits = self._get_logits(hidden_states, lm_head, embedding_bias)
        if logits is not None:
            if self.soft_cap is not None:
                logits = logits / self.soft_cap
                logits = torch.tanh(logits)
                logits = logits * self.soft_cap

            if self.scale != 1.0:
                logits *= self.scale

            # Apply logits processors (if any).
            logits = _apply_logits_processors(logits, sampling_metadata)

        return logits

    def _get_logits(self, hidden_states: torch.Tensor,
                    lm_head: VocabParallelEmbedding,
                    embedding_bias: Optional[torch.Tensor]) -> torch.Tensor:
        # Get the logits for the next tokens.
        logits = lm_head.linear_method.apply(lm_head,
                                             hidden_states,
                                             bias=embedding_bias)
        if self.use_gather:
            logits = tensor_model_parallel_gather(logits)
        else:
            # Gather is not supported for some devices such as TPUs.
            # Use all-gather instead.
<<<<<<< HEAD
=======
            # NOTE(woosuk): Here, the outputs of every device should not be None
            # because XLA requires strict SPMD among all devices. Every device
            # should execute the same operations after gathering the logits.
>>>>>>> 782b1828
            logits = tensor_model_parallel_all_gather(logits)
        # Remove paddings in vocab (if any).
        if logits is not None:
            logits = logits[:, :self.org_vocab_size]
        return logits

    def extra_repr(self) -> str:
        s = f"vocab_size={self.vocab_size}"
        s += f", forg_vocab_size={self.org_vocab_size}"
        s += f", scale={self.scale}, logits_as_input={self.logits_as_input}"
        return s


def _prune_hidden_states(
    hidden_states: torch.Tensor,
    sampling_metadata: SamplingMetadata,
) -> torch.Tensor:
    return hidden_states.index_select(0,
                                      sampling_metadata.selected_token_indices)


def _apply_logits_processors(
    logits: torch.Tensor,
    sampling_metadata: SamplingMetadata,
) -> torch.Tensor:
    found_logits_processors = False
    logits_processed = 0
    for seq_group in sampling_metadata.seq_groups:
        seq_ids = seq_group.seq_ids
        sampling_params = seq_group.sampling_params
        logits_processors = sampling_params.logits_processors
        if logits_processors:
            found_logits_processors = True

            for seq_id, logits_row_idx in zip(seq_ids,
                                              seq_group.sample_indices):
                logits_row = logits[logits_row_idx]
                past_tokens_ids = seq_group.seq_data[seq_id].output_token_ids
                prompt_tokens_ids = seq_group.seq_data[seq_id].prompt_token_ids

                for logits_processor in logits_processors:
                    parameters = inspect.signature(logits_processor).parameters
                    if len(parameters) == 3:
                        logits_row = logits_processor(prompt_tokens_ids,
                                                      past_tokens_ids,
                                                      logits_row)
                    else:
                        logits_row = logits_processor(past_tokens_ids,
                                                      logits_row)

                logits[logits_row_idx] = logits_row

        logits_processed += len(seq_group.sample_indices) + len(
            seq_group.prompt_logprob_indices)

    if found_logits_processors:
        # verifies that no rows in logits were missed unexpectedly
        assert logits_processed == logits.shape[0]
    return logits<|MERGE_RESOLUTION|>--- conflicted
+++ resolved
@@ -10,11 +10,7 @@
 from vllm.model_executor.layers.vocab_parallel_embedding import (
     VocabParallelEmbedding)
 from vllm.model_executor.sampling_metadata import SamplingMetadata
-<<<<<<< HEAD
-from vllm.utils import is_tpu
-=======
 from vllm.platforms import current_platform
->>>>>>> 782b1828
 
 
 class LogitsProcessor(nn.Module):
@@ -46,11 +42,7 @@
         # Soft cap the logits. Used in Gemma 2.
         self.soft_cap = soft_cap
         # Whether to use gather or all-gather to gather the logits.
-<<<<<<< HEAD
-        self.use_gather = not is_tpu()
-=======
         self.use_gather = not current_platform.is_tpu()
->>>>>>> 782b1828
 
     def forward(
         self,
@@ -93,12 +85,9 @@
         else:
             # Gather is not supported for some devices such as TPUs.
             # Use all-gather instead.
-<<<<<<< HEAD
-=======
             # NOTE(woosuk): Here, the outputs of every device should not be None
             # because XLA requires strict SPMD among all devices. Every device
             # should execute the same operations after gathering the logits.
->>>>>>> 782b1828
             logits = tensor_model_parallel_all_gather(logits)
         # Remove paddings in vocab (if any).
         if logits is not None:

from abc import abstractmethod
from typing import List, Optional, Tuple

import torch

from vllm.distributed import (
    get_tensor_model_parallel_rank,
    get_tensor_model_parallel_world_size,
    tensor_model_parallel_all_reduce,
)
from vllm.logger import init_logger
from vllm.model_executor.custom_op import CustomOp
from vllm.model_executor.layers.quantization.base_config import (
    QuantizationConfig,
    QuantizeMethodBase,
)
from vllm.model_executor.utils import set_weight_attrs

logger = init_logger(__name__)


class FusedMoEMethodBase(QuantizeMethodBase):

    @abstractmethod
    def create_weights(
        self,
        layer: torch.nn.Module,
        num_experts: int,
        hidden_size: int,
        intermediate_size: int,
        params_dtype: torch.dtype,
        **extra_weight_attrs,
    ):
        raise NotImplementedError

    @abstractmethod
<<<<<<< HEAD
    def apply(
        self,
        layer: torch.nn.Module,
        x: torch.Tensor,
        router_logits: torch.Tensor,
        top_k: int,
        renormalize: bool = True,
        use_grouped_topk: bool = False,
        num_expert_group: Optional[int] = None,
        topk_group: Optional[int] = None,
    ) -> torch.Tensor:
        raise NotImplementedError


=======
    def apply(self, layer: torch.nn.Module, x: torch.Tensor,
              router_logits: torch.Tensor, top_k: int, renormalize: bool,
              use_grouped_topk: bool) -> torch.Tensor:
        raise NotImplementedError


class GPTQMarlinState(Enum):
    REPACK = enum.auto()
    READY = enum.auto()


class MarlinFusedMoEMethod(FusedMoEMethodBase):
    """MoE Marlin method with quantization."""

    def __init__(self, quant_config: GPTQMarlinConfig) -> None:
        self.quant_config = quant_config

    def create_weights(self, layer: torch.nn.Module, num_experts: int,
                       hidden_size: int, intermediate_size: int,
                       params_dtype: torch.dtype, **extra_weight_attrs):
        # Currently assuming is_k_full is always True
        # (input size per partition is the same as full input size)
        # Supports only sym for now (no zp)
        if self.quant_config.group_size != -1:
            scales_size13 = hidden_size // self.quant_config.group_size
            scales_size2 = intermediate_size // self.quant_config.group_size
        else:
            scales_size13 = 1
            scales_size2 = 1
        # Fused gate_up_proj (column parallel)
        w13_qweight = torch.nn.Parameter(torch.empty(
            num_experts,
            hidden_size // self.quant_config.pack_factor,
            2 * intermediate_size,
            dtype=torch.int32),
                                         requires_grad=False)
        layer.register_parameter("w13_qweight", w13_qweight)
        set_weight_attrs(w13_qweight, extra_weight_attrs)
        # down_proj (row parallel)
        w2_qweight = torch.nn.Parameter(torch.empty(
            num_experts,
            intermediate_size // self.quant_config.pack_factor,
            hidden_size,
            dtype=torch.int32),
                                        requires_grad=False)
        layer.register_parameter("w2_qweight", w2_qweight)
        set_weight_attrs(w2_qweight, extra_weight_attrs)
        # up_proj scales
        w13_scales = torch.nn.Parameter(torch.empty(num_experts,
                                                    scales_size13,
                                                    2 * intermediate_size,
                                                    dtype=params_dtype),
                                        requires_grad=False)
        layer.register_parameter("w13_scales", w13_scales)
        set_weight_attrs(w13_scales, extra_weight_attrs)
        # down_proj scales
        w2_scales = torch.nn.Parameter(torch.empty(num_experts,
                                                   scales_size2,
                                                   hidden_size,
                                                   dtype=params_dtype),
                                       requires_grad=False)
        layer.register_parameter("w2_scales", w2_scales)
        set_weight_attrs(w2_scales, extra_weight_attrs)
        w13_g_idx = torch.nn.Parameter(
            torch.empty(
                num_experts,
                hidden_size,
                dtype=torch.int32,
            ),
            requires_grad=False,
        )
        layer.register_parameter("w13_g_idx", w13_g_idx)
        set_weight_attrs(w13_g_idx, extra_weight_attrs)
        w2_g_idx = torch.nn.Parameter(
            torch.empty(
                num_experts,
                intermediate_size,
                dtype=torch.int32,
            ),
            requires_grad=False,
        )
        layer.register_parameter("w2_g_idx", w2_g_idx)
        set_weight_attrs(w2_g_idx, extra_weight_attrs)
        w13_g_idx_sort_indices = torch.nn.Parameter(
            torch.empty(
                num_experts,
                hidden_size,
                dtype=torch.int32,
            ),
            requires_grad=False,
        )
        layer.register_parameter("w13_g_idx_sort_indices",
                                 w13_g_idx_sort_indices)
        set_weight_attrs(w13_g_idx_sort_indices, extra_weight_attrs)
        w2_g_idx_sort_indices = torch.nn.Parameter(
            torch.empty(
                num_experts,
                intermediate_size,
                dtype=torch.int32,
            ),
            requires_grad=False,
        )
        layer.register_parameter("w2_g_idx_sort_indices",
                                 w2_g_idx_sort_indices)
        set_weight_attrs(w2_g_idx_sort_indices, extra_weight_attrs)
        layer.marlin_state = GPTQMarlinState.REPACK

    def apply(self,
              layer: torch.nn.Module,
              x: torch.Tensor,
              router_logits: torch.Tensor,
              top_k: int,
              renormalize: bool = True,
              use_grouped_topk: bool = False,
              num_expert_group: Optional[int] = None,
              topk_group: Optional[int] = None) -> torch.Tensor:
        if layer.marlin_state == GPTQMarlinState.REPACK:
            layer.marlin_state = GPTQMarlinState.READY

            # Newly generated tensors need to replace existing tensors that are
            # already registered as parameters by vLLM (and won't be freed)
            def replace_tensor(name, new_t):
                # It is important to use resize_() here since it ensures
                # the same buffer is reused
                getattr(layer, name).resize_(new_t.shape)
                getattr(layer, name).copy_(new_t)
                del new_t

            def get_scale_perms(num_bits: int):
                scale_perm: List[int] = []
                for i in range(8):
                    scale_perm.extend([i + 8 * j for j in range(8)])
                scale_perm_single: List[int] = []
                for i in range(4):
                    scale_perm_single.extend(
                        [2 * i + j for j in [0, 1, 8, 9, 16, 17, 24, 25]])
                return scale_perm, scale_perm_single

            def marlin_permute_scales(s: torch.Tensor, size_k: int,
                                      size_n: int, group_size: int,
                                      num_bits: int):
                scale_perm, scale_perm_single = get_scale_perms(num_bits)
                if group_size < size_k and group_size != -1:
                    s = s.reshape((-1, len(scale_perm)))[:, scale_perm]
                else:
                    s = s.reshape(
                        (-1, len(scale_perm_single)))[:, scale_perm_single]
                s = s.reshape((-1, size_n)).contiguous()
                return s

            def marlin_moe_permute_scales(s: torch.Tensor, size_k: int,
                                          size_n: int, group_size: int,
                                          num_bits: int):
                num_experts = s.shape[0]
                output = torch.empty((num_experts, s.shape[1], s.shape[2]),
                                     device=s.device,
                                     dtype=s.dtype)
                for e in range(num_experts):
                    output[e] = marlin_permute_scales(s[e], size_k, size_n,
                                                      group_size, num_bits)
                return output

            # Process act_order
            if self.quant_config.desc_act:
                # Get sorting based on g_idx
                num_experts = layer.w13_g_idx.shape[0]
                w13_g_idx_sort_indices = torch.empty_like(layer.w13_g_idx)
                w2_g_idx_sort_indices = torch.empty_like(layer.w2_g_idx)
                w13_sorted_g_idx = torch.empty_like(layer.w13_g_idx)
                w2_sorted_g_idx = torch.empty_like(layer.w2_g_idx)
                for e in range(num_experts):
                    w13_g_idx_sort_indices[e] = torch.argsort(
                        layer.w13_g_idx[e]).to(torch.int32)
                    w2_g_idx_sort_indices[e] = torch.argsort(
                        layer.w2_g_idx[e]).to(torch.int32)
                    w13_sorted_g_idx[e] = layer.w13_g_idx[e][
                        w13_g_idx_sort_indices[e]]
                    w2_sorted_g_idx[e] = layer.w2_g_idx[e][
                        w2_g_idx_sort_indices[e]]
                replace_tensor("w13_g_idx", w13_sorted_g_idx)
                replace_tensor("w2_g_idx", w2_sorted_g_idx)
                replace_tensor("w13_g_idx_sort_indices",
                               w13_g_idx_sort_indices)
                replace_tensor("w2_g_idx_sort_indices", w2_g_idx_sort_indices)
            else:
                # Reset g_idx related tensors
                num_experts = layer.w13_g_idx.shape[0]
                device = layer.w13_g_idx.device
                layer.w13_g_idx = torch.nn.Parameter(
                    torch.empty((num_experts, 0),
                                dtype=torch.int32,
                                device=device),
                    requires_grad=False,
                )
                layer.w2_g_idx = torch.nn.Parameter(
                    torch.empty((num_experts, 0),
                                dtype=torch.int32,
                                device=device),
                    requires_grad=False,
                )
                layer.w13_g_idx_sort_indices = torch.nn.Parameter(
                    torch.empty((num_experts, 0),
                                dtype=torch.int32,
                                device=device),
                    requires_grad=False,
                )
                layer.w2_g_idx_sort_indices = torch.nn.Parameter(
                    torch.empty((num_experts, 0),
                                dtype=torch.int32,
                                device=device),
                    requires_grad=False,
                )
            # Repack weights
            marlin_w13_qweight = ops.gptq_marlin_moe_repack(
                layer.w13_qweight,
                layer.w13_g_idx_sort_indices,
                layer.w13_qweight.shape[1] * self.quant_config.pack_factor,
                layer.w13_qweight.shape[2],
                self.quant_config.quant_type.size_bits,
            )
            replace_tensor("w13_qweight", marlin_w13_qweight)
            marlin_w2_qweight = ops.gptq_marlin_moe_repack(
                layer.w2_qweight,
                layer.w2_g_idx_sort_indices,
                layer.w2_qweight.shape[1] * self.quant_config.pack_factor,
                layer.w2_qweight.shape[2],
                self.quant_config.quant_type.size_bits,
            )
            replace_tensor("w2_qweight", marlin_w2_qweight)
            # Repack scales
            marlin_w13_scales = marlin_moe_permute_scales(
                layer.w13_scales,
                x.shape[1],
                layer.w13_scales.shape[2],
                self.quant_config.group_size,
                self.quant_config.quant_type.size_bits,
            )
            replace_tensor("w13_scales", marlin_w13_scales)
            marlin_w2_scales = marlin_moe_permute_scales(
                layer.w2_scales,
                layer.w2_scales.shape[1] * self.quant_config.pack_factor,
                x.shape[1],
                self.quant_config.group_size,
                self.quant_config.quant_type.size_bits,
            )
            replace_tensor("w2_scales", marlin_w2_scales)
        return fused_marlin_moe(x,
                                layer.w13_qweight,
                                layer.w2_qweight,
                                router_logits,
                                layer.w13_g_idx,
                                layer.w2_g_idx,
                                layer.w13_g_idx_sort_indices,
                                layer.w2_g_idx_sort_indices,
                                top_k,
                                renormalize=renormalize,
                                w1_scale=layer.w13_scales,
                                w2_scale=layer.w2_scales)


>>>>>>> 8f4648c5
class UnquantizedFusedMoEMethod(FusedMoEMethodBase, CustomOp):
    """MoE method without quantization."""

    def create_weights(self, layer: torch.nn.Module, num_experts: int,
                       hidden_size: int, intermediate_size: int,
                       params_dtype: torch.dtype, **extra_weight_attrs):
        # Fused gate_up_proj (column parallel)
        w13_weight = torch.nn.Parameter(
            torch.empty(num_experts,
                        2 * intermediate_size,
                        hidden_size,
                        dtype=params_dtype),
            requires_grad=False,
        )
        layer.register_parameter("w13_weight", w13_weight)
        set_weight_attrs(w13_weight, extra_weight_attrs)

        # down_proj (row parallel)
        w2_weight = torch.nn.Parameter(
            torch.empty(num_experts,
                        hidden_size,
                        intermediate_size,
                        dtype=params_dtype),
            requires_grad=False,
        )
        layer.register_parameter("w2_weight", w2_weight)
        set_weight_attrs(w2_weight, extra_weight_attrs)

<<<<<<< HEAD
    def apply(
        self,
        layer: torch.nn.Module,
        x: torch.Tensor,
        router_logits: torch.Tensor,
        top_k: int,
        renormalize: bool = True,
        use_grouped_topk: bool = False,
        num_expert_group: Optional[int] = None,
        topk_group: Optional[int] = None,
    ) -> torch.Tensor:
        return self.forward(
            x,
            layer.w13_weight,
            layer.w2_weight,
            router_logits,
            top_k,
            renormalize,
            use_grouped_topk,
            num_expert_group,
            topk_group,
        )

    def forward_cuda(
        self,
        x: torch.Tensor,
        w1: torch.Tensor,
        w2: torch.Tensor,
        router_logits: torch.Tensor,
        top_k: int,
        renormalize: bool,
        use_grouped_topk: bool,
        num_expert_group: Optional[int],
        topk_group: Optional[int],
    ) -> torch.Tensor:
        from vllm.model_executor.layers.fused_moe.fused_moe import fused_moe

        return fused_moe(
            x,
            w1,
            w2,
            router_logits,
            top_k,
            renormalize=renormalize,
            inplace=True,
            use_grouped_topk=use_grouped_topk,
            num_expert_group=num_expert_group,
            topk_group=topk_group,
        )
=======
    def apply(self,
              layer: torch.nn.Module,
              x: torch.Tensor,
              router_logits: torch.Tensor,
              top_k: int,
              renormalize: bool,
              use_grouped_topk: bool,
              topk_group: Optional[int] = None,
              num_expert_group: Optional[int] = None) -> torch.Tensor:

        return self.forward(x=x,
                            layer=layer,
                            router_logits=router_logits,
                            top_k=top_k,
                            renormalize=renormalize,
                            use_grouped_topk=use_grouped_topk,
                            topk_group=topk_group,
                            num_expert_group=num_expert_group)

    def forward_cuda(self,
                     layer: torch.nn.Module,
                     x: torch.Tensor,
                     use_grouped_topk: bool,
                     top_k: int,
                     router_logits: torch.Tensor,
                     renormalize: bool,
                     topk_group: Optional[int] = None,
                     num_expert_group: Optional[int] = None) -> torch.Tensor:

        from vllm.model_executor.layers.fused_moe.fused_moe import (
            fused_experts)

        topk_weights, topk_ids = FusedMoE.select_experts(
            hidden_states=x,
            router_logits=router_logits,
            use_grouped_topk=use_grouped_topk,
            top_k=top_k,
            renormalize=renormalize,
            topk_group=topk_group,
            num_expert_group=num_expert_group)

        return fused_experts(hidden_states=x,
                             w1=layer.w13_weight,
                             w2=layer.w2_weight,
                             topk_weights=topk_weights,
                             topk_ids=topk_ids,
                             inplace=True)
>>>>>>> 8f4648c5

    def forward_cpu(self, *args, **kwargs):
        raise NotImplementedError(
            "The CPU backend currently does not support MoE.")

    def forward_tpu(self,
                    layer: torch.nn.Module,
                    x: torch.Tensor,
                    use_grouped_topk: bool,
                    top_k: int,
                    router_logits: torch.Tensor,
                    renormalize: bool,
                    topk_group: Optional[int] = None,
                    num_expert_group: Optional[int] = None) -> torch.Tensor:

        from vllm.model_executor.layers.fused_moe.moe_pallas import fused_moe
        assert not use_grouped_topk
        assert num_expert_group is None
        assert topk_group is None
        return fused_moe(hidden_states=x,
                         w1=layer.w13_weight,
                         w2=layer.w2_weight,
                         topk=top_k,
                         gating_output=router_logits,
                         renormalize=renormalize)


class FusedMoE(torch.nn.Module):
    """FusedMoE layer for MoE models.

    This layer contains both MergedColumnParallel weights (gate_up_proj / 
    w13) and RowParallelLinear weights (down_proj/ w2).

    Note: Mixtral uses w1, w2, and w3 for gate, up, and down_proj. We
    copy that naming convention here and handle any remapping in the
    load_weights function in each model implementation.

    Args:
        num_experts: Number of experts in the model
        top_k: Number of experts selected for each token
        hidden_size: Input hidden state size of the transformer
        intermediate_size: Intermediate size of the experts
        params_dtype: Data type for the parameters.
        reduce_results: Whether to all all_reduce on the output of the layer
        renomalize: Whether to renormalize the logits in the fused_moe kernel
        quant_config: Quantization configure.
    """

    def __init__(
        self,
        num_experts: int,
        top_k: int,
        hidden_size: int,
        intermediate_size: int,
        params_dtype: Optional[torch.dtype] = None,
        reduce_results: bool = False,
        renormalize: bool = True,
        use_grouped_topk: bool = False,
        num_expert_group: Optional[int] = None,
        topk_group: Optional[int] = None,
        quant_config: Optional[QuantizationConfig] = None,
        tp_size: Optional[int] = None,
        prefix: str = "",
    ):
        super().__init__()

        if params_dtype is None:
            params_dtype = torch.get_default_dtype()

        self.tp_size = (tp_size if tp_size is not None else
                        get_tensor_model_parallel_world_size())
        self.top_k = top_k
        self.num_experts = num_experts
        self.intermediate_size_per_partition = intermediate_size // self.tp_size
        self.reduce_results = reduce_results
        self.renormalize = renormalize
        self.use_grouped_topk = use_grouped_topk
        if self.use_grouped_topk:
            assert num_expert_group is not None and topk_group is not None
        self.num_expert_group = num_expert_group
        self.topk_group = topk_group

        if quant_config is None:
            self.quant_method: Optional[
                QuantizeMethodBase] = UnquantizedFusedMoEMethod()
        else:
            self.quant_method = quant_config.get_quant_method(self, prefix)
        assert self.quant_method is not None

        self.quant_method.create_weights(
            layer=self,
            num_experts=num_experts,
            hidden_size=hidden_size,
            intermediate_size=self.intermediate_size_per_partition,
            params_dtype=params_dtype,
<<<<<<< HEAD
            weight_loader=self.weight_loader,
        )

    def weight_loader(
        self,
        param: torch.nn.Parameter,
        loaded_weight: torch.Tensor,
        weight_name: str,
        shard_id: int,
        expert_id: int,
        is_quantized: bool = False,
    ):
=======
            weight_loader=self.weight_loader)

    def weight_loader(self,
                      param: torch.nn.Parameter,
                      loaded_weight: torch.Tensor,
                      weight_name: str,
                      shard_id: str,
                      expert_id: int,
                      is_quantized: bool = False):
>>>>>>> 8f4648c5
        param_data = param.data

        if is_quantized:
            if "_qweight" in weight_name or "_scales" in weight_name or "_qzeros" in weight_name:
                if "w13" in weight_name:
                    shard_size = loaded_weight.size()[-1]
                    if shard_id == 0:
                        param_data[expert_id, :, :shard_size] = loaded_weight
                    elif shard_id == 2 or shard_id == 1:
                        param_data[expert_id, :, shard_size:] = loaded_weight
                    else:
                        raise ValueError(f"Invalid shard_id: {shard_id}: "
                                         "must be 0, 1, or 2.")
                elif "w2" in weight_name:
                    param_data[expert_id][:] = loaded_weight
                else:
                    raise ValueError(f"Invalid weight name: {weight_name}: "
                                     "must contain 'w13' or 'w2'.")
            elif "_g_idx" in weight_name:
                if "w13" not in weight_name and "w2" not in weight_name:
                    raise ValueError(f"Invalid weight name: {weight_name}: "
                                     "must contain 'w13' or 'w2'.")
                param_data[expert_id] = loaded_weight
            else:
                raise ValueError(f"Invalid weight name: {weight_name}.")
        else:
<<<<<<< HEAD
            # Input scales can be loaded directly and should be equal.
            if "input_scale" in weight_name:
                if (param_data[expert_id] != 1 and
                    (param_data[expert_id] - loaded_weight).abs() > 1e-5):
                    raise ValueError(
                        "input_scales of w1 and w3 of a layer "
                        f"must be equal. But got {param_data[expert_id]} "
                        f"vs. {loaded_weight}")
                param_data[expert_id] = loaded_weight
            # Weight scales
            elif "weight_scale" in weight_name:
                # If we are in merged column case (gate_up_proj)
                #   shard_id 0 == gate_proj / w1
                #   shard_id 2 == up_proj / w3
                if shard_id == 0 or shard_id == 2:
                    # We have to keep the weight scales of w1 and w3 because
                    # we need to re-quantize w1/w3 weights after weight loading.
                    idx = 0 if shard_id == 0 else 1
                    param_data[expert_id][idx] = loaded_weight
                # If we are in the row parallel case (down_proj)
                #   shard_id 1 == down_proj / w2
                else:
                    param_data[expert_id] = loaded_weight
            # Weights
=======
            if shard_id not in ("w1", "w2", "w3"):
                raise ValueError(f"shard_id must be ['w1','w2','w3'] but "
                                 f"got {shard_id}.")

            # Special case for fp8 scales.
            if getattr(param, "is_fp8_scale", False):
                self._load_fp8_scale(param.data, loaded_weight, weight_name,
                                     shard_id, expert_id)
                return

            expert_data = param.data[expert_id]
            tp_rank = get_tensor_model_parallel_rank()

            # If transposed, weight is saved as [input_dim, output_dim]
            # Otherwise, weight is saved as     [output_dim, input_dim]
            # Default is not transposed/input dim is dim 1
            input_dim = getattr(param, "input_dim", 1)
            output_dim = getattr(param, "output_dim", 0)

            # Index the loaded weight for tp sharding.
            # down_proj: "RowParallel" so tp sharding on input_dim
            if shard_id == "w2":
                shard_dim = input_dim
                shard_size = expert_data.shape[shard_dim]
            # gate_up_proj: "MergedColumnParallel", so tp sharding on output_dim
            elif shard_id in ("w1", "w3"):
                shard_dim = output_dim
                shard_size = expert_data.shape[output_dim] // 2
            offset = shard_size * tp_rank
            loaded_weight = loaded_weight.narrow(shard_dim, offset, shard_size)

            # Narrow parameter and load.
            # w1, gate_proj: Load into first logical weight of w13.
            if shard_id == "w1":
                expert_data = expert_data.narrow(shard_dim, 0, shard_size)
                expert_data.copy_(loaded_weight)
            # w3, up_proj: Load into second logical weight of w13.
            elif shard_id == "w3":
                expert_data = expert_data.narrow(shard_dim, shard_size,
                                                 shard_size)
                expert_data.copy_(loaded_weight)
            # w2, down_proj: Load into only logical weight of w2.
            elif shard_id == "w2":
                expert_data.copy_(loaded_weight)
>>>>>>> 8f4648c5
            else:
                raise ValueError(
                    f"Expected shard_id w1, w2 or w3 but got {shard_id}")

    @staticmethod
    def select_experts(hidden_states: torch.Tensor,
                       router_logits: torch.Tensor,
                       top_k: int,
                       use_grouped_topk: bool,
                       renormalize: bool,
                       topk_group: Optional[int] = None,
                       num_expert_group: Optional[int] = None):
        from vllm.model_executor.layers.fused_moe.fused_moe import (
            fused_topk, grouped_topk)

        # DeekSeekv2 uses grouped_top_k
        if use_grouped_topk:
            assert topk_group is not None
            assert num_expert_group is not None
            topk_weights, topk_ids = grouped_topk(
                hidden_states=hidden_states,
                gating_output=router_logits,
                topk=top_k,
                renormalize=renormalize,
                num_expert_group=num_expert_group,
                topk_group=topk_group)
        else:
            topk_weights, topk_ids = fused_topk(hidden_states=hidden_states,
                                                gating_output=router_logits,
                                                topk=top_k,
                                                renormalize=renormalize)

        return topk_weights, topk_ids

    def forward(self, hidden_states: torch.Tensor,
                router_logits: torch.Tensor):
        assert self.quant_method is not None

        # Matrix multiply.
        final_hidden_states = self.quant_method.apply(
            layer=self,
            x=hidden_states,
            router_logits=router_logits,
            top_k=self.top_k,
            renormalize=self.renormalize,
            use_grouped_topk=self.use_grouped_topk,
            topk_group=self.topk_group,
            num_expert_group=self.num_expert_group)

        if self.reduce_results and self.tp_size > 1:
            final_hidden_states = tensor_model_parallel_all_reduce(
                final_hidden_states)

        return final_hidden_states

    @classmethod
    def make_expert_params_mapping(
            cls, ckpt_gate_proj_name: str, ckpt_down_proj_name: str,
            ckpt_up_proj_name: str,
<<<<<<< HEAD
            num_experts: int) -> List[Tuple[str, str, int, int]]:
        gate_up = [ckpt_gate_proj_name, ckpt_up_proj_name]
        gate_down_up = [
            ckpt_gate_proj_name, ckpt_down_proj_name, ckpt_up_proj_name
        ]

        return ([
            # These are the weight scales for the experts
            # (param_name, weight_name, expert_id, shard_id)
            (
                "experts.w13_scale"
                if weight_name in gate_up else "experts.w2_scale",
                f"experts.{expert_id}.{weight_name}.weight_scale",
                expert_id,
                shard_id,
            ) for expert_id in range(num_experts)
            for shard_id, weight_name in enumerate(gate_down_up)
        ] + [
            # These are the weights for the experts
            # (param_name, weight_name, expert_id, shard_id)
            (
                "experts.w13_weight"
                if weight_name in gate_up else "experts.w2_weight",
                f"experts.{expert_id}.{weight_name}.weight",
                expert_id,
                shard_id,
            ) for expert_id in range(num_experts)
            for shard_id, weight_name in enumerate(gate_down_up)
        ] + [
            # These are the weights for the experts
            # (param_name, weight_name, expert_id, shard_id)
            (
                "experts.w13_scales"
                if weight_name in gate_up else "experts.w2_scales",
                f"experts.{expert_id}.{weight_name}.scales",
                expert_id,
                shard_id,
            ) for expert_id in range(num_experts)
            for shard_id, weight_name in enumerate(gate_down_up)
        ] + [
            # These are the weight scales for the experts
            # (param_name, weight_name, expert_id, shard_id)
            (
                "experts.a13_scale"
                if weight_name in gate_up else "experts.a2_scale",
                f"experts.{expert_id}.{weight_name}.input_scale",
                expert_id,
                shard_id,
            ) for expert_id in range(num_experts)
            for shard_id, weight_name in enumerate(gate_down_up)
        ] + [
            # These are the qweights for the experts
            # (param_name, weight_name, expert_id, shard_id)
            (
                "experts.w13_qweight"
                if weight_name in gate_up else "experts.w2_qweight",
                f"experts.{expert_id}.{weight_name}.qweight",
                expert_id,
                shard_id,
            ) for expert_id in range(num_experts)
            for shard_id, weight_name in enumerate(gate_down_up)
        ] + [
            # These are the g_idx and g_idx_sort_indices scales for the experts
            # (param_name, weight_name, expert_id, shard_id)
            (
                "experts.w13_g_idx"
                if weight_name in gate_up else "experts.w2_g_idx",
                f"experts.{expert_id}.{weight_name}.g_idx",
                expert_id,
                shard_id,
            ) for expert_id in range(num_experts)
            for shard_id, weight_name in enumerate(gate_down_up)
        ] + [
            # These are the g_idx and g_idx_sort_indices scales for the experts
            # (param_name, weight_name, expert_id, shard_id)
            (
                "experts.w13_qzeros"
                if weight_name in gate_up else "experts.w2_qzeros",
                f"experts.{expert_id}.{weight_name}.qzeros",
                expert_id,
                shard_id,
            ) for expert_id in range(num_experts)
            for shard_id, weight_name in enumerate(gate_down_up)
        ])
=======
            num_experts: int) -> List[Tuple[str, str, int, str]]:

        return [
            # (param_name, weight_name, expert_id, shard_id)
            ("experts.w13_" if weight_name
             in [ckpt_gate_proj_name, ckpt_up_proj_name] else "experts.w2_",
             f"experts.{expert_id}.{weight_name}.", expert_id, shard_id)
            for expert_id in range(num_experts) for shard_id, weight_name in [
                ("w1", ckpt_gate_proj_name),
                ("w2", ckpt_down_proj_name),
                ("w3", ckpt_up_proj_name),
            ]
        ]

    def _load_fp8_scale(self, param: torch.nn.Parameter,
                        loaded_weight: torch.Tensor, weight_name: str,
                        shard_id: str, expert_id: int) -> None:
        param_data = param.data

        # Input scales can be loaded directly and should be equal.
        if "input_scale" in weight_name:
            if param_data[expert_id] != 1 and (param_data[expert_id] -
                                               loaded_weight).abs() > 1e-5:
                raise ValueError(
                    "input_scales of w1 and w3 of a layer "
                    f"must be equal. But got {param_data[expert_id]} "
                    f"vs. {loaded_weight}")
            param_data[expert_id] = loaded_weight
        # Weight scales
        elif "weight_scale" in weight_name:
            # If we are in merged column case (gate_up_proj)
            if shard_id in ("w1", "w3"):
                # We have to keep the weight scales of w1 and w3 because
                # we need to re-quantize w1/w3 weights after weight loading.
                idx = 0 if shard_id == "w1" else 1
                param_data[expert_id][idx] = loaded_weight
            # If we are in the row parallel case (down_proj)
            else:
                param_data[expert_id] = loaded_weight
>>>>>>> 8f4648c5
<|MERGE_RESOLUTION|>--- conflicted
+++ resolved
@@ -3,17 +3,13 @@
 
 import torch
 
-from vllm.distributed import (
-    get_tensor_model_parallel_rank,
-    get_tensor_model_parallel_world_size,
-    tensor_model_parallel_all_reduce,
-)
+from vllm.distributed import (get_tensor_model_parallel_rank,
+                              get_tensor_model_parallel_world_size,
+                              tensor_model_parallel_all_reduce)
 from vllm.logger import init_logger
 from vllm.model_executor.custom_op import CustomOp
 from vllm.model_executor.layers.quantization.base_config import (
-    QuantizationConfig,
-    QuantizeMethodBase,
-)
+    QuantizationConfig, QuantizeMethodBase)
 from vllm.model_executor.utils import set_weight_attrs
 
 logger = init_logger(__name__)
@@ -34,7 +30,6 @@
         raise NotImplementedError
 
     @abstractmethod
-<<<<<<< HEAD
     def apply(
         self,
         layer: torch.nn.Module,
@@ -49,268 +44,6 @@
         raise NotImplementedError
 
 
-=======
-    def apply(self, layer: torch.nn.Module, x: torch.Tensor,
-              router_logits: torch.Tensor, top_k: int, renormalize: bool,
-              use_grouped_topk: bool) -> torch.Tensor:
-        raise NotImplementedError
-
-
-class GPTQMarlinState(Enum):
-    REPACK = enum.auto()
-    READY = enum.auto()
-
-
-class MarlinFusedMoEMethod(FusedMoEMethodBase):
-    """MoE Marlin method with quantization."""
-
-    def __init__(self, quant_config: GPTQMarlinConfig) -> None:
-        self.quant_config = quant_config
-
-    def create_weights(self, layer: torch.nn.Module, num_experts: int,
-                       hidden_size: int, intermediate_size: int,
-                       params_dtype: torch.dtype, **extra_weight_attrs):
-        # Currently assuming is_k_full is always True
-        # (input size per partition is the same as full input size)
-        # Supports only sym for now (no zp)
-        if self.quant_config.group_size != -1:
-            scales_size13 = hidden_size // self.quant_config.group_size
-            scales_size2 = intermediate_size // self.quant_config.group_size
-        else:
-            scales_size13 = 1
-            scales_size2 = 1
-        # Fused gate_up_proj (column parallel)
-        w13_qweight = torch.nn.Parameter(torch.empty(
-            num_experts,
-            hidden_size // self.quant_config.pack_factor,
-            2 * intermediate_size,
-            dtype=torch.int32),
-                                         requires_grad=False)
-        layer.register_parameter("w13_qweight", w13_qweight)
-        set_weight_attrs(w13_qweight, extra_weight_attrs)
-        # down_proj (row parallel)
-        w2_qweight = torch.nn.Parameter(torch.empty(
-            num_experts,
-            intermediate_size // self.quant_config.pack_factor,
-            hidden_size,
-            dtype=torch.int32),
-                                        requires_grad=False)
-        layer.register_parameter("w2_qweight", w2_qweight)
-        set_weight_attrs(w2_qweight, extra_weight_attrs)
-        # up_proj scales
-        w13_scales = torch.nn.Parameter(torch.empty(num_experts,
-                                                    scales_size13,
-                                                    2 * intermediate_size,
-                                                    dtype=params_dtype),
-                                        requires_grad=False)
-        layer.register_parameter("w13_scales", w13_scales)
-        set_weight_attrs(w13_scales, extra_weight_attrs)
-        # down_proj scales
-        w2_scales = torch.nn.Parameter(torch.empty(num_experts,
-                                                   scales_size2,
-                                                   hidden_size,
-                                                   dtype=params_dtype),
-                                       requires_grad=False)
-        layer.register_parameter("w2_scales", w2_scales)
-        set_weight_attrs(w2_scales, extra_weight_attrs)
-        w13_g_idx = torch.nn.Parameter(
-            torch.empty(
-                num_experts,
-                hidden_size,
-                dtype=torch.int32,
-            ),
-            requires_grad=False,
-        )
-        layer.register_parameter("w13_g_idx", w13_g_idx)
-        set_weight_attrs(w13_g_idx, extra_weight_attrs)
-        w2_g_idx = torch.nn.Parameter(
-            torch.empty(
-                num_experts,
-                intermediate_size,
-                dtype=torch.int32,
-            ),
-            requires_grad=False,
-        )
-        layer.register_parameter("w2_g_idx", w2_g_idx)
-        set_weight_attrs(w2_g_idx, extra_weight_attrs)
-        w13_g_idx_sort_indices = torch.nn.Parameter(
-            torch.empty(
-                num_experts,
-                hidden_size,
-                dtype=torch.int32,
-            ),
-            requires_grad=False,
-        )
-        layer.register_parameter("w13_g_idx_sort_indices",
-                                 w13_g_idx_sort_indices)
-        set_weight_attrs(w13_g_idx_sort_indices, extra_weight_attrs)
-        w2_g_idx_sort_indices = torch.nn.Parameter(
-            torch.empty(
-                num_experts,
-                intermediate_size,
-                dtype=torch.int32,
-            ),
-            requires_grad=False,
-        )
-        layer.register_parameter("w2_g_idx_sort_indices",
-                                 w2_g_idx_sort_indices)
-        set_weight_attrs(w2_g_idx_sort_indices, extra_weight_attrs)
-        layer.marlin_state = GPTQMarlinState.REPACK
-
-    def apply(self,
-              layer: torch.nn.Module,
-              x: torch.Tensor,
-              router_logits: torch.Tensor,
-              top_k: int,
-              renormalize: bool = True,
-              use_grouped_topk: bool = False,
-              num_expert_group: Optional[int] = None,
-              topk_group: Optional[int] = None) -> torch.Tensor:
-        if layer.marlin_state == GPTQMarlinState.REPACK:
-            layer.marlin_state = GPTQMarlinState.READY
-
-            # Newly generated tensors need to replace existing tensors that are
-            # already registered as parameters by vLLM (and won't be freed)
-            def replace_tensor(name, new_t):
-                # It is important to use resize_() here since it ensures
-                # the same buffer is reused
-                getattr(layer, name).resize_(new_t.shape)
-                getattr(layer, name).copy_(new_t)
-                del new_t
-
-            def get_scale_perms(num_bits: int):
-                scale_perm: List[int] = []
-                for i in range(8):
-                    scale_perm.extend([i + 8 * j for j in range(8)])
-                scale_perm_single: List[int] = []
-                for i in range(4):
-                    scale_perm_single.extend(
-                        [2 * i + j for j in [0, 1, 8, 9, 16, 17, 24, 25]])
-                return scale_perm, scale_perm_single
-
-            def marlin_permute_scales(s: torch.Tensor, size_k: int,
-                                      size_n: int, group_size: int,
-                                      num_bits: int):
-                scale_perm, scale_perm_single = get_scale_perms(num_bits)
-                if group_size < size_k and group_size != -1:
-                    s = s.reshape((-1, len(scale_perm)))[:, scale_perm]
-                else:
-                    s = s.reshape(
-                        (-1, len(scale_perm_single)))[:, scale_perm_single]
-                s = s.reshape((-1, size_n)).contiguous()
-                return s
-
-            def marlin_moe_permute_scales(s: torch.Tensor, size_k: int,
-                                          size_n: int, group_size: int,
-                                          num_bits: int):
-                num_experts = s.shape[0]
-                output = torch.empty((num_experts, s.shape[1], s.shape[2]),
-                                     device=s.device,
-                                     dtype=s.dtype)
-                for e in range(num_experts):
-                    output[e] = marlin_permute_scales(s[e], size_k, size_n,
-                                                      group_size, num_bits)
-                return output
-
-            # Process act_order
-            if self.quant_config.desc_act:
-                # Get sorting based on g_idx
-                num_experts = layer.w13_g_idx.shape[0]
-                w13_g_idx_sort_indices = torch.empty_like(layer.w13_g_idx)
-                w2_g_idx_sort_indices = torch.empty_like(layer.w2_g_idx)
-                w13_sorted_g_idx = torch.empty_like(layer.w13_g_idx)
-                w2_sorted_g_idx = torch.empty_like(layer.w2_g_idx)
-                for e in range(num_experts):
-                    w13_g_idx_sort_indices[e] = torch.argsort(
-                        layer.w13_g_idx[e]).to(torch.int32)
-                    w2_g_idx_sort_indices[e] = torch.argsort(
-                        layer.w2_g_idx[e]).to(torch.int32)
-                    w13_sorted_g_idx[e] = layer.w13_g_idx[e][
-                        w13_g_idx_sort_indices[e]]
-                    w2_sorted_g_idx[e] = layer.w2_g_idx[e][
-                        w2_g_idx_sort_indices[e]]
-                replace_tensor("w13_g_idx", w13_sorted_g_idx)
-                replace_tensor("w2_g_idx", w2_sorted_g_idx)
-                replace_tensor("w13_g_idx_sort_indices",
-                               w13_g_idx_sort_indices)
-                replace_tensor("w2_g_idx_sort_indices", w2_g_idx_sort_indices)
-            else:
-                # Reset g_idx related tensors
-                num_experts = layer.w13_g_idx.shape[0]
-                device = layer.w13_g_idx.device
-                layer.w13_g_idx = torch.nn.Parameter(
-                    torch.empty((num_experts, 0),
-                                dtype=torch.int32,
-                                device=device),
-                    requires_grad=False,
-                )
-                layer.w2_g_idx = torch.nn.Parameter(
-                    torch.empty((num_experts, 0),
-                                dtype=torch.int32,
-                                device=device),
-                    requires_grad=False,
-                )
-                layer.w13_g_idx_sort_indices = torch.nn.Parameter(
-                    torch.empty((num_experts, 0),
-                                dtype=torch.int32,
-                                device=device),
-                    requires_grad=False,
-                )
-                layer.w2_g_idx_sort_indices = torch.nn.Parameter(
-                    torch.empty((num_experts, 0),
-                                dtype=torch.int32,
-                                device=device),
-                    requires_grad=False,
-                )
-            # Repack weights
-            marlin_w13_qweight = ops.gptq_marlin_moe_repack(
-                layer.w13_qweight,
-                layer.w13_g_idx_sort_indices,
-                layer.w13_qweight.shape[1] * self.quant_config.pack_factor,
-                layer.w13_qweight.shape[2],
-                self.quant_config.quant_type.size_bits,
-            )
-            replace_tensor("w13_qweight", marlin_w13_qweight)
-            marlin_w2_qweight = ops.gptq_marlin_moe_repack(
-                layer.w2_qweight,
-                layer.w2_g_idx_sort_indices,
-                layer.w2_qweight.shape[1] * self.quant_config.pack_factor,
-                layer.w2_qweight.shape[2],
-                self.quant_config.quant_type.size_bits,
-            )
-            replace_tensor("w2_qweight", marlin_w2_qweight)
-            # Repack scales
-            marlin_w13_scales = marlin_moe_permute_scales(
-                layer.w13_scales,
-                x.shape[1],
-                layer.w13_scales.shape[2],
-                self.quant_config.group_size,
-                self.quant_config.quant_type.size_bits,
-            )
-            replace_tensor("w13_scales", marlin_w13_scales)
-            marlin_w2_scales = marlin_moe_permute_scales(
-                layer.w2_scales,
-                layer.w2_scales.shape[1] * self.quant_config.pack_factor,
-                x.shape[1],
-                self.quant_config.group_size,
-                self.quant_config.quant_type.size_bits,
-            )
-            replace_tensor("w2_scales", marlin_w2_scales)
-        return fused_marlin_moe(x,
-                                layer.w13_qweight,
-                                layer.w2_qweight,
-                                router_logits,
-                                layer.w13_g_idx,
-                                layer.w2_g_idx,
-                                layer.w13_g_idx_sort_indices,
-                                layer.w2_g_idx_sort_indices,
-                                top_k,
-                                renormalize=renormalize,
-                                w1_scale=layer.w13_scales,
-                                w2_scale=layer.w2_scales)
-
-
->>>>>>> 8f4648c5
 class UnquantizedFusedMoEMethod(FusedMoEMethodBase, CustomOp):
     """MoE method without quantization."""
 
@@ -339,66 +72,15 @@
         layer.register_parameter("w2_weight", w2_weight)
         set_weight_attrs(w2_weight, extra_weight_attrs)
 
-<<<<<<< HEAD
-    def apply(
-        self,
-        layer: torch.nn.Module,
-        x: torch.Tensor,
-        router_logits: torch.Tensor,
-        top_k: int,
-        renormalize: bool = True,
-        use_grouped_topk: bool = False,
-        num_expert_group: Optional[int] = None,
-        topk_group: Optional[int] = None,
-    ) -> torch.Tensor:
-        return self.forward(
-            x,
-            layer.w13_weight,
-            layer.w2_weight,
-            router_logits,
-            top_k,
-            renormalize,
-            use_grouped_topk,
-            num_expert_group,
-            topk_group,
-        )
-
-    def forward_cuda(
-        self,
-        x: torch.Tensor,
-        w1: torch.Tensor,
-        w2: torch.Tensor,
-        router_logits: torch.Tensor,
-        top_k: int,
-        renormalize: bool,
-        use_grouped_topk: bool,
-        num_expert_group: Optional[int],
-        topk_group: Optional[int],
-    ) -> torch.Tensor:
-        from vllm.model_executor.layers.fused_moe.fused_moe import fused_moe
-
-        return fused_moe(
-            x,
-            w1,
-            w2,
-            router_logits,
-            top_k,
-            renormalize=renormalize,
-            inplace=True,
-            use_grouped_topk=use_grouped_topk,
-            num_expert_group=num_expert_group,
-            topk_group=topk_group,
-        )
-=======
     def apply(self,
               layer: torch.nn.Module,
               x: torch.Tensor,
               router_logits: torch.Tensor,
               top_k: int,
-              renormalize: bool,
-              use_grouped_topk: bool,
-              topk_group: Optional[int] = None,
-              num_expert_group: Optional[int] = None) -> torch.Tensor:
+              renormalize: bool = True,
+              use_grouped_topk: bool = False,
+              num_expert_group: Optional[int] = None,
+              topk_group: Optional[int] = None) -> torch.Tensor:
 
         return self.forward(x=x,
                             layer=layer,
@@ -437,7 +119,6 @@
                              topk_weights=topk_weights,
                              topk_ids=topk_ids,
                              inplace=True)
->>>>>>> 8f4648c5
 
     def forward_cpu(self, *args, **kwargs):
         raise NotImplementedError(
@@ -511,6 +192,7 @@
                         get_tensor_model_parallel_world_size())
         self.top_k = top_k
         self.num_experts = num_experts
+        self.intermediate_size = intermediate_size
         self.intermediate_size_per_partition = intermediate_size // self.tp_size
         self.reduce_results = reduce_results
         self.renormalize = renormalize
@@ -533,7 +215,6 @@
             hidden_size=hidden_size,
             intermediate_size=self.intermediate_size_per_partition,
             params_dtype=params_dtype,
-<<<<<<< HEAD
             weight_loader=self.weight_loader,
         )
 
@@ -542,25 +223,15 @@
         param: torch.nn.Parameter,
         loaded_weight: torch.Tensor,
         weight_name: str,
-        shard_id: int,
+        shard_id: str,
         expert_id: int,
         is_quantized: bool = False,
     ):
-=======
-            weight_loader=self.weight_loader)
-
-    def weight_loader(self,
-                      param: torch.nn.Parameter,
-                      loaded_weight: torch.Tensor,
-                      weight_name: str,
-                      shard_id: str,
-                      expert_id: int,
-                      is_quantized: bool = False):
->>>>>>> 8f4648c5
         param_data = param.data
 
         if is_quantized:
-            if "_qweight" in weight_name or "_scales" in weight_name or "_qzeros" in weight_name:
+            if ("_qweight" in weight_name or "_scales" in weight_name
+                    or "_qzeros" in weight_name):
                 if "w13" in weight_name:
                     shard_size = loaded_weight.size()[-1]
                     if shard_id == 0:
@@ -583,32 +254,6 @@
             else:
                 raise ValueError(f"Invalid weight name: {weight_name}.")
         else:
-<<<<<<< HEAD
-            # Input scales can be loaded directly and should be equal.
-            if "input_scale" in weight_name:
-                if (param_data[expert_id] != 1 and
-                    (param_data[expert_id] - loaded_weight).abs() > 1e-5):
-                    raise ValueError(
-                        "input_scales of w1 and w3 of a layer "
-                        f"must be equal. But got {param_data[expert_id]} "
-                        f"vs. {loaded_weight}")
-                param_data[expert_id] = loaded_weight
-            # Weight scales
-            elif "weight_scale" in weight_name:
-                # If we are in merged column case (gate_up_proj)
-                #   shard_id 0 == gate_proj / w1
-                #   shard_id 2 == up_proj / w3
-                if shard_id == 0 or shard_id == 2:
-                    # We have to keep the weight scales of w1 and w3 because
-                    # we need to re-quantize w1/w3 weights after weight loading.
-                    idx = 0 if shard_id == 0 else 1
-                    param_data[expert_id][idx] = loaded_weight
-                # If we are in the row parallel case (down_proj)
-                #   shard_id 1 == down_proj / w2
-                else:
-                    param_data[expert_id] = loaded_weight
-            # Weights
-=======
             if shard_id not in ("w1", "w2", "w3"):
                 raise ValueError(f"shard_id must be ['w1','w2','w3'] but "
                                  f"got {shard_id}.")
@@ -653,7 +298,6 @@
             # w2, down_proj: Load into only logical weight of w2.
             elif shard_id == "w2":
                 expert_data.copy_(loaded_weight)
->>>>>>> 8f4648c5
             else:
                 raise ValueError(
                     f"Expected shard_id w1, w2 or w3 but got {shard_id}")
@@ -700,8 +344,8 @@
             top_k=self.top_k,
             renormalize=self.renormalize,
             use_grouped_topk=self.use_grouped_topk,
-            topk_group=self.topk_group,
-            num_expert_group=self.num_expert_group)
+            num_expert_group=self.num_expert_group,
+            topk_group=self.topk_group)
 
         if self.reduce_results and self.tp_size > 1:
             final_hidden_states = tensor_model_parallel_all_reduce(
@@ -713,7 +357,6 @@
     def make_expert_params_mapping(
             cls, ckpt_gate_proj_name: str, ckpt_down_proj_name: str,
             ckpt_up_proj_name: str,
-<<<<<<< HEAD
             num_experts: int) -> List[Tuple[str, str, int, int]]:
         gate_up = [ckpt_gate_proj_name, ckpt_up_proj_name]
         gate_down_up = [
@@ -798,20 +441,18 @@
             ) for expert_id in range(num_experts)
             for shard_id, weight_name in enumerate(gate_down_up)
         ])
-=======
-            num_experts: int) -> List[Tuple[str, str, int, str]]:
-
-        return [
-            # (param_name, weight_name, expert_id, shard_id)
-            ("experts.w13_" if weight_name
-             in [ckpt_gate_proj_name, ckpt_up_proj_name] else "experts.w2_",
-             f"experts.{expert_id}.{weight_name}.", expert_id, shard_id)
-            for expert_id in range(num_experts) for shard_id, weight_name in [
-                ("w1", ckpt_gate_proj_name),
-                ("w2", ckpt_down_proj_name),
-                ("w3", ckpt_up_proj_name),
-            ]
-        ]
+
+        # return [
+        #     # (param_name, weight_name, expert_id, shard_id)
+        #     ("experts.w13_" if weight_name
+        #      in [ckpt_gate_proj_name, ckpt_up_proj_name] else "experts.w2_",
+        #      f"experts.{expert_id}.{weight_name}.", expert_id, shard_id)
+        #     for expert_id in range(num_experts) for shard_id, weight_name in [
+        #         ("w1", ckpt_gate_proj_name),
+        #         ("w2", ckpt_down_proj_name),
+        #         ("w3", ckpt_up_proj_name),
+        #     ]
+        # ]
 
     def _load_fp8_scale(self, param: torch.nn.Parameter,
                         loaded_weight: torch.Tensor, weight_name: str,
@@ -837,5 +478,4 @@
                 param_data[expert_id][idx] = loaded_weight
             # If we are in the row parallel case (down_proj)
             else:
-                param_data[expert_id] = loaded_weight
->>>>>>> 8f4648c5
+                param_data[expert_id] = loaded_weight
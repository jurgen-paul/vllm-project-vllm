--- conflicted
+++ resolved
@@ -69,11 +69,7 @@
         "BLOCK_SIZE_M": 16,
         "BLOCK_SIZE_N": 64,
         "BLOCK_SIZE_K": 128,
-<<<<<<< HEAD
-        "GROUP_SIZE_M": 1,
-=======
         "GROUP_SIZE_M": 4,
->>>>>>> 2bc3fbba
         "num_warps": 4,
         "num_stages": 2,
         "waves_per_eu": 0,
@@ -85,11 +81,7 @@
         "BLOCK_SIZE_N": 64,
         "BLOCK_SIZE_K": 128,
         "GROUP_SIZE_M": 4,
-<<<<<<< HEAD
-        "num_warps": 4,
-=======
         "num_warps": 2,
->>>>>>> 2bc3fbba
         "num_stages": 2,
         "waves_per_eu": 0,
         "matrix_instr_nonkdim": 16,
@@ -108,15 +100,9 @@
     },
     "96": {
         "BLOCK_SIZE_M": 32,
-<<<<<<< HEAD
-        "BLOCK_SIZE_N": 64,
-        "BLOCK_SIZE_K": 128,
-        "GROUP_SIZE_M": 4,
-=======
-        "BLOCK_SIZE_N": 128,
-        "BLOCK_SIZE_K": 128,
-        "GROUP_SIZE_M": 1,
->>>>>>> 2bc3fbba
+        "BLOCK_SIZE_N": 128,
+        "BLOCK_SIZE_K": 128,
+        "GROUP_SIZE_M": 1,
         "num_warps": 8,
         "num_stages": 2,
         "waves_per_eu": 0,
@@ -127,11 +113,7 @@
         "BLOCK_SIZE_M": 64,
         "BLOCK_SIZE_N": 64,
         "BLOCK_SIZE_K": 128,
-<<<<<<< HEAD
-        "GROUP_SIZE_M": 1,
-=======
         "GROUP_SIZE_M": 4,
->>>>>>> 2bc3fbba
         "num_warps": 8,
         "num_stages": 2,
         "waves_per_eu": 0,
@@ -154,11 +136,7 @@
         "BLOCK_SIZE_N": 64,
         "BLOCK_SIZE_K": 128,
         "GROUP_SIZE_M": 1,
-<<<<<<< HEAD
-        "num_warps": 4,
-=======
-        "num_warps": 8,
->>>>>>> 2bc3fbba
+        "num_warps": 8,
         "num_stages": 2,
         "waves_per_eu": 0,
         "matrix_instr_nonkdim": 16,
@@ -169,11 +147,7 @@
         "BLOCK_SIZE_N": 128,
         "BLOCK_SIZE_K": 64,
         "GROUP_SIZE_M": 1,
-<<<<<<< HEAD
-        "num_warps": 4,
-=======
-        "num_warps": 8,
->>>>>>> 2bc3fbba
+        "num_warps": 8,
         "num_stages": 2,
         "waves_per_eu": 0,
         "matrix_instr_nonkdim": 16,

--- conflicted
+++ resolved
@@ -16,31 +16,8 @@
     LAST = 0
     ALL = 1
     CLS = 2
-<<<<<<< HEAD
-    MEAN = 3
-
-
-@dataclass
-class PoolingConfig:
-    """A class that configures the pooling operation which
-      only applies to sentence-transformers models. 
-      More at: https://www.sbert.net/
-
-    Attributes:
-        pooling_type (str): The type of pooling to use. 
-        normalize (bool): Whether to normalize the pooled data.
-
-    Methods:
-        get_pooling_type(pooling_type_name): Returns the pooling 
-        type enum value corresponding to the given string.
-    """
-
-    def __init__(self, pooling_type: PoolingType, normalize: bool):
-        self.pooling_type = pooling_type
-        self.normalize = normalize
-=======
     STEP = 3
->>>>>>> 77f7ef29
+    MEAN = 4
 
 
 class Pooler(nn.Module):
@@ -122,7 +99,6 @@
             for prompt_len in prompt_lens:
                 pooled_data.append(hidden_states[offset:offset + prompt_len])
                 offset += prompt_len
-<<<<<<< HEAD
         elif self.pooling_type == PoolingType.MEAN:
             # Calculate mean pooling
             cumsum = torch.cumsum(hidden_states, dim=0)
@@ -134,7 +110,6 @@
             pooled_data = (
                 cumsum[end_indices - 1] - cumsum[start_indices] +
                 hidden_states[start_indices]) / prompt_lens.unsqueeze(1)
-=======
         elif self.pooling_type == PoolingType.STEP:
             if self.returned_token_ids is not None and len(
                     self.returned_token_ids) > 0:
@@ -154,7 +129,6 @@
                     pooled_data.append(logits[offset:offset +
                                               prompt_len][step_idxs])
                 offset += prompt_len
->>>>>>> 77f7ef29
         else:
             raise ValueError(f"Invalid pooling type: {self.pooling_type}")
 

--- conflicted
+++ resolved
@@ -1,26 +1,18 @@
 from vllm.model_executor.layers.quantized_linear.awq import (
     AWQColumnParallelLinear, AWQRowParallelLinear)
-<<<<<<< HEAD
+from vllm.model_executor.layers.quantized_linear.squeezellm import (
+    SqueezeLLMColumnParallelLinear, SqueezeLLMRowParallelLinear)
 from vllm.model_executor.layers.quantized_linear.smoothquant import (
     SQColumnParallelLinear, SQRowParallelLinear)
-from vllm.model_executor.parallel_utils.tensor_parallel import (
-    ColumnParallelLinear, RowParallelLinear)
-=======
-from vllm.model_executor.layers.quantized_linear.squeezellm import (
-    SqueezeLLMColumnParallelLinear, SqueezeLLMRowParallelLinear)
 from vllm.model_executor.parallel_utils.layers import (ColumnParallelLinear,
                                                        RowParallelLinear)
->>>>>>> 9738b84a
 
 
 _QUANTIZED_LINEAR_REGISTRY = {
     "awq": (AWQColumnParallelLinear, AWQRowParallelLinear),
-<<<<<<< HEAD
-    "smoothquant": (SQColumnParallelLinear, SQRowParallelLinear)
-=======
     "squeezellm":
     (SqueezeLLMColumnParallelLinear, SqueezeLLMRowParallelLinear),
->>>>>>> 9738b84a
+    "smoothquant": (SQColumnParallelLinear, SQRowParallelLinear),
 }
 
 

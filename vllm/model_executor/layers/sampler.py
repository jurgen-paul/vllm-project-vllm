"""A layer that samples the next tokens from the model's outputs."""
from typing import Dict, List, Optional, Tuple

import torch
import torch.nn as nn

from vllm.model_executor.layers.ops.sample import sample as sample_triton
from vllm.model_executor.sampling_metadata import (SamplingMetadata,
                                                   SamplingTensors)
from vllm.sampling_params import SamplingParams, SamplingType
from vllm.sequence import (Logprob, PromptLogprobs, SampleLogprobs,
                           SamplerOutput, SequenceData, SequenceGroupOutput,
                           SequenceOutput)


class Sampler(nn.Module):
    """Samples the next tokens from the model's outputs.

    This layer does the following:
    1. Discard the hidden states that are not used for sampling (i.e., all
        tokens except the final one in each prompt).
    2. Compute the logits for the next tokens.
    3. Apply presence, frequency and repetition penalties.
    4. Apply temperature scaling.
    5. Apply top-p and top-k truncation.
    6. Sample the next tokens.
    Here, each sequence group within the batch can have different sampling
    parameters (e.g., sampling method, temperature, top-p, top-k, etc.).
    """

    def forward(
        self,
        logits: torch.Tensor,
        sampling_metadata: SamplingMetadata,
    ) -> Optional[SamplerOutput]:
        assert logits is not None
        _, vocab_size = logits.shape

        # Prepare sampling tensors with pinned memory to avoid blocking.
        (sampling_tensors, do_penalties, do_top_p_top_k,
         do_min_p) = SamplingTensors.from_sampling_metadata(
             sampling_metadata, vocab_size, logits.device, logits.dtype)

        # Apply presence and frequency penalties.
        if do_penalties:
            logits = _apply_penalties(logits, sampling_tensors.prompt_tokens,
                                      sampling_tensors.output_tokens,
                                      sampling_tensors.presence_penalties,
                                      sampling_tensors.frequency_penalties,
                                      sampling_tensors.repetition_penalties)

        # Apply temperature scaling.
        # Use in-place division to avoid creating a new tensor.
        logits.div_(sampling_tensors.temperatures.unsqueeze_(dim=1))

        if do_top_p_top_k:
            logits = _apply_top_k_top_p(logits, sampling_tensors.top_ps,
                                        sampling_tensors.top_ks)

        if do_min_p:
            logits = _apply_min_p(logits, sampling_tensors.min_ps)

        # We use float32 for probabilities and log probabilities.
        # Compute the probabilities.
        probs = torch.softmax(logits, dim=-1, dtype=torch.float)
        # Compute the log probabilities.
        # Use log_softmax to ensure numerical stability.
        logprobs = torch.log_softmax(logits, dim=-1, dtype=torch.float)

        # Sample the next tokens.
        sample_results = _sample(probs, logprobs, sampling_metadata,
                                 sampling_tensors)
        # Get the logprobs query results.
        prompt_logprobs, sample_logprobs = _get_logprobs(
            logprobs, sampling_metadata, sample_results)
        return _build_sampler_output(sample_results, sampling_metadata,
                                     prompt_logprobs, sample_logprobs)


def _get_bin_counts_and_mask(
    tokens: torch.Tensor,
    vocab_size: int,
    num_seqs: int,
) -> Tuple[torch.Tensor, torch.Tensor]:
    # Compute the bin counts for the tokens.
    # vocab_size + 1 for padding.
    bin_counts = torch.zeros((num_seqs, vocab_size + 1),
                             dtype=torch.long,
                             device=tokens.device)
    bin_counts.scatter_add_(1, tokens, torch.ones_like(tokens))
    bin_counts = bin_counts[:, :vocab_size]
    mask = bin_counts > 0

    return bin_counts, mask


def _apply_penalties(logits: torch.Tensor, prompt_tokens_tensor: torch.Tensor,
                     output_tokens_tensor: torch.Tensor,
                     presence_penalties: torch.Tensor,
                     frequency_penalties: torch.Tensor,
                     repetition_penalties: torch.Tensor) -> torch.Tensor:
    num_seqs, vocab_size = logits.shape
    _, prompt_mask = _get_bin_counts_and_mask(prompt_tokens_tensor, vocab_size,
                                              num_seqs)
    output_bin_counts, output_mask = _get_bin_counts_and_mask(
        output_tokens_tensor, vocab_size, num_seqs)

    repetition_penalties = repetition_penalties[:, None].repeat(1, vocab_size)
    repetition_penalties[~(prompt_mask | output_mask)] = 1.0
    logits = torch.where(logits > 0, logits / repetition_penalties,
                         logits * repetition_penalties)

    # We follow the definition in OpenAI API.
    # Refer to https://platform.openai.com/docs/api-reference/parameter-details
    logits -= frequency_penalties.unsqueeze_(dim=1) * output_bin_counts
    logits -= presence_penalties.unsqueeze_(dim=1) * output_mask
    return logits


def _apply_top_k_top_p(
    logits: torch.Tensor,
    p: torch.Tensor,
    k: torch.Tensor,
) -> torch.Tensor:
    logits_sort, logits_idx = logits.sort(dim=-1, descending=False)

    # Apply top-k.
    top_k_mask = logits_sort.size(1) - k.to(torch.long)
    # Get all the top_k values.
    top_k_mask = logits_sort.gather(1, top_k_mask.unsqueeze(dim=1))
    top_k_mask = logits_sort < top_k_mask
    logits_sort.masked_fill_(top_k_mask, -float("inf"))

    # Apply top-p.
    probs_sort = logits_sort.softmax(dim=-1)
    probs_sum = probs_sort.cumsum(dim=-1)
    top_p_mask = probs_sum <= 1 - p.unsqueeze(dim=1)
    # at least one
    top_p_mask[:, -1] = False
    logits_sort.masked_fill_(top_p_mask, -float("inf"))

    # Re-sort the probabilities.
    src = torch.arange(logits_idx.shape[-1],
                       device=logits_idx.device).expand_as(logits_idx)
    logits_idx_inv = torch.empty_like(logits_idx).scatter_(dim=-1,
                                                           index=logits_idx,
                                                           src=src)
    logits = torch.gather(logits_sort, dim=-1, index=logits_idx_inv)
    return logits


def _apply_min_p(
    logits: torch.Tensor,
    min_p: torch.Tensor,
) -> torch.Tensor:
    """
    Adapted from
    https://github.com/oobabooga/text-generation-webui/blob/3146124ec01f02c8fb1650a6517cf1b60b537aaf/modules/sampler_hijack.py#L16C17-L16C17
    """
    probs = torch.softmax(logits, dim=-1)
    top_probs, _ = probs.max(dim=-1, keepdim=True)
    scaled_min_p = min_p.unsqueeze_(dim=1) * top_probs
    tokens_to_remove = probs < scaled_min_p
    logits = logits.masked_fill_(tokens_to_remove, -float("inf"))

    return logits


def _greedy_sample(
    selected_seq_groups: List[Tuple[List[int], SamplingParams]],
    samples: torch.Tensor,
) -> List[Tuple[List[int], List[int]]]:
    samples = samples.tolist()
    sample_idx = 0
    results = []
    for seq_group in selected_seq_groups:
        seq_ids, _ = seq_group
        num_parent_seqs = len(seq_ids)
        assert num_parent_seqs == 1, (
            "Greedy sampling should have only one seq.")
        parent_ids = list(range(num_parent_seqs))
        next_token_ids = [samples[sample_idx]]
        results.append((next_token_ids, parent_ids))
        sample_idx += num_parent_seqs
    return results


def _random_sample(
    selected_seq_groups: List[Tuple[List[int], SamplingParams]],
    is_prompts: List[bool],
    random_samples: torch.Tensor,
) -> List[Tuple[List[int], List[int]]]:
    # Find the maximum best_of value of the prompt phase requests.
    random_samples = random_samples.cpu()
    sample_idx = 0
    results = []
    for seq_group, is_prompt in zip(selected_seq_groups, is_prompts):
        seq_ids, sampling_params = seq_group
        num_parent_seqs = len(seq_ids)
        if is_prompt:
            # Prompt phase.
            parent_ids = [0] * sampling_params.best_of
            next_token_ids = random_samples[
                sample_idx, :sampling_params.best_of].tolist()
        else:
            # Generation phase.
            parent_ids = list(range(num_parent_seqs))
            next_token_ids = random_samples[sample_idx:sample_idx +
                                            num_parent_seqs, 0].tolist()
        results.append((next_token_ids, parent_ids))
        sample_idx += num_parent_seqs
    return results


def _beam_search_sample(
    selected_seq_groups: List[Tuple[List[int], SamplingParams]],
    is_prompts: List[bool],
    seq_data: Dict[int, SequenceData],
    logprobs: torch.Tensor,
) -> List[Tuple[List[int], List[int]]]:
    # We sample 2 * beam_width candidates to make sure that with high
    # probability we can get `beam_width` candidates in addition to
    # the finished sequences for the next iteration. See
    # https://github.com/tensorflow/tensor2tensor/blob/bafdc1b67730430d38d6ab802cbd51f9d053ba2e/tensor2tensor/utils/beam_search.py#L557-L563
    # for details. See also HF reference:
    # https://github.com/huggingface/transformers/blob/a4dd53d88e4852f023332d284ff07a01afcd5681/src/transformers/generation/utils.py#L3063-L3065
    #
    # NOTE: Beam search is not vectorized, so its speed can be slower than
    # other sampling methods.
    sample_idx = 0
    results = []
    for seq_group, is_prompt in zip(selected_seq_groups, is_prompts):
        seq_ids, sampling_params = seq_group
        num_parent_seqs = len(seq_ids)
        beam_width = sampling_params.best_of
        seq_group_logprobs = logprobs[sample_idx:sample_idx + num_parent_seqs]
        if is_prompt:
            # Prompt phase.
            assert num_parent_seqs == 1, (
                "Prompt input should have only one seq.")
            parent_ids = [0] * (2 * beam_width)
            _, next_token_ids = torch.topk(seq_group_logprobs[0],
                                           2 * beam_width)
            next_token_ids = next_token_ids.tolist()
        else:
            # Generation phase.
            cumulative_logprobs = [
                seq_data[seq_id].cumulative_logprob for seq_id in seq_ids
            ]
            cumulative_logprobs = torch.tensor(
                cumulative_logprobs,
                dtype=torch.float,
                device=seq_group_logprobs.device)
            seq_group_logprobs = (seq_group_logprobs +
                                  cumulative_logprobs.unsqueeze(dim=1))
            _, topk_ids = torch.topk(seq_group_logprobs.flatten(),
                                     2 * beam_width)
            topk_ids = topk_ids.tolist()
            vocab_size = seq_group_logprobs.size(-1)
            parent_ids = [i // vocab_size for i in topk_ids]
            next_token_ids = [i % vocab_size for i in topk_ids]
        results.append((next_token_ids, parent_ids))
        sample_idx += num_parent_seqs
    assert sample_idx == logprobs.size(0)
    return results


# torch.multinomial forces a GPU<->CPU sync.
# Therefore, we use an optimized implementation instead.
# Note that we always sample with replacement.
# probs will be modified in place, but this is fine, as we pass
# in a copy already.
def _multinomial(
    probs: torch.Tensor,
    num_samples: int,
    seq_groups: Optional[List[Tuple[List[int], SamplingParams]]] = None,
    generators: Optional[List[torch.Generator]] = None,
) -> torch.Tensor:
    if num_samples > 1:
        # This is equivalent to torch.repeat_interleaved (which also
        # forces a GPU<->CPU sync).
        # This allows us to do sampling with replacement by creating
        # num_samples copies of each row in the tensor, and then
        # batch sampling the resulting tensor.
        probs = probs[:, None, :].expand(probs.shape[0], num_samples,
                                         probs.shape[1]).contiguous().view(
                                             -1, probs.shape[1])
    q = torch.empty_like(probs)
    if seq_groups is None:
        q.exponential_()
    else:
        sample_idx = 0
        for (seq_ids, _), generator in zip(seq_groups, generators):
            next_sample_idx = sample_idx + len(seq_ids) * num_samples
            q[sample_idx:next_sample_idx].exponential_(generator=generator)
            sample_idx = next_sample_idx
    return probs.div_(q).argmax(dim=1).view(-1, num_samples)


def _sample_with_torch(
    probs: torch.Tensor,
    logprobs: torch.Tensor,
    sampling_metadata: SamplingMetadata,
) -> List[Tuple[List[int], List[int]]]:
    categorized_seq_group_ids = {t: [] for t in SamplingType}
    categorized_sample_indices = sampling_metadata.categorized_sample_indices
    for i, seq_group in enumerate(sampling_metadata.seq_groups):
        _, sampling_params = seq_group
        sampling_type = sampling_params.sampling_type
        categorized_seq_group_ids[sampling_type].append(i)

    sample_results_dict: Dict[int, Tuple[List[int], List[int]]] = {}
    sample_metadata = {}
    multinomial_samples = {}

    # Counterintiutively, having two loops here is actually faster.
    # The first loop can run without waiting on GPU<->CPU sync.
    for sampling_type in SamplingType:
        sample_indices = categorized_sample_indices[sampling_type][:, 0]
        num_tokens = len(sample_indices)
        if num_tokens == 0:
            continue
        seq_group_ids = categorized_seq_group_ids[sampling_type]
        seq_groups = [sampling_metadata.seq_groups[i] for i in seq_group_ids]
        is_prompts = [i < sampling_metadata.num_prompts for i in seq_group_ids]
        sample_metadata[sampling_type] = (seq_group_ids, seq_groups,
                                          is_prompts, sample_indices)
        if sampling_type == SamplingType.GREEDY:
            greedy_samples = torch.argmax(logprobs[sample_indices.long()],
                                          dim=-1)
        elif sampling_type in (SamplingType.RANDOM, SamplingType.RANDOM_SEED):
            max_best_of_in_batch = 1
            for seq_group, is_prompt in zip(seq_groups, is_prompts):
                if is_prompt:
                    _, sampling_params = seq_group
                    max_best_of_in_batch = max(max_best_of_in_batch,
                                               sampling_params.best_of)
            seeded_args = {} if sampling_type == SamplingType.RANDOM else {
                "seq_groups": seq_groups,
                "generators": sampling_metadata.generators,
            }
            multinomial_samples[sampling_type] = _multinomial(
                probs[sample_indices.long()], max_best_of_in_batch,
                **seeded_args)
        elif sampling_type == SamplingType.BEAM:
            beam_search_logprobs = logprobs[sample_indices]
        else:
            raise ValueError(f"Unsupported sampling type: {sampling_type}")

    # GPU<->CPU sync happens in the loop below.

    for sampling_type in SamplingType:
        if sampling_type not in sample_metadata:
            continue
        seq_group_ids, seq_groups, is_prompts, sample_indices = sample_metadata[
            sampling_type]
        if sampling_type == SamplingType.GREEDY:
            sample_results = _greedy_sample(seq_groups, greedy_samples)
        elif sampling_type in (SamplingType.RANDOM, SamplingType.RANDOM_SEED):
            sample_results = _random_sample(seq_groups, is_prompts,
                                            multinomial_samples[sampling_type])
        elif sampling_type == SamplingType.BEAM:
            sample_results = _beam_search_sample(seq_groups, is_prompts,
                                                 sampling_metadata.seq_data,
                                                 beam_search_logprobs)
        sample_results_dict.update(zip(seq_group_ids, sample_results))

    sample_results = [
        sample_results_dict[i]
        for i in range(len(sampling_metadata.seq_groups))
    ]
    return sample_results


<<<<<<< HEAD
def _get_ranks(x: torch.Tensor, indices: List[int]) -> torch.Tensor:
    """
    This function calculates the ranks of the chosen tokens in a logprob tensor.

    Args:
        x (torch.Tensor): 2D logprob tensor of shape (N, M)
                        where N is the no. of tokens and M is the vocab dim.
        indices (List[int]): List of chosen token indices.

    Returns:
        torch.Tensor: 1D tensor of shape (N,) where N is the no. of tokens.
                    Each element in the returned tensor represents the rank 
                    of the chosen token in the input logprob tensor.
    """
    vals = x[range(len(x)), indices]
    return (x > vals[:, None]).long().sum(1) + 1
=======
def _sample_with_triton_kernel(
    probs: torch.Tensor,
    logprobs: torch.Tensor,
    sampling_metadata: SamplingMetadata,
    sampling_tensors: SamplingTensors,
) -> List[Tuple[List[int], List[int]]]:
    categorized_seq_group_ids = {t: [] for t in SamplingType}
    categorized_sample_indices = sampling_metadata.categorized_sample_indices
    for i, seq_group in enumerate(sampling_metadata.seq_groups):
        _, sampling_params = seq_group
        sampling_type = sampling_params.sampling_type
        categorized_seq_group_ids[sampling_type].append(i)

    sample_results_dict: Dict[int, Tuple[List[int], List[int]]] = {}
    sample_metadata = {}
    max_best_of_in_batch = 1

    # Counterintiutively, having two loops here is actually faster.
    # The first loop can run without waiting on GPU<->CPU sync.
    for sampling_type in SamplingType:
        sample_indices = categorized_sample_indices[sampling_type][:, 0]
        sampled_token_indices = categorized_sample_indices[sampling_type][:, 1]
        num_tokens = len(sample_indices)
        if num_tokens == 0:
            continue
        seq_group_ids = categorized_seq_group_ids[sampling_type]
        seq_groups = [sampling_metadata.seq_groups[i] for i in seq_group_ids]
        is_prompts = [i < sampling_metadata.num_prompts for i in seq_group_ids]
        sample_metadata[sampling_type] = (seq_group_ids, seq_groups,
                                          is_prompts, sample_indices,
                                          sampled_token_indices)
        if sampling_type in (SamplingType.GREEDY, SamplingType.RANDOM,
                             SamplingType.RANDOM_SEED):
            for seq_group, is_prompt in zip(seq_groups, is_prompts):
                if is_prompt:
                    _, sampling_params = seq_group
                    max_best_of_in_batch = max(max_best_of_in_batch,
                                               sampling_params.best_of)
        elif sampling_type == SamplingType.BEAM:
            beam_search_logprobs = logprobs[sample_indices]
        else:
            raise ValueError(f"Unsupported sampling type: {sampling_type}")

    sampled_tokens, _, _ = sample_triton(
        probs=probs,
        seeds=sampling_tensors.sampling_seeds,
        max_best_of=max_best_of_in_batch,
        sample_indices=sampling_tensors.sample_indices,
        logprobs=logprobs,
        # don't save logprobs because we have logic for that below
        # TODO: use this instead of the CPU-based logic below
        save_logprobs=False,
    )

    # GPU<->CPU sync happens in the loop below.

    for sampling_type in SamplingType:
        if sampling_type not in sample_metadata:
            continue
        (seq_group_ids, seq_groups, is_prompts, sample_indices,
         sampled_token_indices) = sample_metadata[sampling_type]
        if sampling_type == SamplingType.GREEDY:
            sample_results = _greedy_sample(
                seq_groups, sampled_tokens[sampled_token_indices][:, 0])
        elif sampling_type in (SamplingType.RANDOM, SamplingType.RANDOM_SEED):
            sample_results = _random_sample(
                seq_groups, is_prompts, sampled_tokens[sampled_token_indices])
        elif sampling_type == SamplingType.BEAM:
            sample_results = _beam_search_sample(seq_groups, is_prompts,
                                                 sampling_metadata.seq_data,
                                                 beam_search_logprobs)
        sample_results_dict.update(zip(seq_group_ids, sample_results))

    sample_results = [
        sample_results_dict[i]
        for i in range(len(sampling_metadata.seq_groups))
    ]
    return sample_results


def _sample(
    probs: torch.Tensor,
    logprobs: torch.Tensor,
    sampling_metadata: SamplingMetadata,
    sampling_tensors: SamplingTensors,
) -> List[Tuple[List[int], List[int]]]:
    return _sample_with_torch(probs, logprobs, sampling_metadata)

    # TODO: Enable once Triton kernel & associated code is faster.
    # return _sample_with_triton_kernel(probs, logprobs, sampling_metadata,
    #                                   sampling_tensors)
>>>>>>> bfdb1ba5


def _get_logprobs(
    logprobs: torch.Tensor,
    sampling_metadata: SamplingMetadata,
    sample_results: List[Tuple[List[int], List[int]]],
) -> Tuple[List[Optional[List[Optional[Dict[int, float]]]]], List[List[Dict[
        int, float]]]]:
    # Prepare query indices
    batched_logprobs_query_seq_indices: List[int] = []
    batched_logprobs_query_token_indices: List[int] = []
    largest_num_logprobs = 0
    sample_idx = 0
    for i, (seq_group, sample_result) in enumerate(
            zip(sampling_metadata.seq_groups, sample_results)):
        seq_ids, sampling_params = seq_group
        next_token_ids, parent_ids = sample_result
        num_parent_seqs = len(seq_ids)
        if (i < sampling_metadata.num_prompts
                and sampling_params.prompt_logprobs is not None):
            largest_num_logprobs = max(largest_num_logprobs,
                                       sampling_params.prompt_logprobs)
            prompt_len = sampling_metadata.prompt_lens[i]
            prompt_tokens = sampling_metadata.seq_data[
                seq_ids[0]].prompt_token_ids
            batched_logprobs_query_seq_indices.extend(
                sample_idx + j for j in range(prompt_len - 1))
            batched_logprobs_query_token_indices.extend(
                token_id for token_id in prompt_tokens[1:])
            sample_idx += prompt_len - 1
        batched_logprobs_query_seq_indices.extend(
            [sample_idx + parent_id for parent_id in parent_ids])
        batched_logprobs_query_token_indices.extend(next_token_ids)
        if sampling_params.logprobs is not None:
            largest_num_logprobs = max(largest_num_logprobs,
                                       sampling_params.logprobs)
        sample_idx += num_parent_seqs
    assert sample_idx == logprobs.size(0)

    # Batched query for logprobs of selected token
    batched_logprobs_query_result = logprobs[[
        batched_logprobs_query_seq_indices,
        batched_logprobs_query_token_indices
    ]]

    # Batched query for logprobs of topk tokens
    if largest_num_logprobs > 0:
        top_logprobs, top_token_ids = torch.topk(logprobs,
                                                 largest_num_logprobs,
                                                 dim=-1)
        top_logprobs = top_logprobs.cpu()
        top_token_ids = top_token_ids.cpu()
    else:
        top_logprobs, top_token_ids = None, None

    batched_logprobs_query_result = batched_logprobs_query_result.cpu()

    batched_ranks_query_result = _get_ranks(
        logprobs[batched_logprobs_query_seq_indices],
        batched_logprobs_query_token_indices)

    # Gather results
    result_prompt_logprobs: List[Optional[PromptLogprobs]] = []
    result_sample_logprobs: List[SampleLogprobs] = []
    sample_idx = 0
    query_result_idx = 0
    for i, (seq_group, sample_result) in enumerate(
            zip(sampling_metadata.seq_groups, sample_results)):
        seq_ids, sampling_params = seq_group
        next_token_ids, parent_ids = sample_result

        # Prompt logprobs
        if (i < sampling_metadata.num_prompts
                and sampling_params.prompt_logprobs is not None):
            num_logprobs = sampling_params.prompt_logprobs
            prompt_tokens = sampling_metadata.seq_data[
                seq_ids[0]].prompt_token_ids
            group_prompt_logprobs: PromptLogprobs = [None]
            for token_id in prompt_tokens[1:]:
                prompt_logprobs_dict = {
                    token_id:
                    (batched_logprobs_query_result[query_result_idx].item(),
                     batched_ranks_query_result[query_result_idx].item())
                }
                if num_logprobs > 0:
                    prompt_logprobs_dict.update(
                        zip(
                            top_token_ids[sample_idx, :num_logprobs].tolist(),
                            zip(
                                top_logprobs[
                                    sample_idx, :num_logprobs].tolist(),
                                range(1, num_logprobs + 1))))
                group_prompt_logprobs.append({
                    token_id: Logprob(*logprob_rank)
                    for token_id, logprob_rank in prompt_logprobs_dict.items()
                })
                sample_idx += 1
                query_result_idx += 1
            result_prompt_logprobs.append(group_prompt_logprobs)
        else:
            result_prompt_logprobs.append(None)

        # Sample logprobs
        num_logprobs = sampling_params.logprobs
        if num_logprobs is None:
            num_logprobs = 0
        group_sample_logprobs: SampleLogprobs = []
        for next_token_id, parent_id in zip(next_token_ids, parent_ids):
            sample_logprobs_dict = {
                next_token_id:
                (batched_logprobs_query_result[query_result_idx].item(),
                 batched_ranks_query_result[query_result_idx].item())
            }
            query_result_idx += 1
            if num_logprobs > 0:
                sample_logprobs_dict.update(
                    zip(
                        top_token_ids[sample_idx +
                                      parent_id, :num_logprobs].tolist(),
                        zip(
                            top_logprobs[sample_idx +
                                         parent_id, :num_logprobs].tolist(),
                            range(1, num_logprobs + 1))))
            group_sample_logprobs.append({
                token_id: Logprob(*logprob_rank)
                for token_id, logprob_rank in sample_logprobs_dict.items()
            })
        result_sample_logprobs.append(group_sample_logprobs)
        sample_idx += len(seq_ids)

    return result_prompt_logprobs, result_sample_logprobs


def _build_sampler_output(
    sample_results: List[Tuple[List[int], List[int]]],
    sampling_metadata: SamplingMetadata,
    prompt_logprobs: List[Optional[PromptLogprobs]],
    sample_logprobs: List[SampleLogprobs],
) -> SamplerOutput:
    sampler_output = []
    for (seq_group, sample_result, group_prompt_logprobs,
         group_sample_logprobs) in zip(sampling_metadata.seq_groups,
                                       sample_results, prompt_logprobs,
                                       sample_logprobs):
        seq_ids, _ = seq_group
        next_token_ids, parent_ids = sample_result
        seq_outputs = []
        for parent_id, next_token_id, logprobs in zip(parent_ids,
                                                      next_token_ids,
                                                      group_sample_logprobs):
            seq_outputs.append(
                SequenceOutput(seq_ids[parent_id], next_token_id, logprobs))
        sampler_output.append(
            SequenceGroupOutput(seq_outputs, group_prompt_logprobs))
    return SamplerOutput(outputs=sampler_output)<|MERGE_RESOLUTION|>--- conflicted
+++ resolved
@@ -372,24 +372,6 @@
     return sample_results
 
 
-<<<<<<< HEAD
-def _get_ranks(x: torch.Tensor, indices: List[int]) -> torch.Tensor:
-    """
-    This function calculates the ranks of the chosen tokens in a logprob tensor.
-
-    Args:
-        x (torch.Tensor): 2D logprob tensor of shape (N, M)
-                        where N is the no. of tokens and M is the vocab dim.
-        indices (List[int]): List of chosen token indices.
-
-    Returns:
-        torch.Tensor: 1D tensor of shape (N,) where N is the no. of tokens.
-                    Each element in the returned tensor represents the rank 
-                    of the chosen token in the input logprob tensor.
-    """
-    vals = x[range(len(x)), indices]
-    return (x > vals[:, None]).long().sum(1) + 1
-=======
 def _sample_with_triton_kernel(
     probs: torch.Tensor,
     logprobs: torch.Tensor,
@@ -481,7 +463,24 @@
     # TODO: Enable once Triton kernel & associated code is faster.
     # return _sample_with_triton_kernel(probs, logprobs, sampling_metadata,
     #                                   sampling_tensors)
->>>>>>> bfdb1ba5
+
+
+def _get_ranks(x: torch.Tensor, indices: List[int]) -> torch.Tensor:
+    """
+    This function calculates the ranks of the chosen tokens in a logprob tensor.
+
+    Args:
+        x (torch.Tensor): 2D logprob tensor of shape (N, M)
+                        where N is the no. of tokens and M is the vocab dim.
+        indices (List[int]): List of chosen token indices.
+
+    Returns:
+        torch.Tensor: 1D tensor of shape (N,) where N is the no. of tokens.
+                    Each element in the returned tensor represents the rank 
+                    of the chosen token in the input logprob tensor.
+    """
+    vals = x[range(len(x)), indices]
+    return (x > vals[:, None]).long().sum(1) + 1
 
 
 def _get_logprobs(

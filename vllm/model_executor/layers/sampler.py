"""A layer that samples the next tokens from the model's outputs."""
import itertools
import warnings
from dataclasses import dataclass
from importlib.util import find_spec
from math import inf
from typing import Dict, List, Optional, Tuple, Union

import msgspec
import torch
import torch.nn as nn

from vllm.spec_decode.metrics import SpecDecodeWorkerMetrics
from vllm.triton_utils import HAS_TRITON

if HAS_TRITON:
    from vllm.model_executor.layers.ops.sample import sample as sample_triton

import vllm.envs as envs
from vllm.model_executor.sampling_metadata import (SamplingMetadata,
                                                   SamplingTensors,
                                                   SequenceGroupToSample)
from vllm.sampling_params import SamplingType
from vllm.sequence import (CompletionSequenceGroupOutput, Logprob,
                           PromptLogprobs, SampleLogprobs, SequenceOutput)

if envs.VLLM_USE_FLASHINFER_SAMPLER and find_spec("flashinfer"):
    import flashinfer.sampling
    # yapf: disable
    from flashinfer.sampling import (
        top_k_top_p_sampling_from_probs as flashinfer_top_k_top_p_sampling)

    # yapf: enable
else:
    flashinfer_top_k_top_p_sampling = None

# (num_token_ids, num_parent_ids) per sequence group.
SampleResultType = List[Tuple[List[int], List[int]]]

# Types of temporary data structures used for
# computing sample_result
SampleMetadataType = Dict[SamplingType, Tuple[List[int],
                                              List[SequenceGroupToSample]]]
MultinomialSamplesType = Dict[SamplingType, torch.Tensor]
SampleResultsDictType = Dict[int, Tuple[List[int], List[int]]]


# Encapsulates temporary data structures for computing
# sample_result.
#
# * For multi-step scheduling: must be returned
#   by `Sampler.forward()` and used later to compute the pythonized
#   sample_result
#
# * For single-step scheduling: consumed immediately
#   inside `Sampler.forward()` to compute pythonized sample_result.
@dataclass
class SampleResultArgsType:
    sample_metadata: SampleMetadataType
    multinomial_samples: MultinomialSamplesType
    sample_results_dict: SampleResultsDictType
    sampling_metadata: SamplingMetadata
    greedy_samples: Optional[torch.Tensor]
    beam_search_logprobs: Optional[torch.Tensor]


# Union of non-deferred (single-step scheduling)
# vs deferred (multi-step scheduling)
# sample result types
MaybeDeferredSampleResultType = Union[SampleResultType, SampleResultArgsType]

# Abbreviation of the _sample() return type
SampleReturnType = Tuple[MaybeDeferredSampleResultType, Optional[torch.Tensor]]


class SamplerOutput(
        msgspec.Struct,
        omit_defaults=True,  # type: ignore[call-arg]
        array_like=True):  # type: ignore[call-arg]
    """For each sequence group, we generate a list of SequenceOutput object,
    each of which contains one possible candidate for the next token.

    This data structure implements methods, so it can be used like a list, but
    also has optional fields for device tensors.
    """

    outputs: List[CompletionSequenceGroupOutput]

    # On-device tensor containing probabilities of each token.
    sampled_token_probs: Optional[torch.Tensor] = None

    # On-device tensor containing the logprobs of each token.
    logprobs: Optional["torch.Tensor"] = None

    # Holds either (1) the pythonized sampler result (single-step scheduling)
    # or (2) what will be arguments for later deferred pythonization of the
    # sampler result (muliti-step scheduling)
    deferred_sample_results_args: Optional[SampleResultArgsType] = None

    # On-device tensor containing the sampled token ids.
    sampled_token_ids: Optional[torch.Tensor] = None
    # CPU tensor containing the sampled token ids. Used during multi-step to
    # return the sampled token ids from last rank to AsyncLLMEngine to be
    # 'broadcasted' to all other PP ranks for next step.
    sampled_token_ids_cpu: Optional[torch.Tensor] = None

    # Spec decode metrics populated by workers.
    spec_decode_worker_metrics: Optional[SpecDecodeWorkerMetrics] = None

    # Optional last hidden states from the model.
    hidden_states: Optional[torch.Tensor] = None

    # Optional prefill hidden states from the model
    # (used for models like EAGLE).
    prefill_hidden_states: Optional[torch.Tensor] = None

    # Time taken in the forward pass for this across all workers
    model_forward_time: Optional[float] = None

    # Time taken in the model execute function. This will include model forward,
    # block/sync across workers, cpu-gpu sync time and sampling time.
    model_execute_time: Optional[float] = None

    def __getitem__(self, idx: int):
        return self.outputs[idx]

    def __setitem__(self, idx: int, value):
        self.outputs[idx] = value

    def __len__(self):
        return len(self.outputs)

    def __eq__(self, other: object):
        return isinstance(other,
                          self.__class__) and self.outputs == other.outputs

    def __repr__(self) -> str:
        """Show the shape of a tensor instead of its values to reduce noise.
        """
        sampled_token_probs_repr = ("None" if self.sampled_token_probs is None
                                    else self.sampled_token_probs.shape)
        sampled_token_ids_repr = ("None" if self.sampled_token_ids is None else
                                  self.sampled_token_ids.shape)
        return (
            f"SamplerOutput(outputs={self.outputs}, "
            f"sampled_token_probs={sampled_token_probs_repr}, "
            f"sampled_token_ids={sampled_token_ids_repr}, "
            f"spec_decode_worker_metrics={self.spec_decode_worker_metrics})")


class Sampler(nn.Module):
    """Samples the next tokens from the model's outputs.

    This layer does the following:
    1. Discard the hidden states that are not used for sampling (i.e., all
        tokens except the final one in each prompt).
    2. Compute the logits for the next tokens.
    3. Apply presence, frequency and repetition penalties.
    4. Apply temperature scaling.
    5. Apply top-p and top-k truncation.
    6. Sample the next tokens.
    Here, each sequence group within the batch can have different sampling
    parameters (e.g., sampling method, temperature, top-p, top-k, etc.).

    The structure of the logits tensor is coupled with the seq_groups in
    sampling_metadata. Typically, each sequence in each seq_group has one row in
    logits for the next token to be sampled; however, for a seq_group with a
    prompt request with the prompt_logprobs sampling parameter, there are rows
    in logits for each token in the input prompt.
    """

    def __init__(self):
        super().__init__()

        # Whether or not the SamplerOutput should have on-device tensors
        # containing the sampled token ids and probabilities. This is used by
        # speculative decoding.
        self.include_gpu_probs_tensor = False
        self.should_modify_greedy_probs_inplace = False

    def _init_sampling_tensors(
        self,
        logits: torch.Tensor,
        sampling_metadata: SamplingMetadata,
    ):
        """The goal here is to reuse sampling tensors between similar decode
        runs. This is possible because sampling logic does not change between
        decodes of the same sequences.
        """
        _, vocab_size = logits.shape

        # First free any existing stored sampling tensors.
        # This is necessary because some sampling tensors may
        # have pinned memory.
        self._sampling_tensors = None

        # Initialize new sampling tensors
        (sampling_tensors, do_penalties, do_top_p_top_k,
         do_min_p) = SamplingTensors.from_sampling_metadata(
             sampling_metadata, vocab_size, logits.device, logits.dtype)

        self._sampling_tensors = sampling_tensors
        self._do_penalties = do_penalties
        self._do_top_p_top_k = do_top_p_top_k
        self._do_min_p = do_min_p

    def forward(
        self,
        logits: torch.Tensor,
        sampling_metadata: SamplingMetadata,
    ) -> Optional[SamplerOutput]:
        """
        Single-step scheduling:
        * Perform GPU-side sampling computation & compute
          GPU-side logprobs tensor
        * Pythonize sampling result & logprobs tensor

        Multi-step scheduling:
        * Perform GPU-side sampling computation & compute
          GPU-side logprobs tensor
        * Defer Pythonization of sampling result & logprobs
          tensor
        * Encapsulate arguments required for deferred Pythonization
          in the :class:`SamplerOutput` structure

        Args:
            logits: (num_tokens, vocab_size).
            sampling_metadata: Metadata for sampling.
        """
        assert logits is not None
        _, vocab_size = logits.shape

        # Prepare sampling tensors with pinned memory to avoid blocking.
        if not sampling_metadata.reuse_sampling_tensors:
            self._init_sampling_tensors(logits, sampling_metadata)
        elif self._do_penalties:
            # In this case, the sampling tensors logic depends on
            # "output_tokens" of a sequence. As a result, we cannot
            # reuse sampling tensors, since "output_tokens" changes
            # between decode runs.
            self._init_sampling_tensors(logits, sampling_metadata)

        assert self._sampling_tensors is not None
        sampling_tensors = self._sampling_tensors
        do_penalties = self._do_penalties
        do_top_p_top_k = self._do_top_p_top_k
        do_min_p = self._do_min_p

        logits = _apply_min_tokens_penalty(logits, sampling_metadata)

        # Apply presence and frequency penalties.
        if do_penalties:
            logits = _apply_penalties(logits, sampling_tensors.prompt_tokens,
                                      sampling_tensors.output_tokens,
                                      sampling_tensors.presence_penalties,
                                      sampling_tensors.frequency_penalties,
                                      sampling_tensors.repetition_penalties)

        # Use float32 to apply temperature scaling.
        # Use in-place division to avoid creating a new tensor.
        logits = logits.to(torch.float)
        logits.div_(sampling_tensors.temperatures.unsqueeze(dim=1))

        if do_top_p_top_k and flashinfer_top_k_top_p_sampling is None:
            logits = _apply_top_k_top_p(logits, sampling_tensors.top_ps,
                                        sampling_tensors.top_ks)

        if do_min_p:
            logits = _apply_min_p(logits, sampling_tensors.min_ps)

        # We use float32 for probabilities and log probabilities.
        # Compute the probabilities.
        probs = torch.softmax(logits, dim=-1, dtype=torch.float)
        # Compute the log probabilities.
        logprobs = torch.log_softmax(logits, dim=-1, dtype=torch.float)

        # Sample the next tokens.
        maybe_deferred_sample_results, maybe_sampled_tokens_tensor = _sample(
            probs,
            logprobs,
            sampling_metadata,
            sampling_tensors,
            include_gpu_probs_tensor=self.include_gpu_probs_tensor,
            modify_greedy_probs=self._should_modify_greedy_probs_inplace,
        )

        if self.include_gpu_probs_tensor:
            # Since we will defer sampler result Pythonization,
            # preserve GPU-side tensors in support of later
            # deferred pythonization of logprobs
            assert maybe_sampled_tokens_tensor is not None
            on_device_tensors = (probs, logprobs, maybe_sampled_tokens_tensor)
        else:
            # Since Pythonization has already happened, don't preserve
            # GPU-side tensors.
            on_device_tensors = None

        # Get the logprobs query results.
        prompt_logprobs = None
        sample_logprobs = None
        if not sampling_metadata.skip_sampler_cpu_output:
            # Pythonize logprobs now (GPU -> CPU); do not defer.
            assert not isinstance(maybe_deferred_sample_results,
                                  SampleResultArgsType)
            prompt_logprobs, sample_logprobs = get_logprobs(
                logprobs, sampling_metadata, maybe_deferred_sample_results)

        return _build_sampler_output(
            maybe_deferred_sample_results,
            sampling_metadata,
            prompt_logprobs,
            sample_logprobs,
            on_device_tensors=on_device_tensors,
            skip_sampler_cpu_output=sampling_metadata.skip_sampler_cpu_output)

    @property
    def _should_modify_greedy_probs_inplace(self) -> bool:
        """Whether or not the sampler should modify the probability distribution
        of greedily-sampled tokens such that multinomial sampling would sample
        the greedily-sampled token.

        In other words, if True then we set the probability of the greedily-
        sampled token to 1.

        This is used by speculative decoding, which requires that the sampling
        method be encoded into the probability distribution.
        """
        return self.should_modify_greedy_probs_inplace


def _get_bin_counts_and_mask(
    tokens: torch.Tensor,
    vocab_size: int,
    num_seqs: int,
) -> Tuple[torch.Tensor, torch.Tensor]:
    # Compute the bin counts for the tokens.
    # vocab_size + 1 for padding.
    bin_counts = torch.zeros((num_seqs, vocab_size + 1),
                             dtype=torch.long,
                             device=tokens.device)
    bin_counts.scatter_add_(1, tokens, torch.ones_like(tokens))
    bin_counts = bin_counts[:, :vocab_size]
    mask = bin_counts > 0

    return bin_counts, mask


def _apply_min_tokens_penalty(
    logits: torch.Tensor,
    sampling_metadata: SamplingMetadata,
) -> torch.Tensor:
    """Apply min_tokens penalty which sets stop tokens to -inf if min_tokens
        have not been generated yet
    """
    # list of indices in logits that will be set to -inf
    logits_to_penalize: List[Tuple[int, int]] = []
    logits_applied = 0
    for seq_group in sampling_metadata.seq_groups:
        seq_ids = seq_group.seq_ids
        sampling_params = seq_group.sampling_params

        sample_indices = seq_group.sample_indices
        logits_applied += len(sample_indices) + len(
            seq_group.prompt_logprob_indices)
        if not seq_group.do_sample:
            continue

        start_idx = sample_indices[0]
        min_tokens = sampling_params.min_tokens
        token_ids_to_penalize = sampling_params.all_stop_token_ids
        if min_tokens > 0 and token_ids_to_penalize:
            seqs_to_penalize: List[int] = []
            for j, seq_id in enumerate(seq_ids):
                seq_data = seq_group.seq_data[seq_id]
                if len(seq_data.output_token_ids_array) < min_tokens:
                    seqs_to_penalize.append(j)

            if seqs_to_penalize:
                # convert to the index into logits
                seqs_to_penalize = [start_idx + j for j in seqs_to_penalize]
                # itertools.product pairs each seq index with every token id
                logits_to_penalize.extend(
                    itertools.product(seqs_to_penalize, token_ids_to_penalize))

    if logits_to_penalize:
        # use zip and * to group indices along each dimension
        # eg. [ (1,2), (1,3), (5,6) ] -> ( (1,1,5), (2,3,6) )
        logits[tuple(zip(*logits_to_penalize))] = -float("inf")

    # verifies that no rows in logits were missed unexpectedly
    assert logits_applied == logits.shape[0]
    return logits


def _apply_penalties(logits: torch.Tensor, prompt_tokens_tensor: torch.Tensor,
                     output_tokens_tensor: torch.Tensor,
                     presence_penalties: torch.Tensor,
                     frequency_penalties: torch.Tensor,
                     repetition_penalties: torch.Tensor) -> torch.Tensor:
    num_seqs, vocab_size = logits.shape
    _, prompt_mask = _get_bin_counts_and_mask(prompt_tokens_tensor, vocab_size,
                                              num_seqs)
    output_bin_counts, output_mask = _get_bin_counts_and_mask(
        output_tokens_tensor, vocab_size, num_seqs)

    repetition_penalties = repetition_penalties[:, None].repeat(1, vocab_size)
    repetition_penalties[~(prompt_mask | output_mask)] = 1.0
    logits = torch.where(logits > 0, logits / repetition_penalties,
                         logits * repetition_penalties)

    # We follow the definition in OpenAI API.
    # Refer to https://platform.openai.com/docs/api-reference/parameter-details
    logits -= frequency_penalties.unsqueeze_(dim=1) * output_bin_counts
    logits -= presence_penalties.unsqueeze_(dim=1) * output_mask
    return logits


def _apply_top_k_top_p(
    logits: torch.Tensor,
    p: torch.Tensor,
    k: torch.Tensor,
) -> torch.Tensor:
    logits_sort, logits_idx = logits.sort(dim=-1, descending=False)

    # Apply top-k.
    top_k_mask = logits_sort.size(1) - k.to(torch.long)
    # Get all the top_k values.
    top_k_mask = logits_sort.gather(1, top_k_mask.unsqueeze(dim=1))
    top_k_mask = logits_sort < top_k_mask
    logits_sort.masked_fill_(top_k_mask, -float("inf"))

    # Apply top-p.
    probs_sort = logits_sort.softmax(dim=-1)
    probs_sum = probs_sort.cumsum(dim=-1)
    top_p_mask = probs_sum <= 1 - p.unsqueeze(dim=1)
    # at least one
    top_p_mask[:, -1] = False
    logits_sort.masked_fill_(top_p_mask, -float("inf"))

    # Re-sort the probabilities.
    src = torch.arange(logits_idx.shape[-1],
                       device=logits_idx.device).expand_as(logits_idx)
    logits_idx_inv = torch.empty_like(logits_idx).scatter_(dim=-1,
                                                           index=logits_idx,
                                                           src=src)
    logits = torch.gather(logits_sort, dim=-1, index=logits_idx_inv)
    return logits


def _apply_min_p(
    logits: torch.Tensor,
    min_p: torch.Tensor,
) -> torch.Tensor:
    """
    Adapted from
    https://github.com/oobabooga/text-generation-webui/blob/3146124ec01f02c8fb1650a6517cf1b60b537aaf/modules/sampler_hijack.py#L16C17-L16C17
    """
    probs = torch.softmax(logits, dim=-1)
    top_probs, _ = probs.max(dim=-1, keepdim=True)
    scaled_min_p = min_p.unsqueeze_(dim=1) * top_probs
    tokens_to_remove = probs < scaled_min_p
    logits = logits.masked_fill_(tokens_to_remove, -float("inf"))

    return logits


def _greedy_sample(
    selected_seq_groups: List[SequenceGroupToSample],
    samples: torch.Tensor,
) -> SampleResultType:
    """Run greedy sampling on a given samples.

    Args:
        selected_seq_groups: A list of sequence groups batched.
        samples: (num_selected_samples,) A tensor of samples. The length of
            samples could be smaller than selected_seq_groups if
            seq_group.do_sample is False.
    Returns:
        Tuple of (next_token_ids, parent_ids). The length of returned list is
        same as the length of selected_seq_groups. If the corresponding
        seq_group has do_sample=False, tuple contains ([], [])
    """
    samples_lst = samples.tolist()
    sample_idx = 0
    results: SampleResultType = []
    for seq_group in selected_seq_groups:
        if not seq_group.do_sample:
            results.append(([], []))
            continue

        seq_ids = seq_group.seq_ids
        num_parent_seqs = len(seq_ids)
        assert num_parent_seqs == 1, (
            "Greedy sampling should have only one seq.")
        parent_ids = list(range(num_parent_seqs))
        next_token_ids = [samples_lst[sample_idx]]
        results.append((next_token_ids, parent_ids))
        sample_idx += num_parent_seqs
    return results


def _forced_sample(
    selected_seq_groups: List[SequenceGroupToSample],
    samples: torch.Tensor,
) -> List[Tuple[List[int], List[int]]]:
    """Run forced sampling on a given samples.

    Args:
        selected_seq_groups: A list of sequence groups batched.
        samples: (num_selected_samples,) A tensor of samples. The length of
            samples could be smaller than selected_seq_groups if
            seq_group.do_sample is False.
    Returns:
        Tuple of (next_token_ids, parent_ids). The length of returned list is
        same as the length of selected_seq_groups. If the corresponding
        seq_group has do_sample=False, tuple contains ([], [])
        
        The next_token_ids is guided (forced) by the id containing in the 
        sampling_parameters.future_context property.
    """
    samples = samples.tolist()
    sample_idx = 0
    results = []
    for seq_group in selected_seq_groups:
        seq_ids = seq_group.seq_ids
        num_parent_seqs = len(seq_ids)
        assert num_parent_seqs == 1, (
            "Deterministic sampling should have only one seq.")
        parent_ids = list(range(num_parent_seqs))
        next_token_ids = [samples[sample_idx]]
        results.append((next_token_ids, parent_ids))
        sample_idx += num_parent_seqs
    return results


def _random_sample(
    selected_seq_groups: List[SequenceGroupToSample],
    random_samples: torch.Tensor,
) -> SampleResultType:
    """Run random sampling on a given samples.

    Args:
        selected_seq_groups: A list of sequence groups batched.
        random_samples: (num_selected_samples,) A tensor of samples. The
            length of samples could be smaller than selected_seq_groups if
            seq_group.do_sample is False.
    Returns:
        Tuple of (next_token_ids, parent_ids). The length of returned list is
        same as the length of selected_seq_groups. If the corresponding
        seq_group has do_sample=False, tuple contains ([], [])
    """
    # Find the maximum best_of value of the prompt phase requests.
    random_samples = random_samples.cpu()
    sample_idx = 0
    results: SampleResultType = []
    for seq_group in selected_seq_groups:
        if not seq_group.do_sample:
            results.append(([], []))
            continue

        seq_ids = seq_group.seq_ids
        sampling_params = seq_group.sampling_params
        is_prompt = seq_group.is_prompt
        num_parent_seqs = len(seq_ids)
        if is_prompt:
            # Prompt phase.
            parent_ids = [0] * sampling_params.best_of
            next_token_ids = random_samples[
                sample_idx, :sampling_params.best_of].tolist()
        else:
            # Generation phase.
            parent_ids = list(range(num_parent_seqs))
            next_token_ids = random_samples[sample_idx:sample_idx +
                                            num_parent_seqs, 0].tolist()
        results.append((next_token_ids, parent_ids))
        sample_idx += num_parent_seqs
    return results


def _beam_search_sample(
    selected_seq_groups: List[SequenceGroupToSample],
    logprobs: torch.Tensor,
) -> SampleResultType:
    """Run beam sampling on a given samples.

    Args:
        selected_seq_groups: A list of sequence groups batched.
        logprobs: (num_selected_samples, vocab_size,) A tensor of logprob
        on selected sample indices.
    Returns:
        Tuple of (next_token_ids, parent_ids). The length of returned list is
        same as the length of selected_seq_groups. If the corresponding
        seq_group has do_sample=False, tuple contains ([], [])
    """
    # We sample 2 * beam_width candidates to make sure that with high
    # probability we can get `beam_width` candidates in addition to
    # the finished sequences for the next iteration. See
    # https://github.com/tensorflow/tensor2tensor/blob/bafdc1b67730430d38d6ab802cbd51f9d053ba2e/tensor2tensor/utils/beam_search.py#L557-L563
    # for details. See also HF reference:
    # https://github.com/huggingface/transformers/blob/a4dd53d88e4852f023332d284ff07a01afcd5681/src/transformers/generation/utils.py#L3063-L3065
    #
    # NOTE: Beam search is not vectorized, so its speed can be slower than
    # other sampling methods.
    sample_idx = 0
    results: SampleResultType = []
    for seq_group in selected_seq_groups:
        if not seq_group.do_sample:
            results.append(([], []))
            continue

        is_prompt = seq_group.is_prompt
        seq_ids, sampling_params = seq_group.seq_ids, seq_group.sampling_params
        num_parent_seqs = len(seq_ids)
        beam_width = sampling_params.best_of
        seq_group_logprobs = logprobs[sample_idx:sample_idx + num_parent_seqs]
        if is_prompt:
            # Prompt phase.
            assert num_parent_seqs == 1, (
                "Prompt input should have only one seq.")
            parent_ids = [0] * (2 * beam_width)
            _, next_token_ids = torch.topk(seq_group_logprobs[0],
                                           2 * beam_width)
            next_token_ids = next_token_ids.tolist()
        else:
            # Generation phase.
            cumulative_logprobs: List[float] = [
                seq_group.seq_data[seq_id].cumulative_logprob
                for seq_id in seq_ids
            ]
            cumulative_logprobs_tensor = torch.tensor(
                cumulative_logprobs,
                dtype=torch.float,
                device=seq_group_logprobs.device)
            seq_group_logprobs = (seq_group_logprobs +
                                  cumulative_logprobs_tensor.unsqueeze(dim=1))
            _, topk_ids = torch.topk(seq_group_logprobs.flatten(),
                                     2 * beam_width)
            topk_ids = topk_ids.tolist()
            vocab_size = seq_group_logprobs.size(-1)
            parent_ids = [i // vocab_size for i in topk_ids]
            next_token_ids = [i % vocab_size for i in topk_ids]
        results.append((next_token_ids, parent_ids))
        sample_idx += num_parent_seqs
    assert sample_idx == logprobs.size(0)
    return results


# torch.multinomial forces a GPU<->CPU sync.
# Therefore, we use an optimized implementation instead.
# Note that we always sample with replacement.
# probs will be modified in place, but this is fine, as we pass
# in a copy already.
def _multinomial(
    probs: torch.Tensor,
    num_samples: int,
    seq_groups: Optional[List[SequenceGroupToSample]] = None,
) -> torch.Tensor:
    if num_samples > 1:
        probs = probs.repeat_interleave(num_samples, dim=0)
    q = torch.empty_like(probs)
    if seq_groups is None:
        q.exponential_()
    else:
        sample_idx = 0
        for seq_group in seq_groups:
            seq_ids = seq_group.seq_ids
            stride = len(seq_ids) * num_samples
            assert seq_group.generator is not None
            q[sample_idx:sample_idx +
              stride].exponential_(generator=seq_group.generator)
            sample_idx += stride
    return probs.div_(q).argmax(dim=1).view(-1, num_samples)


def _top_k_top_p_multinomial_with_flashinfer(
        probs: torch.Tensor, top_ks: torch.Tensor, top_ps: torch.Tensor,
        num_samples: int, seq_groups: Optional[List[SequenceGroupToSample]]):
    max_top_k_round = 32
    if num_samples > 1:
        probs = probs.repeat_interleave(num_samples, dim=0)
        top_ks = top_ks.repeat_interleave(num_samples)
        top_ps = top_ps.repeat_interleave(num_samples)
    batch_size = probs.shape[0]
    uniform_samples = torch.empty((max_top_k_round, batch_size),
                                  device=probs.device)
    if seq_groups is None:
        uniform_samples.uniform_()
    else:
        sample_idx = 0
        for seq_group in seq_groups:
            seq_ids = seq_group.seq_ids
            stride = len(seq_ids) * num_samples
            assert seq_group.generator is not None
            uniform_samples[:, sample_idx:sample_idx +
                            stride].uniform_(generator=seq_group.generator)
            sample_idx += stride
    batch_next_token_ids, success = flashinfer_top_k_top_p_sampling(
        probs,
        uniform_samples,
        top_ks,
        top_ps,
    )
    if not success.all():
        warnings.warn("FlashInfer rejection sampling failed, fallback.",
                      stacklevel=1)
        probs = flashinfer.sampling.top_k_renorm_prob(probs, top_ks)
        probs = flashinfer.sampling.top_p_renorm_prob(probs, top_ps)
        batch_next_token_ids = flashinfer.sampling.sampling_from_probs(
            probs, uniform_samples[0])
    return batch_next_token_ids.view(-1, num_samples)


def get_pythonized_sample_results(
        sample_result_args: SampleResultArgsType) -> SampleResultType:
    '''This function consumes GPU-side sampler results and computes
    Pythonized CPU-side sampler results (GPU -> CPU sync.)

    Single-step scheduling: this function is invoked at sampling-time
    for immediate Pythonization.

    Multi-step scheduling: Pythonization is deferred until after multiple
    GPU-side steps have been completed.

    Args:
      sample_result_args: GPU-side inputs to the Pythonization process

    Returns:
      Pythonized sampler results
    '''

    (
        sample_metadata,
        sampling_metadata,
        greedy_samples,
        multinomial_samples,
        beam_search_logprobs,
        sample_results_dict,
    ) = (
        sample_result_args.sample_metadata,
        sample_result_args.sampling_metadata,
        sample_result_args.greedy_samples,
        sample_result_args.multinomial_samples,
        sample_result_args.beam_search_logprobs,
        sample_result_args.sample_results_dict,
    )

    for sampling_type in SamplingType:
        if sampling_type not in sample_metadata:
            continue
        (seq_group_id, seq_groups) = sample_metadata[sampling_type]
        if sampling_type == SamplingType.GREEDY:
            sample_results = _greedy_sample(seq_groups, greedy_samples)
        elif sampling_type in (SamplingType.RANDOM, SamplingType.RANDOM_SEED):
            sample_results = _random_sample(seq_groups,
                                            multinomial_samples[sampling_type])
        elif sampling_type == SamplingType.BEAM:
            sample_results = _beam_search_sample(seq_groups,
                                                 beam_search_logprobs)
        sample_results_dict.update(zip(seq_group_id, sample_results))

    return [
        sample_results_dict.get(i, ([], []))
        for i in range(len(sampling_metadata.seq_groups))
    ]


def _sample_with_torch(
    probs: torch.Tensor,
    logprobs: torch.Tensor,
    sampling_metadata: SamplingMetadata,
    sampling_tensors: SamplingTensors,
    include_gpu_probs_tensor: bool,
    modify_greedy_probs: bool,
) -> SampleReturnType:
    '''Torch-oriented _sample() implementation.

    Single-step scheduling: 
    * Perform GPU-side sampling computation
    * Immediately Pythonize sampling result

    Multi-step scheduling:
    * Perform GPU-side sampling computation
    * Defer Pythonization & preserve GPU-side
      tensors required for Pythonization
    '''

    categorized_seq_group_ids: Dict[SamplingType,
                                    List[int]] = {t: []
                                                  for t in SamplingType}
    categorized_sample_indices = sampling_metadata.categorized_sample_indices
    for i, seq_group in enumerate(sampling_metadata.seq_groups):
        sampling_params = seq_group.sampling_params
        sampling_type = sampling_params.sampling_type
        categorized_seq_group_ids[sampling_type].append(i)

    sample_results_dict: SampleResultsDictType = {}
    sample_metadata: SampleMetadataType = {}
    multinomial_samples: MultinomialSamplesType = {}
    greedy_samples: Optional[torch.Tensor] = None
    beam_search_logprobs: Optional[torch.Tensor] = None

    # Create output tensor for sampled token ids.
    if include_gpu_probs_tensor:
        sampled_token_ids_tensor = torch.empty(logprobs.shape[0],
                                               1,
                                               dtype=torch.long,
                                               device=logprobs.device)
    else:
        sampled_token_ids_tensor = None

    # Counterintiutively, having two loops here is actually faster.
    # The first loop can run without waiting on GPU<->CPU sync.
    for sampling_type in SamplingType:
        sample_indices = categorized_sample_indices[sampling_type][:, 0]
        num_tokens = len(sample_indices)
        if num_tokens == 0:
            continue

        seq_group_id = categorized_seq_group_ids[sampling_type]
        seq_groups = [sampling_metadata.seq_groups[i] for i in seq_group_id]
        sample_metadata[sampling_type] = (seq_group_id, seq_groups)
        long_sample_indices = sample_indices.long()
        if sampling_type == SamplingType.FORCED:
            if (seq_groups[0].sampling_params.future_context is not None):
                forced_samples = torch.tensor([
                    seq_groups[0].sampling_params.future_context[0][len(
                        sampling_metadata.seq_groups[0].seq_data[
                            sampling_params.cntr].output_token_ids)]
                ])
            else:
                forced_samples = torch.argmax(logprobs[long_sample_indices],
                                              dim=-1)
        elif sampling_type == SamplingType.GREEDY:
            greedy_samples = torch.argmax(logprobs[long_sample_indices],
                                          dim=-1)

            if sampled_token_ids_tensor is not None:
                # Store sampled tokens in output tensor.
                sampled_token_ids_tensor[
                    long_sample_indices] = greedy_samples.unsqueeze(-1)

            if modify_greedy_probs:
                # If required, modify the probabilities such that sampling from
                # the modified distribution would always sample the argmax
                # token id.
                _modify_greedy_probs_inplace(logprobs, probs,
                                             long_sample_indices,
                                             greedy_samples)

        elif sampling_type in (SamplingType.RANDOM, SamplingType.RANDOM_SEED):
            max_best_of_in_batch = 1
            for seq_group in seq_groups:
                if seq_group.is_prompt:
                    sampling_params = seq_group.sampling_params
                    max_best_of_in_batch = max(max_best_of_in_batch,
                                               sampling_params.best_of)
            seq_groups_arg = (None if sampling_type == SamplingType.RANDOM else
                              seq_groups)

            if flashinfer_top_k_top_p_sampling is not None:
                multinomial_samples[
                    sampling_type] = _top_k_top_p_multinomial_with_flashinfer(
                        probs[long_sample_indices],
                        sampling_tensors.top_ks[long_sample_indices],
                        sampling_tensors.top_ps[long_sample_indices],
                        max_best_of_in_batch,
                        seq_groups_arg,
                    )
            else:
                multinomial_samples[sampling_type] = _multinomial(
                    probs[long_sample_indices],
                    max_best_of_in_batch,
                    seq_groups=seq_groups_arg)

            if sampled_token_ids_tensor is not None:
                # Store sampled tokens in output tensor.
                sampled_token_ids_tensor[long_sample_indices] = \
                    multinomial_samples[sampling_type].to(torch.long)

        elif sampling_type == SamplingType.BEAM:
            beam_search_logprobs = logprobs[sample_indices]
        else:
            raise ValueError(f"Unsupported sampling type: {sampling_type}")

    # Encapsulate arguments for computing Pythonized sampler
    # results, whether deferred or otherwise.
    maybe_deferred_args = SampleResultArgsType(
        sampling_metadata=sampling_metadata,
        sample_metadata=sample_metadata,
        multinomial_samples=multinomial_samples,
        greedy_samples=greedy_samples,
        beam_search_logprobs=beam_search_logprobs,
        sample_results_dict=sample_results_dict)

    if not sampling_metadata.skip_sampler_cpu_output:
<<<<<<< HEAD
        for sampling_type in SamplingType:
            if sampling_type not in sample_metadata:
                continue
            (seq_group_id, seq_groups) = sample_metadata[sampling_type]

            if sampling_type == SamplingType.FORCED:
                sample_results = _forced_sample(seq_groups, forced_samples)
            elif sampling_type == SamplingType.GREEDY:
                sample_results = _greedy_sample(seq_groups, greedy_samples)
            elif sampling_type in (SamplingType.RANDOM,
                                   SamplingType.RANDOM_SEED):
                sample_results = _random_sample(
                    seq_groups, multinomial_samples[sampling_type])
            elif sampling_type == SamplingType.BEAM:
                sample_results = _beam_search_sample(seq_groups,
                                                     beam_search_logprobs)
            sample_results_dict.update(zip(seq_group_id, sample_results))

        sample_results = [
            sample_results_dict.get(i, ([], []))
            for i in range(len(sampling_metadata.seq_groups))
        ]
=======
        # GPU<->CPU sync happens here.
        # This also converts the sampler output to a Python object.
        # Return Pythonized sampler result & sampled token ids
        return get_pythonized_sample_results(
            maybe_deferred_args), sampled_token_ids_tensor
>>>>>>> c02638ef
    else:
        # Defer sampler result Pythonization; return deferred
        # Pythonization args & sampled token ids
        return (
            maybe_deferred_args,
            sampled_token_ids_tensor,
        )


def _sample_with_triton_kernel(
    probs: torch.Tensor,
    logprobs: torch.Tensor,
    sampling_metadata: SamplingMetadata,
    sampling_tensors: SamplingTensors,
) -> SampleResultType:
    categorized_seq_group_ids: Dict[SamplingType,
                                    List[int]] = {t: []
                                                  for t in SamplingType}
    categorized_sample_indices = sampling_metadata.categorized_sample_indices
    for i, seq_group in enumerate(sampling_metadata.seq_groups):
        sampling_params = seq_group.sampling_params
        sampling_type = sampling_params.sampling_type
        categorized_seq_group_ids[sampling_type].append(i)

    sample_results_dict: Dict[int, Tuple[List[int], List[int]]] = {}
    sample_metadata: Dict[SamplingType,
                          Tuple[List[int], List[SequenceGroupToSample],
                                torch.Tensor, torch.Tensor]] = {}
    max_best_of_in_batch = 1

    # Counterintiutively, having two loops here is actually faster.
    # The first loop can run without waiting on GPU<->CPU sync.
    for sampling_type in SamplingType:
        sample_indices = categorized_sample_indices[sampling_type][:, 0]
        sampled_token_indices = categorized_sample_indices[sampling_type][:, 1]
        num_tokens = len(sample_indices)
        if num_tokens == 0:
            continue
        seq_group_id = categorized_seq_group_ids[sampling_type]
        seq_groups = [sampling_metadata.seq_groups[i] for i in seq_group_id]
        sample_metadata[sampling_type] = (seq_group_id, seq_groups,
                                          sample_indices,
                                          sampled_token_indices)
        if sampling_type in (SamplingType.GREEDY, SamplingType.RANDOM,
                             SamplingType.RANDOM_SEED):
            for seq_group in seq_groups:
                if seq_group.is_prompt:
                    sampling_params = seq_group.sampling_params
                    max_best_of_in_batch = max(max_best_of_in_batch,
                                               sampling_params.best_of)
        elif sampling_type == SamplingType.BEAM:
            beam_search_logprobs = logprobs[sample_indices]
        else:
            raise ValueError(f"Unsupported sampling type: {sampling_type}")

    sampled_tokens, _, _ = sample_triton(
        probs=probs,
        seeds=sampling_tensors.sampling_seeds,
        max_best_of=max_best_of_in_batch,
        sample_indices=sampling_tensors.sample_indices,
        logprobs=logprobs,
        # don't save logprobs because we have logic for that below
        # TODO: use this instead of the CPU-based logic below
        save_logprobs=False,
    )

    # GPU<->CPU sync happens in the loop below.

    for sampling_type in SamplingType:
        if sampling_type not in sample_metadata:
            continue
        (seq_group_id, seq_groups, sample_indices,
         sampled_token_indices) = sample_metadata[sampling_type]
        if sampling_type == SamplingType.GREEDY:
            sample_results = _greedy_sample(
                seq_groups, sampled_tokens[sampled_token_indices][:, 0])
        elif sampling_type in (SamplingType.RANDOM, SamplingType.RANDOM_SEED):
            sample_results = _random_sample(
                seq_groups, sampled_tokens[sampled_token_indices])
        elif sampling_type == SamplingType.BEAM:
            sample_results = _beam_search_sample(seq_groups,
                                                 beam_search_logprobs)
        sample_results_dict.update(zip(seq_group_id, sample_results))

    sample_results = [
        sample_results_dict.get(i, ([], []))
        for i in range(len(sampling_metadata.seq_groups))
    ]
    return sample_results


def _sample(
    probs: torch.Tensor,
    logprobs: torch.Tensor,
    sampling_metadata: SamplingMetadata,
    sampling_tensors: SamplingTensors,
    include_gpu_probs_tensor: bool,
    modify_greedy_probs: bool,
) -> SampleReturnType:
    """
    Args:
        probs: (num_query_tokens_in_batch, num_vocab)
        logprobs: (num_query_tokens_in_batch, num_vocab)
        sampling_metadata: The metadata for a batch for sampling.
        sampling_tensors: Tensors that include sampling related metadata.

    Returns:
        (next_token_ids, parent_seq_ids) for each seq group in a batch.
            If sampling is skipped, it returns ([], [])
        sampled_token_ids_tensor: A tensor of sampled token ids.
    """
    return _sample_with_torch(
        probs,
        logprobs,
        sampling_metadata,
        sampling_tensors,
        include_gpu_probs_tensor=include_gpu_probs_tensor,
        modify_greedy_probs=modify_greedy_probs,
    )

    # TODO: Enable once Triton kernel & associated code is faster.
    # return _sample_with_triton_kernel(probs, logprobs, sampling_metadata,
    #                                   sampling_tensors)


def _get_ranks(x: torch.Tensor, indices: torch.Tensor) -> torch.Tensor:
    """
    This function calculates the ranks of the chosen tokens in a logprob tensor.

    Args:
        x (torch.Tensor): 2D logprob tensor of shape (N, M)
                        where N is the no. of tokens and M is the vocab dim.
        indices (torch.Tensor): List of chosen token indices.

    Returns:
        torch.Tensor: 1D tensor of shape (N,) where N is the no. of tokens.
                    Each element in the returned tensor represents the rank
                    of the chosen token in the input logprob tensor.
    """
    vals = x[torch.arange(0, len(x), device=x.device, dtype=indices.dtype),
             indices]
    result = (x > vals[:, None])
    del vals
    return result.sum(1).add_(1)


def get_logprobs(
    logprobs: torch.Tensor,
    sampling_metadata: SamplingMetadata,
    sample_results: SampleResultType,
) -> Tuple[List[Optional[PromptLogprobs]], List[SampleLogprobs]]:
    """Return sample lobprobs and prompt logprobs.

    The logic consists of 3 parts.
    - Select indices to compute logprob from, ranks of token ids, and
        the top k token ids from logprobs.
    - Compute prompt logprobs if required.
    - Compute sample logprobs if required.

    Args:
        logprobs: (num_query_tokens_across_batch, num_vocab). Each query token's
            logprob per vocab. Sequence groups' query tokens are batched in a
            single flattened tensor. For example, assuming there are N
            seq groups, it is sorted by prefill tokens for seq_group_1 (if
            prompt logprob is enabled), decode tokens for seq_group_1 (if
            sampling is required), prefill tokens for seq_group_2, ...
        sampling_metadata: The sampling metadata.
        sample_results: (num_seq_groups) The tuple of (next_token_ids,
            parent_ids) for each sequence group. When beam search is enabled,
            sample_results can contain different number of seq_ids from
            sampling_metadata.seq_groups. It is because beam search creates
            2 * BEAM_WIDTH number of samples (whereas there are only up to
            BEAM_WIDTH number of seq_ids).

    Returns:
        A tuple of prompt and sample logprobs per sequence group in a batch.
    """
    # The index of query token to calculate logprobs. It includes both
    # prompt and sample logprob indices.
    query_indices: List[int] = []
    # The next token ids to get the logprob value from.
    next_token_ids: List[int] = []
    # The largest requested number of logprobs. We find logprobs as many as the
    # largest num logprobs in this API. If every logprobs is None, it will be
    # set to -1.
    largest_num_logprobs = -1
    # If beam search is enabled.
    use_beam_search = False

    # Select indices to compute logprob from, ranks of token ids, and the top
    # k token ids from logprobs.
    for (seq_group, sample_result) in zip(sampling_metadata.seq_groups,
                                          sample_results):
        sampling_params = seq_group.sampling_params

        # Update indices and tokens for prompt logprobs.
        if (seq_group.is_prompt
                and sampling_params.prompt_logprobs is not None):
            largest_num_logprobs = max(largest_num_logprobs,
                                       sampling_params.prompt_logprobs)
            next_prompt_tokens = _get_next_prompt_tokens(seq_group)
            query_indices.extend(seq_group.prompt_logprob_indices)
            next_token_ids.extend(next_prompt_tokens)

        # Update indices and next tokenes for sample logprob.
        if seq_group.do_sample:
            token_ids, parent_seq_ids = sample_result
            # NOTE: We cannot directly use sample_indices because
            # sample_indices only contain parent seq_ids of a previous step.
            # The current step may have different number of seq_ids, and
            # we can obtain it from `sample_result[1]`.
            query_idx = seq_group.sample_indices[0]
            query_indices.extend(
                [query_idx + parent_id for parent_id in parent_seq_ids])
            next_token_ids.extend(token_ids)

            if sampling_params.logprobs is not None:
                largest_num_logprobs = max(largest_num_logprobs,
                                           sampling_params.logprobs)

            use_beam_search = use_beam_search or sampling_params.use_beam_search

        assert len(next_token_ids) == len(query_indices)

    if len(query_indices) == 0:
        empty_sampled_logprob: SampleLogprobs = []
        empty_prompt_logprob: Optional[PromptLogprobs] = None
        return [empty_prompt_logprob], [empty_sampled_logprob]

    selected_logprobs, ranks = None, None
    top_logprobs, top_token_ids = None, None

    # If largest_num_logprobs == -1, i.e. no logprobs are requested, we can
    # skip the whole logprob calculation.
    if largest_num_logprobs >= 0 or use_beam_search:
        query_indices_gpu = torch.tensor(query_indices, device=logprobs.device)
        next_token_ids_gpu = torch.tensor(next_token_ids,
                                          device=logprobs.device)

        # (num_selected_query_tokens, num_logprobs). Note that query_indices can
        # contain duplicates if beam search is enabled.
        selected_logprobs = logprobs[[
            query_indices_gpu,
            next_token_ids_gpu,
        ]]
        ranks = _get_ranks(
            logprobs[query_indices_gpu],
            next_token_ids_gpu,
        )
        assert selected_logprobs.shape[0] == ranks.shape[0]

        # We need to compute top k only if there exists logprobs > 0.
        if largest_num_logprobs > 0:
            # Logprobs of topk tokens for a batch of sequence groups.
            # (num_query_tokens_across_batch).
            top_logprobs, top_token_ids = torch.topk(logprobs,
                                                     largest_num_logprobs,
                                                     dim=-1)
            top_logprobs = top_logprobs.to('cpu')
            top_token_ids = top_token_ids.to('cpu')

        selected_logprobs = selected_logprobs.to('cpu')
        ranks = ranks.to('cpu')

    # Find prompt/sample logprobs.
    prompt_logprobs_per_seq_group: List[Optional[PromptLogprobs]] = []
    sample_logprobs_per_seq_group: List[SampleLogprobs] = []
    top_logprob_idx = 0
    selected_logprobs_idx = 0

    for seq_group, sample_result in zip(sampling_metadata.seq_groups,
                                        sample_results):
        (prompt_logprobs, top_logprob_idx,
         selected_logprobs_idx) = _get_prompt_logprob_if_needed(
             seq_group, selected_logprobs, ranks, top_token_ids, top_logprobs,
             selected_logprobs_idx, top_logprob_idx)
        prompt_logprobs_per_seq_group.append(prompt_logprobs)

        (sampled_logprobs, top_logprob_idx,
         selected_logprobs_idx) = _get_sampled_logprob_if_needed(
             seq_group, sample_result, selected_logprobs, ranks, top_token_ids,
             top_logprobs, selected_logprobs_idx, top_logprob_idx)
        sample_logprobs_per_seq_group.append(sampled_logprobs)

    return prompt_logprobs_per_seq_group, sample_logprobs_per_seq_group


def _get_prompt_logprob_if_needed(
    seq_group: SequenceGroupToSample,
    selected_logprobs: torch.Tensor,
    ranks: torch.Tensor,
    top_token_ids: torch.Tensor,
    top_logprobs: torch.Tensor,
    selected_logprobs_idx: int,
    top_logprob_idx: int,
):
    """Compute the prompt logprob from a sequence group if needed."""
    sampling_params = seq_group.sampling_params
    is_prompt = seq_group.is_prompt

    # Find prompt logprobs
    prompt_logprobs: Optional[PromptLogprobs] = None
    if is_prompt and sampling_params.prompt_logprobs is not None:
        prompt_logprobs = []
        num_logprobs = sampling_params.prompt_logprobs
        next_prompt_tokens = _get_next_prompt_tokens(seq_group)
        # Pre-select indexes and create a list. It is faster than calling .item
        # repetitively.
        selected_logprob_items = selected_logprobs[
            selected_logprobs_idx:selected_logprobs_idx +
            len(next_prompt_tokens)].tolist()
        rank_items = ranks[selected_logprobs_idx:selected_logprobs_idx +
                           len(next_prompt_tokens)].tolist()

        for idx, token_id in enumerate(next_prompt_tokens):
            # Calculate the prompt logprob of the real prompt tokens.
            # {token_id: (logprob, rank_from_vocab)}
            prompt_logprobs_dict: Dict[int, Tuple[float, int]] = {
                token_id: (selected_logprob_items[idx], rank_items[idx])
            }

            # Add top K prompt logprobs along with its rank.
            if num_logprobs > 0:
                top_ids = top_token_ids[
                    top_logprob_idx, :num_logprobs].tolist()
                top_probs = top_logprobs[
                    top_logprob_idx, :num_logprobs].tolist()
                # Top K is already sorted by rank, so we can use 1 ~
                # num_logprobs + 1 for rank.
                top_ranks = range(1, num_logprobs + 1)
                prompt_logprobs_dict.update({
                    top_id: (top_prob, rank)
                    for top_id, top_prob, rank in zip(top_ids, top_probs,
                                                      top_ranks)
                })
            prompt_logprobs.append({
                token_id: Logprob(*logprob_and_rank)
                for token_id, logprob_and_rank in prompt_logprobs_dict.items()
            })
            # + 1 to go to the next prompt token.
            top_logprob_idx += 1

        # + len(next_prompt_tokens) to go to the next prompt.
        selected_logprobs_idx += len(next_prompt_tokens)
    return prompt_logprobs, top_logprob_idx, selected_logprobs_idx


def _get_sampled_logprob_if_needed(
    seq_group: SequenceGroupToSample,
    sample_result: Tuple[List[int], List[int]],
    selected_logprobs: torch.Tensor,
    ranks: torch.Tensor,
    top_token_ids: torch.Tensor,
    top_logprobs: torch.Tensor,
    selected_logprobs_idx: int,
    top_logprob_idx: int,
):
    """Compute the sample logprob if needed."""
    seq_ids = seq_group.seq_ids
    num_logprobs = seq_group.sampling_params.logprobs
    use_beam_search = seq_group.sampling_params.use_beam_search
    sampled_logprobs: SampleLogprobs = []
    next_token_ids, parent_seq_ids = sample_result

    if seq_group.do_sample:
        assert len(next_token_ids) > 0
        if num_logprobs is None and not use_beam_search:
            for next_token_id in next_token_ids:
                # Use a dummy logprob
                sampled_logprobs.append({next_token_id: Logprob(inf)})
        else:
            # Pre-select items from tensor. tolist() is faster than repetitive
            # `.item()` calls.
            selected_logprob_items = selected_logprobs[
                selected_logprobs_idx:selected_logprobs_idx +
                len(next_token_ids)].tolist()
            rank_items = ranks[selected_logprobs_idx:selected_logprobs_idx +
                               len(next_token_ids)].tolist()
            for idx, (next_token_id, parent_id) in enumerate(
                    zip(next_token_ids, parent_seq_ids)):
                # Get the logprob of a sampled token.
                sampled_logprobs_dict = {
                    next_token_id:
                    (selected_logprob_items[idx], rank_items[idx])
                }
                if num_logprobs is not None and num_logprobs > 0:
                    # Get top K logprobs.
                    top_ids = top_token_ids[top_logprob_idx +
                                            parent_id, :num_logprobs].tolist()
                    top_probs = top_logprobs[
                        top_logprob_idx + parent_id, :num_logprobs].tolist()
                    # Top K is already sorted by rank, so we can use 1 ~
                    # num_logprobs + 1 for rank.
                    top_ranks = range(1, num_logprobs + 1)
                    sampled_logprobs_dict.update({
                        top_id: (top_prob, rank)
                        for top_id, top_prob, rank in zip(
                            top_ids, top_probs, top_ranks)
                    })

                sampled_logprobs.append({
                    token_id: Logprob(*logprob_and_rank)
                    for token_id, logprob_and_rank in
                    sampled_logprobs_dict.items()
                })

        # NOTE: This part of code is not intuitive. `selected_logprobs` include
        # logprobs for the current step, which has len(next_token_ids) tokens
        # per sequence group. `logprobs` includes logprobs from the previous
        # steps, which has len(seq_ids) tokens per sequence group.

        # Iterate to the next sequence group in a batch.
        selected_logprobs_idx += len(next_token_ids)
        # Iterate to the next sequence group in a batch.
        top_logprob_idx += len(seq_ids)
    return sampled_logprobs, top_logprob_idx, selected_logprobs_idx


def _modify_greedy_probs_inplace(logprobs: torch.Tensor, probs: torch.Tensor,
                                 sample_indices: torch.Tensor,
                                 greedy_samples: torch.Tensor) -> None:
    """Modify the probability distributions of the greedily-sampled tokens such
    that each sampled token has a "probability" of 1.0. This is required by
    speculative decoding, which depends on the sampling method being encoded
    within the probability distribution for correctness.

    # Why do we only need to do this for greedy sampling?

    vLLM's sampler performs the following steps for greedy or multinomial
    (random) sampling:
        1. Get logits from model.
        2. Modify logits according to per-sequence sampling parameters.
            - Multiply by temperature, top-k and top-p masking, penalize tokens
                according to their frequency, etc.
        3. Sample a token.
            - Random sampling simply samples from the modified probability
                distribution.
            - Greedy sampling performs `argmax` to obtain the token with the
                highest likelihood.

    Ignoring greedy sampling for a moment, we find that the computed probability
    distribution has the following property: we can sample from it independently
    and find that the token sampled by the Sampler has a frequency corresponding
    to how often we see it in our sampling. In other words, for tokens sampled
    with vLLM's random SamplingType, the computed probability distribution
    encodes the sampling methodology completely.

    Greedy sampling does not normally have this property. vLLM modifies logits
    according to sampling params, then performs `argmax`, then returns the
    sampled token and the computed probability distribution. If we sample from
    the distribution, we'll find the likelihood of the greedily-sampled token
    is not always 1.0.

    Since lossless speculative decoding requires that the sampling methodology
    be encoded within the probability distribution, we are motivated to modify
    the probability distribution such that the sampled token has probability 1
    when speculative decoding is used.

    NOTE: Alternatively, we could use an extremely low temperature to achieve
    greedy sampling using multinomial computation and unite the codepaths. This
    has implications on the overall design of the sampler, e.g. how to record
    accurate logprobs for the user, so this improvement is deferred to later.
    """
    # NOTE: logprobs are not modified so they can be returned to the user.
    probs[sample_indices, :] = 0
    probs[sample_indices, greedy_samples] = 1.0


def _build_sampler_output(
    maybe_deferred_sample_results: MaybeDeferredSampleResultType,
    sampling_metadata: SamplingMetadata,
    prompt_logprobs: Optional[List[Optional[PromptLogprobs]]],
    sample_logprobs: Optional[List[SampleLogprobs]],
    on_device_tensors: Optional[Tuple[torch.Tensor, torch.Tensor,
                                      torch.Tensor]],
    skip_sampler_cpu_output: bool = False,
) -> SamplerOutput:
    """Construct Python objects with the output of sampling.

    Args:
        on_device_tensors: Tuple containing on-device tensors with the
            probabilities used in sampling and the sampled token ids. This
            allows post-processing without copies to CPU/serialization, e.g. in
            speculative decoding rejection sampling.
    """
    sampler_output: List[CompletionSequenceGroupOutput] = []

    if skip_sampler_cpu_output:
        assert isinstance(maybe_deferred_sample_results, SampleResultArgsType)
        deferred_sample_results_args = maybe_deferred_sample_results
    else:
        assert prompt_logprobs is not None
        assert sample_logprobs is not None
        assert not isinstance(maybe_deferred_sample_results,
                              SampleResultArgsType)
        deferred_sample_results_args = None

        for (seq_group, sample_result, group_prompt_logprobs,
             group_sample_logprobs) in zip(sampling_metadata.seq_groups,
                                           maybe_deferred_sample_results,
                                           prompt_logprobs, sample_logprobs):
            seq_ids = seq_group.seq_ids
            next_token_ids, parent_ids = sample_result
            seq_outputs: List[SequenceOutput] = []
            for parent_id, next_token_id, logprobs in zip(
                    parent_ids, next_token_ids, group_sample_logprobs):
                seq_outputs.append(
                    SequenceOutput(seq_ids[parent_id], next_token_id,
                                   logprobs))
            sampler_output.append(
                CompletionSequenceGroupOutput(seq_outputs,
                                              group_prompt_logprobs))

    # If not specified, store None values in SamplerOutput.
    if on_device_tensors is not None:
        (sampled_token_probs, logprobs_tensor,
         sampled_token_ids) = on_device_tensors
    else:
        sampled_token_probs, logprobs_tensor, sampled_token_ids = (None, None,
                                                                   None)

    return SamplerOutput(
        outputs=sampler_output,
        sampled_token_probs=sampled_token_probs,
        sampled_token_ids=sampled_token_ids,
        logprobs=logprobs_tensor,
        deferred_sample_results_args=deferred_sample_results_args)


def _get_next_prompt_tokens(seq_group: SequenceGroupToSample) -> List[int]:
    """Get a list of next prompt tokens to compute logprob from a
        given sequence group.

    It is used to compute prompt logprob. Imagine you have logprob for each
    query token. Query token needs to know the next prompt token id to compute
    prompt logprob. This is a helper to obtain next prompt token ids.

    This API has to be used only when the caller knows seq_group is in prefill
    stage.

    Returns:
        A list of next prompt tokens to compute logprob.
    """
    assert seq_group.is_prompt, (
        "Caller should ensure the sequence group is in a prefill stage.")
    seq_ids = seq_group.seq_ids
    query_len = seq_group.query_len
    assert query_len is not None
    # prompt has only 1 seq id.
    assert len(seq_ids) == 1
    seq_data = seq_group.seq_data[seq_ids[0]]
    computed_len = seq_data.get_num_computed_tokens()
    prompt_tokens = seq_data.prompt_token_ids
    # +1 because we are looking for a next prompt token.
    next_token_index_start = computed_len + 1
    next_token_index_end = min(computed_len + query_len + 1,
                               len(prompt_tokens))
    next_prompt_tokens = prompt_tokens[
        next_token_index_start:next_token_index_end]
    return next_prompt_tokens<|MERGE_RESOLUTION|>--- conflicted
+++ resolved
@@ -748,7 +748,9 @@
         if sampling_type not in sample_metadata:
             continue
         (seq_group_id, seq_groups) = sample_metadata[sampling_type]
-        if sampling_type == SamplingType.GREEDY:
+        if sampling_type == SamplingType.FORCED:
+                sample_results = _forced_sample(seq_groups, forced_samples)
+        elif sampling_type == SamplingType.GREEDY:
             sample_results = _greedy_sample(seq_groups, greedy_samples)
         elif sampling_type in (SamplingType.RANDOM, SamplingType.RANDOM_SEED):
             sample_results = _random_sample(seq_groups,
@@ -893,36 +895,11 @@
         sample_results_dict=sample_results_dict)
 
     if not sampling_metadata.skip_sampler_cpu_output:
-<<<<<<< HEAD
-        for sampling_type in SamplingType:
-            if sampling_type not in sample_metadata:
-                continue
-            (seq_group_id, seq_groups) = sample_metadata[sampling_type]
-
-            if sampling_type == SamplingType.FORCED:
-                sample_results = _forced_sample(seq_groups, forced_samples)
-            elif sampling_type == SamplingType.GREEDY:
-                sample_results = _greedy_sample(seq_groups, greedy_samples)
-            elif sampling_type in (SamplingType.RANDOM,
-                                   SamplingType.RANDOM_SEED):
-                sample_results = _random_sample(
-                    seq_groups, multinomial_samples[sampling_type])
-            elif sampling_type == SamplingType.BEAM:
-                sample_results = _beam_search_sample(seq_groups,
-                                                     beam_search_logprobs)
-            sample_results_dict.update(zip(seq_group_id, sample_results))
-
-        sample_results = [
-            sample_results_dict.get(i, ([], []))
-            for i in range(len(sampling_metadata.seq_groups))
-        ]
-=======
         # GPU<->CPU sync happens here.
         # This also converts the sampler output to a Python object.
         # Return Pythonized sampler result & sampled token ids
         return get_pythonized_sample_results(
             maybe_deferred_args), sampled_token_ids_tensor
->>>>>>> c02638ef
     else:
         # Defer sampler result Pythonization; return deferred
         # Pythonization args & sampled token ids

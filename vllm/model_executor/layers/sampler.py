--- conflicted
+++ resolved
@@ -10,11 +10,8 @@
 from vllm.sampling_params import SamplingParams, SamplingType
 from vllm.sequence import (PromptLogprobs, SampleLogprobs, SamplerOutput,
                            SequenceData, SequenceGroupOutputs, SequenceOutputs)
-<<<<<<< HEAD
-
-=======
+
 from vllm import topk
->>>>>>> 3874d67c
 _SAMPLING_EPS = 1e-5
 
 

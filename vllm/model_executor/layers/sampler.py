--- conflicted
+++ resolved
@@ -10,11 +10,8 @@
 from vllm.sampling_params import SamplingParams, SamplingType
 from vllm.sequence import (PromptLogprobs, SampleLogprobs, SamplerOutput,
                            SequenceData, SequenceGroupOutput, SequenceOutput)
-<<<<<<< HEAD
 from vllm.model_executor.layers.triton_kernel.sample import sample as sample_triton
-=======
 from vllm.utils import is_neuron
->>>>>>> 27a7b070
 
 
 class Sampler(nn.Module):

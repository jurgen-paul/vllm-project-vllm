"""Custom activation functions."""
import math
from typing import Optional

import torch
import torch.nn as nn
import torch.nn.functional as F

from vllm._C import ops
from vllm.model_executor.layers.quantization import QuantizationConfig
from vllm.model_executor.parallel_utils.parallel_state import (
    get_tensor_model_parallel_rank, get_tensor_model_parallel_world_size)
from vllm.model_executor.parallel_utils.utils import divide
from vllm.model_executor.utils import set_weight_attrs


class SiluAndMul(nn.Module):
    """An activation function for SwiGLU.

    The function computes x -> silu(x[:d]) * x[d:] where d = x.shape[-1] // 2.

    Shapes:
        x: (batch_size, seq_len, 2 * d) or (num_tokens, 2 * d)
        return: (batch_size, seq_len, d) or (num_tokens, d)
    """

    def _forward(self, x: torch.Tensor) -> torch.Tensor:
        """PyTorch-native implementation equivalent to forward()."""
        d = x.shape[-1] // 2
        return F.silu(x[..., :d]) * x[..., d:]

    def forward(self, x: torch.Tensor) -> torch.Tensor:
        d = x.shape[-1] // 2
        output_shape = (x.shape[:-1] + (d, ))
        out = torch.empty(output_shape, dtype=x.dtype, device=x.device)
        ops.silu_and_mul(out, x.contiguous())
        return out


class GeluAndMul(nn.Module):
    """An activation function for GeGLU.

    The function computes x -> GELU(x[:d]) * x[d:] where d = x.shape[-1] // 2.

    Shapes:
        x: (batch_size, seq_len, 2 * d) or (num_tokens, 2 * d)
        return: (batch_size, seq_len, d) or (num_tokens, d)
    """

    def __init__(self, approximate: str = "none"):
        super().__init__()
        self.approximate = approximate
        if approximate not in ("none", "tanh"):
            raise ValueError(f"Unknown approximate mode: {approximate}")

    def _forward(self, x: torch.Tensor) -> torch.Tensor:
        """PyTorch-native implementation equivalent to forward()."""
        d = x.shape[-1] // 2
        return F.gelu(x[..., :d], approximate=self.approximate) * x[..., d:]

    def forward(self, x: torch.Tensor) -> torch.Tensor:
        d = x.shape[-1] // 2
        output_shape = (x.shape[:-1] + (d, ))
        out = torch.empty(output_shape, dtype=x.dtype, device=x.device)
<<<<<<< HEAD
        ops.gelu_and_mul(out, x.contiguous())
=======
        if self.approximate == "none":
            ops.gelu_and_mul(out, x)
        elif self.approximate == "tanh":
            ops.gelu_tanh_and_mul(out, x)
>>>>>>> e221910e
        return out


class NewGELU(nn.Module):

    def _forward(self, x: torch.Tensor) -> torch.Tensor:
        """PyTorch-native implementation equivalent to forward()."""
        c = math.sqrt(2.0 / math.pi)
        return 0.5 * x * (1.0 + torch.tanh(c *
                                           (x + 0.044715 * torch.pow(x, 3.0))))

    def forward(self, x: torch.Tensor) -> torch.Tensor:
        out = torch.empty_like(x)
        ops.gelu_new(out, x)
        return out


class FastGELU(nn.Module):

    def _forward(self, x: torch.Tensor) -> torch.Tensor:
        """PyTorch-native implementation equivalent to forward()."""
        return 0.5 * x * (1.0 + torch.tanh(x * 0.7978845608 *
                                           (1.0 + 0.044715 * x * x)))

    def forward(self, x: torch.Tensor) -> torch.Tensor:
        out = torch.empty_like(x)
        ops.gelu_fast(out, x)
        return out


class ScaledActivation(nn.Module):
    """An activation function with post-scale parameters.

    This is used for some quantization methods like AWQ.
    """

    def __init__(
        self,
        act_module: nn.Module,
        intermediate_size: int,
        input_is_parallel: bool = True,
        params_dtype: Optional[torch.dtype] = None,
    ):
        super().__init__()
        self.act = act_module
        self.input_is_parallel = input_is_parallel
        if input_is_parallel:
            tp_size = get_tensor_model_parallel_world_size()
            intermediate_size_per_partition = divide(intermediate_size,
                                                     tp_size)
        else:
            intermediate_size_per_partition = intermediate_size
        if params_dtype is None:
            params_dtype = torch.get_default_dtype()
        self.scales = nn.Parameter(
            torch.empty(intermediate_size_per_partition, dtype=params_dtype))
        set_weight_attrs(self.scales, {"weight_loader": self.weight_loader})

    def forward(self, x: torch.Tensor) -> torch.Tensor:
        return self.act(x) / self.scales

    def weight_loader(self, param: nn.Parameter, loaded_weight: torch.Tensor):
        param_data = param.data
        if self.input_is_parallel:
            tp_rank = get_tensor_model_parallel_rank()
            shard_size = param_data.shape[0]
            start_idx = tp_rank * shard_size
            loaded_weight = loaded_weight.narrow(0, start_idx, shard_size)
        assert param_data.shape == loaded_weight.shape
        param_data.copy_(loaded_weight)


_ACTIVATION_REGISTRY = {
    "gelu": nn.GELU(),
    "gelu_fast": FastGELU(),
    "gelu_new": NewGELU(),
    "gelu_pytorch_tanh": nn.GELU(approximate="tanh"),
    "relu": nn.ReLU(),
}


def get_act_fn(
    act_fn_name: str,
    quant_config: Optional[QuantizationConfig] = None,
    intermediate_size: Optional[int] = None,
    input_is_parallel: bool = True,
    params_dtype: Optional[torch.dtype] = None,
) -> nn.Module:
    """Get an activation function by name."""
    act_fn_name = act_fn_name.lower()
    if act_fn_name not in _ACTIVATION_REGISTRY:
        raise ValueError(
            f"Activation function {act_fn_name!r} is not supported.")

    act_fn = _ACTIVATION_REGISTRY[act_fn_name]
    if (quant_config is not None
            and act_fn_name in quant_config.get_scaled_act_names()):
        if intermediate_size is None:
            raise ValueError("intermediate_size must be specified for scaled "
                             "activation functions.")
        return ScaledActivation(act_fn, intermediate_size, input_is_parallel,
                                params_dtype)
    return act_fn<|MERGE_RESOLUTION|>--- conflicted
+++ resolved
@@ -62,14 +62,11 @@
         d = x.shape[-1] // 2
         output_shape = (x.shape[:-1] + (d, ))
         out = torch.empty(output_shape, dtype=x.dtype, device=x.device)
-<<<<<<< HEAD
-        ops.gelu_and_mul(out, x.contiguous())
-=======
+        x = x.contiguous()
         if self.approximate == "none":
             ops.gelu_and_mul(out, x)
         elif self.approximate == "tanh":
             ops.gelu_tanh_and_mul(out, x)
->>>>>>> e221910e
         return out
 
 

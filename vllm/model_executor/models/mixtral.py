--- conflicted
+++ resolved
@@ -45,12 +45,8 @@
 from vllm.model_executor.model_loader.weight_utils import (
     default_weight_loader, maybe_remap_kv_scale_name)
 from vllm.model_executor.sampling_metadata import SamplingMetadata
-<<<<<<< HEAD
-from vllm.sequence import IntermediateTensors, SamplerOutput
-from vllm.utils import is_hpu
-=======
 from vllm.sequence import IntermediateTensors
->>>>>>> da1a844e
+from vllm.platforms import current_platform
 
 from .interfaces import SupportsLoRA
 from .utils import is_pp_missing_parameter, make_layers
@@ -489,5 +485,5 @@
                                             default_weight_loader)
                     weight_loader(param, loaded_weight)
 
-            if is_hpu():
+            if current_platform.is_hpu():
                 torch.hpu.synchronize()
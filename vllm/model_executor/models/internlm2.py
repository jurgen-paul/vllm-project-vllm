--- conflicted
+++ resolved
@@ -8,11 +8,7 @@
 
 from vllm.attention import Attention, AttentionMetadata
 from vllm.config import CacheConfig
-<<<<<<< HEAD
-from vllm.distributed import (get_tensor_model_parallel_rank, get_pp_group,
-=======
-from vllm.distributed import (get_tensor_model_parallel_rank,
->>>>>>> dd2a6a82
+from vllm.distributed import (get_tensor_model_parallel_rank,get_pp_group,
                               get_tensor_model_parallel_world_size,
                               split_tensor_along_last_dim,
                               tensor_model_parallel_all_gather)

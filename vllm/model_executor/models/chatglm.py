# coding=utf-8
# Adapted from
# https://github.com/THUDM/GLM-4
"""Inference-only ChatGLM model compatible with THUDM weights."""
from argparse import Namespace
from array import array
from typing import Dict, Iterable, List, Mapping, Optional, Tuple, TypedDict

import torch
from PIL import Image
from torch import nn
from torch.nn import LayerNorm

from vllm.attention import Attention, AttentionMetadata
from vllm.config import CacheConfig, LoRAConfig, MultiModalConfig
from vllm.distributed import get_tensor_model_parallel_world_size
from vllm.inputs import INPUT_REGISTRY, DecoderOnlyInputs, InputContext
from vllm.logger import init_logger
from vllm.model_executor.layers.activation import SiluAndMul
from vllm.model_executor.layers.layernorm import RMSNorm
from vllm.model_executor.layers.linear import (MergedColumnParallelLinear,
                                               QKVParallelLinear,
                                               RowParallelLinear)
from vllm.model_executor.layers.logits_processor import LogitsProcessor
from vllm.model_executor.layers.quantization.base_config import (
    QuantizationConfig)
from vllm.model_executor.layers.rotary_embedding import get_rope
from vllm.model_executor.layers.sampler import Sampler, SamplerOutput
from vllm.model_executor.layers.vocab_parallel_embedding import (
    ParallelLMHead, VocabParallelEmbedding)
from vllm.model_executor.model_loader.weight_utils import default_weight_loader
from vllm.model_executor.models.glm4_vision_encoder import EVA2CLIPModel
from vllm.model_executor.sampling_metadata import SamplingMetadata
from vllm.multimodal import (MULTIMODAL_REGISTRY, MultiModalDataDict,
                             MultiModalInputs)
from vllm.multimodal.base import MultiModalData
from vllm.multimodal.utils import cached_get_tokenizer
from vllm.sequence import (VLLM_TOKEN_ID_ARRAY_TYPE, IntermediateTensors,
                           SequenceData)
from vllm.transformers_utils.configs import ChatGLMConfig

<<<<<<< HEAD
from .interfaces import SupportsLoRA, SupportsPP
from .utils import (get_inputs_embeds, is_pp_missing_parameter,
                    make_empty_intermediate_tensors_factory, make_layers)
=======
from .interfaces import SupportsLoRA, SupportsMultiModal

logger = init_logger(__name__)


def calculate_image_placeholder(vision_config):
    return (vision_config["image_size"] // vision_config["patch_size"] // 2)**2


def mm_input_mapper_for_glmv(
    ctx: InputContext,
    data: MultiModalData[object],
) -> Dict:
    model_config = ctx.model_config
    tokenizer = cached_get_tokenizer(model_config.tokenizer,
                                     trust_remote_code=True)
    if tokenizer is None:
        raise RuntimeError("No HuggingFace processor is available "
                           "to process the image object")
    try:
        raw_batch_data = tokenizer.apply_chat_template(
            conversation=[{
                "role": "user",
                "image": data
            }],
            add_generation_prompt=True,
            tokenize=True,
            return_tensors="pt",
            return_dict=True).data
    except Exception:
        logger.error("Failed to process image (%s)", data)
        raise
    pixel_values = raw_batch_data['images']

    return MultiModalInputs({'pixel_values': pixel_values})


def merge_glm_vision_embeddings(
    input_ids: torch.Tensor,
    inputs_embeds: torch.Tensor,
    vision_embeddings: torch.Tensor,
    boi_token_id: int,
    eoi_token_id: int,
) -> torch.Tensor:

    boi_positions = (input_ids == boi_token_id).nonzero(as_tuple=True)[0]
    eoi_positions = (input_ids == eoi_token_id).nonzero(as_tuple=True)[0]

    mask = torch.zeros_like(input_ids, dtype=torch.bool)

    for boi_pos, eoi_pos in zip(boi_positions, eoi_positions):
        assert boi_pos < eoi_pos
        mask[boi_pos:eoi_pos + 1] = True
    inputs_embeds[mask] = vision_embeddings.view(-1,
                                                 vision_embeddings.shape[-1])
    return inputs_embeds


class GLMImagePixelInputs(TypedDict):
    pixel_values: torch.Tensor
    """Shape: `(batch_size, num_channels, height, width)`"""


def get_max_glmv_image_tokens(ctx: InputContext):
    hf_config = ctx.get_hf_config(ChatGLMConfig)

    vision_config = getattr(hf_config, 'vision_config', None)
    if vision_config is None:
        return 1
    elif isinstance(vision_config, dict):
        return calculate_image_placeholder(vision_config)

    msg = f"Unsupported vision config: {type(vision_config)}"
    raise NotImplementedError(msg)


def dummy_data_for_glmv(
    ctx: InputContext, seq_len: int, mm_counts: Mapping[str, int]
) -> Tuple[SequenceData, Optional[MultiModalDataDict]]:
    hf_config = ctx.get_hf_config(ChatGLMConfig)
    vision_config = getattr(hf_config, 'vision_config', None)

    if vision_config is None:
        token_ids = array(VLLM_TOKEN_ID_ARRAY_TYPE, [0] * seq_len)
        seq_data = SequenceData(token_ids)
        return seq_data, None
    elif isinstance(vision_config, dict):
        image_size = vision_config["image_size"]
        image_placeholder_length = calculate_image_placeholder(vision_config)
        token_ids = array(VLLM_TOKEN_ID_ARRAY_TYPE, [hf_config.boi_token_id] +
                          [0] * image_placeholder_length +
                          [hf_config.eoi_token_id])
        token_ids += array(VLLM_TOKEN_ID_ARRAY_TYPE,
                           [0] * (seq_len - image_placeholder_length - 2))
        seq_data = SequenceData(token_ids)

        mm_data = {
            "image": Image.new("RGB", (image_size, image_size), color=0)
        }

        return seq_data, mm_data

    msg = f"Unsupported vision config: {type(vision_config)}"
    raise NotImplementedError(msg)


def find_all_positions(input_ids: List[int], target: int) -> List[int]:
    return [index for index, value in enumerate(input_ids) if value == target]


def input_processor_for_glmv(ctx: InputContext, inputs: DecoderOnlyInputs):
    hf_config = ctx.get_hf_config(ChatGLMConfig)
    vision_config = getattr(hf_config, 'vision_config', None)

    if vision_config is None:
        return inputs
    elif isinstance(vision_config, dict):
        image_placeholder_length = calculate_image_placeholder(vision_config)
    else:
        msg = f"Unsupported vision config: {type(vision_config)}"
        raise NotImplementedError(msg)

    input_ids = inputs.get("prompt_token_ids")
    position_ids = inputs.get("position_ids")
    tokenizer = cached_get_tokenizer(
        ctx.model_config.model,
        trust_remote_code=ctx.model_config.trust_remote_code)

    try:
        raw_batch_data = tokenizer.apply_chat_template(
            conversation=[{
                "role": "user",
                "image": inputs['multi_modal_data']["image"],
                "content": inputs['prompt']
            }],
            add_generation_prompt=True,
            tokenize=True,
            return_tensors="pt",
            return_dict=True).data
    except Exception:
        logger.error("Failed to process content (%s)", inputs['prompt'])
        raise
    input_ids = raw_batch_data['input_ids'][0].tolist()

    if position_ids is None:
        position_ids = list(range(len(input_ids)))
    boi_token_id = hf_config.boi_token_id
    eoi_token_id = hf_config.eoi_token_id
    boi_positions = find_all_positions(input_ids, boi_token_id)
    eoi_positions = find_all_positions(input_ids, eoi_token_id)

    assert len(boi_positions) == len(eoi_positions)

    new_input_ids = []
    new_position_ids = []
    final_processed_position = 0
    final_processed_position = 0

    for boi_position, eoi_position in zip(boi_positions, eoi_positions):
        assert boi_position < eoi_position
        new_input_ids.extend(input_ids[final_processed_position:boi_position +
                                       1])
        new_position_ids.extend(
            list(range(final_processed_position, boi_position + 1)))
        new_input_ids.extend([input_ids[boi_position + 1]] *
                             image_placeholder_length)
        new_position_ids.extend([boi_position + 1] * image_placeholder_length)
        final_processed_position = eoi_position

    new_input_ids.extend(input_ids[final_processed_position:])
    new_position_ids.extend(
        list(range(final_processed_position, len(input_ids))))

    assert len(new_input_ids) == len(new_position_ids)

    inputs["prompt_token_ids"] = new_input_ids
    inputs["position_ids"] = new_position_ids
    return inputs
>>>>>>> 59230ef3


class GLMAttention(nn.Module):

    def __init__(
        self,
        config,
        cache_config: Optional[CacheConfig] = None,
        quant_config: Optional[QuantizationConfig] = None,
    ):
        super().__init__()
        self.hidden_size = config.hidden_size
        tp_size = get_tensor_model_parallel_world_size()
        self.total_num_heads = config.num_attention_heads
        assert self.total_num_heads % tp_size == 0
        self.num_heads = self.total_num_heads // tp_size
        self.multi_query_attention = config.multi_query_attention
        self.total_num_kv_heads = (config.multi_query_group_num
                                   if config.multi_query_attention else
                                   config.num_attention_heads)
        if self.total_num_kv_heads >= tp_size:
            # Number of KV heads is greater than TP size, so we partition
            # the KV heads across multiple tensor parallel GPUs.
            assert self.total_num_kv_heads % tp_size == 0
        else:
            # Number of KV heads is less than TP size, so we replicate
            # the KV heads across multiple tensor parallel GPUs.
            assert tp_size % self.total_num_kv_heads == 0
        self.num_kv_heads = max(1, self.total_num_kv_heads // tp_size)
        self.head_dim = config.hidden_size // self.total_num_heads
        self.q_size = self.num_heads * self.head_dim
        self.kv_size = self.num_kv_heads * self.head_dim
        self.scaling = self.head_dim**-0.5

        self.query_key_value = QKVParallelLinear(
            self.hidden_size,
            self.head_dim,
            self.total_num_heads,
            self.total_num_kv_heads,
            bias=config.add_bias_linear or config.add_qkv_bias,
            quant_config=quant_config,
        )
        self.dense = RowParallelLinear(
            self.total_num_heads * self.head_dim,
            config.hidden_size,
            bias=config.add_bias_linear,
            quant_config=quant_config,
        )

        # https://huggingface.co/THUDM/chatglm3-6b-32k/blob/e210410255278dd9d74463cf396ba559c0ef801c/modeling_chatglm.py#L141
        rope_ratio = getattr(config, "rope_ratio", 1.0)
        max_positions = getattr(config, "seq_length", 8192)
        self.rotary_emb = get_rope(
            self.head_dim,
            rotary_dim=self.head_dim // 2,
            max_position=max_positions,
            base=10000 * rope_ratio,
            is_neox_style=False,
        )
        self.attn = Attention(self.num_heads,
                              self.head_dim,
                              self.scaling,
                              num_kv_heads=self.num_kv_heads,
                              cache_config=cache_config,
                              quant_config=quant_config)

    def forward(
        self,
        hidden_states: torch.Tensor,
        position_ids: torch.Tensor,
        kv_cache: torch.Tensor,
        attn_metadata: AttentionMetadata,
    ) -> torch.Tensor:
        qkv, _ = self.query_key_value(hidden_states)
        q, k, v = qkv.split([self.q_size, self.kv_size, self.kv_size], dim=-1)
        q, k = self.rotary_emb(position_ids, q, k)
        context_layer = self.attn(
            q,
            k,
            v,
            kv_cache,
            attn_metadata,
        )
        attn_output, _ = self.dense(context_layer)
        return attn_output


class GLMMLP(nn.Module):
    """MLP.

    MLP will take the input with h hidden state, project it to 4*h
    hidden dimension, perform nonlinear transformation, and project the
    state back into h hidden dimension.
    """

    def __init__(
        self,
        config,
        quant_config: Optional[QuantizationConfig] = None,
    ):
        super().__init__()

        self.add_bias = config.add_bias_linear

        # Project to 4h.
        self.dense_h_to_4h = MergedColumnParallelLinear(
            config.hidden_size,
            [config.ffn_hidden_size] * 2,
            bias=config.add_bias_linear,
            quant_config=quant_config,
        )

        self.activation_func = SiluAndMul()

        # Project back to h.
        self.dense_4h_to_h = RowParallelLinear(
            config.ffn_hidden_size,
            config.hidden_size,
            bias=config.add_bias_linear,
            quant_config=quant_config,
        )

    def forward(self, hidden_states):
        # [s, b, 4hp]
        intermediate_parallel, _ = self.dense_h_to_4h(hidden_states)
        intermediate_parallel = self.activation_func(intermediate_parallel)
        # [s, b, h]
        output, _ = self.dense_4h_to_h(intermediate_parallel)
        return output


class GLMBlock(nn.Module):
    """A single transformer layer.

    Transformer layer takes input with size [s, b, h] and returns an
    output of the same size.
    """

    def __init__(
        self,
        config,
        cache_config: Optional[CacheConfig] = None,
        quant_config: Optional[QuantizationConfig] = None,
    ):
        super().__init__()
        self.apply_residual_connection_post_layernorm = (
            config.apply_residual_connection_post_layernorm)

        self.fp32_residual_connection = config.fp32_residual_connection

        layer_norm_func = RMSNorm if config.rmsnorm else LayerNorm
        # Layernorm on the input data.
        self.input_layernorm = layer_norm_func(config.hidden_size,
                                               eps=config.layernorm_epsilon)

        # Self attention.
        self.self_attention = GLMAttention(config, cache_config, quant_config)
        self.hidden_dropout = config.hidden_dropout

        # Layernorm on the attention output
        self.post_attention_layernorm = layer_norm_func(
            config.hidden_size, eps=config.layernorm_epsilon)

        # MLP
        self.mlp = GLMMLP(config, quant_config)

    def forward(
        self,
        hidden_states: torch.Tensor,
        position_ids: torch.Tensor,
        kv_cache: torch.Tensor,
        attn_metadata: AttentionMetadata,
    ) -> torch.Tensor:
        # hidden_states: [num_tokens, h]
        # Layer norm at the beginning of the transformer layer.
        layernorm_output = self.input_layernorm(hidden_states)
        # Self attention.
        attention_output = self.self_attention(
            hidden_states=layernorm_output,
            position_ids=position_ids,
            kv_cache=kv_cache,
            attn_metadata=attn_metadata,
        )

        # Residual connection.
        if self.apply_residual_connection_post_layernorm:
            residual = layernorm_output
        else:
            residual = hidden_states

        layernorm_input = residual + attention_output

        # Layer norm post the self attention.
        layernorm_output = self.post_attention_layernorm(layernorm_input)

        # Second residual connection.
        if self.apply_residual_connection_post_layernorm:
            residual = layernorm_output
        else:
            residual = layernorm_input

        output = self.mlp(layernorm_output) + residual

        return output


class GLMTransformer(nn.Module):
    """Transformer class."""

    def __init__(
        self,
        config,
        cache_config: Optional[CacheConfig] = None,
        quant_config: Optional[QuantizationConfig] = None,
    ):
        super().__init__()
        self.post_layer_norm = config.post_layer_norm

        # Number of layers.
        self.num_layers = config.num_layers

        # Transformer layers.
        self.layers = nn.ModuleList([
            GLMBlock(config, cache_config, quant_config)
            for i in range(self.num_layers)
        ])

        if self.post_layer_norm:
            layer_norm_func = RMSNorm if config.rmsnorm else LayerNorm
            # Final layer norm before output.
            self.final_layernorm = layer_norm_func(
                config.hidden_size, eps=config.layernorm_epsilon)

    def forward(
        self,
        hidden_states: torch.Tensor,
        position_ids: torch.Tensor,
        kv_caches: List[torch.Tensor],
        attn_metadata: AttentionMetadata,
    ) -> torch.Tensor:
        for i in range(self.num_layers):
            layer = self.layers[i]
            hidden_states = layer(
                hidden_states=hidden_states,
                position_ids=position_ids,
                kv_cache=kv_caches[i],
                attn_metadata=attn_metadata,
            )
        # Final layer norm.
        if self.post_layer_norm:
            hidden_states = self.final_layernorm(hidden_states)

        return hidden_states


class ChatGLMModel(nn.Module):

    def __init__(
        self,
        config,
        cache_config: Optional[CacheConfig] = None,
        quant_config: Optional[QuantizationConfig] = None,
    ):
        super().__init__()

        self.config = config

        self.embedding = VocabParallelEmbedding(config.padded_vocab_size,
                                                config.hidden_size,
                                                quant_config=quant_config)

        self.num_layers = config.num_layers
        self.multi_query_group_num = config.multi_query_group_num
        self.kv_channels = config.kv_channels
        self.encoder = GLMTransformer(config, cache_config, quant_config)

        self.output_layer = ParallelLMHead(config.padded_vocab_size,
                                           config.hidden_size,
                                           quant_config=quant_config)

        vision_config_flag = getattr(config, 'vision_config', None)
        if vision_config_flag is not None:
            self.vision_config = Namespace(**config.vision_config)
            self.vision = EVA2CLIPModel(self.config, quant_config)
        else:
            self.vision = None

    def _parse_and_validate_image_input(
            self, **kwargs: object) -> GLMImagePixelInputs:

        pixel_values = kwargs.pop("pixel_values", None)
        if pixel_values is not None and self.vision is not None:
            if isinstance(pixel_values, torch.Tensor):
                if pixel_values.ndim > 2:
                    pixel_values = torch.concat(list(pixel_values))
            elif isinstance(pixel_values, list):
                return torch.concat(pixel_values)
            else:
                raise TypeError("""pixel_values must be a torch.Tensor 
                    or a list of torch.Tensor
                    """)
        return GLMImagePixelInputs(pixel_values=pixel_values)

    def forward(
        self,
        input_ids: torch.Tensor,
        positions: torch.Tensor,
        kv_caches: List[torch.Tensor],
        attn_metadata: AttentionMetadata,
<<<<<<< HEAD
        intermediate_tensors: Optional[IntermediateTensors],
        inputs_embeds: Optional[torch.Tensor] = None,
        inputs_embeds_masks: Optional[torch.Tensor] = None,
    ) -> Union[torch.Tensor, IntermediateTensors]:
        if get_pp_group().is_first_rank:
            hidden_states = get_inputs_embeds(input_ids, self.embedding,
                                              inputs_embeds,
                                              inputs_embeds_masks)
        else:
            inputs_embeds = intermediate_tensors["hidden_states"]

        # Run encoder.
        hidden_states = self.encoder(
            hidden_states=hidden_states,
            position_ids=position_ids,
=======
        intermediate_tensors: Optional[IntermediateTensors] = None,
        **kwargs: object,
    ) -> torch.Tensor:

        inputs_embeds = self.embedding(input_ids)
        image_input = self._parse_and_validate_image_input(**kwargs)

        if image_input["pixel_values"] is not None:
            pixel_values = image_input["pixel_values"].to(
                dtype=inputs_embeds.dtype)
            image_embeds = self.vision(pixel_values)

            boi_token_id = self.config.boi_token_id
            eoi_token_id = self.config.eoi_token_id

            inputs_embeds = merge_glm_vision_embeddings(
                input_ids=input_ids,
                inputs_embeds=inputs_embeds,
                vision_embeddings=image_embeds,
                boi_token_id=boi_token_id,
                eoi_token_id=eoi_token_id)

        # Run encoder.
        hidden_states = self.encoder(
            hidden_states=inputs_embeds,
            position_ids=positions,
>>>>>>> 59230ef3
            kv_caches=kv_caches,
            attn_metadata=attn_metadata,
        )
        return hidden_states


@MULTIMODAL_REGISTRY.register_image_input_mapper(mm_input_mapper_for_glmv)
@MULTIMODAL_REGISTRY.register_max_image_tokens(get_max_glmv_image_tokens)
@INPUT_REGISTRY.register_dummy_data(dummy_data_for_glmv)
@INPUT_REGISTRY.register_input_processor(input_processor_for_glmv)
class ChatGLMForCausalLM(nn.Module, SupportsLoRA, SupportsMultiModal):
    packed_modules_mapping = {
        "query_key_value": ["query_key_value"],
        "dense_h_to_4h": ["dense_h_to_4h"]
    }
    # LoRA specific attributes
    supported_lora_modules = [
        "query_key_value",
        "dense",
        "dense_h_to_4h",
        "dense_4h_to_h",
    ]
    embedding_modules = {}
    embedding_padding_modules = []

    def __init__(
        self,
        config: ChatGLMConfig,
        multimodal_config: MultiModalConfig,
        cache_config: Optional[CacheConfig] = None,
        quant_config: Optional[QuantizationConfig] = None,
        lora_config: Optional[LoRAConfig] = None,
    ):
        super().__init__()

        self.config = config
        self.lora_config = lora_config
        self.multimodal_config = multimodal_config

        self.quant_config = quant_config
        self.max_position_embeddings = getattr(config, "max_sequence_length",
                                               8192)
        self.transformer = ChatGLMModel(config, cache_config, quant_config)
        if self.config.tie_word_embeddings:
            self.transformer.output_layer.weight = (
                self.transformer.embedding.weight)
        self.lm_head = self.transformer.output_layer
        self.logits_processor = LogitsProcessor(config.padded_vocab_size)
        self.sampler = Sampler()

<<<<<<< HEAD
    def forward(
        self,
        input_ids: torch.Tensor,
        positions: torch.Tensor,
        kv_caches: List[torch.Tensor],
        attn_metadata: AttentionMetadata,
        intermediate_tensors: Optional[IntermediateTensors] = None,
        inputs_embeds: Optional[torch.Tensor] = None,
        inputs_embeds_masks: Optional[torch.Tensor] = None,
    ) -> Union[torch.Tensor, IntermediateTensors]:
        hidden_states = self.transformer(input_ids, positions, kv_caches,
                                         attn_metadata, intermediate_tensors,
                                         inputs_embeds, inputs_embeds_masks)
=======
    def forward(self,
                input_ids: torch.Tensor,
                positions: torch.Tensor,
                kv_caches: List[torch.Tensor],
                attn_metadata: AttentionMetadata,
                intermediate_tensors: Optional[IntermediateTensors] = None,
                **kwargs) -> torch.Tensor:
        hidden_states = self.transformer(input_ids, positions, kv_caches,
                                         attn_metadata, **kwargs)
>>>>>>> 59230ef3
        return hidden_states

    def compute_logits(
        self,
        hidden_states: torch.Tensor,
        sampling_metadata: SamplingMetadata,
    ) -> Optional[torch.Tensor]:
        logits = self.logits_processor(self.lm_head, hidden_states,
                                       sampling_metadata)
        return logits

    def sample(
        self,
        logits: torch.Tensor,
        sampling_metadata: SamplingMetadata,
    ) -> Optional[SamplerOutput]:
        next_tokens = self.sampler(logits, sampling_metadata)
        return next_tokens

    def load_weights(self, weights: Iterable[Tuple[str, torch.Tensor]]):
        # Merge two ColumnParallelLinear into one MergedColumnParallelLinear
        merged_weights_dict: Dict[str, Dict[str, Optional[torch.Tensor]]] = {
            "transformer.vision.linear_proj.merged_proj.weight": {
                "transformer.vision.linear_proj.gate_proj.weight": None,
                "transformer.vision.linear_proj.dense_h_to_4h.weight": None,
            }
        }

        params_dict = dict(self.named_parameters(remove_duplicate=False))
        for name, loaded_weight in weights:
            is_weight_to_be_merge = False
            for _, merged_weight_dict in merged_weights_dict.items():
                if name in merged_weight_dict:
                    assert merged_weight_dict[name] is None
                    merged_weight_dict[name] = loaded_weight
                    is_weight_to_be_merge = True
            if is_weight_to_be_merge:
                continue
            if "rotary_pos_emb.inv_freq" in name:
                continue
            if "word_embeddings" in name:
                name = name.replace(".word_embeddings", "")
            # Skip loading extra bias for GPTQ models.
            if name.endswith(".bias") and name not in params_dict:
                continue
            param = params_dict[name]
            weight_loader = getattr(param, "weight_loader",
                                    default_weight_loader)
            weight_loader(param, loaded_weight)

        for combined_name, merged_weight_dict in merged_weights_dict.items():
            if combined_name in params_dict:
                param = params_dict[combined_name]
                combined_weight = torch.cat(list(merged_weight_dict.values()),
                                            dim=0)
                weight_loader = getattr(param, "weight_loader",
                                        default_weight_loader)
                weight_loader(param, combined_weight)<|MERGE_RESOLUTION|>--- conflicted
+++ resolved
@@ -13,7 +13,7 @@
 
 from vllm.attention import Attention, AttentionMetadata
 from vllm.config import CacheConfig, LoRAConfig, MultiModalConfig
-from vllm.distributed import get_tensor_model_parallel_world_size
+from vllm.distributed import get_pp_group, get_tensor_model_parallel_world_size
 from vllm.inputs import INPUT_REGISTRY, DecoderOnlyInputs, InputContext
 from vllm.logger import init_logger
 from vllm.model_executor.layers.activation import SiluAndMul
@@ -22,8 +22,7 @@
                                                QKVParallelLinear,
                                                RowParallelLinear)
 from vllm.model_executor.layers.logits_processor import LogitsProcessor
-from vllm.model_executor.layers.quantization.base_config import (
-    QuantizationConfig)
+from vllm.model_executor.layers.quantization import QuantizationConfig
 from vllm.model_executor.layers.rotary_embedding import get_rope
 from vllm.model_executor.layers.sampler import Sampler, SamplerOutput
 from vllm.model_executor.layers.vocab_parallel_embedding import (
@@ -39,12 +38,9 @@
                            SequenceData)
 from vllm.transformers_utils.configs import ChatGLMConfig
 
-<<<<<<< HEAD
-from .interfaces import SupportsLoRA, SupportsPP
-from .utils import (get_inputs_embeds, is_pp_missing_parameter,
+from .interfaces import SupportsLoRA, SupportsMultiModal, SupportsPP
+from .utils import (is_pp_missing_parameter,
                     make_empty_intermediate_tensors_factory, make_layers)
-=======
-from .interfaces import SupportsLoRA, SupportsMultiModal
 
 logger = init_logger(__name__)
 
@@ -222,14 +218,13 @@
     inputs["prompt_token_ids"] = new_input_ids
     inputs["position_ids"] = new_position_ids
     return inputs
->>>>>>> 59230ef3
 
 
 class GLMAttention(nn.Module):
 
     def __init__(
         self,
-        config,
+        config: ChatGLMConfig,
         cache_config: Optional[CacheConfig] = None,
         quant_config: Optional[QuantizationConfig] = None,
     ):
@@ -320,7 +315,7 @@
 
     def __init__(
         self,
-        config,
+        config: ChatGLMConfig,
         quant_config: Optional[QuantizationConfig] = None,
     ):
         super().__init__()
@@ -363,7 +358,7 @@
 
     def __init__(
         self,
-        config,
+        config: ChatGLMConfig,
         cache_config: Optional[CacheConfig] = None,
         quant_config: Optional[QuantizationConfig] = None,
     ):
@@ -434,9 +429,10 @@
 
     def __init__(
         self,
-        config,
+        config: ChatGLMConfig,
         cache_config: Optional[CacheConfig] = None,
         quant_config: Optional[QuantizationConfig] = None,
+        prefix: str = "",
     ):
         super().__init__()
         self.post_layer_norm = config.post_layer_norm
@@ -445,10 +441,11 @@
         self.num_layers = config.num_layers
 
         # Transformer layers.
-        self.layers = nn.ModuleList([
-            GLMBlock(config, cache_config, quant_config)
-            for i in range(self.num_layers)
-        ])
+        self.start_layer, self.end_layer, self.layers = make_layers(
+            self.num_layers,
+            lambda prefix: GLMBlock(config, cache_config, quant_config),
+            prefix=f"{prefix}.layers",
+        )
 
         if self.post_layer_norm:
             layer_norm_func = RMSNorm if config.rmsnorm else LayerNorm
@@ -456,6 +453,10 @@
             self.final_layernorm = layer_norm_func(
                 config.hidden_size, eps=config.layernorm_epsilon)
 
+        self.make_empty_intermediate_tensors = (
+            make_empty_intermediate_tensors_factory(["hidden_states"],
+                                                    config.hidden_size))
+
     def forward(
         self,
         hidden_states: torch.Tensor,
@@ -463,16 +464,16 @@
         kv_caches: List[torch.Tensor],
         attn_metadata: AttentionMetadata,
     ) -> torch.Tensor:
-        for i in range(self.num_layers):
+        for i in range(self.start_layer, self.end_layer):
             layer = self.layers[i]
             hidden_states = layer(
                 hidden_states=hidden_states,
                 position_ids=position_ids,
-                kv_cache=kv_caches[i],
+                kv_cache=kv_caches[i - self.start_layer],
                 attn_metadata=attn_metadata,
             )
         # Final layer norm.
-        if self.post_layer_norm:
+        if get_pp_group().is_last_rank and self.post_layer_norm:
             hidden_states = self.final_layernorm(hidden_states)
 
         return hidden_states
@@ -482,7 +483,7 @@
 
     def __init__(
         self,
-        config,
+        config: ChatGLMConfig,
         cache_config: Optional[CacheConfig] = None,
         quant_config: Optional[QuantizationConfig] = None,
     ):
@@ -509,6 +510,9 @@
             self.vision = EVA2CLIPModel(self.config, quant_config)
         else:
             self.vision = None
+
+        self.make_empty_intermediate_tensors = (
+            self.encoder.make_empty_intermediate_tensors)
 
     def _parse_and_validate_image_input(
             self, **kwargs: object) -> GLMImagePixelInputs:
@@ -532,53 +536,40 @@
         positions: torch.Tensor,
         kv_caches: List[torch.Tensor],
         attn_metadata: AttentionMetadata,
-<<<<<<< HEAD
-        intermediate_tensors: Optional[IntermediateTensors],
-        inputs_embeds: Optional[torch.Tensor] = None,
-        inputs_embeds_masks: Optional[torch.Tensor] = None,
-    ) -> Union[torch.Tensor, IntermediateTensors]:
-        if get_pp_group().is_first_rank:
-            hidden_states = get_inputs_embeds(input_ids, self.embedding,
-                                              inputs_embeds,
-                                              inputs_embeds_masks)
-        else:
-            inputs_embeds = intermediate_tensors["hidden_states"]
-
-        # Run encoder.
-        hidden_states = self.encoder(
-            hidden_states=hidden_states,
-            position_ids=position_ids,
-=======
         intermediate_tensors: Optional[IntermediateTensors] = None,
         **kwargs: object,
     ) -> torch.Tensor:
-
-        inputs_embeds = self.embedding(input_ids)
-        image_input = self._parse_and_validate_image_input(**kwargs)
-
-        if image_input["pixel_values"] is not None:
-            pixel_values = image_input["pixel_values"].to(
-                dtype=inputs_embeds.dtype)
-            image_embeds = self.vision(pixel_values)
-
-            boi_token_id = self.config.boi_token_id
-            eoi_token_id = self.config.eoi_token_id
-
-            inputs_embeds = merge_glm_vision_embeddings(
-                input_ids=input_ids,
-                inputs_embeds=inputs_embeds,
-                vision_embeddings=image_embeds,
-                boi_token_id=boi_token_id,
-                eoi_token_id=eoi_token_id)
+        if intermediate_tensors is None:
+            inputs_embeds = self.embedding(input_ids)
+            image_input = self._parse_and_validate_image_input(**kwargs)
+
+            if image_input["pixel_values"] is not None:
+                pixel_values = image_input["pixel_values"].to(
+                    dtype=inputs_embeds.dtype)
+                image_embeds = self.vision(pixel_values)
+
+                boi_token_id = self.config.boi_token_id
+                eoi_token_id = self.config.eoi_token_id
+
+                inputs_embeds = merge_glm_vision_embeddings(
+                    input_ids=input_ids,
+                    inputs_embeds=inputs_embeds,
+                    vision_embeddings=image_embeds,
+                    boi_token_id=boi_token_id,
+                    eoi_token_id=eoi_token_id)
+        else:
+            inputs_embeds = intermediate_tensors["hidden_states"]
 
         # Run encoder.
         hidden_states = self.encoder(
             hidden_states=inputs_embeds,
             position_ids=positions,
->>>>>>> 59230ef3
             kv_caches=kv_caches,
             attn_metadata=attn_metadata,
         )
+
+        if not get_pp_group().is_last_rank:
+            return IntermediateTensors({"hidden_states": hidden_states})
         return hidden_states
 
 
@@ -586,7 +577,8 @@
 @MULTIMODAL_REGISTRY.register_max_image_tokens(get_max_glmv_image_tokens)
 @INPUT_REGISTRY.register_dummy_data(dummy_data_for_glmv)
 @INPUT_REGISTRY.register_input_processor(input_processor_for_glmv)
-class ChatGLMForCausalLM(nn.Module, SupportsLoRA, SupportsMultiModal):
+class ChatGLMForCausalLM(nn.Module, SupportsLoRA, SupportsPP,
+                         SupportsMultiModal):
     packed_modules_mapping = {
         "query_key_value": ["query_key_value"],
         "dense_h_to_4h": ["dense_h_to_4h"]
@@ -626,21 +618,6 @@
         self.logits_processor = LogitsProcessor(config.padded_vocab_size)
         self.sampler = Sampler()
 
-<<<<<<< HEAD
-    def forward(
-        self,
-        input_ids: torch.Tensor,
-        positions: torch.Tensor,
-        kv_caches: List[torch.Tensor],
-        attn_metadata: AttentionMetadata,
-        intermediate_tensors: Optional[IntermediateTensors] = None,
-        inputs_embeds: Optional[torch.Tensor] = None,
-        inputs_embeds_masks: Optional[torch.Tensor] = None,
-    ) -> Union[torch.Tensor, IntermediateTensors]:
-        hidden_states = self.transformer(input_ids, positions, kv_caches,
-                                         attn_metadata, intermediate_tensors,
-                                         inputs_embeds, inputs_embeds_masks)
-=======
     def forward(self,
                 input_ids: torch.Tensor,
                 positions: torch.Tensor,
@@ -649,8 +626,8 @@
                 intermediate_tensors: Optional[IntermediateTensors] = None,
                 **kwargs) -> torch.Tensor:
         hidden_states = self.transformer(input_ids, positions, kv_caches,
-                                         attn_metadata, **kwargs)
->>>>>>> 59230ef3
+                                         attn_metadata, intermediate_tensors,
+                                         **kwargs)
         return hidden_states
 
     def compute_logits(
@@ -696,6 +673,8 @@
             # Skip loading extra bias for GPTQ models.
             if name.endswith(".bias") and name not in params_dict:
                 continue
+            if is_pp_missing_parameter(name, self):
+                continue
             param = params_dict[name]
             weight_loader = getattr(param, "weight_loader",
                                     default_weight_loader)

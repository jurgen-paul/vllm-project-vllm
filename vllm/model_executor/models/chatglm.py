# coding=utf-8
# Adapted from
# https://github.com/THUDM/ChatGLM2-6B
"""Inference-only ChatGLM model compatible with THUDM weights."""
from typing import Iterable, List, Optional, Tuple

import torch
from torch import nn
from torch.nn import LayerNorm

from vllm.attention import Attention, AttentionMetadata
from vllm.config import CacheConfig, LoRAConfig
from vllm.distributed import get_tensor_model_parallel_world_size
from vllm.model_executor.layers.activation import SiluAndMul
from vllm.model_executor.layers.layernorm import RMSNorm
from vllm.model_executor.layers.linear import (MergedColumnParallelLinear,
                                               QKVParallelLinear,
                                               RowParallelLinear)
from vllm.model_executor.layers.logits_processor import LogitsProcessor
from vllm.model_executor.layers.quantization.base_config import (
    QuantizationConfig)
from vllm.model_executor.layers.rotary_embedding import get_rope
from vllm.model_executor.layers.sampler import Sampler
from vllm.model_executor.layers.vocab_parallel_embedding import (
    ParallelLMHead, ParallelVocabEmbedding)
from vllm.model_executor.model_loader.weight_utils import (
    default_weight_loader, skip_gptq_extra_param)
from vllm.model_executor.sampling_metadata import SamplingMetadata
from vllm.sequence import SamplerOutput
from vllm.transformers_utils.configs import ChatGLMConfig

from .interfaces import SupportsLoRA


class GLMAttention(nn.Module):

    def __init__(
        self,
        config,
        cache_config: Optional[CacheConfig] = None,
        quant_config: Optional[QuantizationConfig] = None,
    ):
        super().__init__()
        self.hidden_size = config.hidden_size
        tp_size = get_tensor_model_parallel_world_size()
        self.total_num_heads = config.num_attention_heads
        assert self.total_num_heads % tp_size == 0
        self.num_heads = self.total_num_heads // tp_size
        self.multi_query_attention = config.multi_query_attention
        self.total_num_kv_heads = (config.multi_query_group_num
                                   if config.multi_query_attention else
                                   config.num_attention_heads)
        if self.total_num_kv_heads >= tp_size:
            # Number of KV heads is greater than TP size, so we partition
            # the KV heads across multiple tensor parallel GPUs.
            assert self.total_num_kv_heads % tp_size == 0
        else:
            # Number of KV heads is less than TP size, so we replicate
            # the KV heads across multiple tensor parallel GPUs.
            assert tp_size % self.total_num_kv_heads == 0
        self.num_kv_heads = max(1, self.total_num_kv_heads // tp_size)
        self.head_dim = config.hidden_size // self.total_num_heads
        self.q_size = self.num_heads * self.head_dim
        self.kv_size = self.num_kv_heads * self.head_dim
        self.scaling = self.head_dim**-0.5

        self.query_key_value = QKVParallelLinear(
            self.hidden_size,
            self.head_dim,
            self.total_num_heads,
            self.total_num_kv_heads,
            bias=config.add_bias_linear or config.add_qkv_bias,
            quant_config=quant_config,
        )
        self.dense = RowParallelLinear(
            self.total_num_heads * self.head_dim,
            config.hidden_size,
            bias=config.add_bias_linear,
            quant_config=quant_config,
        )

        # https://huggingface.co/THUDM/chatglm3-6b-32k/blob/e210410255278dd9d74463cf396ba559c0ef801c/modeling_chatglm.py#L141
        rope_ratio = getattr(config, "rope_ratio", 1.0)
        max_positions = getattr(config, "seq_length", 8192)
        self.rotary_emb = get_rope(
            self.head_dim,
            rotary_dim=self.head_dim // 2,
            max_position=max_positions,
            base=10000 * rope_ratio,
            is_neox_style=False,
        )
        self.attn = Attention(self.num_heads,
                              self.head_dim,
                              self.scaling,
                              num_kv_heads=self.num_kv_heads,
                              cache_config=cache_config,
                              quant_config=quant_config)

    def forward(
        self,
        hidden_states: torch.Tensor,
        position_ids: torch.Tensor,
        kv_cache: torch.Tensor,
        attn_metadata: AttentionMetadata,
    ) -> torch.Tensor:
        qkv, _ = self.query_key_value(hidden_states)
        q, k, v = qkv.split([self.q_size, self.kv_size, self.kv_size], dim=-1)
        q, k = self.rotary_emb(position_ids, q, k)
        context_layer = self.attn(
            q,
            k,
            v,
            kv_cache,
            attn_metadata,
        )
        attn_output, _ = self.dense(context_layer)
        return attn_output


class GLMMLP(nn.Module):
    """MLP.

    MLP will take the input with h hidden state, project it to 4*h
    hidden dimension, perform nonlinear transformation, and project the
    state back into h hidden dimension.
    """

    def __init__(
        self,
        config,
        quant_config: Optional[QuantizationConfig] = None,
    ):
        super().__init__()

        self.add_bias = config.add_bias_linear

        # Project to 4h.
        self.dense_h_to_4h = MergedColumnParallelLinear(
            config.hidden_size,
            [config.ffn_hidden_size] * 2,
            bias=config.add_bias_linear,
            quant_config=quant_config,
        )

        self.activation_func = SiluAndMul()

        # Project back to h.
        self.dense_4h_to_h = RowParallelLinear(
            config.ffn_hidden_size,
            config.hidden_size,
            bias=config.add_bias_linear,
            quant_config=quant_config,
        )

    def forward(self, hidden_states):
        # [s, b, 4hp]
        intermediate_parallel, _ = self.dense_h_to_4h(hidden_states)
        intermediate_parallel = self.activation_func(intermediate_parallel)
        # [s, b, h]
        output, _ = self.dense_4h_to_h(intermediate_parallel)
        return output


class GLMBlock(nn.Module):
    """A single transformer layer.

    Transformer layer takes input with size [s, b, h] and returns an
    output of the same size.
    """

    def __init__(
        self,
        config,
        cache_config: Optional[CacheConfig] = None,
        quant_config: Optional[QuantizationConfig] = None,
    ):
        super().__init__()
        self.apply_residual_connection_post_layernorm = (
            config.apply_residual_connection_post_layernorm)

        self.fp32_residual_connection = config.fp32_residual_connection

        layer_norm_func = RMSNorm if config.rmsnorm else LayerNorm
        # Layernorm on the input data.
        self.input_layernorm = layer_norm_func(config.hidden_size,
                                               eps=config.layernorm_epsilon)

        # Self attention.
        self.self_attention = GLMAttention(config, cache_config, quant_config)
        self.hidden_dropout = config.hidden_dropout

        # Layernorm on the attention output
        self.post_attention_layernorm = layer_norm_func(
            config.hidden_size, eps=config.layernorm_epsilon)

        # MLP
        self.mlp = GLMMLP(config, quant_config)

    def forward(
        self,
        hidden_states: torch.Tensor,
        position_ids: torch.Tensor,
        kv_cache: torch.Tensor,
        attn_metadata: AttentionMetadata,
    ) -> torch.Tensor:
        # hidden_states: [num_tokens, h]
        # Layer norm at the beginning of the transformer layer.
        layernorm_output = self.input_layernorm(hidden_states)
        # Self attention.
        attention_output = self.self_attention(
            hidden_states=layernorm_output,
            position_ids=position_ids,
            kv_cache=kv_cache,
            attn_metadata=attn_metadata,
        )

        # Residual connection.
        if self.apply_residual_connection_post_layernorm:
            residual = layernorm_output
        else:
            residual = hidden_states

        layernorm_input = residual + attention_output

        # Layer norm post the self attention.
        layernorm_output = self.post_attention_layernorm(layernorm_input)

        # Second residual connection.
        if self.apply_residual_connection_post_layernorm:
            residual = layernorm_output
        else:
            residual = layernorm_input

        output = self.mlp(layernorm_output) + residual

        return output


class GLMTransformer(nn.Module):
    """Transformer class."""

    def __init__(
        self,
        config,
        cache_config: Optional[CacheConfig] = None,
        quant_config: Optional[QuantizationConfig] = None,
    ):
        super().__init__()
        self.post_layer_norm = config.post_layer_norm

        # Number of layers.
        self.num_layers = config.num_layers

        # Transformer layers.
        self.layers = nn.ModuleList([
            GLMBlock(config, cache_config, quant_config)
            for i in range(self.num_layers)
        ])

        if self.post_layer_norm:
            layer_norm_func = RMSNorm if config.rmsnorm else LayerNorm
            # Final layer norm before output.
            self.final_layernorm = layer_norm_func(
                config.hidden_size, eps=config.layernorm_epsilon)

    def forward(
        self,
        hidden_states: torch.Tensor,
        position_ids: torch.Tensor,
        kv_caches: List[torch.Tensor],
        attn_metadata: AttentionMetadata,
    ) -> torch.Tensor:
        for i in range(self.num_layers):
            layer = self.layers[i]
            hidden_states = layer(
                hidden_states=hidden_states,
                position_ids=position_ids,
                kv_cache=kv_caches[i],
                attn_metadata=attn_metadata,
            )
        # Final layer norm.
        if self.post_layer_norm:
            hidden_states = self.final_layernorm(hidden_states)

        return hidden_states


class ChatGLMModel(nn.Module):

    def __init__(
        self,
        config,
        cache_config: Optional[CacheConfig] = None,
        quant_config: Optional[QuantizationConfig] = None,
    ):
        super().__init__()

        self.embedding = ParallelVocabEmbedding(config.padded_vocab_size,
                                                config.hidden_size)

        self.num_layers = config.num_layers
        self.multi_query_group_num = config.multi_query_group_num
        self.kv_channels = config.kv_channels
        self.encoder = GLMTransformer(config, cache_config, quant_config)

        self.output_layer = ParallelLMHead(config.padded_vocab_size,
                                           config.hidden_size,
                                           quant_config=quant_config)

    def forward(
        self,
        input_ids: torch.Tensor,
        position_ids: torch.Tensor,
        kv_caches: List[torch.Tensor],
        attn_metadata: AttentionMetadata,
    ) -> torch.Tensor:
        inputs_embeds = self.embedding(input_ids)

        # Run encoder.
        hidden_states = self.encoder(
            hidden_states=inputs_embeds,
            position_ids=position_ids,
            kv_caches=kv_caches,
            attn_metadata=attn_metadata,
        )
        return hidden_states


class ChatGLMForCausalLM(nn.Module, SupportsLoRA):
    packed_modules_mapping = {
        "query_key_value": ["query_key_value"],
        "dense_h_to_4h": ["dense_h_to_4h"]
    }
    # LoRA specific attributes
    supported_lora_modules = [
        "query_key_value",
        "dense",
        "dense_h_to_4h",
        "dense_4h_to_h",
    ]
    embedding_modules = {}
    embedding_padding_modules = []

    def __init__(
        self,
        config: ChatGLMConfig,
        cache_config: Optional[CacheConfig] = None,
        quant_config: Optional[QuantizationConfig] = None,
        lora_config: Optional[LoRAConfig] = None,
    ):
        super().__init__()

        self.config = config
        self.lora_config = lora_config

        self.quant_config = quant_config
<<<<<<< HEAD
        self.transformer = ChatGLMModel(config, quant_config)
        self.lm_head = self.transformer.output_layer
=======
        self.max_position_embeddings = getattr(config, "max_sequence_length",
                                               8192)
        self.transformer = ChatGLMModel(config, cache_config, quant_config)
        self.lm_head_weight = self.transformer.output_layer.weight
>>>>>>> 329df38f
        self.logits_processor = LogitsProcessor(config.padded_vocab_size)
        self.sampler = Sampler()

    def forward(
        self,
        input_ids: torch.Tensor,
        positions: torch.Tensor,
        kv_caches: List[torch.Tensor],
        attn_metadata: AttentionMetadata,
    ) -> torch.Tensor:
        hidden_states = self.transformer(input_ids, positions, kv_caches,
                                         attn_metadata)
        return hidden_states

    def compute_logits(self, hidden_states: torch.Tensor,
                       sampling_metadata: SamplingMetadata) -> torch.Tensor:
        logits = self.logits_processor(self.lm_head, hidden_states,
                                       sampling_metadata)
        return logits

    def sample(
        self,
        logits: torch.Tensor,
        sampling_metadata: SamplingMetadata,
    ) -> Optional[SamplerOutput]:
        next_tokens = self.sampler(logits, sampling_metadata)
        return next_tokens

    def load_weights(self, weights: Iterable[Tuple[str, torch.Tensor]]):
        params_dict = dict(self.named_parameters(remove_duplicate=False))
        for name, loaded_weight in weights:
            if "rotary_pos_emb.inv_freq" in name:
                continue
            if "word_embeddings" in name:
                name = name.replace(".word_embeddings", "")
            if skip_gptq_extra_param(name, params_dict):
                continue
            param = params_dict[name]
            weight_loader = getattr(param, "weight_loader",
                                    default_weight_loader)
            weight_loader(param, loaded_weight)<|MERGE_RESOLUTION|>--- conflicted
+++ resolved
@@ -354,15 +354,10 @@
         self.lora_config = lora_config
 
         self.quant_config = quant_config
-<<<<<<< HEAD
-        self.transformer = ChatGLMModel(config, quant_config)
-        self.lm_head = self.transformer.output_layer
-=======
         self.max_position_embeddings = getattr(config, "max_sequence_length",
                                                8192)
         self.transformer = ChatGLMModel(config, cache_config, quant_config)
-        self.lm_head_weight = self.transformer.output_layer.weight
->>>>>>> 329df38f
+        self.lm_head = self.transformer.output_layer
         self.logits_processor = LogitsProcessor(config.padded_vocab_size)
         self.sampler = Sampler()
 

--- conflicted
+++ resolved
@@ -156,14 +156,8 @@
     return MultiModalInputs({"audio_features": audio_features})
 
 
-<<<<<<< HEAD
-def input_processor_for_ultravox(ctx: InputContext,
-                                 llm_inputs: DecoderOnlyInputs):
-    multi_modal_data = llm_inputs.get("multi_modal_data")
-=======
 def input_processor_for_ultravox(ctx: InputContext, inputs: DecoderOnlyInputs):
     multi_modal_data = inputs.get("multi_modal_data")
->>>>>>> 59230ef3
     if multi_modal_data is None or "audio" not in multi_modal_data:
         return inputs
 

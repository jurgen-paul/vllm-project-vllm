--- conflicted
+++ resolved
@@ -16,11 +16,7 @@
 from transformers.models.pixtral.modeling_pixtral import (
     PixtralRotaryEmbedding, apply_rotary_pos_emb, position_ids_in_meshgrid)
 
-<<<<<<< HEAD
 from vllm import envs
-from vllm.attention import AttentionMetadata
-=======
->>>>>>> a21076ed
 from vllm.config import VllmConfig
 from vllm.distributed import divide, get_tensor_model_parallel_world_size
 from vllm.inputs import (INPUT_REGISTRY, DecoderOnlyInputs, DummyData,
@@ -35,7 +31,6 @@
 from vllm.model_executor.model_loader.weight_utils import default_weight_loader
 from vllm.model_executor.sampling_metadata import SamplingMetadata
 from vllm.multimodal import MULTIMODAL_REGISTRY, MultiModalKwargs
-<<<<<<< HEAD
 from vllm.multimodal.hasher import MultiModalHasher
 from vllm.multimodal.inputs import (ImageItem, MultiModalDataDict,
                                     MultiModalFieldConfig, MultiModalInputs,
@@ -45,16 +40,10 @@
 from vllm.multimodal.processing import (BaseMultiModalProcessor,
                                         BaseProcessingInfo, PromptReplacement)
 from vllm.multimodal.profiling import BaseDummyInputsBuilder, ProcessorInputs
-from vllm.multimodal.utils import (cached_get_tokenizer,
-                                   consecutive_placeholder_ranges)
-from vllm.sequence import IntermediateTensors, SequenceData
-from vllm.transformers_utils.tokenizer import AnyTokenizer
-=======
-from vllm.multimodal.inputs import NestedTensors, PlaceholderRange
 from vllm.multimodal.utils import consecutive_placeholder_ranges
 from vllm.sequence import IntermediateTensors, SequenceData
-from vllm.transformers_utils.tokenizer import cached_tokenizer_from_config
->>>>>>> a21076ed
+from vllm.transformers_utils.tokenizer import (AnyTokenizer,
+                                               cached_tokenizer_from_config)
 
 from .interfaces import SupportsMultiModal, SupportsPP
 from .utils import (init_vllm_registered_model, maybe_prefix,
@@ -195,9 +184,7 @@
 class PixtralProcessingInfo(BaseProcessingInfo):
 
     def get_tokenizer(self) -> AnyTokenizer:
-        return cached_get_tokenizer(
-            self.ctx.model_config.tokenizer,
-            tokenizer_mode=self.ctx.model_config.tokenizer_mode)
+        return cached_tokenizer_from_config(self.ctx.model_config)
 
     def get_hf_processor(self):
         raise ValueError(

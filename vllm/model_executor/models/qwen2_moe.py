--- conflicted
+++ resolved
@@ -52,13 +52,9 @@
 from vllm.sequence import IntermediateTensors
 from vllm.utils import print_warning_once
 
-<<<<<<< HEAD
+from .interfaces import SupportsPP
 from .utils import (is_pp_missing_parameter,
                     make_empty_intermediate_tensors_factory, make_layers)
-=======
-from .interfaces import SupportsPP
-from .utils import is_pp_missing_parameter, make_layers
->>>>>>> 1e010c79
 
 
 class Qwen2MoeMLP(nn.Module):

# adapted from https://huggingface.co/OpenGVLab/InternVL2-4B/blob/main/modeling_internvl_chat.py
# --------------------------------------------------------
# InternVL
# Copyright (c) 2023 OpenGVLab
# Licensed under The MIT License [see LICENSE for details]
# --------------------------------------------------------
import re
from functools import cached_property, partial
from typing import (Iterable, List, Literal, Mapping, Optional, Tuple,
                    TypedDict, Union)

import torch
import torch.nn as nn
import torchvision.transforms as T
from PIL import Image
from transformers import PretrainedConfig

from vllm.attention import AttentionMetadata
from vllm.config import CacheConfig, MultiModalConfig
<<<<<<< HEAD
from vllm.distributed import get_pp_group
from vllm.inputs import (INPUT_REGISTRY, DecoderOnlyInputs, InputContext,
                         token_inputs)
=======
from vllm.inputs import INPUT_REGISTRY, InputContext, LLMInputs
>>>>>>> 663874e0
from vllm.model_executor.layers.quantization import QuantizationConfig
from vllm.model_executor.layers.sampler import Sampler, SamplerOutput
from vllm.model_executor.model_loader.weight_utils import default_weight_loader
from vllm.model_executor.models.intern_vit import InternVisionModel
from vllm.model_executor.sampling_metadata import SamplingMetadata
from vllm.multimodal import MULTIMODAL_REGISTRY
from vllm.multimodal.base import MultiModalInputs
from vllm.multimodal.utils import cached_get_tokenizer
from vllm.sequence import IntermediateTensors
from vllm.utils import is_list_of

from .clip import (dummy_image_for_clip, dummy_seq_data_for_clip,
                   get_clip_num_patches)
from .interfaces import SupportsMultiModal, SupportsPP
from .utils import (flatten_bn, group_weights_with_prefix,
                    init_vllm_registered_model, merge_multimodal_embeddings)

IMG_START = '<img>'
IMG_END = '</img>'
IMG_CONTEXT = '<IMG_CONTEXT>'

IMAGENET_MEAN = (0.485, 0.456, 0.406)
IMAGENET_STD = (0.229, 0.224, 0.225)


class InternVLImagePixelInputs(TypedDict):
    type: Literal["pixel_values"]
    data: torch.Tensor
    """
    Shape:
    `(batch_size * num_images * (1 + num_patches), num_channels, height, width)`
    """


class InternVLImageEmbeddingInputs(TypedDict):
    type: Literal["image_embeds"]
    data: torch.Tensor
    """Shape: `(batch_size * num_images, image_feature_size, hidden_size)`

    `hidden_size` must match the hidden size of language model backbone.
    """


InternVLImageInputs = Union[InternVLImagePixelInputs,
                            InternVLImageEmbeddingInputs]


# copied from https://huggingface.co/OpenGVLab/InternVL2-1B
def build_transform(input_size):
    MEAN, STD = IMAGENET_MEAN, IMAGENET_STD
    transform = T.Compose([
        T.Lambda(lambda img: img.convert('RGB') if img.mode != 'RGB' else img),
        T.Resize((input_size, input_size),
                 interpolation=T.InterpolationMode.BICUBIC),
        T.ToTensor(),
        T.Normalize(mean=MEAN, std=STD)
    ])
    return transform


# copied from https://huggingface.co/OpenGVLab/InternVL2-1B
def find_closest_aspect_ratio(aspect_ratio, target_ratios, width, height,
                              image_size):
    best_ratio_diff = float('inf')
    best_ratio = (1, 1)
    area = width * height
    for ratio in target_ratios:
        target_aspect_ratio = ratio[0] / ratio[1]
        ratio_diff = abs(aspect_ratio - target_aspect_ratio)
        if ratio_diff < best_ratio_diff:
            best_ratio_diff = ratio_diff
            best_ratio = ratio
        elif ratio_diff == best_ratio_diff:
            if area > 0.5 * image_size * image_size * ratio[0] * ratio[1]:
                best_ratio = ratio
    return best_ratio


def calculate_num_blocks(orig_width: int, orig_height: int, min_num: int,
                         max_num: int, image_size: int,
                         use_thumbnail: bool) -> Tuple[int, int, int]:
    aspect_ratio = orig_width / orig_height

    # calculate the existing image aspect ratio
    target_ratios = set((i, j) for n in range(min_num, max_num + 1)
                        for i in range(1, n + 1) for j in range(1, n + 1)
                        if i * j <= max_num and i * j >= min_num)
    target_ratios = sorted(target_ratios, key=lambda x: x[0] * x[1])

    # find the closest aspect ratio to the target
    target_aspect_ratio = find_closest_aspect_ratio(aspect_ratio,
                                                    target_ratios, orig_width,
                                                    orig_height, image_size)

    # calculate the target width and height
    target_width = image_size * target_aspect_ratio[0]
    target_height = image_size * target_aspect_ratio[1]
    blocks = target_aspect_ratio[0] * target_aspect_ratio[1]
    # add thumbnail image if num_blocks > 1
    if use_thumbnail and blocks > 1:
        blocks += 1
    return blocks, target_width, target_height


def calculate_num_blocks_wrapper(hf_config: PretrainedConfig,
                                 max_dynamic_patch: Optional[int] = None):
    if max_dynamic_patch is None:
        max_dynamic_patch = hf_config.max_dynamic_patch
    min_num = hf_config.min_dynamic_patch
    image_size = hf_config.vision_config.image_size
    use_thumbnail = hf_config.use_thumbnail
    return partial(calculate_num_blocks,
                   min_num=min_num,
                   max_num=max_dynamic_patch,
                   image_size=image_size,
                   use_thumbnail=use_thumbnail)


# adapted from https://huggingface.co/OpenGVLab/InternVL2-1B
def dynamic_preprocess(image: Image.Image, min_num: int, max_num: int,
                       image_size: int,
                       use_thumbnail: bool) -> List[Image.Image]:
    orig_width, orig_height = image.size

    # calculate the number of blocks without thumbnail
    blocks, target_width, target_height = calculate_num_blocks(
        orig_width,
        orig_height,
        min_num,
        max_num,
        image_size,
        use_thumbnail=False)
    # resize the image
    resized_img = image.resize((target_width, target_height))
    processed_images = []
    for i in range(blocks):
        box = ((i % (target_width // image_size)) * image_size,
               (i // (target_width // image_size)) * image_size,
               ((i % (target_width // image_size)) + 1) * image_size,
               ((i // (target_width // image_size)) + 1) * image_size)
        # split the image
        split_img = resized_img.crop(box)
        processed_images.append(split_img)
    assert len(processed_images) == blocks
    if use_thumbnail and len(processed_images) != 1:
        thumbnail_img = image.resize((image_size, image_size))
        processed_images.append(thumbnail_img)
    return processed_images


# adapted from https://huggingface.co/OpenGVLab/InternVL2-1B
def image_to_pixel_values(image: Image.Image, input_size: int, min_num: int,
                          max_num: int, use_thumbnail: bool) -> torch.Tensor:
    transform = build_transform(input_size=input_size)
    images = dynamic_preprocess(image,
                                min_num=min_num,
                                max_num=max_num,
                                image_size=input_size,
                                use_thumbnail=use_thumbnail)
    pixel_values = [transform(image) for image in images]
    pixel_values = torch.stack(pixel_values)
    return pixel_values


def image_to_pixel_values_wrapper(hf_config: PretrainedConfig,
                                  max_dynamic_patch: Optional[int] = None):
    image_size = hf_config.vision_config.image_size
    min_num = hf_config.min_dynamic_patch
    if max_dynamic_patch is None:
        max_dynamic_patch = hf_config.max_dynamic_patch
    use_thumbnail = hf_config.use_thumbnail
    return partial(image_to_pixel_values,
                   input_size=image_size,
                   min_num=min_num,
                   max_num=max_dynamic_patch,
                   use_thumbnail=use_thumbnail)


def get_internvl_num_patches(hf_config: PretrainedConfig):
    vision_config = hf_config.vision_config
    downsample_ratio = hf_config.downsample_ratio
    image_size = vision_config.image_size
    patch_size = vision_config.patch_size
    return int(
        get_clip_num_patches(image_size=image_size, patch_size=patch_size) *
        (downsample_ratio**2))


def get_max_internvl_image_tokens(ctx: InputContext,
                                  *,
                                  max_dynamic_patch: Optional[int] = None):
    hf_config = ctx.get_hf_config()

    if max_dynamic_patch is None:
        max_dynamic_patch = hf_config.max_dynamic_patch
    use_thumbnail = hf_config.use_thumbnail
    if use_thumbnail and max_dynamic_patch > 1:
        max_dynamic_patch += 1

    num_patches = get_internvl_num_patches(hf_config)
    return num_patches * max_dynamic_patch


def get_max_internvl_image_size(ctx: InputContext,
                                *,
                                max_dynamic_patch: Optional[int] = None):
    hf_config = ctx.get_hf_config()
    image_size = hf_config.vision_config.image_size

    if max_dynamic_patch is None:
        max_dynamic_patch = hf_config.max_dynamic_patch
    use_thumbnail = hf_config.use_thumbnail
    if use_thumbnail and max_dynamic_patch > 1:
        max_dynamic_patch += 1
    width = image_size * max_dynamic_patch
    height = image_size
    return width, height


def input_processor_for_internvl(ctx: InputContext,
                                 inputs: DecoderOnlyInputs,
                                 *,
                                 max_dynamic_patch: Optional[int] = None):
    multi_modal_data = inputs.get("multi_modal_data")
    if multi_modal_data is None or "image" not in multi_modal_data:
        return inputs

    model_config = ctx.model_config
    hf_config = ctx.get_hf_config()

    image_data = multi_modal_data["image"]
    num_patches = get_internvl_num_patches(hf_config)
    num_blocks_calculator = calculate_num_blocks_wrapper(
        hf_config, max_dynamic_patch)
    if isinstance(image_data, Image.Image):
        width, height = image_data.size
        num_blocks, _, _ = num_blocks_calculator(width, height)
        image_feature_size = [num_blocks * num_patches]
    elif is_list_of(image_data, Image.Image):
        image_feature_size = []
        for image in image_data:
            width, height = image.size
            num_blocks, _, _ = num_blocks_calculator(width, height)
            image_feature_size.append(num_blocks * num_patches)
    elif isinstance(image_data, torch.Tensor):
        num_images, image_feature_size, hidden_size = image_data.shape
    else:
        raise TypeError(f"Invalid image type: {type(image_data)}")

    tokenizer = cached_get_tokenizer(
        model_config.tokenizer,
        trust_remote_code=model_config.trust_remote_code)

    prompt = inputs.get("prompt")
    prompt_token_ids = inputs["prompt_token_ids"]
    if prompt is None:
        prompt = tokenizer.decode(prompt_token_ids)

    new_prompt = prompt
    image_idx = sorted(map(int, re.findall(r"Image-(\d+): <image>\n", prompt)))
    for idx, feature_size in enumerate(image_feature_size, start=1):
        image_prompt = IMG_START + IMG_CONTEXT * feature_size + IMG_END
        if not image_idx:
            image_prompt = f"Image-{idx}: {image_prompt}"
        new_prompt = new_prompt.replace('<image>', image_prompt, 1)
    new_prompt_token_ids = tokenizer.encode(new_prompt)

    return token_inputs(prompt=prompt,
                        prompt_token_ids=new_prompt_token_ids,
                        multi_modal_data=multi_modal_data)


def input_mapper_for_internvl(ctx: InputContext,
                              data: object,
                              *,
                              max_dynamic_patch: Optional[int] = None):
    hf_config = ctx.get_hf_config()

    image_pixel_values_mapper = image_to_pixel_values_wrapper(
        hf_config, max_dynamic_patch)
    if isinstance(data, Image.Image):
        data = image_pixel_values_mapper(data)
        # Add an N dimension for number of images per prompt (currently 1).
        data = data.unsqueeze(0)
    elif is_list_of(data, Image.Image):
        # we can't stack here because the images may have different num_patches
        data = [image_pixel_values_mapper(img) for img in data]
    model_config = ctx.model_config
    tokenizer = cached_get_tokenizer(
        model_config.tokenizer,
        trust_remote_code=model_config.trust_remote_code)
    image_token_id = tokenizer.encode(IMG_CONTEXT,
                                      add_special_tokens=False,
                                      return_tensors="pt")[0]

    return MultiModalInputs({
        "pixel_values": data,
        "image_token_id": image_token_id
    })


def dummy_data_for_internvl(ctx: InputContext,
                            seq_len: int,
                            mm_counts: Mapping[str, int],
                            *,
                            max_dynamic_patch: Optional[int] = None):
    num_images = mm_counts["image"]

    hf_config = ctx.get_hf_config()

    image_feature_size = get_max_internvl_image_tokens(
        ctx, max_dynamic_patch=max_dynamic_patch)
    model_config = ctx.model_config
    tokenizer = cached_get_tokenizer(
        model_config.tokenizer,
        trust_remote_code=model_config.trust_remote_code)

    seq_data = dummy_seq_data_for_clip(
        hf_config.vision_config,
        seq_len,
        num_images,
        image_token_id=tokenizer.encode(IMG_CONTEXT,
                                        add_special_tokens=False)[0],
        image_feature_size_override=image_feature_size,
    )

    max_image_width, max_image_height = get_max_internvl_image_size(
        ctx, max_dynamic_patch=max_dynamic_patch)

    mm_data = dummy_image_for_clip(
        hf_config.vision_config,
        num_images,
        image_width_override=max_image_width,
        image_height_override=max_image_height,
    )

    return seq_data, mm_data


@MULTIMODAL_REGISTRY.register_image_input_mapper(input_mapper_for_internvl)
@MULTIMODAL_REGISTRY.register_max_image_tokens(get_max_internvl_image_tokens)
@INPUT_REGISTRY.register_dummy_data(dummy_data_for_internvl)
@INPUT_REGISTRY.register_input_processor(input_processor_for_internvl)
class InternVLChatModel(nn.Module, SupportsMultiModal, SupportsPP):

    def __init__(self,
                 config: PretrainedConfig,
                 multimodal_config: MultiModalConfig,
                 cache_config: Optional[CacheConfig] = None,
                 quant_config: Optional[QuantizationConfig] = None) -> None:
        super().__init__()

        self.config = config
        self.multimodal_config = multimodal_config

        image_size = config.force_image_size or config.vision_config.image_size
        patch_size = config.vision_config.patch_size
        self.patch_size = patch_size
        self.select_layer = config.select_layer
        self.num_image_token = int(
            (image_size // patch_size)**2 * (config.downsample_ratio**2))
        self.downsample_ratio = config.downsample_ratio
        self.ps_version = config.ps_version

        vision_feature_layer = self.select_layer
        if vision_feature_layer < 0:
            num_hidden_layers = config.vision_config.num_hidden_layers \
                + vision_feature_layer + 1
        else:
            num_hidden_layers = vision_feature_layer + 1
        self.vision_model = InternVisionModel(
            config.vision_config, num_hidden_layers_override=num_hidden_layers)

        self.language_model = init_vllm_registered_model(
            config.text_config, cache_config, quant_config)

        vit_hidden_size = config.vision_config.hidden_size
        llm_hidden_size = config.text_config.hidden_size

        self.mlp1 = nn.Sequential(
            nn.LayerNorm(vit_hidden_size * int(1 / self.downsample_ratio)**2),
            nn.Linear(vit_hidden_size * int(1 / self.downsample_ratio)**2,
                      llm_hidden_size), nn.GELU(),
            nn.Linear(llm_hidden_size, llm_hidden_size))

        self.img_context_token_id = None
        self.make_empty_intermediate_tensors = (
            self.language_model.make_empty_intermediate_tensors)

    @cached_property
    def sampler(self):
        if hasattr(self.language_model, "sampler"):
            return self.language_model.sampler

        return Sampler()

    def pixel_shuffle(self, x, scale_factor=0.5):
        n, w, h, c = x.size()
        # N, W, H, C --> N, W, H * scale, C // scale
        x = x.view(n, w, int(h * scale_factor), int(c / scale_factor))
        # N, W, H * scale, C // scale --> N, H * scale, W, C // scale
        x = x.permute(0, 2, 1, 3).contiguous()
        x = x.view(n, int(h * scale_factor), int(w * scale_factor),
                   int(c / (scale_factor * scale_factor)))
        if self.ps_version == 'v1':
            pass
        else:
            x = x.permute(0, 2, 1, 3).contiguous()
        return x

    def extract_feature(self, pixel_values: torch.Tensor) -> torch.Tensor:
        vit_embeds = self.vision_model(pixel_values=pixel_values)
        vit_embeds = vit_embeds[:, 1:, :]

        h = w = int(vit_embeds.shape[1]**0.5)
        vit_embeds = vit_embeds.reshape(vit_embeds.shape[0], h, w, -1)
        vit_embeds = self.pixel_shuffle(vit_embeds,
                                        scale_factor=self.downsample_ratio)
        vit_embeds = vit_embeds.reshape(vit_embeds.shape[0], -1,
                                        vit_embeds.shape[-1])
        vit_embeds = self.mlp1(vit_embeds)
        return vit_embeds

    def _validate_pixel_values(self, data: torch.Tensor) -> torch.Tensor:

        h = w = self.config.vision_config.image_size
        expected_dims = (3, h, w)

        def _validate_shape(d: torch.Tensor):
            actual_dims = tuple(d.shape)

            if actual_dims != expected_dims:
                expected_expr = str(expected_dims)
                raise ValueError(
                    "The expected shape of pixel values per image per batch "
                    f" per patch is {expected_expr}. "
                    f"You supplied {tuple(d.shape)}.")

        for d in data:
            _validate_shape(d)

        return data

    def _parse_and_validate_image_input(
            self, **kwargs: object) -> Optional[InternVLImageInputs]:
        pixel_values = kwargs.pop("pixel_values", None)
        image_token_id = kwargs.pop("image_token_id", None)
        image_embeds = kwargs.pop("image_embeds", None)

        if pixel_values is None and image_embeds is None:
            return None

        if image_embeds is not None:
            if not isinstance(image_embeds, torch.Tensor):
                raise ValueError("Incorrect type of image embeddings. "
                                 f"Got type: {type(image_embeds)}")

            return InternVLImageEmbeddingInputs(
                type="image_embeds",
                data=flatten_bn(image_embeds),
            )

        self.img_context_token_id = image_token_id[0]

        if pixel_values is not None:
            if not isinstance(pixel_values, (torch.Tensor, list)):
                raise ValueError("Incorrect type of pixel values. "
                                 f"Got type: {type(pixel_values)}")
            # We need to flatten (B, N, P) to (B*N*P),
            # so we call flatten_bn twice.
            return InternVLImagePixelInputs(
                type="pixel_values",
                data=self._validate_pixel_values(
                    flatten_bn(flatten_bn(pixel_values), concat=True)),
            )

        raise AssertionError("This line should be unreachable.")

    def _process_image_input(
        self,
        image_input: InternVLImageInputs,
    ) -> torch.Tensor:
        if image_input["type"] == "image_embeds":
            return image_input["data"]

        assert self.vision_model is not None
        image_embeds = self.extract_feature(image_input["data"])

        return image_embeds

    def forward(
        self,
        input_ids: torch.Tensor,
        positions: torch.Tensor,
        kv_caches: List[torch.Tensor],
        attn_metadata: AttentionMetadata,
        intermediate_tensors: Optional[IntermediateTensors] = None,
        **kwargs: object,
    ) -> Union[SamplerOutput, IntermediateTensors]:
        if intermediate_tensors is not None:
            input_ids = None
            inputs_embeds = None
        else:
            image_input = self._parse_and_validate_image_input(**kwargs)
            if image_input is not None:
                inputs_embeds = self.language_model.model.get_input_embeddings(
                    input_ids)
                vision_embeddings = self._process_image_input(image_input)
                inputs_embeds = merge_multimodal_embeddings(
                    input_ids, inputs_embeds, vision_embeddings,
                    self.img_context_token_id)
                input_ids = None
            else:
                inputs_embeds = None

        hidden_states = self.language_model.model(input_ids,
                                                  positions,
                                                  kv_caches,
                                                  attn_metadata,
                                                  intermediate_tensors,
                                                  inputs_embeds=inputs_embeds)
        return hidden_states

    def compute_logits(
        self,
        hidden_states: torch.Tensor,
        sampling_metadata: SamplingMetadata,
    ) -> Optional[torch.Tensor]:
        return self.language_model.compute_logits(hidden_states,
                                                  sampling_metadata)

    def sample(
        self,
        logits: torch.Tensor,
        sampling_metadata: SamplingMetadata,
    ) -> Optional[SamplerOutput]:
        return self.language_model.sample(logits, sampling_metadata)

    def load_weights(self, weights: Iterable[Tuple[str, torch.Tensor]]):
        # prepare weight iterators for components
        weights_group = group_weights_with_prefix(weights)

        # load vision encoder
        self.vision_model.load_weights(weights_group["vision_model"])

        # load mlp projector
        mlp_params_dict = dict(self.mlp1.named_parameters())
        for name, loaded_weight in weights_group["mlp1"]:
            param = mlp_params_dict[name]
            weight_loader = getattr(param, "weight_loader",
                                    default_weight_loader)
            weight_loader(param, loaded_weight)

        # load llm backbone
        self.language_model.load_weights(weights_group["language_model"])<|MERGE_RESOLUTION|>--- conflicted
+++ resolved
@@ -17,13 +17,8 @@
 
 from vllm.attention import AttentionMetadata
 from vllm.config import CacheConfig, MultiModalConfig
-<<<<<<< HEAD
-from vllm.distributed import get_pp_group
 from vllm.inputs import (INPUT_REGISTRY, DecoderOnlyInputs, InputContext,
                          token_inputs)
-=======
-from vllm.inputs import INPUT_REGISTRY, InputContext, LLMInputs
->>>>>>> 663874e0
 from vllm.model_executor.layers.quantization import QuantizationConfig
 from vllm.model_executor.layers.sampler import Sampler, SamplerOutput
 from vllm.model_executor.model_loader.weight_utils import default_weight_loader

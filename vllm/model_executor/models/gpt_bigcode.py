--- conflicted
+++ resolved
@@ -259,12 +259,8 @@
 class GPTBigCodeForCausalLM(nn.Module, SupportsLoRA, SupportsPP):
     packed_modules_mapping = {"c_attn": ["c_attn"]}
 
-<<<<<<< HEAD
     supported_lora_modules = ["c_fc", "c_proj", "wte", "lm_head", "c_attn"]
-
-=======
     # LoRA specific attributes
->>>>>>> e7bd944e
     embedding_modules = {
         "wte": "input_embeddings",
         "lm_head": "output_embeddings",

--- conflicted
+++ resolved
@@ -14,8 +14,7 @@
 from vllm.config import CacheConfig, LoRAConfig, PoolerConfig
 from vllm.model_executor.layers.linear import (ColumnParallelLinear,
                                                RowParallelLinear)
-from vllm.model_executor.layers.pooler import (Pooler, PoolingConfig,
-                                               PoolingType)
+from vllm.model_executor.layers.pooler import Pooler, PoolingType
 from vllm.model_executor.layers.quantization import QuantizationConfig
 from vllm.model_executor.pooling_metadata import PoolingMetadata
 from vllm.sequence import IntermediateTensors, PoolerOutput
@@ -65,11 +64,7 @@
         cache_config: Optional[CacheConfig] = None,
         quant_config: Optional[QuantizationConfig] = None,
         lora_config: Optional[LoRAConfig] = None,
-<<<<<<< HEAD
-        pooling_config: Optional[PoolingConfig] = None,
-=======
         pooler_config: Optional[PoolerConfig] = None,
->>>>>>> 77f7ef29
     ) -> None:
         # TODO (@robertgshaw2): see if this can be moved out
         if (cache_config.sliding_window is not None
@@ -99,21 +94,11 @@
             RowParallelLinear(config.hidden_size, 1,
                               quant_config=quant_config),
         )
-<<<<<<< HEAD
-        if pooling_config is not None:
-            self._pooler = Pooler(pooling_config.pooling_type,
-                                  pooling_config.normalize)
-        else:
-            self._pooler = Pooler(pooling_type=PoolingType.ALL,
-                                  normalize=False)
-
-=======
         self._pooler = Pooler.from_config_with_defaults(
             pooler_config,
             pooling_type=PoolingType.ALL,
             normalize=False,
             softmax=False)
->>>>>>> 77f7ef29
         self.make_empty_intermediate_tensors = (
             self.model.make_empty_intermediate_tensors)
 

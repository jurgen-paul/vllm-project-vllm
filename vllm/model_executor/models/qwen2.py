# coding=utf-8
# Adapted from
# https://github.com/huggingface/transformers/blob/v4.28.0/src/transformers/models/qwen2/modeling_qwen2.py
# Copyright 2024 The Qwen team.
# Copyright 2023 The vLLM team.
# Copyright 2022 EleutherAI and the HuggingFace Inc. team. All rights reserved.
#
# This code is based on EleutherAI's GPT-NeoX library and the GPT-NeoX
# and OPT implementations in this library. It has been modified from its
# original forms to accommodate minor architectural differences compared
# to GPT-NeoX and OPT used by the Meta AI team that trained the model.
#
# Licensed under the Apache License, Version 2.0 (the "License");
# you may not use this file except in compliance with the License.
# You may obtain a copy of the License at
#
#     http://www.apache.org/licenses/LICENSE-2.0
#
# Unless required by applicable law or agreed to in writing, software
# distributed under the License is distributed on an "AS IS" BASIS,
# WITHOUT WARRANTIES OR CONDITIONS OF ANY KIND, either express or implied.
# See the License for the specific language governing permissions and
# limitations under the License.
"""Inference-only Qwen2 model compatible with HuggingFace weights."""
from typing import Iterable, List, Optional, Tuple, Union

import torch
from torch import nn
from transformers import Qwen2Config

from vllm.attention import Attention, AttentionMetadata
from vllm.compilation.decorators import support_torch_compile
from vllm.config import CacheConfig, LoRAConfig
from vllm.distributed import get_pp_group, get_tensor_model_parallel_world_size
from vllm.model_executor.layers.activation import SiluAndMul
from vllm.model_executor.layers.layernorm import RMSNorm
from vllm.model_executor.layers.linear import (MergedColumnParallelLinear,
                                               QKVParallelLinear,
                                               RowParallelLinear)
from vllm.model_executor.layers.logits_processor import LogitsProcessor
from vllm.model_executor.layers.quantization import QuantizationConfig
from vllm.model_executor.layers.rotary_embedding import get_rope
from vllm.model_executor.layers.sampler import Sampler, SamplerOutput
from vllm.model_executor.layers.vocab_parallel_embedding import (
    ParallelLMHead, VocabParallelEmbedding)
from vllm.model_executor.model_loader.weight_utils import (
    default_weight_loader, maybe_remap_kv_scale_name)
from vllm.model_executor.sampling_metadata import SamplingMetadata
from vllm.sequence import IntermediateTensors

from .interfaces import SupportsLoRA, SupportsPP
<<<<<<< HEAD
from .utils import (AutoWeightsLoader, PPMissingLayer, get_inputs_embeds,
                    is_pp_missing_parameter,
                    make_empty_intermediate_tensors_factory, make_layers)
=======
from .utils import (AutoWeightsLoader, PPMissingLayer, is_pp_missing_parameter,
                    make_empty_intermediate_tensors_factory, make_layers,
                    maybe_prefix)
>>>>>>> cd231fa7


class Qwen2MLP(nn.Module):

    def __init__(
        self,
        hidden_size: int,
        intermediate_size: int,
        hidden_act: str,
        quant_config: Optional[QuantizationConfig] = None,
        prefix: str = "",
    ) -> None:
        super().__init__()
        self.gate_up_proj = MergedColumnParallelLinear(
            hidden_size,
            [intermediate_size] * 2,
            bias=False,
            quant_config=quant_config,
            prefix=f"{prefix}.gate_up_proj",
        )
        self.down_proj = RowParallelLinear(
            intermediate_size,
            hidden_size,
            bias=False,
            quant_config=quant_config,
            prefix=f"{prefix}.down_proj",
        )
        if hidden_act != "silu":
            raise ValueError(f"Unsupported activation: {hidden_act}. "
                             "Only silu is supported for now.")
        self.act_fn = SiluAndMul()

    def forward(self, x):
        gate_up, _ = self.gate_up_proj(x)
        x = self.act_fn(gate_up)
        x, _ = self.down_proj(x)
        return x


class Qwen2Attention(nn.Module):

    def __init__(self,
                 hidden_size: int,
                 num_heads: int,
                 num_kv_heads: int,
                 max_position: int = 4096 * 32,
                 rope_theta: float = 10000,
                 cache_config: Optional[CacheConfig] = None,
                 quant_config: Optional[QuantizationConfig] = None,
                 rope_scaling: Optional[Tuple] = None,
                 prefix: str = "") -> None:
        super().__init__()
        self.hidden_size = hidden_size
        tp_size = get_tensor_model_parallel_world_size()
        self.total_num_heads = num_heads
        assert self.total_num_heads % tp_size == 0
        self.num_heads = self.total_num_heads // tp_size
        self.total_num_kv_heads = num_kv_heads
        if self.total_num_kv_heads >= tp_size:
            # Number of KV heads is greater than TP size, so we partition
            # the KV heads across multiple tensor parallel GPUs.
            assert self.total_num_kv_heads % tp_size == 0
        else:
            # Number of KV heads is less than TP size, so we replicate
            # the KV heads across multiple tensor parallel GPUs.
            assert tp_size % self.total_num_kv_heads == 0
        self.num_kv_heads = max(1, self.total_num_kv_heads // tp_size)
        self.head_dim = hidden_size // self.total_num_heads
        self.q_size = self.num_heads * self.head_dim
        self.kv_size = self.num_kv_heads * self.head_dim
        self.scaling = self.head_dim**-0.5
        self.rope_theta = rope_theta

        self.qkv_proj = QKVParallelLinear(
            hidden_size,
            self.head_dim,
            self.total_num_heads,
            self.total_num_kv_heads,
            bias=True,
            quant_config=quant_config,
            prefix=f"{prefix}.qkv_proj",
        )
        self.o_proj = RowParallelLinear(
            self.total_num_heads * self.head_dim,
            hidden_size,
            bias=False,
            quant_config=quant_config,
            prefix=f"{prefix}.o_proj",
        )

        self.rotary_emb = get_rope(
            self.head_dim,
            rotary_dim=self.head_dim,
            max_position=max_position,
            base=self.rope_theta,
            rope_scaling=rope_scaling,
        )
        self.attn = Attention(self.num_heads,
                              self.head_dim,
                              self.scaling,
                              num_kv_heads=self.num_kv_heads,
                              cache_config=cache_config,
                              quant_config=quant_config,
                              prefix=f"{prefix}.attn")

    def forward(
        self,
        positions: torch.Tensor,
        hidden_states: torch.Tensor,
        kv_cache: torch.Tensor,
        attn_metadata: AttentionMetadata,
    ) -> torch.Tensor:
        qkv, _ = self.qkv_proj(hidden_states)
        q, k, v = qkv.split([self.q_size, self.kv_size, self.kv_size], dim=-1)
        q, k = self.rotary_emb(positions, q, k)
        attn_output = self.attn(q, k, v, kv_cache, attn_metadata)
        output, _ = self.o_proj(attn_output)
        return output


class Qwen2DecoderLayer(nn.Module):

    def __init__(
        self,
        config: Qwen2Config,
        cache_config: Optional[CacheConfig] = None,
        quant_config: Optional[QuantizationConfig] = None,
        prefix: str = "",
    ) -> None:
        super().__init__()
        self.hidden_size = config.hidden_size
        # Requires transformers > 4.32.0
        rope_theta = getattr(config, "rope_theta", 1000000)
        rope_scaling = getattr(config, "rope_scaling", None)
        self.self_attn = Qwen2Attention(
            hidden_size=self.hidden_size,
            num_heads=config.num_attention_heads,
            max_position=config.max_position_embeddings,
            num_kv_heads=config.num_key_value_heads,
            rope_theta=rope_theta,
            cache_config=cache_config,
            quant_config=quant_config,
            rope_scaling=rope_scaling,
            prefix=f"{prefix}.self_attn",
        )
        self.mlp = Qwen2MLP(
            hidden_size=self.hidden_size,
            intermediate_size=config.intermediate_size,
            hidden_act=config.hidden_act,
            quant_config=quant_config,
            prefix=f"{prefix}.mlp",
        )
        self.input_layernorm = RMSNorm(config.hidden_size,
                                       eps=config.rms_norm_eps)
        self.post_attention_layernorm = RMSNorm(config.hidden_size,
                                                eps=config.rms_norm_eps)

    def forward(
        self,
        positions: torch.Tensor,
        hidden_states: torch.Tensor,
        kv_cache: torch.Tensor,
        attn_metadata: AttentionMetadata,
        residual: Optional[torch.Tensor],
    ) -> Tuple[torch.Tensor, torch.Tensor]:
        # Self Attention
        if residual is None:
            residual = hidden_states
            hidden_states = self.input_layernorm(hidden_states)
        else:
            hidden_states, residual = self.input_layernorm(
                hidden_states, residual)
        hidden_states = self.self_attn(
            positions=positions,
            hidden_states=hidden_states,
            kv_cache=kv_cache,
            attn_metadata=attn_metadata,
        )

        # Fully Connected
        hidden_states, residual = self.post_attention_layernorm(
            hidden_states, residual)
        hidden_states = self.mlp(hidden_states)
        return hidden_states, residual


@support_torch_compile
class Qwen2Model(nn.Module):

    def __init__(
        self,
        config: Qwen2Config,
        cache_config: Optional[CacheConfig] = None,
        quant_config: Optional[QuantizationConfig] = None,
        prefix: str = "",
    ) -> None:
        super().__init__()
        self.config = config
        self.padding_idx = config.pad_token_id
        self.vocab_size = config.vocab_size

        if get_pp_group().is_first_rank or (config.tie_word_embeddings
                                            and get_pp_group().is_last_rank):
            self.embed_tokens = VocabParallelEmbedding(
                config.vocab_size,
                config.hidden_size,
                quant_config=quant_config,
                prefix=f"{prefix}.embed_tokens",
            )
        else:
            self.embed_tokens = PPMissingLayer()

        self.start_layer, self.end_layer, self.layers = make_layers(
            config.num_hidden_layers,
            lambda prefix: Qwen2DecoderLayer(config=config,
                                             cache_config=cache_config,
                                             quant_config=quant_config,
                                             prefix=f"{prefix}.layers"),
            prefix=f"{prefix}.layers",
        )

        self.make_empty_intermediate_tensors = (
            make_empty_intermediate_tensors_factory(
                ["hidden_states", "residual"], config.hidden_size))
        if get_pp_group().is_last_rank:
            self.norm = RMSNorm(config.hidden_size, eps=config.rms_norm_eps)
        else:
            self.norm = PPMissingLayer()

    def get_input_embeddings(self, input_ids: torch.Tensor) -> torch.Tensor:
        return self.embed_tokens(input_ids)

    def forward(
        self,
        input_ids: torch.Tensor,
        positions: torch.Tensor,
        kv_caches: List[torch.Tensor],
        attn_metadata: AttentionMetadata,
        intermediate_tensors: Optional[IntermediateTensors] = None,
        inputs_embeds: Optional[torch.Tensor] = None,
        inputs_embeds_masks: Optional[torch.Tensor] = None,
    ) -> Union[torch.Tensor, IntermediateTensors]:
        if get_pp_group().is_first_rank:
            hidden_states = get_inputs_embeds(input_ids, self.embed_tokens,
                                              inputs_embeds,
                                              inputs_embeds_masks)
            residual = None
        else:
            assert intermediate_tensors is not None
            hidden_states = intermediate_tensors["hidden_states"]
            residual = intermediate_tensors["residual"]
        for i in range(self.start_layer, self.end_layer):
            layer = self.layers[i]
            hidden_states, residual = layer(
                positions,
                hidden_states,
                kv_caches[i - self.start_layer],
                attn_metadata,
                residual,
            )
        if not get_pp_group().is_last_rank:
            return IntermediateTensors({
                "hidden_states": hidden_states,
                "residual": residual
            })
        hidden_states, _ = self.norm(hidden_states, residual)
        return hidden_states

    def load_weights(self, weights: Iterable[Tuple[str, torch.Tensor]]):
        stacked_params_mapping = [
            # (param_name, shard_name, shard_id)
            ("qkv_proj", "q_proj", "q"),
            ("qkv_proj", "k_proj", "k"),
            ("qkv_proj", "v_proj", "v"),
            ("gate_up_proj", "gate_proj", 0),
            ("gate_up_proj", "up_proj", 1),
        ]
        params_dict = dict(self.named_parameters(remove_duplicate=False))
        for name, loaded_weight in weights:
            if "rotary_emb.inv_freq" in name:
                continue
            for (param_name, weight_name, shard_id) in stacked_params_mapping:
                if weight_name not in name:
                    continue
                name = name.replace(weight_name, param_name)
                # Skip loading extra bias for GPTQ models.
                if name.endswith(".bias") and name not in params_dict:
                    continue
                if is_pp_missing_parameter(name, self):
                    continue
                param = params_dict[name]
                weight_loader = param.weight_loader
                weight_loader(param, loaded_weight, shard_id)
                break
            else:
                # Skip loading extra bias for GPTQ models.
                if name.endswith(".bias") and name not in params_dict:
                    continue
                # Remapping the name of FP8 kv-scale.
                name = maybe_remap_kv_scale_name(name, params_dict)
                if name is None:
                    continue
                if is_pp_missing_parameter(name, self):
                    continue
                param = params_dict[name]
                weight_loader = getattr(param, "weight_loader",
                                        default_weight_loader)
                weight_loader(param, loaded_weight)


class Qwen2ForCausalLM(nn.Module, SupportsLoRA, SupportsPP):
    packed_modules_mapping = {
        "qkv_proj": [
            "q_proj",
            "k_proj",
            "v_proj",
        ],
        "gate_up_proj": [
            "gate_proj",
            "up_proj",
        ],
    }

    # LoRA specific attributes
    supported_lora_modules = [
        "qkv_proj",
        "o_proj",
        "gate_up_proj",
        "down_proj",
    ]
    embedding_modules = {}
    embedding_padding_modules = []

    # BitandBytes specific attributes
    default_bitsandbytes_target_modules = [
        ".gate_proj.",
        ".down_proj.",
        ".up_proj.",
        ".q_proj.",
        ".k_proj.",
        ".v_proj.",
        ".o_proj.",
    ]

    # in TP, these weights are partitioned along the column dimension (dim=-1)
    column_parallel_weights_modules = [".down_proj.", ".o_proj."]
    bitsandbytes_stacked_params_mapping = {
        # shard_name, weight_name, index
        "q_proj": ("qkv_proj", 0),
        "k_proj": ("qkv_proj", 1),
        "v_proj": ("qkv_proj", 2),
        "gate_proj": ("gate_up_proj", 0),
        "up_proj": ("gate_up_proj", 1),
    }

    def __init__(
        self,
        config: Qwen2Config,
        cache_config: Optional[CacheConfig] = None,
        quant_config: Optional[QuantizationConfig] = None,
        lora_config: Optional[LoRAConfig] = None,
        prefix: str = "",
    ) -> None:
        # TODO (@robertgshaw2): see if this can be moved out
        if (cache_config.sliding_window is not None
                and hasattr(config, "max_window_layers")):
            raise ValueError("Sliding window for some but all layers is not "
                             "supported. This model uses sliding window "
                             "but `max_window_layers` = %s is less than "
                             "`num_hidden_layers` = %s. Please open an issue "
                             "to discuss this feature." % (
                                 config.max_window_layers,
                                 config.num_hidden_layers,
                             ))

        super().__init__()

        self.config = config
        self.lora_config = lora_config

        self.quant_config = quant_config
        self.model = Qwen2Model(config,
                                cache_config,
                                quant_config,
                                prefix=maybe_prefix(prefix, "model"))

        if config.tie_word_embeddings:
            self.lm_head = self.model.embed_tokens
        else:
            self.lm_head = ParallelLMHead(config.vocab_size,
                                          config.hidden_size,
                                          quant_config=quant_config,
                                          prefix=maybe_prefix(
                                              prefix, "lm_head"))

        self.logits_processor = LogitsProcessor(config.vocab_size)
        self.sampler = Sampler()
        self.make_empty_intermediate_tensors = (
            self.model.make_empty_intermediate_tensors)

    def forward(
        self,
        input_ids: torch.Tensor,
        positions: torch.Tensor,
        kv_caches: List[torch.Tensor],
        attn_metadata: AttentionMetadata,
        intermediate_tensors: Optional[IntermediateTensors] = None,
        inputs_embeds: Optional[torch.Tensor] = None,
        inputs_embeds_masks: Optional[torch.Tensor] = None,
    ) -> Union[torch.Tensor, IntermediateTensors]:
        hidden_states = self.model(input_ids, positions, kv_caches,
                                   attn_metadata, intermediate_tensors,
                                   inputs_embeds, inputs_embeds_masks)
        return hidden_states

    def compute_logits(
        self,
        hidden_states: torch.Tensor,
        sampling_metadata: SamplingMetadata,
    ) -> Optional[torch.Tensor]:
        logits = self.logits_processor(self.lm_head, hidden_states,
                                       sampling_metadata)
        return logits

    def sample(
        self,
        logits: torch.Tensor,
        sampling_metadata: SamplingMetadata,
    ) -> Optional[SamplerOutput]:
        next_tokens = self.sampler(logits, sampling_metadata)
        return next_tokens

    def load_weights(self, weights: Iterable[Tuple[str, torch.Tensor]]):
        loader = AutoWeightsLoader(
            self,
            skip_prefixes=(["lm_head."]
                           if self.config.tie_word_embeddings else None),
        )
        loader.load_weights(weights)<|MERGE_RESOLUTION|>--- conflicted
+++ resolved
@@ -49,15 +49,10 @@
 from vllm.sequence import IntermediateTensors
 
 from .interfaces import SupportsLoRA, SupportsPP
-<<<<<<< HEAD
 from .utils import (AutoWeightsLoader, PPMissingLayer, get_inputs_embeds,
                     is_pp_missing_parameter,
-                    make_empty_intermediate_tensors_factory, make_layers)
-=======
-from .utils import (AutoWeightsLoader, PPMissingLayer, is_pp_missing_parameter,
                     make_empty_intermediate_tensors_factory, make_layers,
                     maybe_prefix)
->>>>>>> cd231fa7
 
 
 class Qwen2MLP(nn.Module):

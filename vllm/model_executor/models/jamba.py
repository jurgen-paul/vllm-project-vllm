--- conflicted
+++ resolved
@@ -30,7 +30,7 @@
     DEFAULT_VOCAB_PADDING_SIZE, ParallelLMHead, VocabParallelEmbedding)
 from vllm.model_executor.model_loader.weight_utils import (
     composed_weight_loader, default_weight_loader, sharded_weight_loader)
-from vllm.model_executor.models.mamba_cache import MambaCacheManager
+from vllm.model_executor.models.mamba_cache import MambaCacheManager, MambaCacheParams
 from vllm.model_executor.sampling_metadata import SamplingMetadata
 from vllm.model_executor.utils import set_weight_attrs
 from vllm.sequence import IntermediateTensors
@@ -40,19 +40,6 @@
 from .interfaces import HasInnerState, SupportsLoRA
 
 KVCache = Tuple[torch.Tensor, torch.Tensor]
-
-
-@dataclass
-class MambaCacheParams:
-    conv_state: torch.Tensor = torch.Tensor()
-    ssm_state: torch.Tensor = torch.Tensor()
-    state_indices_tensor: torch.Tensor = torch.Tensor()
-
-    def at_layer_idx(self, layer_idx):
-        return MambaCacheParams(self.conv_state[layer_idx],
-                                self.ssm_state[layer_idx],
-                                self.state_indices_tensor)
-
 
 # Adapted from transformers.models.mamba.modeling_mamba.MambaMixer
 class JambaMambaMixer(nn.Module):
@@ -564,16 +551,8 @@
             if not lora_config else lora_config.lora_vocab_padding_size,
         )
         # Used to track and store by the Mamba cache between steps.
-<<<<<<< HEAD
-        self.mamba_cache: Tuple[torch.Tensor, torch.Tensor] = tuple()
-        # Maps between the request id and a dict that maps between the seq_id
-        # and its index inside the self.mamba_cache
-        self.cache_indices_mapping: Dict[str, Dict[int, int]] = {}
-        self.free_cache_indices = list(range(self._get_max_batch_size()))
-=======
         self.mamba_cache: Optional[MambaCacheManager] = None
 
->>>>>>> f519902c
         self.logits_processor = LogitsProcessor(self.unpadded_vocab_size,
                                                 config.vocab_size)
         self.sampler = Sampler()
@@ -585,115 +564,6 @@
                 attn_metadata: AttentionMetadata,
                 intermediate_tensors: Optional[IntermediateTensors] = None,
                 **kwargs):
-<<<<<<< HEAD
-        if not self.mamba_cache:
-            self._prepare_mamba_cache()
-
-        if "seqlen_agnostic_capture_inputs" not in kwargs:
-            # We get here only on Prefill/Eager mode runs
-            request_ids_to_seq_ids = kwargs["request_ids_to_seq_ids"]
-            finished_requests_ids = kwargs["finished_requests_ids"]
-            state_indices = self._release_finished_and_prepare_mamba_cache(
-                finished_requests_ids, request_ids_to_seq_ids)
-            state_indices_tensor = torch.as_tensor(state_indices,
-                                                   dtype=torch.int32,
-                                                   device="cuda")
-            mamba_cache = self.mamba_cache
-        else:
-            # CUDA graph capturing runs
-            (mamba_cache,
-             state_indices_tensor) = kwargs["seqlen_agnostic_capture_inputs"]
-
-        mamba_cache_params = MambaCacheParams(mamba_cache[0], mamba_cache[1],
-                                              state_indices_tensor)
-        hidden_states = self.model(input_ids, positions, kv_caches,
-                                   attn_metadata, mamba_cache_params)
-        return hidden_states
-
-    def _copy_mamba_cache(self, from_index: int, to_index: int):
-        assert len(self.mamba_cache) > 0
-        for cache_t in self.mamba_cache:
-            cache_t[:, to_index].copy_(cache_t[:, from_index],
-                                       non_blocking=True)
-
-    def _assign_seq_id_to_cache_index(self, cur_rid: str, seq_id: int,
-                                      finished_requests_ids) -> int:
-        """
-        Assign (req_id,seq_id) pair to a `destination_index` index, if
-        already occupied, move the occupying index to a free index.
-        """
-        if cur_rid in finished_requests_ids:
-            # set as pad, do not allocate destination index
-            return PAD_SLOT_ID
-        elif cur_rid not in self.cache_indices_mapping:
-            destination_index = self.free_cache_indices.pop()
-            self.cache_indices_mapping[cur_rid] = {seq_id: destination_index}
-            return destination_index
-        elif seq_id not in (seq_ids2indices :=
-                            self.cache_indices_mapping[cur_rid]):
-            # parallel sampling , where n > 1, assume prefill have
-            # already happened, so we copy the
-            # existing cache into the siblings seq_ids caches
-            index_exists = next(iter(seq_ids2indices.values()))
-            # case of decoding n>1, copy prefill cache to decoding indices
-            destination_index = self.free_cache_indices.pop()
-            self._copy_mamba_cache(from_index=index_exists,
-                                   to_index=destination_index)
-            self.cache_indices_mapping[cur_rid][seq_id] = destination_index
-            return destination_index
-        else:
-            # already exists
-            return self.cache_indices_mapping[cur_rid][seq_id]
-
-    def _prepare_current_run_mamba_cache(
-            self, request_ids_to_seq_ids: Dict[str, list[int]],
-            finished_requests_ids: List[str]) -> List[int]:
-        return [
-            self._assign_seq_id_to_cache_index(req_id, seq_id,
-                                               finished_requests_ids)
-            for req_id, seq_ids in request_ids_to_seq_ids.items()
-            for seq_id in seq_ids
-        ]
-
-    def _release_finished_and_prepare_mamba_cache(
-            self, finished_requests_ids, request_ids_to_seq_ids) -> List[int]:
-        self._release_mamba_cache(finished_requests_ids)
-        return self._prepare_current_run_mamba_cache(request_ids_to_seq_ids,
-                                                     finished_requests_ids)
-
-    def copy_inputs_before_cuda_graphs(self, input_buffers, **kwargs):
-        """
-        Copy the relevant state_indices into the CUDA graph input buffer 
-        """
-        _, input_state_indices_buffer = input_buffers[
-            "seqlen_agnostic_capture_inputs"]
-        state_indices = self._release_finished_and_prepare_mamba_cache(
-            kwargs["finished_requests_ids"], kwargs["request_ids_to_seq_ids"])
-        cuda_graph_pad_len = input_state_indices_buffer.shape[0] - len(
-            state_indices)
-        state_indices.extend([PAD_SLOT_ID] * cuda_graph_pad_len)
-
-        input_state_indices_buffer.copy_(
-            torch.as_tensor(state_indices, dtype=torch.int32, device="cuda"))
-
-    def get_seqlen_agnostic_capture_inputs(self, batch_size):
-        """
-        Provide the CUDA graph capture runs with a state_indices buffer.
-        will be used during the CUDA graph decode runs.
-        """
-        state_indices_tensor = torch.as_tensor([PAD_SLOT_ID] * batch_size,
-                                               dtype=torch.int32,
-                                               device="cuda")
-        return (self.mamba_cache, state_indices_tensor)
-
-    def _release_mamba_cache(self, finished_seq_groups_req_ids: List[str]):
-        for req_id in finished_seq_groups_req_ids:
-            if req_id in self.cache_indices_mapping:
-                for seq_id in self.cache_indices_mapping[req_id]:
-                    self.free_cache_indices.append(
-                        self.cache_indices_mapping[req_id][seq_id])
-                self.cache_indices_mapping.pop(req_id)
-=======
         if self.mamba_cache is None:
             max_batch_size = (_get_graph_batch_size(
                 self.scheduler_config.max_num_seqs) if self.scheduler_config
@@ -707,12 +577,15 @@
                 self.lm_head.weight.dtype, num_mamba_layers, max_batch_size,
                 *self._get_mamba_cache_shape())
 
-        mamba_cache_tensors = self.mamba_cache.current_run_tensors(
-            input_ids, attn_metadata, **kwargs)
-
+        mamba_cache_tensors, state_indices_tensor= self.mamba_cache.current_run_tensors(input_ids, attn_metadata, **kwargs)
+
+        mamba_cache_params = MambaCacheParams(
+            mamba_cache_tensors[0],
+            mamba_cache_tensors[1],
+            state_indices_tensor
+        )
         hidden_states = self.model(input_ids, positions, kv_caches,
-                                   attn_metadata, mamba_cache_tensors[0],
-                                   mamba_cache_tensors[1])
+                                   attn_metadata, mamba_cache_params)
         return hidden_states
 
     def copy_inputs_before_cuda_graphs(self, input_buffers, **kwargs):
@@ -721,7 +594,6 @@
 
     def get_seqlen_agnostic_capture_inputs(self, batch_size: int):
         return self.mamba_cache.get_seqlen_agnostic_capture_inputs(batch_size)
->>>>>>> f519902c
 
     def _get_mamba_cache_shape(
             self) -> Tuple[Tuple[int, int], Tuple[int, int]]:
@@ -737,31 +609,6 @@
         )
         return conv_state_shape, temporal_state_shape
 
-<<<<<<< HEAD
-    def _get_max_batch_size(self):
-        return (_get_graph_batch_size(self.scheduler_config.max_num_seqs)
-                if self.scheduler_config else max(_BATCH_SIZES_TO_CAPTURE) + 2)
-
-    def _prepare_mamba_cache(self):
-        dtype = self.lm_head.weight.dtype
-        layers_type = self.config.layers_block_type
-        mamba_layers = sum(
-            [layer_type == "mamba" for layer_type in layers_type])
-        max_batch_size = self._get_max_batch_size()
-        conv_state_shape, temporal_state_shape = self._get_mamba_cache_shape()
-        assert conv_state_shape is not None and temporal_state_shape is not None
-
-        self.mamba_cache = (torch.empty(size=(mamba_layers, max_batch_size) +
-                                        conv_state_shape,
-                                        dtype=dtype,
-                                        device="cuda"),
-                            torch.empty(size=(mamba_layers, max_batch_size) +
-                                        temporal_state_shape,
-                                        dtype=dtype,
-                                        device="cuda"))
-
-=======
->>>>>>> f519902c
     def compute_logits(
         self,
         hidden_states: torch.Tensor,

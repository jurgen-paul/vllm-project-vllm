# coding=utf-8
"""Inference-only Jamba model."""
from dataclasses import dataclass
from typing import Dict, Iterable, List, Optional, Tuple

import torch
from torch import nn
from torch.nn.parameter import Parameter
from transformers import JambaConfig

from vllm.attention.backends.abstract import AttentionMetadata
from vllm.attention.layer import Attention
from vllm.config import CacheConfig, LoRAConfig, SchedulerConfig
from vllm.distributed import (get_tensor_model_parallel_rank,
                              get_tensor_model_parallel_world_size)
from vllm.model_executor.layers.fused_moe import FusedMoE
from vllm.model_executor.layers.layernorm import RMSNorm
from vllm.model_executor.layers.linear import (ColumnParallelLinear,
                                               MergedColumnParallelLinear,
                                               QKVParallelLinear,
                                               ReplicatedLinear,
                                               RowParallelLinear)
from vllm.model_executor.layers.logits_processor import LogitsProcessor
from vllm.model_executor.layers.mamba.ops.causal_conv1d import (
    causal_conv1d_fn, causal_conv1d_update)
from vllm.model_executor.layers.mamba.ops.mamba_ssm import (
    selective_scan_fn, selective_state_update)
from vllm.model_executor.layers.quantization.base_config import (
    QuantizationConfig)
from vllm.model_executor.layers.sampler import Sampler, SamplerOutput
from vllm.model_executor.layers.vocab_parallel_embedding import (
    DEFAULT_VOCAB_PADDING_SIZE, ParallelLMHead, VocabParallelEmbedding)
from vllm.model_executor.model_loader.weight_utils import default_weight_loader
from vllm.model_executor.models.interfaces import HasInnerState
from vllm.model_executor.sampling_metadata import SamplingMetadata
from vllm.model_executor.utils import set_weight_attrs
from vllm.sequence import IntermediateTensors
from vllm.worker.model_runner import (_BATCH_SIZES_TO_CAPTURE,
                                      _get_graph_batch_size)

from .utils import get_inputs_embeds

KVCache = Tuple[torch.Tensor, torch.Tensor]


@dataclass
class MambaCacheParams:
    is_prompt: bool = False
    conv_state: torch.Tensor = torch.Tensor()
    ssm_state: torch.Tensor = torch.Tensor()


# Adapted from transformers.models.mamba.modeling_mamba.MambaMixer
class JambaMambaMixer(nn.Module):
    """
    Compute ∆, A, B, C, and D the state space parameters and compute
    the `contextualized_states`. A, D are input independent
    (see Mamba paper [1] Section 3.5.2 "Interpretation of A"
    for why A isn't selective) ∆, B, C are input-dependent
    (this is a key difference between Mamba and the linear time
    invariant S4, and is why Mamba is called
    **selective** state spaces)
    """

    def __init__(self, config: JambaConfig, layer_idx):
        super().__init__()
        self.config = config
        self.layer_idx = layer_idx
        self.hidden_size = config.hidden_size
        self.ssm_state_size = config.mamba_d_state
        self.conv_kernel_size = config.mamba_d_conv
        self.intermediate_size = config.mamba_expand * config.hidden_size
        self.time_step_rank = config.mamba_dt_rank
        self.use_conv_bias = config.mamba_conv_bias
        self.use_bias = config.mamba_proj_bias
        self.conv1d = ColumnParallelLinear(
            input_size=self.conv_kernel_size,
            output_size=self.intermediate_size,
            bias=self.use_conv_bias,
        )
        # unsqueeze to fit conv1d weights shape into the linear weights shape.
        # Can't do this in `weight_loader` since it already exists in
        # `ColumnParallelLinear` and `set_weight_attrs`
        # doesn't allow to override it
        self.conv1d.weight.data = self.conv1d.weight.data.unsqueeze(1)

        self.in_proj = MergedColumnParallelLinear(self.hidden_size,
                                                  [self.intermediate_size] * 2,
                                                  bias=self.use_bias)
        # selective projection used to make dt, B and C input dependent
        self.x_proj = RowParallelLinear(
            self.intermediate_size,
            self.time_step_rank + self.ssm_state_size * 2,
            bias=False,
        )
        # time step projection (discretization) -
        # In the forward we need to apply dt_proj without the bias,
        # as the bias is added in the selective scan kernel.
        self.dt_proj = ColumnParallelLinear(self.time_step_rank,
                                            self.intermediate_size,
                                            bias=True,
                                            skip_bias_add=True)

        def weight_loader(param: Parameter, loaded_weight: torch.Tensor):
            tp_rank = get_tensor_model_parallel_rank()
            tp_size = get_tensor_model_parallel_world_size()
            param.data.copy_(
                loaded_weight.data.split(loaded_weight.shape[0] // tp_size,
                                         dim=0)[tp_rank])

        def A_weight_loader(param: Parameter, loaded_weight: torch.Tensor):
            weight_loader(param, -torch.exp(loaded_weight.float()))

        tp_size = get_tensor_model_parallel_world_size()
        self.A = nn.Parameter(
            torch.empty(
                self.intermediate_size // tp_size,
                self.ssm_state_size,
                dtype=torch.float32,
            ))
        self.D = nn.Parameter(torch.ones(self.intermediate_size // tp_size))

        set_weight_attrs(self.D, {"weight_loader": weight_loader})
        set_weight_attrs(self.A, {"weight_loader": A_weight_loader})

        self.out_proj = RowParallelLinear(
            self.intermediate_size,
            self.hidden_size,
            bias=self.use_bias,
            input_is_parallel=True,
        )
        self.activation = config.hidden_act

        self.dt_layernorm = RMSNorm(self.time_step_rank,
                                    eps=config.rms_norm_eps)
        self.b_layernorm = RMSNorm(self.ssm_state_size,
                                   eps=config.rms_norm_eps)
        self.c_layernorm = RMSNorm(self.ssm_state_size,
                                   eps=config.rms_norm_eps)

    def mamba_forward(self,
                      hidden_states: torch.Tensor,
                      cache_params: MambaCacheParams = None):
        # 1. Gated MLP's linear projection
        projected_states = self.in_proj(hidden_states)[0].transpose(1, 2)
        hidden_states, gate = projected_states.chunk(2, dim=1)

        # 2. Convolution sequence transformation
        conv_weights = self.conv1d.weight.view(self.conv1d.weight.size(0),
                                               self.conv1d.weight.size(2))
        if cache_params is not None and not cache_params.is_prompt:
            hidden_states = causal_conv1d_update(
                hidden_states.squeeze(-1),
                cache_params.conv_state,
                conv_weights,
                self.conv1d.bias,
                self.activation,
            )
            hidden_states = hidden_states.unsqueeze(-1)
        else:
            if cache_params is not None:
                conv_states = nn.functional.pad(
                    hidden_states,
                    (self.conv_kernel_size - hidden_states.shape[-1], 0))
                cache_params.conv_state.copy_(conv_states)

            hidden_states, _ = causal_conv1d_fn(
                hidden_states,
                conv_weights,
                self.conv1d.bias,
                activation=self.activation,
            )

        # 3. State Space Model sequence transformation
        # 3.a. input varying initialization of time_step, B and C
        ssm_parameters = self.x_proj(hidden_states.transpose(1, 2))[0]

        time_step, B, C = torch.split(
            ssm_parameters,
            [self.time_step_rank, self.ssm_state_size, self.ssm_state_size],
            dim=-1,
        )
        time_step = self.dt_layernorm(time_step.contiguous())
        B = self.b_layernorm(B.contiguous())
        C = self.c_layernorm(C.contiguous())

        discrete_time_step = self.dt_proj(time_step)[0].transpose(1, 2)
        # 3.c perform the recurrence y ← SSM(A, B, C)(x)
        time_proj_bias = (self.dt_proj.bias.float() if hasattr(
            self.dt_proj, "bias") else None)
        if cache_params is not None and not cache_params.is_prompt:
            scan_outputs = selective_state_update(
                cache_params.ssm_state,
                hidden_states[..., 0],
                discrete_time_step[..., 0],
                self.A,
                B[:, 0],
                C[:, 0],
                self.D,
                gate[..., 0],
                time_proj_bias,
                dt_softplus=True,
            ).unsqueeze(-1)
        else:
            scan_outputs, ssm_state = selective_scan_fn(
                hidden_states,
                discrete_time_step,
                self.A,
                B.transpose(1, 2),
                C.transpose(1, 2),
                self.D.float(),
                gate,
                time_proj_bias,
                delta_softplus=True,
                return_last_state=True,
            )
            if ssm_state is not None and cache_params is not None:
                cache_params.ssm_state.copy_(ssm_state)

        # 4. Final linear projection
        contextualized_states = self.out_proj(scan_outputs.transpose(1, 2))[0]
        return contextualized_states

    def forward(
        self,
        hidden_states: torch.Tensor,
        attn_metadata: AttentionMetadata,
        conv_state: torch.Tensor,
        ssm_state: torch.Tensor,
    ):
        if attn_metadata.prefill_metadata is not None:
            offset = 0
            for i, prompt_len in enumerate(
                    attn_metadata.prefill_metadata.seq_lens):
                cache = MambaCacheParams(True,
                                         conv_state=conv_state[i].unsqueeze(0),
                                         ssm_state=ssm_state[i].unsqueeze(0))
                hidden_states[offset:offset + prompt_len].copy_(
                    self.mamba_forward(hidden_states[offset:offset +
                                                     prompt_len].unsqueeze(0),
                                       cache_params=cache)[0])
                offset += prompt_len
        else:
            cache = MambaCacheParams(False,
                                     conv_state=conv_state,
                                     ssm_state=ssm_state)
            hidden_states = self.mamba_forward(hidden_states.unsqueeze(1),
                                               cache_params=cache)
            hidden_states = hidden_states.squeeze(1)

        return hidden_states


class JambaMoE(nn.Module):

    def __init__(self,
                 config: JambaConfig,
                 num_experts: Optional[int] = None,
                 top_k: Optional[int] = None,
                 params_dtype: Optional[torch.dtype] = None,
                 tp_size: Optional[int] = None,
                 quant_config: Optional[QuantizationConfig] = None):
        super().__init__()
        self.num_total_experts = num_experts or config.num_experts
        self.top_k = top_k or config.num_experts_per_tok
        self.hidden_size = config.hidden_size
        self.intermediate_size = config.intermediate_size

        if self.num_total_experts > 1:
            self.router = ReplicatedLinear(self.hidden_size,
                                           self.num_total_experts,
                                           bias=False,
                                           quant_config=None,
                                           params_dtype=params_dtype)

        self.experts = FusedMoE(self.num_total_experts,
                                self.top_k,
                                self.hidden_size,
                                self.intermediate_size,
                                tp_size=tp_size,
                                params_dtype=params_dtype,
                                reduce_results=True,
                                renormalize=False,
                                use_grouped_topk=False,
                                quant_config=quant_config)

    def forward(self, hidden_states: torch.Tensor) -> torch.Tensor:
        orig_shape = hidden_states.shape
        hidden_states = hidden_states.view(-1, self.hidden_size)
        # router_logits: (batch * sequence_length, n_experts)
        if self.num_total_experts > 1:
            router_logits, _ = self.router(hidden_states)
        else:
            router_logits = torch.ones((hidden_states.shape[0], 1),
                                       device=hidden_states.device,
                                       dtype=hidden_states.dtype)
        hidden_states = self.experts(hidden_states, router_logits)
        return hidden_states.view(orig_shape)


class JambaMLP(JambaMoE):

    def __init__(self,
                 config: JambaConfig,
                 params_dtype: Optional[torch.dtype] = None,
                 tp_size: Optional[int] = None,
                 quant_config: Optional[QuantizationConfig] = None):
        super().__init__(config,
                         num_experts=1,
                         top_k=1,
                         params_dtype=params_dtype,
                         tp_size=tp_size,
                         quant_config=quant_config)


class JambaMambaDecoderLayer(nn.Module):

    def __init__(self,
                 config: JambaConfig,
                 layer_idx: int,
                 cache_config: Optional[CacheConfig] = None,
                 quant_config: Optional[QuantizationConfig] = None) -> None:
        super().__init__()
        self.layer_idx = layer_idx
        self.config = config
        self.mamba = JambaMambaMixer(config, layer_idx)

        num_experts = config.layers_num_experts[layer_idx]
        ffn_layer_class = JambaMoE if num_experts > 1 else JambaMLP
        self.feed_forward = ffn_layer_class(config, quant_config=quant_config)
        self.input_layernorm = RMSNorm(config.hidden_size,
                                       eps=config.rms_norm_eps)
        self.pre_ff_layernorm = RMSNorm(config.hidden_size,
                                        eps=config.rms_norm_eps)

    def forward(
        self,
        hidden_states: torch.Tensor,
        attn_metadata: AttentionMetadata,
        residual: Optional[torch.Tensor],
        conv_state: torch.Tensor,
        ssm_state: torch.Tensor,
        **kwargs,
    ):
        if residual is None:
            residual = hidden_states
            hidden_states = self.input_layernorm(hidden_states)
        else:
            hidden_states, residual = self.input_layernorm(
                hidden_states, residual)

        hidden_states = self.mamba(hidden_states, attn_metadata, conv_state,
                                   ssm_state)
        # Fully Connected
        hidden_states, residual = self.pre_ff_layernorm(
            hidden_states, residual)
        hidden_states = self.feed_forward(hidden_states)
        return hidden_states, residual


class JambaAttentionDecoderLayer(nn.Module):

    def __init__(
        self,
        config: JambaConfig,
        layer_idx: int,
        cache_config: Optional[CacheConfig] = None,
        quant_config: Optional[QuantizationConfig] = None,
    ) -> None:
        super().__init__()
        self.hidden_size = config.hidden_size
        tp_size = get_tensor_model_parallel_world_size()
        self.total_num_heads = config.num_attention_heads
        assert self.total_num_heads % tp_size == 0
        self.num_heads = self.total_num_heads // tp_size
        self.total_num_kv_heads = config.num_key_value_heads
        if self.total_num_kv_heads >= tp_size:
            # Number of KV heads is greater than TP size, so we partition
            # the KV heads across multiple tensor parallel GPUs.
            assert self.total_num_kv_heads % tp_size == 0
        else:
            # Number of KV heads is less than TP size, so we replicate
            # the KV heads across multiple tensor parallel GPUs.
            assert tp_size % self.total_num_kv_heads == 0
        self.num_kv_heads = max(1, self.total_num_kv_heads // tp_size)
        self.head_dim = config.hidden_size // self.total_num_heads
        self.q_size = self.num_heads * self.head_dim
        self.kv_size = self.num_kv_heads * self.head_dim
        self.scaling = self.head_dim**-0.5

        self.qkv_proj = QKVParallelLinear(
            config.hidden_size,
            self.head_dim,
            self.total_num_heads,
            self.total_num_kv_heads,
            bias=False,
            quant_config=quant_config,
        )
        self.o_proj = RowParallelLinear(self.total_num_heads * self.head_dim,
                                        config.hidden_size,
                                        bias=False,
                                        quant_config=quant_config)

        self.attn = Attention(
            self.num_heads,
            self.head_dim,
            self.scaling,
            num_kv_heads=self.num_kv_heads,
            cache_config=cache_config,
        )

        num_experts = config.layers_num_experts[layer_idx]
        ffn_layer_class = JambaMoE if num_experts > 1 else JambaMLP
        self.feed_forward = ffn_layer_class(config, quant_config=quant_config)
        self.input_layernorm = RMSNorm(config.hidden_size,
                                       eps=config.rms_norm_eps)
        self.pre_ff_layernorm = RMSNorm(config.hidden_size,
                                        eps=config.rms_norm_eps)

    def self_attention(
        self,
        positions: torch.Tensor,
        hidden_states: torch.Tensor,
        kv_cache: torch.Tensor,
        attn_metadata: AttentionMetadata,
        **kwargs,
    ) -> torch.Tensor:
        qkv, _ = self.qkv_proj(hidden_states)
        q, k, v = qkv.split([self.q_size, self.kv_size, self.kv_size], dim=-1)
        attn_output = self.attn(q, k, v, kv_cache, attn_metadata)
        output, _ = self.o_proj(attn_output)
        return output

    def forward(
        self,
        positions: torch.Tensor,
        hidden_states: torch.Tensor,
        kv_cache: torch.Tensor,
        attn_metadata: AttentionMetadata,
        residual: Optional[torch.Tensor],
        **kwargs,
    ):
        if residual is None:
            residual = hidden_states
            hidden_states = self.input_layernorm(hidden_states)
        else:
            hidden_states, residual = self.input_layernorm(
                hidden_states, residual)

        hidden_states = self.self_attention(
            positions=positions,
            hidden_states=hidden_states,
            kv_cache=kv_cache,
            attn_metadata=attn_metadata,
        )
        # Fully Connected
        hidden_states, residual = self.pre_ff_layernorm(
            hidden_states, residual)
        hidden_states = self.feed_forward(hidden_states)
        return hidden_states, residual


ALL_DECODER_LAYER_TYPES = {
    "attention": JambaAttentionDecoderLayer,
    "mamba": JambaMambaDecoderLayer
}


class JambaModel(nn.Module):

    def __init__(
        self,
        config: JambaConfig,
        quant_config: Optional[QuantizationConfig] = None,
        cache_config: Optional[CacheConfig] = None,
        lora_config: Optional[LoRAConfig] = None,
    ) -> None:
        super().__init__()
        self.config = config
        self.padding_idx = config.pad_token_id
        lora_vocab = ((lora_config.lora_extra_vocab_size *
                       (lora_config.max_loras or 1)) if lora_config else 0)
        self.vocab_size = config.vocab_size + lora_vocab
        self.org_vocab_size = config.vocab_size

        self.embed_tokens = VocabParallelEmbedding(
            self.vocab_size,
            config.hidden_size,
            org_num_embeddings=config.vocab_size,
        )

        decoder_layers = []
        for i in range(config.num_hidden_layers):
            layer_class = ALL_DECODER_LAYER_TYPES[config.layers_block_type[i]]
            decoder_layers.append(
                layer_class(config,
                            layer_idx=i,
                            cache_config=cache_config,
                            quant_config=quant_config))
        self.layers = nn.ModuleList(decoder_layers)
        self.final_layernorm = RMSNorm(config.hidden_size,
                                       eps=config.rms_norm_eps)

    def forward(
        self,
        input_ids: torch.Tensor,
        positions: torch.Tensor,
        kv_caches: List[torch.Tensor],
        attn_metadata: AttentionMetadata,
        conv_state: torch.Tensor,
        ssm_state: torch.Tensor,
        inputs_embeds: Optional[torch.Tensor] = None,
        inputs_embeds_masks: Optional[torch.Tensor] = None,
    ) -> torch.Tensor:
        hidden_states = get_inputs_embeds(input_ids, self.embed_tokens,
                                          inputs_embeds, inputs_embeds_masks)
        residual = None

        for i in range(len(self.layers)):
            layer = self.layers[i]
            kv_cache = None
            current_ssm_state = None
            current_conv_state = None
            if isinstance(layer, JambaAttentionDecoderLayer):
                kv_cache = kv_caches[(i - self.config.attn_layer_offset) //
                                     self.config.attn_layer_period]
            if isinstance(layer, JambaMambaDecoderLayer):
                current_state_layer = i - (1 +
                                           (i - self.config.attn_layer_offset)
                                           // self.config.attn_layer_period)
                current_ssm_state = ssm_state[current_state_layer]
                current_conv_state = conv_state[current_state_layer]

            hidden_states, residual = layer(
                positions=positions,
                hidden_states=hidden_states,
                kv_cache=kv_cache,
                attn_metadata=attn_metadata,
                residual=residual,
                conv_state=current_conv_state,
                ssm_state=current_ssm_state,
            )
        hidden_states, _ = self.final_layernorm(hidden_states, residual)
        return hidden_states


class JambaForCausalLM(nn.Module, HasInnerState):
    packed_modules_mapping = {
        "qkv_proj": [
            "q_proj",
            "k_proj",
            "v_proj",
        ],
    }

    # LoRA specific attributes
    supported_lora_modules = [
        "qkv_proj",
        "o_proj",
        "embed_tokens",
        "lm_head",
    ]
    embedding_modules = {
        "embed_tokens": "input_embeddings",
        "lm_head": "output_embeddings",
    }
    embedding_padding_modules = ["lm_head"]

    def __init__(
        self,
        config: JambaConfig,
        cache_config: Optional[CacheConfig] = None,
        quant_config: Optional[QuantizationConfig] = None,
        lora_config: Optional[LoRAConfig] = None,
        scheduler_config: Optional[SchedulerConfig] = None,
    ) -> None:
        assert not scheduler_config.chunked_prefill_enabled, \
            "Jamba currently does not support chunked prefill"
        assert not cache_config.enable_prefix_caching, \
            "Jamba currently does not support prefix caching"

        super().__init__()
        self.config = config
        self.scheduler_config = scheduler_config
        self.model = JambaModel(config,
                                cache_config=cache_config,
                                quant_config=quant_config,
                                lora_config=lora_config)
        self.unpadded_vocab_size = config.vocab_size
        if lora_config:
            self.unpadded_vocab_size += lora_config.lora_extra_vocab_size
        self.lm_head = ParallelLMHead(
            self.unpadded_vocab_size,
            config.hidden_size,
            org_num_embeddings=config.vocab_size,
            padding_size=DEFAULT_VOCAB_PADDING_SIZE
            # We need bigger padding if using lora for kernel
            # compatibility
            if not lora_config else lora_config.lora_vocab_padding_size,
        )
        # Used to track and store by the Mamba cache between steps.
        self.mamba_cache: Tuple[torch.Tensor, torch.Tensor] = tuple()
        # Maps between the request id and a dict that maps between the seq_id
        # and its index inside the self.mamba_cache
        self.mamba_cache_indices_mapping: Dict[str, Dict[int, int]] = {}
        self.logits_processor = LogitsProcessor(self.unpadded_vocab_size,
                                                config.vocab_size)
        self.sampler = Sampler()

    def forward(self,
                input_ids: torch.Tensor,
                positions: torch.Tensor,
                kv_caches: List[KVCache],
                attn_metadata: AttentionMetadata,
                intermediate_tensors: Optional[IntermediateTensors] = None,
                inputs_embeds: Optional[torch.Tensor] = None,
                inputs_embeds_masks: Optional[torch.Tensor] = None,
                **kwargs):
        if not self.mamba_cache:
            self._prepare_mamba_cache()

        if "seqlen_agnostic_capture_inputs" not in kwargs:
            # We get here only on Prefill/Eager mode runs
            assert all(
                key in kwargs
                for key in ["request_ids_to_seq_ids", "finished_requests_ids"])

            request_ids_to_seq_ids = kwargs["request_ids_to_seq_ids"]
            finished_requests_ids = kwargs["finished_requests_ids"]
            self._release_mamba_cache(finished_requests_ids)
            batch_size = input_ids.shape[0]
            if attn_metadata.prefill_metadata:
                batch_size = len(request_ids_to_seq_ids)
            mamba_cache = self._prepare_current_run_mamba_cache(
                request_ids_to_seq_ids, batch_size, finished_requests_ids)
        else:
            # CUDA graph capturing runs
            mamba_cache = kwargs["seqlen_agnostic_capture_inputs"]

<<<<<<< HEAD
        hidden_states = self.model(input_ids,
                                   positions,
                                   kv_caches,
                                   attn_metadata,
                                   current_seqlen_agnostic_cache[0],
                                   current_seqlen_agnostic_cache[1],
                                   inputs_embeds=inputs_embeds,
                                   inputs_embeds_masks=inputs_embeds_masks)

        if "seqlen_agnostic_capture_inputs" not in kwargs:
            self._copy_mamba_cache_by_indices(self.current_indices,
                                              current_seqlen_agnostic_cache)

=======
        hidden_states = self.model(input_ids, positions, kv_caches,
                                   attn_metadata, mamba_cache[0],
                                   mamba_cache[1])
>>>>>>> ec266536
        return hidden_states

    def _swap_mamba_cache(self, from_index: int, to_index: int):
        assert len(self.mamba_cache) > 0
        for cache_t in self.mamba_cache:
            cache_t[:, [to_index,from_index]] = \
             cache_t[:, [from_index,to_index]]

    def _copy_mamba_cache(self, from_index: int, to_index: int):
        assert len(self.mamba_cache) > 0
        for cache_t in self.mamba_cache:
            cache_t[:, to_index].copy_(cache_t[:, from_index],
                                       non_blocking=True)

    def _move_out_if_already_occupied(self, index: int,
                                      all_occupied_indices: List[int]):
        if index in all_occupied_indices:
            first_free_index = self._first_free_index_in_mamba_cache()
            # In case occupied, move the occupied to a new empty block
            self._move_cache_index_and_mappings(from_index=index,
                                                to_index=first_free_index)

    def _assign_seq_id_to_mamba_cache_in_specific_dest(self, cur_rid: str,
                                                       seq_id: int,
                                                       destination_index: int):
        """
        Assign (req_id,seq_id) pair to a `destination_index` index, if
        already occupied, move the occupying index to a free index.
        """
        all_occupied_indices = self._get_all_occupied_indices()
        if cur_rid not in self.mamba_cache_indices_mapping:
            self._move_out_if_already_occupied(
                index=destination_index,
                all_occupied_indices=all_occupied_indices)
            self.mamba_cache_indices_mapping[cur_rid] = {
                seq_id: destination_index
            }
        elif seq_id not in (seq_ids2indices :=
                            self.mamba_cache_indices_mapping[cur_rid]):
            # parallel sampling , where n > 1, assume prefill have
            # already happened now we only need to copy the already
            # existing cache into the siblings seq_ids caches
            self._move_out_if_already_occupied(
                index=destination_index,
                all_occupied_indices=all_occupied_indices)
            index_exists = list(seq_ids2indices.values())[0]
            # case of decoding n>1, copy prefill cache to decoding indices
            self._copy_mamba_cache(from_index=index_exists,
                                   to_index=destination_index)
            self.mamba_cache_indices_mapping[cur_rid][
                seq_id] = destination_index
        else:
            # already exists
            cache_index_already_exists = self.mamba_cache_indices_mapping[
                cur_rid][seq_id]
            if cache_index_already_exists != destination_index:
                # In case the seq id already exists but not in
                # the right destination, swap it with what's occupying it
                self._swap_pair_indices_and_mappings(
                    from_index=cache_index_already_exists,
                    to_index=destination_index)

    def _prepare_current_run_mamba_cache(
            self, request_ids_to_seq_ids: Dict[str, list[int]],
            batch_size: int, finished_requests_ids: List[str]):
        running_indices = []
        request_ids_to_seq_ids_flatten = [
            (req_id, seq_id)
            for req_id, seq_ids in request_ids_to_seq_ids.items()
            for seq_id in seq_ids
        ]
        for dest_index, (request_id,
                         seq_id) in enumerate(request_ids_to_seq_ids_flatten):
            if request_id in finished_requests_ids:
                # Do not allocate cache index for requests that run
                # and finish right after
                continue
            self._assign_seq_id_to_mamba_cache_in_specific_dest(
                request_id, seq_id, dest_index)
            running_indices.append(dest_index)

        self._clean_up_first_bs_blocks(batch_size, running_indices)
        conv_state = self.mamba_cache[0][:, :batch_size]
        temporal_state = self.mamba_cache[1][:, :batch_size]

        return (conv_state, temporal_state)

    def _get_all_occupied_indices(self):
        return [
            cache_idx
            for seq_ids2indices in self.mamba_cache_indices_mapping.values()
            for cache_idx in seq_ids2indices.values()
        ]

    def _clean_up_first_bs_blocks(self, batch_size: int,
                                  indices_for_current_run: List[int]):
        # move out all of the occupied but currently not running blocks
        # outside of the first n blocks
        destination_indices = set([range(batch_size)])
        max_possible_batch_size = self.mamba_cache[0].shape[1]
        for destination_index in destination_indices:
            if destination_index in self._get_all_occupied_indices() and  \
               destination_index not in indices_for_current_run:
                # move not running indices outside of the batch
                all_other_indices = list(
                    range(batch_size, max_possible_batch_size))
                first_avail_index = self._first_free_index_in_mamba_cache(
                    all_other_indices)
                self._swap_indices(from_index=destination_index,
                                   to_index=first_avail_index)

    def _move_cache_index_and_mappings(self, from_index: int, to_index: int):
        self._copy_mamba_cache(from_index=from_index, to_index=to_index)
        self._update_mapping_index(from_index=from_index, to_index=to_index)

    def _swap_pair_indices_and_mappings(self, from_index: int, to_index: int):
        self._swap_mamba_cache(from_index=from_index, to_index=to_index)
        self._swap_mapping_index(from_index=from_index, to_index=to_index)

    def _swap_mapping_index(self, from_index: int, to_index: int):
        for seq_ids2index in self.mamba_cache_indices_mapping.values():
            for seq_id, index in seq_ids2index.items():
                if from_index == index:
                    seq_ids2index.update({seq_id: to_index})
                elif to_index == index:
                    seq_ids2index.update({seq_id: from_index})

    def _update_mapping_index(self, from_index: int, to_index: int):
        for seq_ids2index in self.mamba_cache_indices_mapping.values():
            for seq_id, index in seq_ids2index.items():
                if from_index == index:
                    seq_ids2index.update({seq_id: to_index})
                    return

    def copy_inputs_before_cuda_graphs(self, input_buffers, **kwargs):
        """
        Copy the relevant Mamba cache into the CUDA graph input buffer
        that was provided during the capture runs
        (JambaForCausalLM.mamba_gc_cache_buffer).
        """
        assert all(
            key in kwargs
            for key in ["request_ids_to_seq_ids", "finished_requests_ids"])
        finished_requests_ids = kwargs["finished_requests_ids"]
        self._release_mamba_cache(finished_requests_ids)
        request_ids_to_seq_ids = kwargs["request_ids_to_seq_ids"]
        cg_batch_size = input_buffers['input_ids'].shape[0]
<<<<<<< HEAD
        (
            current_mamba_cache,
            indices,
        ) = self._prepare_current_run_mamba_cache(request_ids_to_seq_ids,
                                                  cg_batch_size,
                                                  finished_requests_ids)
        self.current_indices = indices

        for input_buffer, current_cache_buffer in zip(
                input_buffers["seqlen_agnostic_capture_inputs"],
                current_mamba_cache):
            input_buffer.copy_(current_cache_buffer, non_blocking=True)

    def copy_outputs_after_cuda_graphs(self, input_buffers, **kwargs):
        """
        Copy the relevant Mamba cache from the CUDA graph input_buffers
        back to the JambaForCausalLM.mamba_cache after CUDA
        graph replay run is done.
        """
        self._copy_mamba_cache_by_indices(
            self.current_indices,
            input_buffers["seqlen_agnostic_capture_inputs"])
=======
        self._prepare_current_run_mamba_cache(request_ids_to_seq_ids,
                                              cg_batch_size,
                                              finished_requests_ids)
>>>>>>> ec266536

    def get_seqlen_agnostic_capture_inputs(self, batch_size: int):
        """
        Provide the CUDA graph capture runs with a buffer in adjusted size.
        The buffer is used to maintain the Mamba Cache during the CUDA graph
        replay runs.
        """
        return tuple(buffer[:, :batch_size] for buffer in self.mamba_cache)

    def _release_mamba_cache(self, finished_seq_groups_req_ids: List[str]):
        for req_id in finished_seq_groups_req_ids:
            if req_id in self.mamba_cache_indices_mapping:
                self.mamba_cache_indices_mapping.pop(req_id)

    def _first_free_index_in_mamba_cache(
            self, indices_range: Optional[List[int]] = None) -> int:
        assert self.mamba_cache is not None
        if indices_range is None:
            max_possible_batch_size = self.mamba_cache[0].shape[1]
            indices_range = list(range(max_possible_batch_size))
        all_occupied_indices = self._get_all_occupied_indices()
        for i in indices_range:
            if i not in all_occupied_indices:
                return i
        raise Exception("Couldn't find a free spot in the mamba cache! This"
                        "should never happen")

    def _get_mamba_cache_shape(
            self
    ) -> Tuple[Optional[Tuple[int, int]], Optional[Tuple[int, int]]]:
        world_size = get_tensor_model_parallel_world_size()
        hidden_size = self.config.hidden_size
        conv_state_shape = (
            self.config.mamba_expand * hidden_size // world_size,
            self.config.mamba_d_conv,
        )
        temporal_state_shape = (
            self.config.mamba_expand * self.config.hidden_size // world_size,
            self.config.mamba_d_state,
        )
        return conv_state_shape, temporal_state_shape

    def _prepare_mamba_cache(self):
        dtype = self.lm_head.weight.dtype
        layers_type = self.config.layers_block_type
        mamba_layers = sum(
            [layer_type == "mamba" for layer_type in layers_type])
        max_batch_size = (_get_graph_batch_size(
            self.scheduler_config.max_num_seqs) if self.scheduler_config else
                          max(_BATCH_SIZES_TO_CAPTURE) + 2)
        conv_state_shape, temporal_state_shape = self._get_mamba_cache_shape()
        assert conv_state_shape is not None and temporal_state_shape is not None

        self.mamba_cache = (torch.empty(size=(mamba_layers, max_batch_size) +
                                        conv_state_shape,
                                        dtype=dtype,
                                        device="cuda"),
                            torch.empty(size=(mamba_layers, max_batch_size) +
                                        temporal_state_shape,
                                        dtype=dtype,
                                        device="cuda"))

    def compute_logits(
        self,
        hidden_states: torch.Tensor,
        sampling_metadata: SamplingMetadata,
    ) -> Optional[torch.Tensor]:
        logits = self.logits_processor(self.lm_head, hidden_states,
                                       sampling_metadata)
        return logits

    def sample(
        self,
        logits: Optional[torch.Tensor],
        sampling_metadata: SamplingMetadata,
    ) -> Optional[SamplerOutput]:
        next_tokens = self.sampler(logits, sampling_metadata)
        return next_tokens

    def load_weights(self, weights: Iterable[Tuple[str, torch.Tensor]]):
        stacked_params_mapping = [
            # (param_name, shard_name, shard_id)
            ("qkv_proj", "q_proj", "q"),
            ("qkv_proj", "k_proj", "k"),
            ("qkv_proj", "v_proj", "v"),
        ]

        # Params for weights, fp8 weight scales, fp8 activation scales
        # (param_name, weight_name, expert_id, shard_id)
        expert_params_mapping = FusedMoE.make_expert_params_mapping(
            ckpt_gate_proj_name="gate_proj",
            ckpt_down_proj_name="down_proj",
            ckpt_up_proj_name="up_proj",
            num_experts=self.config.num_experts)

        params_dict = dict(self.named_parameters())
        for name, loaded_weight in weights:
            if "rotary_emb.inv_freq" in name:
                continue

            if "A_log" in name:
                name = name.replace("A_log", "A")

            if ".self_attn." in name:
                name = name.replace(".self_attn", "")

            if "feed_forward" in name and not _is_moe_layer(name):
                ## map MLP layers to expert with ID=0
                name = name.replace("feed_forward", "feed_forward.experts.0")

            for param_name, weight_name, shard_id in stacked_params_mapping:
                if weight_name not in name:
                    continue
                if 'experts' in name:
                    continue
                name = name.replace(weight_name, param_name)
                # Skip loading extra bias for GPTQ models.
                if name.endswith(".bias") and name not in params_dict:
                    continue
                param = params_dict[name]
                weight_loader = param.weight_loader
                weight_loader(param, loaded_weight, shard_id)
                break
            else:
                for (
                        param_name,
                        weight_name,
                        expert_id,
                        shard_id,
                ) in expert_params_mapping:
                    if weight_name not in name:
                        continue

                    name = name.replace(weight_name, param_name)
                    param = params_dict[name]
                    weight_loader = param.weight_loader
                    weight_loader(param,
                                  loaded_weight,
                                  name,
                                  shard_id=shard_id,
                                  expert_id=expert_id)
                    break
                else:
                    # Skip loading extra bias for GPTQ models.
                    if name.endswith(".bias") and name not in params_dict:
                        continue

                    param = params_dict[name]
                    weight_loader = getattr(param, "weight_loader",
                                            default_weight_loader)
                    weight_loader(param, loaded_weight)


def _is_moe_layer(name: str):
    return any(
        [experts_name in name for experts_name in [
            "experts",
            "router",
        ]])<|MERGE_RESOLUTION|>--- conflicted
+++ resolved
@@ -637,25 +637,11 @@
             # CUDA graph capturing runs
             mamba_cache = kwargs["seqlen_agnostic_capture_inputs"]
 
-<<<<<<< HEAD
-        hidden_states = self.model(input_ids,
-                                   positions,
-                                   kv_caches,
-                                   attn_metadata,
-                                   current_seqlen_agnostic_cache[0],
-                                   current_seqlen_agnostic_cache[1],
+        hidden_states = self.model(input_ids, positions, kv_caches,
+                                   attn_metadata, mamba_cache[0],
+                                   mamba_cache[1],
                                    inputs_embeds=inputs_embeds,
                                    inputs_embeds_masks=inputs_embeds_masks)
-
-        if "seqlen_agnostic_capture_inputs" not in kwargs:
-            self._copy_mamba_cache_by_indices(self.current_indices,
-                                              current_seqlen_agnostic_cache)
-
-=======
-        hidden_states = self.model(input_ids, positions, kv_caches,
-                                   attn_metadata, mamba_cache[0],
-                                   mamba_cache[1])
->>>>>>> ec266536
         return hidden_states
 
     def _swap_mamba_cache(self, from_index: int, to_index: int):
@@ -803,34 +789,9 @@
         self._release_mamba_cache(finished_requests_ids)
         request_ids_to_seq_ids = kwargs["request_ids_to_seq_ids"]
         cg_batch_size = input_buffers['input_ids'].shape[0]
-<<<<<<< HEAD
-        (
-            current_mamba_cache,
-            indices,
-        ) = self._prepare_current_run_mamba_cache(request_ids_to_seq_ids,
-                                                  cg_batch_size,
-                                                  finished_requests_ids)
-        self.current_indices = indices
-
-        for input_buffer, current_cache_buffer in zip(
-                input_buffers["seqlen_agnostic_capture_inputs"],
-                current_mamba_cache):
-            input_buffer.copy_(current_cache_buffer, non_blocking=True)
-
-    def copy_outputs_after_cuda_graphs(self, input_buffers, **kwargs):
-        """
-        Copy the relevant Mamba cache from the CUDA graph input_buffers
-        back to the JambaForCausalLM.mamba_cache after CUDA
-        graph replay run is done.
-        """
-        self._copy_mamba_cache_by_indices(
-            self.current_indices,
-            input_buffers["seqlen_agnostic_capture_inputs"])
-=======
         self._prepare_current_run_mamba_cache(request_ids_to_seq_ids,
                                               cg_batch_size,
                                               finished_requests_ids)
->>>>>>> ec266536
 
     def get_seqlen_agnostic_capture_inputs(self, batch_size: int):
         """

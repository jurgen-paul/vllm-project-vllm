--- conflicted
+++ resolved
@@ -1,12 +1,7 @@
 import itertools
 from collections import UserDict
-<<<<<<< HEAD
-from typing import (Callable, Dict, Iterable, List, Literal, Optional,
+from typing import (Any, Callable, Dict, Iterable, List, Literal, Optional,
                     Protocol, Tuple, Union, overload)
-=======
-from typing import (Any, Dict, Iterable, List, Literal, Optional, Protocol,
-                    Tuple, Union, overload)
->>>>>>> 1cabfcef
 
 import torch
 import torch.nn as nn

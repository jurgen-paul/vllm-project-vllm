--- conflicted
+++ resolved
@@ -39,12 +39,7 @@
                                                RowParallelLinear)
 from vllm.model_executor.layers.logits_processor import LogitsProcessor
 from vllm.model_executor.layers.quantization import QuantizationConfig
-<<<<<<< HEAD
-from vllm.model_executor.layers.quantization.compressed_tensors.utils import (
-    get_compressed_tensors_cache_scale)
 from vllm.model_executor.layers.quantization.fp8 import Fp8Config
-=======
->>>>>>> 96663699
 from vllm.model_executor.layers.rotary_embedding import get_rope
 from vllm.model_executor.layers.sampler import SamplerOutput, get_sampler
 from vllm.model_executor.layers.vocab_parallel_embedding import (
@@ -436,14 +431,8 @@
                 param = params_dict[scale_name]
                 weight_loader = getattr(param, "weight_loader",
                                         default_weight_loader)
-<<<<<<< HEAD
-                if loaded_weight.shape:
-                    # scalar shape is torch.Size([1]), not torch.Size([])
-                    loaded_weight = loaded_weight[0]
-=======
                 loaded_weight = (loaded_weight if loaded_weight.dim() == 0 else
                                  loaded_weight[0])
->>>>>>> 96663699
                 weight_loader(param, loaded_weight)
                 loaded_params.add(scale_name)
                 continue

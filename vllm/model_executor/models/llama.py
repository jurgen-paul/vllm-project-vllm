# coding=utf-8
# Adapted from
# https://github.com/huggingface/transformers/blob/v4.28.0/src/transformers/models/llama/modeling_llama.py
# Copyright 2023 The vLLM team.
# Copyright 2022 EleutherAI and the HuggingFace Inc. team. All rights reserved.
#
# This code is based on EleutherAI's GPT-NeoX library and the GPT-NeoX
# and OPT implementations in this library. It has been modified from its
# original forms to accommodate minor architectural differences compared
# to GPT-NeoX and OPT used by the Meta AI team that trained the model.
#
# Licensed under the Apache License, Version 2.0 (the "License");
# you may not use this file except in compliance with the License.
# You may obtain a copy of the License at
#
#     http://www.apache.org/licenses/LICENSE-2.0
#
# Unless required by applicable law or agreed to in writing, software
# distributed under the License is distributed on an "AS IS" BASIS,
# WITHOUT WARRANTIES OR CONDITIONS OF ANY KIND, either express or implied.
# See the License for the specific language governing permissions and
# limitations under the License.
"""Inference-only LLaMA model compatible with HuggingFace weights.

The input of the model is flattened to a 1D tensor of tokens. The model uses
InputMetadata to extract the original 2D shape of the input.
"""
from typing import Any, Dict, List, Optional, Tuple

import torch
from torch import nn
from transformers import LlamaConfig

from vllm.model_executor.input_metadata import InputMetadata
from vllm.model_executor.layers.activation import SiluAndMul, DequantSiluAndMulQuant
from vllm.model_executor.layers.layernorm import RMSNorm, I8RMSNorm, DequantAddResidualI8RMSNormQuant
from vllm.model_executor.layers.attention import PagedAttentionWithRoPE, DequantPagedAttentionWithRoPEQuant
from vllm.model_executor.layers.sampler import Sampler
from vllm.model_executor.layers.quantized_linear import ParallelLinear
from vllm.model_executor.layers.fusion import DequantAddResidual
from vllm.model_executor.parallel_utils.parallel_state import (
    get_tensor_model_parallel_rank, get_tensor_model_parallel_world_size)
from vllm.model_executor.parallel_utils.layers import VocabParallelEmbedding
from vllm.model_executor.quantization_utils import QuantizationConfig
from vllm.model_executor.weight_utils import (
    convert_pyslice_to_tensor, hf_model_weights_iterator,
    load_tensor_parallel_weights, load_padded_tensor_parallel_vocab)
from vllm.sequence import SamplerOutput

KVCache = Tuple[torch.Tensor, torch.Tensor]


class LlamaMLP(nn.Module):

    def __init__(
        self,
        hidden_size: int,
        intermediate_size: int,
        hidden_act: str,
        quant_config: Optional[QuantizationConfig] = None,
    ) -> None:
        super().__init__()
        self.use_int8 = quant_config is not None and quant_config.get_name() == "smoothquant"

        if hidden_act != "silu":
            raise ValueError(f"Unsupported activation: {hidden_act}. "
                            "Only silu is supported for now.")

        self.gate_up_proj = ParallelLinear.column(hidden_size,
<<<<<<< HEAD
                                                2 * intermediate_size,
                                                bias=False,
                                                gather_output=False,
                                                perform_initialization=False,
                                                quant_config=quant_config)
=======
                                                  2 * intermediate_size,
                                                  bias=False,
                                                  gather_output=False,
                                                  quant_config=quant_config)
>>>>>>> 9738b84a
        self.down_proj = ParallelLinear.row(intermediate_size,
                                            hidden_size,
                                            bias=False,
                                            input_is_parallel=True,
<<<<<<< HEAD
                                            perform_initialization=False,
                                            quant_config=quant_config)        
        # kernel fusion for int8 inference
        if self.use_int8:
            self.act_fn = DequantSiluAndMulQuant()
        else:
            self.act_fn = SiluAndMul()
=======
                                            quant_config=quant_config)
        if hidden_act != "silu":
            raise ValueError(f"Unsupported activation: {hidden_act}. "
                             "Only silu is supported for now.")
        self.act_fn = SiluAndMul()
>>>>>>> 9738b84a

    def forward(self, x):
        gate_up, _ = self.gate_up_proj(x)
        # FIXME: currently gate up share same scale, plan to use seperate scales 
        x = self.act_fn(gate_up)
        x, _ = self.down_proj(x)
        return x


class LlamaAttention(nn.Module):

    def __init__(
        self,
        hidden_size: int,
        num_heads: int,
        num_kv_heads: int,
        rope_theta: float = 10000,
        rope_scaling: Optional[Dict[str, Any]] = None,
        max_position_embeddings: int = 8192,
        quant_config: Optional[QuantizationConfig] = None,
    ) -> None:
        super().__init__()
        self.hidden_size = hidden_size
        tp_size = get_tensor_model_parallel_world_size()
        self.total_num_heads = num_heads
        assert self.total_num_heads % tp_size == 0
        self.num_heads = self.total_num_heads // tp_size
        self.total_num_kv_heads = num_kv_heads
        if self.total_num_kv_heads >= tp_size:
            # Number of KV heads is greater than TP size, so we partition
            # the KV heads across multiple tensor parallel GPUs.
            assert self.total_num_kv_heads % tp_size == 0
        else:
            # Number of KV heads is less than TP size, so we replicate
            # the KV heads across multiple tensor parallel GPUs.
            assert tp_size % self.total_num_kv_heads == 0
        self.num_kv_heads = max(1, self.total_num_kv_heads // tp_size)
        num_kv_heads_replicas = max(1, tp_size // self.total_num_kv_heads)
        self.head_dim = hidden_size // self.total_num_heads
        self.q_size = self.num_heads * self.head_dim
        self.kv_size = self.num_kv_heads * self.head_dim
        self.scaling = self.head_dim**-0.5
        self.rope_theta = rope_theta
<<<<<<< HEAD
        self.use_int8 = quant_config is not None and quant_config.get_name() == "smoothquant"
=======
        self.max_position_embeddings = max_position_embeddings
>>>>>>> 9738b84a

        self.qkv_proj = ParallelLinear.column(
            hidden_size,
            (self.total_num_heads +
             2 * self.total_num_kv_heads * num_kv_heads_replicas) *
            self.head_dim,
            bias=False,
            gather_output=False,
            quant_config=quant_config,
        )
        self.o_proj = ParallelLinear.row(
            self.total_num_heads * self.head_dim,
            hidden_size,
            bias=False,
            input_is_parallel=True,
            quant_config=quant_config,
        )
<<<<<<< HEAD

        # kernel fusion for int8 inference
        if self.use_int8:
            self.attn = DequantPagedAttentionWithRoPEQuant(self.num_heads,
                                            self.head_dim,
                                            self.scaling,
                                            base=self.rope_theta,
                                            rotary_dim=self.head_dim,
                                            num_kv_heads=self.num_kv_heads)
        else:
            self.attn = PagedAttentionWithRoPE(self.num_heads,
                                            self.head_dim,
                                            self.scaling,
                                            base=self.rope_theta,
                                            rotary_dim=self.head_dim,
                                            num_kv_heads=self.num_kv_heads)
=======
        self.attn = PagedAttentionWithRoPE(
            self.num_heads,
            self.head_dim,
            self.scaling,
            base=self.rope_theta,
            max_position=self.max_position_embeddings,
            rotary_dim=self.head_dim,
            num_kv_heads=self.num_kv_heads,
            rope_scaling=rope_scaling)
>>>>>>> 9738b84a

    def forward(
        self,
        positions: torch.Tensor,
        hidden_states: torch.Tensor,
        kv_cache: KVCache,
        input_metadata: InputMetadata,
        cache_event: Optional[torch.cuda.Event],
    ) -> torch.Tensor:
        qkv, _ = self.qkv_proj(hidden_states)
        # qkv = qkv.half()
        # FIXME: currently qkv share same scale, plan to use seperate scales 
        q, k, v = qkv.split([self.q_size, self.kv_size, self.kv_size], dim=-1)
        k_cache, v_cache = kv_cache
        attn_output = self.attn(positions, q, k, v, k_cache, v_cache,
                                input_metadata, cache_event)
        output, _ = self.o_proj(attn_output)
        # output = output.half()
        return output


class LlamaDecoderLayer(nn.Module):

    def __init__(
        self,
        config: LlamaConfig,
        quant_config: Optional[QuantizationConfig] = None,
    ) -> None:
        super().__init__()
        self.hidden_size = config.hidden_size
        self.use_int8 = quant_config is not None and quant_config.get_name() == "smoothquant"
        # Requires transformers > 4.32.0
        rope_theta = getattr(config, "rope_theta", 10000)
        rope_scaling = getattr(config, "rope_scaling", None)
        max_position_embeddings = getattr(config, "max_position_embeddings",
                                          8192)
        self.self_attn = LlamaAttention(
            hidden_size=self.hidden_size,
            num_heads=config.num_attention_heads,
            num_kv_heads=config.num_key_value_heads,
            rope_theta=rope_theta,
            rope_scaling=rope_scaling,
            max_position_embeddings=max_position_embeddings,
            quant_config=quant_config,
        )
        self.mlp = LlamaMLP(
            hidden_size=self.hidden_size,
            intermediate_size=config.intermediate_size,
            hidden_act=config.hidden_act,
            quant_config=quant_config,
        )
        if self.use_int8:
            self.input_layernorm = I8RMSNorm(config.hidden_size,
                                        eps=config.rms_norm_eps)
            # kernel fusion, post_attention_layernorm are fused into DequantAddResidualI8RMSNormQuant
            self.dequant_add_residual_layernorm_quant = DequantAddResidualI8RMSNormQuant(config.hidden_size,
                                                    eps=config.rms_norm_eps)
            self.dequant_add_residual = DequantAddResidual()
        else:
            self.input_layernorm = RMSNorm(config.hidden_size,
                                        eps=config.rms_norm_eps)
            self.post_attention_layernorm = RMSNorm(config.hidden_size,
                                                    eps=config.rms_norm_eps)

    def forward(
        self,
        positions: torch.Tensor,
        hidden_states: torch.Tensor,
        kv_cache: KVCache,
        input_metadata: InputMetadata,
        cache_event: Optional[torch.cuda.Event],
    ) -> torch.Tensor:
        # Self Attention
        residual = hidden_states
        hidden_states = self.input_layernorm(hidden_states)
        hidden_states = self.self_attn(
            positions=positions,
            hidden_states=hidden_states,
            kv_cache=kv_cache,
            input_metadata=input_metadata,
            cache_event=cache_event,
        )

        if self.use_int8:
            residual, hidden_states = self.dequant_add_residual_layernorm_quant(residual, hidden_states)
            hidden_states = self.mlp(hidden_states)
            hidden_states = self.dequant_add_residual(residual, hidden_states)
        else:
            hidden_states = residual + hidden_states
            # Fully Connected
            residual = hidden_states
            hidden_states = self.post_attention_layernorm(hidden_states)
            hidden_states = self.mlp(hidden_states)
            hidden_states = residual + hidden_states
        
        return hidden_states


class LlamaModel(nn.Module):

    def __init__(
        self,
        config: LlamaConfig,
        quant_config: Optional[QuantizationConfig] = None,
    ) -> None:
        super().__init__()
        self.config = config
        self.padding_idx = config.pad_token_id
        self.vocab_size = config.vocab_size

        vocab_size = ((config.vocab_size + 63) // 64) * 64
        self.embed_tokens = VocabParallelEmbedding(
<<<<<<< HEAD
            vocab_size, config.hidden_size, perform_initialization=False)

=======
            vocab_size,
            config.hidden_size,
        )
>>>>>>> 9738b84a
        self.layers = nn.ModuleList([
            LlamaDecoderLayer(config, quant_config)
            for _ in range(config.num_hidden_layers)
        ])
        self.norm = RMSNorm(config.hidden_size, eps=config.rms_norm_eps)

    def forward(
        self,
        input_ids: torch.Tensor,
        positions: torch.Tensor,
        kv_caches: List[KVCache],
        input_metadata: InputMetadata,
        cache_events: Optional[List[torch.cuda.Event]],
    ) -> torch.Tensor:
        hidden_states = self.embed_tokens(input_ids)
        for i in range(len(self.layers)):
            if cache_events is None:
                cache_event = None
            else:
                cache_event = cache_events[i]
            layer = self.layers[i]
            hidden_states = layer(
                positions,
                hidden_states,
                kv_caches[i],
                input_metadata,
                cache_event,
            )
        hidden_states = self.norm(hidden_states)
        return hidden_states


class LlamaForCausalLM(nn.Module):

    def __init__(
        self,
        config: LlamaConfig,
        quant_config: Optional[QuantizationConfig] = None,
    ) -> None:
        super().__init__()
        self.config = config
        self.quant_config = quant_config
        self.model = LlamaModel(config, quant_config)
        vocab_size = ((config.vocab_size + 63) // 64) * 64
        # NOTE: The LM head is not quantized.
        self.lm_head = ParallelLinear.column(config.hidden_size,
                                             vocab_size,
                                             bias=False,
                                             gather_output=False,
                                             quant_config=None)
        self.sampler = Sampler(config.vocab_size)

    def forward(
        self,
        input_ids: torch.Tensor,
        positions: torch.Tensor,
        kv_caches: List[KVCache],
        input_metadata: InputMetadata,
        cache_events: Optional[List[torch.cuda.Event]],
    ) -> SamplerOutput:
        hidden_states = self.model(input_ids, positions, kv_caches,
                                   input_metadata, cache_events)
        next_tokens = self.sampler(self.lm_head.weight, hidden_states,
                                   input_metadata)
        return next_tokens

    _column_parallel_layers = []
    _row_parallel_layers = ["o_proj", "down_proj"]
    _int8_scale_params = {
                "self_attn.q_proj.a": "self_attn.attn.a",
                "self_attn.k_proj.a": "self_attn.attn.a",
                "self_attn.v_proj.a": "self_attn.attn.a",
                "self_attn.o_proj.inscale": "self_attn.attn.inscale",
                "self_attn.o_proj.a": "dequant_add_residual_layernorm_quant.a",
                "post_attention_layernorm.weight": "dequant_add_residual_layernorm_quant.weight",
                "mlp.gate_proj.a": "mlp.act_fn.a",
                "mlp.up_proj.a": "mlp.act_fn.a",
                "mlp.down_proj.inscale": "mlp.act_fn.inscale",
                "mlp.down_proj.a": "dequant_add_residual.a"
            }

    def load_weights(self,
                     model_name_or_path: str,
                     cache_dir: Optional[str] = None,
                     load_format: str = "auto",
                     revision: Optional[str] = None):
        int8_fusion = False
        if self.quant_config is not None and self.quant_config.get_name() == "smoothquant":
            int8_fusion = True
        
        if self.quant_config is None:
            col_weight_suffixes = ["weight"]
            row_weight_suffixes = ["weight"]
        else:
            col_weight_suffixes = (
                self.quant_config.get_col_parallel_tensor_names())
            row_weight_suffixes = (
                self.quant_config.get_row_parallel_tensor_names())

        column_parallel_weights: List[str] = []
        for layer in self._column_parallel_layers:
            for suffix in col_weight_suffixes:
                column_parallel_weights.append(f"{layer}.{suffix}")
        row_parallel_weights: List[str] = []
        for layer in self._row_parallel_layers:
            for suffix in row_weight_suffixes:
                row_parallel_weights.append(f"{layer}.{suffix}")

        tp_size = get_tensor_model_parallel_world_size()
        tp_rank = get_tensor_model_parallel_rank()
        q_proj_shard_size = (self.config.hidden_size // tp_size)
        num_kv_heads_replicas = max(1,
                                    tp_size // self.config.num_key_value_heads)
        num_kv_heads_per_gpu = max(1,
                                   self.config.num_key_value_heads // tp_size)
        kv_proj_shard_size = (self.config.hidden_size //
                              self.config.num_attention_heads *
                              num_kv_heads_per_gpu)
        attention_weight_specs = [
            # (weight_name, shard_size, offset)
            ("q_proj", q_proj_shard_size, 0),
            ("k_proj", kv_proj_shard_size, q_proj_shard_size),
            ("v_proj", kv_proj_shard_size,
             q_proj_shard_size + kv_proj_shard_size),
        ]
        state_dict = self.state_dict()

        for name, loaded_weight in hf_model_weights_iterator(
                model_name_or_path, cache_dir, load_format, revision):
            if "rotary_emb.inv_freq" in name:
                continue
            # bias is useless for llama
            if "bias" in name:
                continue

            packed_dim = None
            is_transposed = False
            if self.quant_config is not None:
                packed_dim = self.quant_config.get_packed_dim(name)
                is_transposed = self.quant_config.is_transposed(name)
            if is_transposed:
                loaded_weight = convert_pyslice_to_tensor(loaded_weight)
                loaded_weight = loaded_weight.T

            if int8_fusion:
                is_fusion_weight = False
                for weight_name in self._int8_scale_params.keys():
                    if weight_name not in name:
                        continue
                    param = state_dict[name.replace(weight_name, self._int8_scale_params[weight_name])]
                    param.copy_(loaded_weight)
                    is_fusion_weight = True
                if is_fusion_weight:
                    continue

            is_attention_weight = False
            for weight_name, shard_size, offset in attention_weight_specs:
                if weight_name not in name:
                    continue
                param = state_dict[name.replace(weight_name, "qkv_proj")]
                if is_transposed:
                    param = param.T

                if packed_dim is not None:
                    shard_dim = 0 if not is_transposed else 1
                    if packed_dim == shard_dim:
                        shard_size //= self.quant_config.pack_factor
                        offset //= self.quant_config.pack_factor

                if weight_name in ["k_proj", "v_proj"]:
                    shard_id = tp_rank // num_kv_heads_replicas
                else:
                    shard_id = tp_rank
                loaded_weight = loaded_weight[shard_size *
                                              shard_id:shard_size *
                                              (shard_id + 1)]
                param_slice = param.data[offset:offset + shard_size]
                assert param_slice.shape == loaded_weight.shape

                param_slice.copy_(loaded_weight)
                is_attention_weight = True
                break
            if is_attention_weight:
                continue

            is_gate_up_weight = False
            for stride_id, weight_name in enumerate(["gate_proj", "up_proj"]):
                if weight_name not in name:
                    continue
                param = state_dict[name.replace(weight_name, "gate_up_proj")]
                if is_transposed:
                    param = param.T

                shard_size = param.shape[0] // 2
                loaded_weight = loaded_weight[shard_size * tp_rank:shard_size *
                                              (tp_rank + 1)]
                param_slice = param.data[shard_size * stride_id:shard_size *
                                         (stride_id + 1)]
                assert param_slice.shape == loaded_weight.shape
                param_slice.copy_(loaded_weight)
                is_gate_up_weight = True
                break
            if is_gate_up_weight:
                continue

            param = state_dict[name]
            if is_transposed:
                param = param.T

            if "embed_tokens" in name or "lm_head" in name:
                load_padded_tensor_parallel_vocab(param, loaded_weight,
                                                  tp_rank)
                continue

            load_tensor_parallel_weights(param, loaded_weight, name,
                                         column_parallel_weights,
                                         row_parallel_weights, tp_rank)<|MERGE_RESOLUTION|>--- conflicted
+++ resolved
@@ -67,37 +67,24 @@
                             "Only silu is supported for now.")
 
         self.gate_up_proj = ParallelLinear.column(hidden_size,
-<<<<<<< HEAD
-                                                2 * intermediate_size,
-                                                bias=False,
-                                                gather_output=False,
-                                                perform_initialization=False,
-                                                quant_config=quant_config)
-=======
                                                   2 * intermediate_size,
                                                   bias=False,
                                                   gather_output=False,
                                                   quant_config=quant_config)
->>>>>>> 9738b84a
         self.down_proj = ParallelLinear.row(intermediate_size,
                                             hidden_size,
                                             bias=False,
                                             input_is_parallel=True,
-<<<<<<< HEAD
-                                            perform_initialization=False,
                                             quant_config=quant_config)        
+        if hidden_act != "silu":
+            raise ValueError(f"Unsupported activation: {hidden_act}. "
+                             "Only silu is supported for now.")
         # kernel fusion for int8 inference
         if self.use_int8:
             self.act_fn = DequantSiluAndMulQuant()
         else:
             self.act_fn = SiluAndMul()
-=======
-                                            quant_config=quant_config)
-        if hidden_act != "silu":
-            raise ValueError(f"Unsupported activation: {hidden_act}. "
-                             "Only silu is supported for now.")
-        self.act_fn = SiluAndMul()
->>>>>>> 9738b84a
+
 
     def forward(self, x):
         gate_up, _ = self.gate_up_proj(x)
@@ -141,11 +128,8 @@
         self.kv_size = self.num_kv_heads * self.head_dim
         self.scaling = self.head_dim**-0.5
         self.rope_theta = rope_theta
-<<<<<<< HEAD
+        self.max_position_embeddings = max_position_embeddings
         self.use_int8 = quant_config is not None and quant_config.get_name() == "smoothquant"
-=======
-        self.max_position_embeddings = max_position_embeddings
->>>>>>> 9738b84a
 
         self.qkv_proj = ParallelLinear.column(
             hidden_size,
@@ -163,34 +147,26 @@
             input_is_parallel=True,
             quant_config=quant_config,
         )
-<<<<<<< HEAD
 
         # kernel fusion for int8 inference
         if self.use_int8:
-            self.attn = DequantPagedAttentionWithRoPEQuant(self.num_heads,
+            self.attn = DequantPagedAttentionWithRoPEQuant(
+                                            self.num_heads,
                                             self.head_dim,
                                             self.scaling,
                                             base=self.rope_theta,
                                             rotary_dim=self.head_dim,
                                             num_kv_heads=self.num_kv_heads)
         else:
-            self.attn = PagedAttentionWithRoPE(self.num_heads,
-                                            self.head_dim,
-                                            self.scaling,
-                                            base=self.rope_theta,
-                                            rotary_dim=self.head_dim,
-                                            num_kv_heads=self.num_kv_heads)
-=======
-        self.attn = PagedAttentionWithRoPE(
-            self.num_heads,
-            self.head_dim,
-            self.scaling,
-            base=self.rope_theta,
-            max_position=self.max_position_embeddings,
-            rotary_dim=self.head_dim,
-            num_kv_heads=self.num_kv_heads,
-            rope_scaling=rope_scaling)
->>>>>>> 9738b84a
+            self.attn = PagedAttentionWithRoPE(
+                self.num_heads,
+                self.head_dim,
+                self.scaling,
+                base=self.rope_theta,
+                max_position=self.max_position_embeddings,
+                rotary_dim=self.head_dim,
+                num_kv_heads=self.num_kv_heads,
+                rope_scaling=rope_scaling)
 
     def forward(
         self,
@@ -303,14 +279,9 @@
 
         vocab_size = ((config.vocab_size + 63) // 64) * 64
         self.embed_tokens = VocabParallelEmbedding(
-<<<<<<< HEAD
-            vocab_size, config.hidden_size, perform_initialization=False)
-
-=======
             vocab_size,
             config.hidden_size,
         )
->>>>>>> 9738b84a
         self.layers = nn.ModuleList([
             LlamaDecoderLayer(config, quant_config)
             for _ in range(config.num_hidden_layers)

--- conflicted
+++ resolved
@@ -603,13 +603,8 @@
     def load_weights(self, weights: Iterable[Tuple[str, torch.Tensor]]):
         loader = AutoWeightsLoader(
             self,
-<<<<<<< HEAD
-            ignore_prefixes=(["lm_head."]
-                             if self.config.tie_word_embeddings else None),
-=======
             skip_prefixes=(["lm_head."]
                            if self.config.tie_word_embeddings else None),
->>>>>>> 5241aa14
         )
         loader.load_weights(
             self.maybe_remap_mistral(name, loaded_weight)

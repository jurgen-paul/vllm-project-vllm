# coding=utf-8
# Adapted from
# https://github.com/huggingface/transformers/blob/v4.28.0/src/transformers/models/llama/modeling_llama.py
# Copyright 2023 The vLLM team.
# Copyright 2022 EleutherAI and the HuggingFace Inc. team. All rights reserved.
#
# This code is based on EleutherAI's GPT-NeoX library and the GPT-NeoX
# and OPT implementations in this library. It has been modified from its
# original forms to accommodate minor architectural differences compared
# to GPT-NeoX and OPT used by the Meta AI team that trained the model.
#
# Licensed under the Apache License, Version 2.0 (the "License");
# you may not use this file except in compliance with the License.
# You may obtain a copy of the License at
#
#     http://www.apache.org/licenses/LICENSE-2.0
#
# Unless required by applicable law or agreed to in writing, software
# distributed under the License is distributed on an "AS IS" BASIS,
# WITHOUT WARRANTIES OR CONDITIONS OF ANY KIND, either express or implied.
# See the License for the specific language governing permissions and
# limitations under the License.
"""Inference-only LLaMA model compatible with HuggingFace weights."""
from typing import Any, Dict, List, Optional, Tuple

import torch
from torch import nn
from transformers import LlamaConfig

from vllm.config import LoRAConfig
from vllm.model_executor.input_metadata import InputMetadata
from vllm.model_executor.layers.activation import SiluAndMul
from vllm.model_executor.layers.attention import Attention
from vllm.model_executor.layers.layernorm import RMSNorm
from vllm.model_executor.layers.linear import (LinearMethodBase,
                                               MergedColumnParallelLinear,
                                               QKVParallelLinear,
                                               RowParallelLinear)
from vllm.model_executor.layers.rotary_embedding import get_rope
from vllm.model_executor.layers.sampler import Sampler
from vllm.model_executor.layers.vocab_parallel_embedding import (
    VocabParallelEmbedding, ParallelLMHead, DEFAULT_VOCAB_PADDING_SIZE)
from vllm.model_executor.parallel_utils.parallel_state import (
    get_tensor_model_parallel_rank,
    get_tensor_model_parallel_world_size)
from vllm.model_executor.sampling_metadata import SamplingMetadata
from vllm.model_executor.weight_utils import (default_weight_loader,
                                              hf_model_weights_iterator,
                                              kv_cache_scales_loader)
from vllm.sequence import SamplerOutput
from vllm.config import LoRAConfig
from vllm.utils import is_hip

KVCache = Tuple[torch.Tensor, torch.Tensor]


class LlamaMLP(nn.Module):

    def __init__(
        self,
        hidden_size: int,
        intermediate_size: int,
        hidden_act: str,
        linear_method: Optional[LinearMethodBase] = None,
    ) -> None:
        super().__init__()
        self.gate_up_proj = MergedColumnParallelLinear(
            hidden_size, [intermediate_size] * 2,
            bias=False,
            linear_method=linear_method)
        self.down_proj = RowParallelLinear(intermediate_size,
                                           hidden_size,
                                           bias=False,
                                           linear_method=linear_method)
        if hidden_act != "silu":
            raise ValueError(f"Unsupported activation: {hidden_act}. "
                             "Only silu is supported for now.")
        self.act_fn = SiluAndMul()

    def forward(self, x):
        gate_up, _ = self.gate_up_proj(x)
        x = self.act_fn(gate_up)
        x, _ = self.down_proj(x)
        return x


class LlamaAttention(nn.Module):

    def __init__(
        self,
        hidden_size: int,
        num_heads: int,
        num_kv_heads: int,
        rope_theta: float = 10000,
        rope_scaling: Optional[Dict[str, Any]] = None,
        max_position_embeddings: int = 8192,
        linear_method: Optional[LinearMethodBase] = None,
        bias: bool = False,
        sliding_window: Optional[int] = None,
    ) -> None:
        super().__init__()
        self.hidden_size = hidden_size
        tp_size = get_tensor_model_parallel_world_size()
        self.total_num_heads = num_heads
        assert self.total_num_heads % tp_size == 0
        self.num_heads = self.total_num_heads // tp_size
        self.total_num_kv_heads = num_kv_heads
        if self.total_num_kv_heads >= tp_size:
            # Number of KV heads is greater than TP size, so we partition
            # the KV heads across multiple tensor parallel GPUs.
            assert self.total_num_kv_heads % tp_size == 0
        else:
            # Number of KV heads is less than TP size, so we replicate
            # the KV heads across multiple tensor parallel GPUs.
            assert tp_size % self.total_num_kv_heads == 0
        self.num_kv_heads = max(1, self.total_num_kv_heads // tp_size)
        self.head_dim = hidden_size // self.total_num_heads
        self.q_size = self.num_heads * self.head_dim
        self.kv_size = self.num_kv_heads * self.head_dim
        self.scaling = self.head_dim**-0.5
        self.rope_theta = rope_theta
        self.max_position_embeddings = max_position_embeddings

        self.qkv_proj = QKVParallelLinear(
            hidden_size,
            self.head_dim,
            self.total_num_heads,
            self.total_num_kv_heads,
            bias=bias,
            linear_method=linear_method,
        )
        self.o_proj = RowParallelLinear(
            self.total_num_heads * self.head_dim,
            hidden_size,
            bias=bias,
            linear_method=linear_method,
        )

        self.rotary_emb = get_rope(
            self.head_dim,
            rotary_dim=self.head_dim,
            max_position=max_position_embeddings,
            base=rope_theta,
            rope_scaling=rope_scaling,
        )
        self.attn = Attention(self.num_heads,
                              self.head_dim,
                              self.scaling,
                              num_kv_heads=self.num_kv_heads,
                              sliding_window=sliding_window)

    def forward(
        self,
        positions: torch.Tensor,
        hidden_states: torch.Tensor,
        kv_cache: KVCache,
        input_metadata: InputMetadata,
    ) -> torch.Tensor:
        qkv, _ = self.qkv_proj(hidden_states)
        q, k, v = qkv.split([self.q_size, self.kv_size, self.kv_size], dim=-1)
        q, k = self.rotary_emb(positions, q, k)
        k_cache, v_cache = kv_cache
        attn_output = self.attn(q, k, v, k_cache, v_cache, input_metadata)
        output, _ = self.o_proj(attn_output)
        return output


class LlamaDecoderLayer(nn.Module):

    def __init__(
        self,
        config: LlamaConfig,
        linear_method: Optional[LinearMethodBase] = None,
    ) -> None:
        super().__init__()
        self.hidden_size = config.hidden_size
        rope_theta = getattr(config, "rope_theta", 10000)
        rope_scaling = getattr(config, "rope_scaling", None)
        max_position_embeddings = getattr(config, "max_position_embeddings",
                                          8192)
        sliding_window = getattr(config, "sliding_window", None)
        self.self_attn = LlamaAttention(
            hidden_size=self.hidden_size,
            num_heads=config.num_attention_heads,
            num_kv_heads=getattr(config, "num_key_value_heads",
                                 config.num_attention_heads),
            rope_theta=rope_theta,
            rope_scaling=rope_scaling,
            max_position_embeddings=max_position_embeddings,
            linear_method=linear_method,
            bias=getattr(config, "bias", False),
            sliding_window=sliding_window,
        )
        self.mlp = LlamaMLP(
            hidden_size=self.hidden_size,
            intermediate_size=config.intermediate_size,
            hidden_act=config.hidden_act,
            linear_method=linear_method,
        )
        self.input_layernorm = RMSNorm(config.hidden_size,
                                       eps=config.rms_norm_eps)
        self.post_attention_layernorm = RMSNorm(config.hidden_size,
                                                eps=config.rms_norm_eps)

    def forward(
        self,
        positions: torch.Tensor,
        hidden_states: torch.Tensor,
        kv_cache: KVCache,
        input_metadata: InputMetadata,
        residual: Optional[torch.Tensor],
    ) -> Tuple[torch.Tensor, torch.Tensor]:
        # Self Attention
        if residual is None:
            residual = hidden_states
            hidden_states = self.input_layernorm(hidden_states)
        else:
            hidden_states, residual = self.input_layernorm(
                hidden_states, residual)
        hidden_states = self.self_attn(
            positions=positions,
            hidden_states=hidden_states,
            kv_cache=kv_cache,
            input_metadata=input_metadata,
        )

        # Fully Connected
        hidden_states, residual = self.post_attention_layernorm(
            hidden_states, residual)
        hidden_states = self.mlp(hidden_states)
        return hidden_states, residual


class LlamaModel(nn.Module):

    def __init__(
        self,
        config: LlamaConfig,
        linear_method: Optional[LinearMethodBase] = None,
        lora_config: Optional[LoRAConfig] = None,
    ) -> None:
        super().__init__()
        self.config = config
        self.padding_idx = config.pad_token_id
        lora_vocab = (lora_config.lora_extra_vocab_size *
                      (lora_config.max_loras or 1)) if lora_config else 0
        self.vocab_size = config.vocab_size + lora_vocab
        self.org_vocab_size = config.vocab_size
        self.embed_tokens = VocabParallelEmbedding(
            self.vocab_size,
            config.hidden_size,
            org_num_embeddings=config.vocab_size,
        )
        self.layers = nn.ModuleList([
            LlamaDecoderLayer(config, linear_method)
            for _ in range(config.num_hidden_layers)
        ])
        self.norm = RMSNorm(config.hidden_size, eps=config.rms_norm_eps)

    def forward(
        self,
        input_ids: torch.Tensor,
        positions: torch.Tensor,
        kv_caches: List[KVCache],
        input_metadata: InputMetadata,
    ) -> torch.Tensor:
        hidden_states = self.embed_tokens(input_ids)
        residual = None
        for i in range(len(self.layers)):
            layer = self.layers[i]
            hidden_states, residual = layer(
                positions,
                hidden_states,
                kv_caches[i],
                input_metadata,
                residual,
            )
        hidden_states, _ = self.norm(hidden_states, residual)
        return hidden_states


class LlamaForCausalLM(nn.Module):
    packed_modules_mapping = {
        "qkv_proj": [
            "q_proj",
            "k_proj",
            "v_proj",
        ],
        "gate_up_proj": [
            "gate_proj",
            "up_proj",
        ],
    }

    # LoRA specific attributes
    supported_lora_modules = [
        "qkv_proj",
        "o_proj",
        "gate_up_proj",
        "down_proj",
        "embed_tokens",
        "lm_head",
    ]
    embedding_modules = {
        "embed_tokens": "input_embeddings",
        "lm_head": "output_embeddings",
    }
    embedding_padding_modules = ["lm_head"]

    def __init__(
        self,
        config: LlamaConfig,
        linear_method: Optional[LinearMethodBase] = None,
        lora_config: Optional[LoRAConfig] = None,
    ) -> None:
        super().__init__()
        self.config = config
        self.linear_method = linear_method
        self.model = LlamaModel(config, linear_method, lora_config=lora_config)
        self.unpadded_vocab_size = config.vocab_size
        if lora_config:
            self.unpadded_vocab_size += lora_config.lora_extra_vocab_size
        self.lm_head = ParallelLMHead(
            self.unpadded_vocab_size,
            config.hidden_size,
            org_num_embeddings=config.vocab_size,
            padding_size=DEFAULT_VOCAB_PADDING_SIZE
            # We need bigger padding if using lora for kernel
            # compatibility
            if not lora_config else lora_config.lora_vocab_padding_size,
        )
        self.sampler = Sampler(self.unpadded_vocab_size, config.vocab_size)

    def forward(
        self,
        input_ids: torch.Tensor,
        positions: torch.Tensor,
        kv_caches: List[KVCache],
        input_metadata: InputMetadata,
    ) -> torch.Tensor:
        hidden_states = self.model(input_ids, positions, kv_caches,
                                   input_metadata)
        return hidden_states

    def sample(
        self,
        hidden_states: torch.Tensor,
        sampling_metadata: SamplingMetadata,
    ) -> Optional[SamplerOutput]:
        next_tokens = self.sampler(self.lm_head.weight, hidden_states,
                                   sampling_metadata)
        return next_tokens

    def load_weights(self,
                     model_name_or_path: str,
                     cache_dir: Optional[str] = None,
                     load_format: str = "auto",
                     revision: Optional[str] = None):
        stacked_params_mapping = [
            # (param_name, shard_name, shard_id)
            ("qkv_proj", "q_proj", "q"),
            ("qkv_proj", "k_proj", "k"),
            ("qkv_proj", "v_proj", "v"),
            ("gate_up_proj", "gate_proj", 0),
            ("gate_up_proj", "up_proj", 1),
        ]
        params_dict = dict(self.named_parameters())
        for name, loaded_weight in hf_model_weights_iterator(
                model_name_or_path, cache_dir, load_format, revision):
            if "rotary_emb.inv_freq" in name:
                continue
            if ("rotary_emb.cos_cached" in name
                    or "rotary_emb.sin_cached" in name):
                # Models trained using ColossalAI may include these tensors in
                # the checkpoint. Skip them.
                continue
            for (param_name, weight_name, shard_id) in stacked_params_mapping:
                if weight_name not in name:
                    continue
                name = name.replace(weight_name, param_name)
                # Skip loading extra bias for GPTQ models.
                if name.endswith(".bias") and name not in params_dict:
                    continue
                param = params_dict[name]
                weight_loader = param.weight_loader
                weight_loader(param, loaded_weight, shard_id)
                break
            else:
                # Skip loading extra bias for GPTQ models.
                if name.endswith(".bias") and name not in params_dict:
                    continue
                param = params_dict[name]
                weight_loader = getattr(param, "weight_loader",
                                        default_weight_loader)
                weight_loader(param, loaded_weight)
    
    # Should not be called unless the KV cache dtype is FP8 on ROCm (AMD GPU)
    # If this function is called, it should always initialize KV cache scale
    # factors (or else raise an exception). Thus, handled exceptions should
    # make sure to leave KV cache scale factors in a known good (dummy) state
<<<<<<< HEAD
    def load_kv_cache_scales(self, filename: str) -> None:
        # Initialize KV cache scales to dummy values first. These will be
        # overwritten by the actual values if and only if the later loading
        # process completes without error
        self.load_dummy_kv_cache_scales()
        tp_size = get_tensor_model_parallel_world_size()
        tp_rank = get_tensor_model_parallel_rank()
        for layer_idx, scaling_factor in kv_cache_scales_loader(
                                            filename, tp_rank, tp_size,
                                            self.model.config.num_hidden_layers):
=======
    def load_kv_cache_scales(self, scales_path: str) -> None:
        tp_size = get_tensor_model_parallel_world_size()
        tp_rank = get_tensor_model_parallel_rank()
        for layer_idx, scaling_factor in kv_cache_scales_loader(
                                           scales_path, tp_rank, tp_size,
                                           self.config.num_hidden_layers,
                                           self.config.__class__.model_type):
>>>>>>> 18c55d2a
            layer_paged_attn = self.model.layers[layer_idx].self_attn.attn
            if is_hip():
                # The scaling factor convention we are assuming is
                # quantized_value * scaling_factor ~= true_value
                # which is consistent with the practice of setting
                # scaling_factor = tensor_amax / FPtype_max
                scaling_factor *= 2
<<<<<<< HEAD
            layer_paged_attn.kv_cache_scaling_factor = scaling_factor
    
    # Should not be called unless the KV cache dtype is FP8 on ROCm (AMD GPU)
    def load_dummy_kv_cache_scales(self) -> None:
        for layer_idx in range(self.model.config.num_hidden_layers):
            layer_paged_attn = self.model.layers[layer_idx].self_attn.attn
            setattr(layer_paged_attn, "kv_cache_scaling_factor", 1.0)
=======
            layer_paged_attn.kv_cache_scaling_factor = scaling_factor
>>>>>>> 18c55d2a
<|MERGE_RESOLUTION|>--- conflicted
+++ resolved
@@ -398,8 +398,7 @@
     # If this function is called, it should always initialize KV cache scale
     # factors (or else raise an exception). Thus, handled exceptions should
     # make sure to leave KV cache scale factors in a known good (dummy) state
-<<<<<<< HEAD
-    def load_kv_cache_scales(self, filename: str) -> None:
+    def load_kv_cache_scales(self, scales_path: str) -> None:
         # Initialize KV cache scales to dummy values first. These will be
         # overwritten by the actual values if and only if the later loading
         # process completes without error
@@ -407,17 +406,9 @@
         tp_size = get_tensor_model_parallel_world_size()
         tp_rank = get_tensor_model_parallel_rank()
         for layer_idx, scaling_factor in kv_cache_scales_loader(
-                                            filename, tp_rank, tp_size,
-                                            self.model.config.num_hidden_layers):
-=======
-    def load_kv_cache_scales(self, scales_path: str) -> None:
-        tp_size = get_tensor_model_parallel_world_size()
-        tp_rank = get_tensor_model_parallel_rank()
-        for layer_idx, scaling_factor in kv_cache_scales_loader(
-                                           scales_path, tp_rank, tp_size,
-                                           self.config.num_hidden_layers,
-                                           self.config.__class__.model_type):
->>>>>>> 18c55d2a
+                                            scales_path, tp_rank, tp_size,
+                                            self.config.num_hidden_layers,
+                                            self.config.__class__.model_type):
             layer_paged_attn = self.model.layers[layer_idx].self_attn.attn
             if is_hip():
                 # The scaling factor convention we are assuming is
@@ -425,14 +416,10 @@
                 # which is consistent with the practice of setting
                 # scaling_factor = tensor_amax / FPtype_max
                 scaling_factor *= 2
-<<<<<<< HEAD
             layer_paged_attn.kv_cache_scaling_factor = scaling_factor
     
     # Should not be called unless the KV cache dtype is FP8 on ROCm (AMD GPU)
     def load_dummy_kv_cache_scales(self) -> None:
         for layer_idx in range(self.model.config.num_hidden_layers):
             layer_paged_attn = self.model.layers[layer_idx].self_attn.attn
-            setattr(layer_paged_attn, "kv_cache_scaling_factor", 1.0)
-=======
-            layer_paged_attn.kv_cache_scaling_factor = scaling_factor
->>>>>>> 18c55d2a
+            setattr(layer_paged_attn, "kv_cache_scaling_factor", 1.0)
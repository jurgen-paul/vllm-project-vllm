--- conflicted
+++ resolved
@@ -97,7 +97,6 @@
         self.act_fn = SiluAndMul()
 
     def forward(self, x):
-<<<<<<< HEAD
         if current_platform.is_rocm() and x.shape[0] == 1 and x.shape[1] == 1:
             out = torch.empty(x.shape[0],
                               self.gate_up_proj.weight.shape[0] // 2,
@@ -107,13 +106,9 @@
                           out, 8)
             x = out.view(x.shape[0], x.shape[1], out.shape[1])
         else:
-            gate_up, _ = self.gate_up_proj(x)
+            x, _ = self.gate_up_proj(x)
             x = self.act_fn(
-                gate_up, self.down_proj.input_scale if self.use_fp8 else None)
-=======
-        x, _ = self.gate_up_proj(x)
-        x = self.act_fn(x)
->>>>>>> 7851b451
+                x, self.down_proj.input_scale if self.use_fp8 else None)
         x, _ = self.down_proj(x)
         return x
 

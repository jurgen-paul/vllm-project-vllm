--- conflicted
+++ resolved
@@ -246,11 +246,7 @@
         positions: torch.Tensor,
         kv_caches: List[KVCache],
         input_metadata: InputMetadata,
-<<<<<<< HEAD
-        cache_events: Optional[List[torch.cuda.Event]],
         inputs_embeds: Optional[torch.FloatTensor] = None,
-=======
->>>>>>> 30fb0956
     ) -> torch.Tensor:
         if inputs_embeds is None:
             hidden_states = self.embed_tokens(input_ids)
@@ -293,21 +289,13 @@
         positions: torch.Tensor,
         kv_caches: List[KVCache],
         input_metadata: InputMetadata,
-<<<<<<< HEAD
-        cache_events: Optional[List[torch.cuda.Event]],
         inputs_embeds: Optional[torch.FloatTensor] = None,
     ) -> torch.Tensor:
         hidden_states = self.model(input_ids,
                                    positions,
                                    kv_caches,
                                    input_metadata,
-                                   cache_events,
                                    inputs_embeds=inputs_embeds)
-=======
-    ) -> torch.Tensor:
-        hidden_states = self.model(input_ids, positions, kv_caches,
-                                   input_metadata)
->>>>>>> 30fb0956
         return hidden_states
 
     def sample(

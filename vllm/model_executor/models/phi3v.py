--- conflicted
+++ resolved
@@ -534,10 +534,6 @@
         self.multimodal_config = multimodal_config
         self.image_token_id = _IMAGE_TOKEN_ID
 
-<<<<<<< HEAD
-        # TODO: Optionally initializes this for supporting embeddings.
-        self.vision_embed_tokens = Phi3HDImageEmbedding(config, quant_config)
-=======
         self.embed_tokens = VocabParallelEmbedding(
             config.vocab_size,
             config.hidden_size,
@@ -546,8 +542,7 @@
         )
 
         # TODO: Optionally initializes this for supporting input embeddings.
-        self.vision_embed_tokens = Phi3HDImageEmbedding(config)
->>>>>>> dbfa8d31
+        self.vision_embed_tokens = Phi3HDImageEmbedding(config, quant_config)
 
         self.language_model = LlamaForCausalLM(config, cache_config,
                                                quant_config)

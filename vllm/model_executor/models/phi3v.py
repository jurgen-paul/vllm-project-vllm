--- conflicted
+++ resolved
@@ -43,11 +43,7 @@
 from .clip import (dummy_image_for_clip, dummy_seq_data_for_clip,
                    input_processor_for_clip)
 from .interfaces import SupportsMultiModal
-<<<<<<< HEAD
-from .utils import merge_vision_embeddings
-=======
 from .utils import merge_multimodal_embeddings
->>>>>>> 97992802
 
 logger = init_logger(__name__)
 

# coding=utf-8
# Copyright 2024 The vLLM team.
# Copyright 2024 Microsoft and the HuggingFace Inc. team. All rights reserved.
#
# Licensed under the Apache License, Version 2.0 (the "License");
# you may not use this file except in compliance with the License.
# You may obtain a copy of the License at
#
#     http://www.apache.org/licenses/LICENSE-2.0
#
# Unless required by applicable law or agreed to in writing, software
# distributed under the License is distributed on an "AS IS" BASIS,
# WITHOUT WARRANTIES OR CONDITIONS OF ANY KIND, either express or implied.
# See the License for the specific language governing permissions and
# limitations under the License.
from typing import Dict, Iterable, List, Literal, Optional, Tuple, TypedDict

import numpy as np
import torch
import torch.nn as nn
from PIL import Image
from transformers import CLIPVisionConfig, PretrainedConfig

from vllm.attention import AttentionMetadata
<<<<<<< HEAD
from vllm.config import CacheConfig, VisionLanguageConfig
from vllm.inputs import INPUT_REGISTRY, InputContext
=======
from vllm.config import CacheConfig, ModelConfig, VisionLanguageConfig
from vllm.logger import init_logger
>>>>>>> c2462129
from vllm.model_executor.layers.logits_processor import LogitsProcessor
from vllm.model_executor.layers.quantization.base_config import (
    QuantizationConfig)
from vllm.model_executor.layers.sampler import Sampler
from vllm.model_executor.layers.vocab_parallel_embedding import ParallelLMHead
from vllm.model_executor.model_loader.weight_utils import default_weight_loader
from vllm.model_executor.models.clip import CLIPVisionModel
from vllm.model_executor.models.llama import LlamaModel
from vllm.model_executor.models.vlm_base import VisionLanguageModelBase
from vllm.model_executor.sampling_metadata import SamplingMetadata
from vllm.multimodal import MULTIMODAL_REGISTRY
<<<<<<< HEAD
from vllm.multimodal.image import DummyImageDataFactories
=======
from vllm.multimodal.image import ImagePixelData, get_dummy_image_data
>>>>>>> c2462129
from vllm.sequence import SamplerOutput

logger = init_logger(__name__)

_KEYS_TO_MODIFY_MAPPING = {
    "model.vision_embed_tokens": "vision_embed_tokens",
}

CLIP_VIT_LARGE_PATCH14_336_CONFIG = CLIPVisionConfig(dropout=0.0,
                                                     hidden_act="quick_gelu",
                                                     hidden_size=1024,
                                                     image_size=336,
                                                     intermediate_size=4096,
                                                     num_attention_heads=16,
                                                     num_channels=3,
                                                     num_hidden_layers=24,
                                                     patch_size=14,
                                                     projection_dim=768)


class Phi3ImageEmbeddingBase(nn.Module):

    def __init__(self, wte=None) -> None:
        super().__init__()
        self.wte = wte
        self.layer_idx: int
        self.type_feature: str
        self.img_processor: CLIPVisionModel

    def set_img_features(self, img_features: torch.FloatTensor) -> None:
        self.img_features = img_features

    def set_img_sizes(self, img_sizes: torch.LongTensor) -> None:
        self.img_sizes = img_sizes

    def get_img_features(self,
                         img_embeds: torch.FloatTensor) -> torch.FloatTensor:
        LAYER_IDX = self.layer_idx
        TYPE_FEATURE = self.type_feature

        # NOTE: we skip the step to select the vision feature layer since
        # this is already done inside the img_processor
        img_feature = self.img_processor(img_embeds,
                                         vision_feature_layer=LAYER_IDX)

        if TYPE_FEATURE == "patch":
            patch_feature = img_feature[:, 1:]
            return patch_feature

        if TYPE_FEATURE == "cls_patch":
            return img_feature

        raise NotImplementedError


# adapted from https://huggingface.co/microsoft/Phi-3-vision-128k-instruct/blob/main/image_embedding_phi3_v.py
class Phi3HDImageEmbedding(Phi3ImageEmbeddingBase):
    """Phi3 Image embedding with HD transform."""

    def __init__(self,
                 vision_language_config: VisionLanguageConfig,
                 config: PretrainedConfig,
                 wte=None) -> None:
        super().__init__(wte)

        self.image_token_id = vision_language_config.image_token_id
        # n_embed or hidden_size
        hidden_size = config.n_embd if hasattr(
            config, 'n_embd') else config.hidden_size

        clip_config = CLIP_VIT_LARGE_PATCH14_336_CONFIG
        self.img_processor = CLIPVisionModel(clip_config)
        image_dim_out = config.img_processor['image_dim_out']
        self.num_img_tokens = config.img_processor['num_img_tokens']

        self.image_dim_out = image_dim_out
        self.img_sizes = None

        # global_gn and sub_gn for hd transform, serves as line separator
        self.use_hd_transform = config.embd_layer.get('use_hd_transform',
                                                      False)
        self.with_learnable_separator = config.embd_layer.get(
            'with_learnable_separator', False)
        self.hd_transform_order = config.embd_layer.get(
            'hd_transform_order', 'glb_sub')
        # with_hd_transform and with_learnable_separator should have same value
        assert self.use_hd_transform and self.with_learnable_separator

        # 1024 * 4, merge spatial to channel dimension
        self.glb_GN = nn.Parameter(torch.empty([1, 1, self.image_dim_out * 4]))
        self.sub_GN = nn.Parameter(
            torch.empty([1, 1, 1, self.image_dim_out * 4]))

        dim_projection = hidden_size
        depth = 2
        layers = [nn.Linear(image_dim_out * 4, dim_projection)]
        for _ in range(1, depth):
            layers.extend(
                [nn.GELU(),
                 nn.Linear(dim_projection, dim_projection)])
        self.img_projection = nn.Sequential(*layers)

        self.vocab_size = config.vocab_size
        self.img_features = None

        self.layer_idx = config.img_processor.get('layer_idx', -2)
        self.type_feature = config.img_processor.get('type_feature', 'patch')

    def forward(self,
                input_ids: torch.LongTensor,
                pixel_values: torch.FloatTensor,
                image_sizes=None) -> torch.FloatTensor:
        """process and merge text embeddings with image embeddings."""

        img_embeds = pixel_values
        img_sizes = image_sizes

        if self.img_features is not None:
            img_embeds = self.img_features.clone()
            self.img_features = None

        if self.img_sizes is not None:
            img_sizes = self.img_sizes

        input_shape = input_ids.size()
        input_ids = input_ids.view(-1, input_shape[-1])

        positions = torch.nonzero(input_ids == self.image_token_id)

        select = False

        target_device = self.img_projection[0].bias.device
        target_dtype = self.img_projection[0].bias.dtype

        if len(positions.tolist()) > 0:
            # if self.use_hd_transform and img_sizes:
            # img_embeds: (num_images, max_num_crops, 3, H, W)
            # img_sizes: (num_images, 2).view(1, -1)

            bs = img_embeds.shape[0]
            # Nx(HW)xC
            img_features = self.get_img_features(img_embeds.flatten(0, 1))
            base_feat_height = base_feat_width = int(
                img_features.shape[1]**0.5)

            # bs x max_num_crops x (24x24) x C
            img_features = img_features.view(
                bs, -1, base_feat_height * base_feat_width, self.image_dim_out)
            C = self.image_dim_out
            H = base_feat_height

            output_imgs = []
            output_len = []

            if isinstance(img_sizes, torch.Tensor):
                img_sizes.squeeze_(0)

            for _bs in range(bs):
                h, w = img_sizes
                h = h // 336
                w = w // 336
                B_ = h * w

                # 1 x (24x24) x 1024
                global_img_feature = img_features[_bs, :1]

                # 1 x 12 x 12 x 4096
                glb_img = global_img_feature \
                    .reshape(1, H // 2, 2, H // 2, 2,C) \
                    .permute(0, 1, 3, 2, 4, 5) \
                    .reshape(1, H // 2, H // 2, 4 * C)
                temp_glb_GN = self.sub_GN.repeat(1, H // 2, 1, 1)

                # 1 x 156 x 4096
                glb_img = torch.cat([glb_img, temp_glb_GN],
                                    dim=2).reshape(1, -1, 4 * C)

                # (max_num_crops-1) x (12x12) x C
                sub_img = img_features[_bs, 1:]
                # 16x574x1024
                # get rid of padding sub_img
                sub_img = sub_img[:B_]

                sub_img = sub_img.reshape(B_, H // 2, 2, H // 2, 2, C) \
                    .permute(0, 1, 3, 2, 4, 5).reshape(B_, -1, 4 * C)
                sub_img = sub_img.reshape(1, h, w, 12, 12, -1) \
                    .permute(0, 1, 3, 2, 4, 5) \
                    .reshape(1, h * 12, w * 12, 4 * C)
                temp_sub_GN = self.sub_GN.repeat(1, h * 12, 1, 1)
                sub_img = torch.cat([sub_img, temp_sub_GN],
                                    dim=2).reshape(1, -1, 4 * C)
                # (1, num_img_tokens, 1024*4)

                # glb + sub
                if self.hd_transform_order == 'glb_sub':
                    output_imgs.append(
                        torch.cat([glb_img, self.glb_GN, sub_img], dim=1))
                elif self.hd_transform_order == 'sub_glb':
                    output_imgs.append(
                        torch.cat([sub_img, self.glb_GN, glb_img], dim=1))

                temp_len = int((h * w + 1) * 144 + 1 + (h + 1) * 12)
                output_len.append(temp_len)

            num_img_tokens = output_len
            img_set_tensor = []
            for _output_img in output_imgs:
                img_feature_proj = self.img_projection(
                    _output_img.to(target_device, target_dtype))
                img_set_tensor.append(img_feature_proj)
            select = True

        input_ids.clamp_min_(0).clamp_max_(self.vocab_size)

        hidden_states = self.wte(input_ids)

        if select:
            idx = 0
            for i, cnt in enumerate(num_img_tokens):
                hidden_states[positions[idx, 0],
                              positions[idx, 1]:positions[idx, 1] +
                              cnt] = (img_set_tensor[i].to(
                                  hidden_states.device, hidden_states.dtype))
                idx += cnt

        return hidden_states.squeeze(0)


class Phi3VImagePixelInputs(TypedDict):
    type: Literal["pixel_values"]
    data: torch.Tensor
    """Shape: (batch_size, 1 + num_patches, num_channels, height, width)"""

    image_sizes: torch.Tensor
    """Shape: (batch_size, 2)"""


<<<<<<< HEAD
def dummy_data_for_phi3v(ctx: InputContext, seq_len: int):
    seq_data = DummyImageDataFactories.dummy_seq_data_for_clip(
        CLIP_VIT_LARGE_PATCH14_336_CONFIG,
        seq_len,
        image_token_id=32044,
        image_feature_size_override=1921,
    )
    mm_data = DummyImageDataFactories.dummy_pixel_data_for_clip(
        CLIP_VIT_LARGE_PATCH14_336_CONFIG,
        image_width_override=1344,
        image_height_override=1008,
    )

    return seq_data, mm_data


@MULTIMODAL_REGISTRY.register_image_pixel_input_mapper()
@INPUT_REGISTRY.register_dummy_data(dummy_data_for_phi3v)
=======
# FIXME(Isotr0py): Remove these after dynamic num_img_tokens is supported
# copied from https://huggingface.co/microsoft/Phi-3-vision-128k-instruct/blob/main/image_processing_phi3_v.py
def calc_padded_size(width, height, padding_unit=336):
    target_height = int(np.ceil(height / padding_unit) * padding_unit)
    top_padding = int((target_height - height) / 2)
    bottom_padding = target_height - height - top_padding
    padded_width = width
    padded_height = height + top_padding + bottom_padding
    return padded_width, padded_height


# copied from https://huggingface.co/microsoft/Phi-3-vision-128k-instruct/blob/main/image_processing_phi3_v.py
def calc_hd_transform_size(width, height, hd_num=16):
    transposed = False
    if width < height:
        width, height = height, width
        transposed = True

    ratio = width / height
    scale = 1
    while scale * np.ceil(scale / ratio) <= hd_num:
        scale += 1
    scale -= 1

    new_width = int(scale * 336)
    new_height = int(new_width / ratio)

    padded_width, padded_height = calc_padded_size(new_width, new_height)

    if transposed:
        padded_width, padded_height = padded_height, padded_width

    return padded_width, padded_height


def _image_processor(
    data: ImagePixelData,
    model_config: ModelConfig,
    vlm_config: VisionLanguageConfig,
) -> Dict[str, torch.Tensor]:
    image = data.image

    if isinstance(image, Image.Image):
        # Temporary patch before dynamic number of image tokens is supported
        _, _, h, w = vlm_config.image_input_shape
        if (w, h) != calc_hd_transform_size(image.width, image.height):
            logger.warning(
                "Dynamic image shape is currently not supported. "
                "Resizing input image to (%d, %d).", w, h)

            data.image = image.resize((w, h))

    return MULTIMODAL_REGISTRY._get_plugin_for_data_type(ImagePixelData) \
            ._default_input_processor(data, model_config, vlm_config)


@MULTIMODAL_REGISTRY.register_image_pixel_input(_image_processor)
@MULTIMODAL_REGISTRY.register_dummy_data(get_dummy_image_data)
>>>>>>> c2462129
class Phi3VForCausalLM(VisionLanguageModelBase):

    def __init__(self,
                 config: PretrainedConfig,
                 vision_language_config: VisionLanguageConfig,
                 cache_config: Optional[CacheConfig] = None,
                 quant_config: Optional[QuantizationConfig] = None) -> None:
        super().__init__(vision_language_config)
        self.config = config
        self.model = LlamaModel(config, cache_config, quant_config)
        self.vision_embed_tokens = Phi3HDImageEmbedding(
            vision_language_config, config, self.model.embed_tokens)
        self.lm_head = ParallelLMHead(config.vocab_size, config.hidden_size)
        self.logits_processor = LogitsProcessor(config.vocab_size)
        self.sampler = Sampler()

    def _parse_and_validate_image_input(
            self, **kwargs: object) -> Optional[Phi3VImagePixelInputs]:
        pixel_values = kwargs.pop("pixel_values", None)
        image_sizes = kwargs.pop("image_sizes", None)

        expected_input_type = self.vision_language_config.image_input_type
        ImageInputType = VisionLanguageConfig.ImageInputType

        if expected_input_type != ImageInputType.PIXEL_VALUES:
            raise ValueError(
                f"Unexpected image input type: {expected_input_type}."
                "Phi3v only support pixel_values input currently.")

        if pixel_values is not None and image_sizes is not None:
            return Phi3VImagePixelInputs(type="pixel_values",
                                         data=pixel_values,
                                         image_sizes=image_sizes)

        return None

    def forward(self, input_ids: torch.Tensor, positions: torch.Tensor,
                kv_caches: List[torch.Tensor],
                attn_metadata: AttentionMetadata, **kwargs: object):
        image_input = self._parse_and_validate_image_input(**kwargs)

        if image_input is not None:
            inputs_embeds = self.vision_embed_tokens(
                input_ids, image_input["data"], image_input["image_sizes"])

            input_ids = None
        else:
            inputs_embeds = None

        hidden_states = self.model(input_ids,
                                   positions,
                                   kv_caches,
                                   attn_metadata,
                                   inputs_embeds=inputs_embeds)

        return hidden_states

    def compute_logits(self, hidden_states: torch.Tensor,
                       sampling_metadata: SamplingMetadata) -> torch.Tensor:
        logits = self.logits_processor(self.lm_head.weight, hidden_states,
                                       sampling_metadata)
        return logits

    def sample(
        self,
        logits: torch.Tensor,
        sampling_metadata: SamplingMetadata,
    ) -> Optional[SamplerOutput]:
        next_tokens = self.sampler(logits, sampling_metadata)
        return next_tokens

    def load_weights(self, weights: Iterable[Tuple[str, torch.Tensor]]):
        stacked_params_mapping = [
            # (param_name, shard_name, shard_id)
            (".qkv_proj", ".q_proj", "q"),
            (".qkv_proj", ".k_proj", "k"),
            (".qkv_proj", ".v_proj", "v"),
            (".gate_up_proj", ".gate_proj", 0),
            (".gate_up_proj", ".up_proj", 1),
        ]
        params_dict = dict(self.named_parameters())
        for name, loaded_weight in weights:
            if "rotary_emb.inv_freq" in name:
                continue
            # post_layernorm is not needed in CLIPVisionModel
            if "vision_model.post_layernorm" in name:
                continue
            for key_to_modify, new_key in _KEYS_TO_MODIFY_MAPPING.items():
                if key_to_modify in name:
                    name = name.replace(key_to_modify, new_key)
            for (param_name, weight_name, shard_id) in stacked_params_mapping:
                # We only do sharding for language model
                # and not vision model for now.
                if "vision_embed_tokens" in name and self.vision_embed_tokens:
                    continue
                if weight_name not in name:
                    continue
                param = params_dict[name.replace(weight_name, param_name)]
                weight_loader = param.weight_loader
                weight_loader(param, loaded_weight, shard_id)
                break
            else:
                # Skip loading extra bias for GPTQ models.
                if name.endswith(".bias") and name not in params_dict:
                    continue
                param = params_dict[name]
                weight_loader = getattr(param, "weight_loader",
                                        default_weight_loader)
                weight_loader(param, loaded_weight)<|MERGE_RESOLUTION|>--- conflicted
+++ resolved
@@ -22,13 +22,9 @@
 from transformers import CLIPVisionConfig, PretrainedConfig
 
 from vllm.attention import AttentionMetadata
-<<<<<<< HEAD
 from vllm.config import CacheConfig, VisionLanguageConfig
 from vllm.inputs import INPUT_REGISTRY, InputContext
-=======
-from vllm.config import CacheConfig, ModelConfig, VisionLanguageConfig
 from vllm.logger import init_logger
->>>>>>> c2462129
 from vllm.model_executor.layers.logits_processor import LogitsProcessor
 from vllm.model_executor.layers.quantization.base_config import (
     QuantizationConfig)
@@ -40,11 +36,7 @@
 from vllm.model_executor.models.vlm_base import VisionLanguageModelBase
 from vllm.model_executor.sampling_metadata import SamplingMetadata
 from vllm.multimodal import MULTIMODAL_REGISTRY
-<<<<<<< HEAD
-from vllm.multimodal.image import DummyImageDataFactories
-=======
-from vllm.multimodal.image import ImagePixelData, get_dummy_image_data
->>>>>>> c2462129
+from vllm.multimodal.image import DummyImageDataFactories, ImagePixelData
 from vllm.sequence import SamplerOutput
 
 logger = init_logger(__name__)
@@ -282,7 +274,6 @@
     """Shape: (batch_size, 2)"""
 
 
-<<<<<<< HEAD
 def dummy_data_for_phi3v(ctx: InputContext, seq_len: int):
     seq_data = DummyImageDataFactories.dummy_seq_data_for_clip(
         CLIP_VIT_LARGE_PATCH14_336_CONFIG,
@@ -299,9 +290,6 @@
     return seq_data, mm_data
 
 
-@MULTIMODAL_REGISTRY.register_image_pixel_input_mapper()
-@INPUT_REGISTRY.register_dummy_data(dummy_data_for_phi3v)
-=======
 # FIXME(Isotr0py): Remove these after dynamic num_img_tokens is supported
 # copied from https://huggingface.co/microsoft/Phi-3-vision-128k-instruct/blob/main/image_processing_phi3_v.py
 def calc_padded_size(width, height, padding_unit=336):
@@ -337,16 +325,13 @@
     return padded_width, padded_height
 
 
-def _image_processor(
-    data: ImagePixelData,
-    model_config: ModelConfig,
-    vlm_config: VisionLanguageConfig,
-) -> Dict[str, torch.Tensor]:
+def _image_processor(ctx: InputContext,
+                     data: ImagePixelData) -> Dict[str, torch.Tensor]:
     image = data.image
 
     if isinstance(image, Image.Image):
         # Temporary patch before dynamic number of image tokens is supported
-        _, _, h, w = vlm_config.image_input_shape
+        _, _, h, w = ctx.get_multimodal_config().image_input_shape
         if (w, h) != calc_hd_transform_size(image.width, image.height):
             logger.warning(
                 "Dynamic image shape is currently not supported. "
@@ -355,12 +340,11 @@
             data.image = image.resize((w, h))
 
     return MULTIMODAL_REGISTRY._get_plugin_for_data_type(ImagePixelData) \
-            ._default_input_processor(data, model_config, vlm_config)
-
-
-@MULTIMODAL_REGISTRY.register_image_pixel_input(_image_processor)
-@MULTIMODAL_REGISTRY.register_dummy_data(get_dummy_image_data)
->>>>>>> c2462129
+            ._default_input_mapper(ctx, data)
+
+
+@MULTIMODAL_REGISTRY.register_image_pixel_input_mapper(_image_processor)
+@INPUT_REGISTRY.register_dummy_data(dummy_data_for_phi3v)
 class Phi3VForCausalLM(VisionLanguageModelBase):
 
     def __init__(self,

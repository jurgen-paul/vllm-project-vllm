# coding=utf-8
# Copyright 2024 The vLLM team.
# Copyright 2024 Microsoft and the HuggingFace Inc. team. All rights reserved.
#
# Licensed under the Apache License, Version 2.0 (the "License");
# you may not use this file except in compliance with the License.
# You may obtain a copy of the License at
#
#     http://www.apache.org/licenses/LICENSE-2.0
#
# Unless required by applicable law or agreed to in writing, software
# distributed under the License is distributed on an "AS IS" BASIS,
# WITHOUT WARRANTIES OR CONDITIONS OF ANY KIND, either express or implied.
# See the License for the specific language governing permissions and
# limitations under the License.
import itertools
import re
from functools import lru_cache
from typing import (Any, Dict, Iterable, List, Literal, Mapping, Optional,
                    Tuple, TypedDict, Union)

import numpy as np
import torch
import torch.nn as nn
from PIL import Image
from transformers import CLIPVisionConfig, PretrainedConfig

from vllm.attention import AttentionMetadata
from vllm.config import CacheConfig, ModelConfig, MultiModalConfig
from vllm.inputs import INPUT_REGISTRY, DecoderOnlyInputs, InputContext
from vllm.logger import init_logger
from vllm.model_executor.layers.logits_processor import LogitsProcessor
from vllm.model_executor.layers.quantization import QuantizationConfig
from vllm.model_executor.layers.sampler import Sampler, SamplerOutput
from vllm.model_executor.layers.vocab_parallel_embedding import ParallelLMHead
from vllm.model_executor.model_loader.weight_utils import default_weight_loader
from vllm.model_executor.models.clip import CLIPVisionModel
from vllm.model_executor.models.llama import LlamaModel
from vllm.model_executor.sampling_metadata import SamplingMetadata
from vllm.multimodal import MULTIMODAL_REGISTRY
from vllm.multimodal.utils import cached_get_tokenizer, repeat_and_pad_token
from vllm.sequence import IntermediateTensors
from vllm.utils import is_list_of

from .clip import dummy_image_for_clip, dummy_seq_data_for_clip
from .interfaces import SupportsMultiModal
from .utils import flatten_bn, merge_multimodal_embeddings

logger = init_logger(__name__)

_KEYS_TO_MODIFY_MAPPING = {
    "model.vision_embed_tokens": "vision_embed_tokens",
}

# Cannot find the following 2 numbers from hf config.
_IMAGE_TOKEN_ID = 32044

# Result in the max possible feature size (h:w = 16:1)
MAX_IMAGE_FEATURE_SIZE_HEIGHT = 8000
MAX_IMAGE_FEATURE_SIZE_WIDTH = 50

CLIP_VIT_LARGE_PATCH14_336_CONFIG = CLIPVisionConfig(dropout=0.0,
                                                     hidden_act="quick_gelu",
                                                     hidden_size=1024,
                                                     image_size=336,
                                                     intermediate_size=4096,
                                                     num_attention_heads=16,
                                                     num_channels=3,
                                                     num_hidden_layers=24,
                                                     patch_size=14,
                                                     projection_dim=768)


def _init_img_processor(hf_config: PretrainedConfig):
    clip_config = CLIP_VIT_LARGE_PATCH14_336_CONFIG
    layer_idx = hf_config.img_processor.get('layer_idx', -2)

    # Initialize the CLIP only up to the required feature layer
    if layer_idx < 0:
        num_hidden_layers = clip_config.num_hidden_layers + \
            layer_idx + 1
    else:
        num_hidden_layers = layer_idx + 1

    img_processor = CLIPVisionModel(
        clip_config, num_hidden_layers_override=num_hidden_layers)

    return img_processor


class Phi3VImagePixelInputs(TypedDict):
    type: Literal["pixel_values"]
    data: Union[torch.Tensor, List[torch.Tensor]]
    """
    Shape:
    `(batch_size * num_images, 1 + num_patches, num_channels, height, width)`

    Note that `num_patches` may be different per batch and image,
    in which case the data is passed as a list instead of a batched tensor.
    """

    image_sizes: torch.Tensor
    """
    Shape: `(batch_size * num_images, 2)`

    This should be in `(height, width)` format.
    """


class Phi3VImageEmbeddingInputs(TypedDict):
    type: Literal["image_embeds"]
    data: Union[torch.Tensor, List[torch.Tensor]]
    """Shape: `(batch_size * num_images, image_feature_size, hidden_size)`

    `hidden_size` must match the hidden size of language model backbone.
    """


Phi3VImageInputs = Union[Phi3VImagePixelInputs, Phi3VImageEmbeddingInputs]


class Phi3ImageEmbeddingBase(nn.Module):

    def __init__(self) -> None:
        super().__init__()
        self.layer_idx: int
        self.type_feature: str
        self.img_processor: CLIPVisionModel

    def get_img_features(self,
                         img_embeds: torch.FloatTensor) -> torch.FloatTensor:
        TYPE_FEATURE = self.type_feature

        # NOTE: we skip the step to select the vision feature layer since
        # this is already done inside the img_processor
        img_feature = self.img_processor(img_embeds)

        if TYPE_FEATURE == "patch":
            patch_feature = img_feature[:, 1:]
            return patch_feature

        if TYPE_FEATURE == "cls_patch":
            return img_feature

        raise NotImplementedError


# adapted from https://huggingface.co/microsoft/Phi-3-vision-128k-instruct/blob/main/image_embedding_phi3_v.py
class Phi3HDImageEmbedding(Phi3ImageEmbeddingBase):
    """Phi3 Image embedding with HD transform."""

    def __init__(self, config: PretrainedConfig) -> None:
        super().__init__()

        # n_embed or hidden_size
        hidden_size = config.n_embd if hasattr(
            config, 'n_embd') else config.hidden_size

        self.img_processor = _init_img_processor(config)

        image_dim_out = config.img_processor['image_dim_out']
        self.num_img_tokens = config.img_processor['num_img_tokens']

        self.image_dim_out = image_dim_out

        # global_gn and sub_gn for hd transform, serves as line separator
        self.use_hd_transform = config.embd_layer.get('use_hd_transform',
                                                      False)
        self.with_learnable_separator = config.embd_layer.get(
            'with_learnable_separator', False)
        self.hd_transform_order = config.embd_layer.get(
            'hd_transform_order', 'glb_sub')
        # with_hd_transform and with_learnable_separator should have same value
        assert self.use_hd_transform and self.with_learnable_separator

        # 1024 * 4, merge spatial to channel dimension
        self.glb_GN = nn.Parameter(torch.empty([1, 1, self.image_dim_out * 4]))
        self.sub_GN = nn.Parameter(
            torch.empty([1, 1, 1, self.image_dim_out * 4]))

        dim_projection = hidden_size
        depth = 2
        layers = [nn.Linear(image_dim_out * 4, dim_projection)]
        for _ in range(1, depth):
            layers.extend(
                [nn.GELU(),
                 nn.Linear(dim_projection, dim_projection)])
        self.img_projection = nn.Sequential(*layers)

        self.type_feature = config.img_processor.get('type_feature', 'patch')

    def forward(self, pixel_values: torch.FloatTensor,
                image_sizes: torch.Tensor) -> torch.FloatTensor:
        """
        process image and return vision embeddings.

        pixel_values: (num_images, num_crops, c, h, w)
        output: (num_images, num_img_tokens, hidden_size)
        """
        num_images, num_crops, c, h, w = pixel_values.shape
        pixel_values = pixel_values.flatten(0, 1)
        img_features = self.get_img_features(pixel_values)
        img_features = img_features.reshape(num_images, num_crops, -1,
                                            self.image_dim_out)
        image_features_proj = self.hd_feature_transform(
            img_features, image_sizes)
        return image_features_proj

    def hd_feature_transform(self, image_features, image_sizes):
        """
        image_features: (num_images, num_crops+1, 24*24, 1024)
        """
        assert (
            self.hd_transform_order == 'sub_glb'
        ), f'hd_transform_order `{self.hd_transform_order}` not implemented'
        if isinstance(self.img_projection, nn.Sequential):
            target_device = self.img_projection[0].bias.device
            target_dtype = self.img_projection[0].bias.dtype
        else:  # It's a single nn.Linear layer
            target_device = self.img_projection.bias.device
            target_dtype = self.img_projection.bias.dtype

        global_image_features = image_features[:,
                                               0]  # (num_images, 24*24, 1024)
        # global feature can be viewed as a special HD case with num_crops 1x1
        global_image_features_hd = self.reshape_hd_patches_2x2merge(
            global_image_features, 1, 1)
        global_image_features_hd_newline = self.add_image_newline(
            global_image_features_hd)

        batch_image_features_proj = []
        # need a for loop to process each image because of different image sizes
        # (patch arrangement is different for each image)
        for i, img_size in enumerate(image_sizes):
            h, w = img_size
            h_crop = h // 336
            w_crop = w // 336
            num_crops = h_crop * w_crop

            # NOTE: real num_crops is padded
            # (num_crops, 24*24, 1024)
            sub_image_features = image_features[i, 1:1 + num_crops]
            sub_image_features_hd = self.reshape_hd_patches_2x2merge(
                sub_image_features, h_crop, w_crop)
            sub_image_features_hd_newline = self.add_image_newline(
                sub_image_features_hd)

            # [sub features, separator, global features]
            image_embeddings = torch.cat([
                sub_image_features_hd_newline.squeeze(
                    0),  # (h_crop*12*(w_crop*12+1), 4096)
                self.glb_GN.squeeze(0),
                global_image_features_hd_newline[i],
            ])
            img_proj = self.img_projection(
                image_embeddings.to(target_device, target_dtype))
            batch_image_features_proj.append(img_proj)

        return batch_image_features_proj

    def reshape_hd_patches_2x2merge(self, image_features, h_crop, w_crop):
        """
        image_features: (num_images*num_crops, 24*24, 1024)
        output: (num_images, h_crop*12, w_crop*12, 4096)
        where h_crop*w_crop == num_crops
        """
        N, L, C = image_features.shape
        assert L == 576 and C == 1024 and N % (h_crop * w_crop) == 0
        num_images = N // (h_crop * w_crop)
        H = int(L**0.5)
        image_features_hd = (
            image_features.reshape(N, H, H, C)  # N, 24, 24, 1024
            .reshape(N, H // 2, 2, H // 2, 2, C)  # N, 12, 2, 12, 2, 1024
            .permute(0, 1, 3, 2, 4, 5)  # N, 12, 12, 2, 2, 1024
            .reshape(N, -1, 4 * C)  # N, 144, 4096
            .reshape(num_images, h_crop, w_crop, H // 2, H // 2,
                     -1)  # n_img, h_crop, w_crop, 12, 12, 4096
            .permute(0, 1, 3, 2, 4, 5)  # n_img, h_crop, 12, w_crop, 12, 4096
            .reshape(num_images, h_crop * H // 2, w_crop * H // 2,
                     4 * C)  # n_img, h_crop*12, w_crop*12, 4096
        )
        return image_features_hd

    def add_image_newline(self, image_features_hd):
        """
        image_features_hd: (num_images, h_crop*12, w_crop*12, 4096)
        output: (num_images, (h_crop*12) * (w_crop*12+1), 4096)
        """
        num_images, h, w, hid_dim = image_features_hd.shape
        # add the newline token to the HD image feature patches
        newline_embeddings = self.sub_GN.expand(num_images, h, -1,
                                                -1)  # (n_img, h, 1, hid_dim)
        image_features_hd_newline = torch.cat(
            [image_features_hd, newline_embeddings],
            dim=2).reshape(num_images, -1, hid_dim)
        return image_features_hd_newline


# Based on https://huggingface.co/microsoft/Phi-3-vision-128k-instruct/blob/main/image_processing_phi3_v.py#L57
def _calc_padded_size(*, width: int, height: int, padding_unit: int = 336):
    target_height = int(np.ceil(height / padding_unit) * padding_unit)
    top_padding = int((target_height - height) / 2)
    bottom_padding = target_height - height - top_padding
    padded_width = width
    padded_height = height + top_padding + bottom_padding
    return padded_width, padded_height


# Based on https://huggingface.co/microsoft/Phi-3-vision-128k-instruct/blob/main/image_processing_phi3_v.py#L90
def _calc_hd_transform_size(*, width: int, height: int, hd_num: int):
    transposed = False
    if width < height:
        width, height = height, width
        transposed = True

    ratio = width / height
    scale = 1
    while scale * np.ceil(scale / ratio) <= hd_num:
        scale += 1
    scale -= 1

    new_width = int(scale * 336)
    new_height = int(new_width / ratio)

    padded_width, padded_height = _calc_padded_size(width=new_width,
                                                    height=new_height)

    if transposed:
        padded_width, padded_height = padded_height, padded_width

    return padded_width, padded_height


# Based on https://huggingface.co/microsoft/Phi-3-vision-128k-instruct/blob/main/image_processing_phi3_v.py#L181
def get_phi3v_image_feature_size(
    hf_config: Dict[str, Any],
    *,
    input_height: int,
    input_width: int,
    num_crops: int,
) -> int:
    if num_crops is None:
        num_crops = hf_config.get("num_crops", 16)
    new_width, new_height = _calc_hd_transform_size(width=input_width,
                                                    height=input_height,
                                                    hd_num=num_crops)

    return (new_height // 336 * new_width // 336 + 1) * 144 + 1 \
        + (new_height // 336 + 1) * 12


def get_max_phi3v_image_tokens(ctx: InputContext,
                               *,
                               num_crops: Optional[int] = None):

    return get_phi3v_image_feature_size(
        ctx.get_hf_image_processor_config(),
        input_height=MAX_IMAGE_FEATURE_SIZE_HEIGHT,
        input_width=MAX_IMAGE_FEATURE_SIZE_WIDTH,
        num_crops=num_crops,
    )


def dummy_data_for_phi3v(ctx: InputContext,
                         seq_len: int,
                         mm_counts: Mapping[str, int],
                         *,
                         num_crops: Optional[int] = None):
    num_images = mm_counts["image"]

    image_feature_size = get_max_phi3v_image_tokens(ctx, num_crops=num_crops)

    seq_data = dummy_seq_data_for_clip(
        CLIP_VIT_LARGE_PATCH14_336_CONFIG,
        seq_len,
        num_images,
        image_token_id=_IMAGE_TOKEN_ID,
        image_feature_size_override=image_feature_size,
    )
    mm_data = dummy_image_for_clip(
        CLIP_VIT_LARGE_PATCH14_336_CONFIG,
        num_images,
        image_width_override=MAX_IMAGE_FEATURE_SIZE_WIDTH,
        image_height_override=MAX_IMAGE_FEATURE_SIZE_HEIGHT,
    )

    return seq_data, mm_data


# Reserve this function to also handle placeholders for additional images
# [ref: PR #5820]
@lru_cache
def _get_image_placeholder_token_ids(model_config: ModelConfig,
                                     idx: int) -> List[int]:
    assert idx > 0

    tokenizer = cached_get_tokenizer(model_config.tokenizer)

    # We need to get the token for "<", not "▁<"
    # https://huggingface.co/microsoft/Phi-3-vision-128k-instruct/raw/main/tokenizer.json
    a_token_id, = tokenizer.encode("a", add_special_tokens=False)
    a_token_id_, *image_placeholder_token_ids = tokenizer.encode(
        f"a<|image_{idx}|>", add_special_tokens=False)
    assert a_token_id == a_token_id_

    return image_placeholder_token_ids


def input_processor_for_phi3v(ctx: InputContext,
<<<<<<< HEAD
                              llm_inputs: DecoderOnlyInputs):
=======
                              llm_inputs: LLMInputs,
                              *,
                              num_crops: Optional[int] = None):
>>>>>>> d86f6b2a
    multi_modal_data = llm_inputs.get("multi_modal_data")
    if multi_modal_data is None or "image" not in multi_modal_data:
        return llm_inputs

    model_config = ctx.model_config
    hf_config = ctx.get_hf_image_processor_config()

    image_data = multi_modal_data["image"]
    if isinstance(image_data, Image.Image):
        w, h = image_data.size
        image_feature_size = [
            get_phi3v_image_feature_size(hf_config,
                                         input_width=w,
                                         input_height=h,
                                         num_crops=num_crops)
        ]
        image_data = [image_data]
    elif is_list_of(image_data, Image.Image):
        image_feature_size = []
        for image in image_data:
            w, h = image.size
            image_feature_size.append(
                get_phi3v_image_feature_size(hf_config,
                                             input_width=w,
                                             input_height=h,
                                             num_crops=num_crops))
    elif isinstance(image_data, torch.Tensor):
        num_images, image_feature_size, hidden_size = image_data.shape
    elif is_list_of(image_data, torch.Tensor):
        image_feature_size = [item.shape[1] for item in image_data]
    else:
        raise TypeError(f"Invalid image type: {type(image_data)}")

    prompt = llm_inputs.get("prompt")
    if prompt is None:
        # for async server request, we assume prompt and its token_ids is always
        # in correct format. And num_image_tags == len(image_data) always True.
        image_idx = range(1, len(image_data) + 1)
        new_prompt = None
    else:
        image_idx = sorted(map(int, re.findall(r"<\|image_(\d+)\|>+", prompt)))
        if prompt.count("<|image|>") > 0:
            logger.warning("Please follow the prompt format that is "
                           "documented on HuggingFace which does not involve "
                           "repeating <|image|> tokens.")
        elif (num_image_tags := len(image_idx)) > 1:
            assert num_image_tags == len(
                image_data), "The count of image_placeholder not match image's"
        new_prompt = prompt

    prompt_token_ids = llm_inputs["prompt_token_ids"].copy()

    # masked place_holder with image token id
    for idx in image_idx:
        image_token_ids = _get_image_placeholder_token_ids(model_config,
                                                           idx=idx)
        for i in range(len(prompt_token_ids) - len(image_token_ids) + 1):
            if prompt_token_ids[i:i + len(image_token_ids)] == image_token_ids:
                prompt_token_ids[i:i + len(image_token_ids)] = [
                    _IMAGE_TOKEN_ID
                ] * len(image_token_ids)
                break

    # merge consecutive tag ids
    merged_token_ids: List[int] = []
    for is_placeholder, token_ids in itertools.groupby(
            prompt_token_ids, lambda x: x == _IMAGE_TOKEN_ID):
        if is_placeholder:
            merged_token_ids.append(_IMAGE_TOKEN_ID)
        else:
            merged_token_ids.extend(list(token_ids))

    # TODO: Move this to utils or integrate with clip.
    new_token_ids: List[int] = []
    placeholder_idx = 0
    while merged_token_ids:
        token_id = merged_token_ids.pop(0)
        if token_id == _IMAGE_TOKEN_ID:
            new_token_ids.extend(
                repeat_and_pad_token(
                    _IMAGE_TOKEN_ID,
                    repeat_count=image_feature_size[placeholder_idx],
                ))
            placeholder_idx += 1
        else:
            new_token_ids.append(token_id)

    # NOTE: Create a defensive copy of the original inputs
    llm_inputs = DecoderOnlyInputs(prompt_token_ids=new_token_ids,
                                   prompt=new_prompt,
                                   multi_modal_data=multi_modal_data)
    return llm_inputs


@MULTIMODAL_REGISTRY.register_image_input_mapper()
@MULTIMODAL_REGISTRY.register_max_image_tokens(get_max_phi3v_image_tokens)
@INPUT_REGISTRY.register_dummy_data(dummy_data_for_phi3v)
@INPUT_REGISTRY.register_input_processor(input_processor_for_phi3v)
class Phi3VForCausalLM(nn.Module, SupportsMultiModal):

    def __init__(self,
                 config: PretrainedConfig,
                 multimodal_config: MultiModalConfig,
                 cache_config: Optional[CacheConfig] = None,
                 quant_config: Optional[QuantizationConfig] = None) -> None:
        super().__init__()

        self.config = config
        self.multimodal_config = multimodal_config
        self.image_token_id = _IMAGE_TOKEN_ID

        self.model = LlamaModel(config, cache_config, quant_config)

        # TODO: Optionally initializes this for supporting embeddings.
        self.vision_embed_tokens = Phi3HDImageEmbedding(config)
        self.lm_head = ParallelLMHead(config.vocab_size,
                                      config.hidden_size,
                                      quant_config=quant_config)
        if self.config.tie_word_embeddings:
            self.lm_head.weight = self.model.embed_tokens.weight
        self.logits_processor = LogitsProcessor(config.vocab_size)
        self.sampler = Sampler()

    def _validate_image_sizes(self, data: torch.Tensor) -> torch.Tensor:
        expected_dims = (2, )

        def _validate_shape(d: torch.Tensor):
            actual_dims = tuple(d.shape)

            if actual_dims != expected_dims:
                expected_expr = str(expected_dims)
                raise ValueError(
                    f"The expected shape of image sizes per image per batch "
                    f"is {expected_expr}. You supplied {tuple(d.shape)}.")

        for d in data:
            _validate_shape(d)

        return data

    def _validate_pixel_values(
        self, data: Union[torch.Tensor, List[torch.Tensor]]
    ) -> Union[torch.Tensor, List[torch.Tensor]]:

        h = w = CLIP_VIT_LARGE_PATCH14_336_CONFIG.image_size
        expected_dims = (3, h, w)

        def _validate_shape(d: torch.Tensor):
            actual_dims = tuple(d.shape[1:])

            if actual_dims != expected_dims:
                expected_expr = ("num_patches", *map(str, expected_dims))
                raise ValueError(
                    "The expected shape of pixel values per image per batch "
                    f"is {expected_expr}. You supplied {tuple(d.shape)}.")

        for d in data:
            _validate_shape(d)

        return data

    def _parse_and_validate_image_input(
            self, **kwargs: object) -> Optional[Phi3VImageInputs]:
        pixel_values = kwargs.pop("pixel_values", None)
        image_sizes = kwargs.pop("image_sizes", None)
        image_embeds = kwargs.pop("image_embeds", None)

        if pixel_values is None:
            return None

        if pixel_values is None and image_embeds is None:
            return None

        if pixel_values is not None:
            if not isinstance(pixel_values, (torch.Tensor, list)):
                raise ValueError("Incorrect type of pixel values. "
                                 f"Got type: {type(pixel_values)}")

            if not isinstance(image_sizes, (torch.Tensor, list)):
                raise ValueError("Incorrect type of image sizes. "
                                 f"Got type: {type(image_sizes)}")

            return Phi3VImagePixelInputs(
                type="pixel_values",
                data=self._validate_pixel_values(flatten_bn(pixel_values)),
                image_sizes=self._validate_image_sizes(
                    flatten_bn(image_sizes, concat=True)))

        if image_embeds is not None:
            if not isinstance(image_embeds, torch.Tensor):
                raise ValueError("Incorrect type of image embeddings. "
                                 f"Got type: {type(image_embeds)}")

            return Phi3VImageEmbeddingInputs(
                type="image_embeds",
                data=flatten_bn(image_embeds),
            )

        raise AssertionError("This line should be unreachable.")

    def _process_image_input(
        self,
        image_input: Phi3VImageInputs,
    ) -> torch.Tensor:

        if image_input["type"] == "image_embeds":
            return image_input["data"]

        assert self.vision_embed_tokens is not None
        image_embeds = self.vision_embed_tokens(image_input["data"],
                                                image_input["image_sizes"])

        return image_embeds

    def forward(self,
                input_ids: torch.Tensor,
                positions: torch.Tensor,
                kv_caches: List[torch.Tensor],
                attn_metadata: AttentionMetadata,
                intermediate_tensors: Optional[IntermediateTensors] = None,
                inputs_embeds: Optional[torch.Tensor] = None,
                inputs_embeds_masks: Optional[torch.Tensor] = None,
                **kwargs: object):
        image_input = self._parse_and_validate_image_input(**kwargs)

        if image_input is not None:
            vision_embeddings = self._process_image_input(image_input)
            inputs_embeds = self.model.get_input_embeddings(input_ids)
            inputs_embeds = merge_multimodal_embeddings(
                input_ids, inputs_embeds, vision_embeddings,
                self.image_token_id)
            input_ids = None
        else:
            inputs_embeds = None

        hidden_states = self.model(input_ids,
                                   positions,
                                   kv_caches,
                                   attn_metadata,
                                   intermediate_tensors,
                                   inputs_embeds=inputs_embeds)

        return hidden_states

    def compute_logits(
        self,
        hidden_states: torch.Tensor,
        sampling_metadata: SamplingMetadata,
    ) -> Optional[torch.Tensor]:
        logits = self.logits_processor(self.lm_head, hidden_states,
                                       sampling_metadata)
        return logits

    def sample(
        self,
        logits: torch.Tensor,
        sampling_metadata: SamplingMetadata,
    ) -> Optional[SamplerOutput]:
        next_tokens = self.sampler(logits, sampling_metadata)
        return next_tokens

    def load_weights(self, weights: Iterable[Tuple[str, torch.Tensor]]):
        stacked_params_mapping = [
            # (param_name, shard_name, shard_id)
            (".qkv_proj", ".q_proj", "q"),
            (".qkv_proj", ".k_proj", "k"),
            (".qkv_proj", ".v_proj", "v"),
            (".gate_up_proj", ".gate_proj", 0),
            (".gate_up_proj", ".up_proj", 1),
        ]

        # TODO(ChristopherCho): This is a temporary fix to load
        #     the vision weights with CLIPVisionModel.load_weights()
        vision_weights = []
        params_dict = dict(self.named_parameters())
        for name, loaded_weight in weights:
            if "rotary_emb.inv_freq" in name:
                continue
            # Skip loading the img_processor weights since they are
            # loaded separately.
            if "vision_embed_tokens.img_processor" in name:
                vision_weights.append((name, loaded_weight))
                continue

            for key_to_modify, new_key in _KEYS_TO_MODIFY_MAPPING.items():
                if key_to_modify in name:
                    name = name.replace(key_to_modify, new_key)
            for (param_name, weight_name, shard_id) in stacked_params_mapping:
                if weight_name not in name:
                    continue

                param = params_dict[name.replace(weight_name, param_name)]
                weight_loader = param.weight_loader
                weight_loader(param, loaded_weight, shard_id)
                break
            else:
                # Skip loading extra bias for GPTQ models.
                if name.endswith(".bias") and name not in params_dict:
                    continue
                if name in params_dict:
                    param = params_dict[name]
                    weight_loader = getattr(param, "weight_loader",
                                            default_weight_loader)
                    weight_loader(param, loaded_weight)

        # We use regex to extract the sub-module name
        # from "model.vision_embed_tokens.img_processor.*"
        vision_weights = [
            (re.search(r"vision_embed_tokens\.img_processor\.(.*)",
                       n).group(1), w) for n, w in vision_weights
        ]
        self.vision_embed_tokens.img_processor.load_weights(vision_weights)<|MERGE_RESOLUTION|>--- conflicted
+++ resolved
@@ -407,13 +407,9 @@
 
 
 def input_processor_for_phi3v(ctx: InputContext,
-<<<<<<< HEAD
-                              llm_inputs: DecoderOnlyInputs):
-=======
-                              llm_inputs: LLMInputs,
+                              llm_inputs: DecoderOnlyInputs,
                               *,
                               num_crops: Optional[int] = None):
->>>>>>> d86f6b2a
     multi_modal_data = llm_inputs.get("multi_modal_data")
     if multi_modal_data is None or "image" not in multi_modal_data:
         return llm_inputs

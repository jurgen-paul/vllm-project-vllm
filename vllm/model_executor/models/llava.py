from typing import Iterable, List, Literal, Optional, Tuple, TypedDict, Union

import torch
import torch.nn as nn
<<<<<<< HEAD
# TODO(xwjiang): We should port CLIPVisionModel's code over to not depend on
# transformers' impl.
from transformers import CLIPVisionConfig, CLIPVisionModel, LlavaConfig
=======
from transformers import LlavaConfig
>>>>>>> c2462129

from vllm.attention import AttentionMetadata
from vllm.config import CacheConfig, VisionLanguageConfig
from vllm.inputs import INPUT_REGISTRY, InputContext
from vllm.model_executor.layers.activation import get_act_fn
from vllm.model_executor.layers.logits_processor import LogitsProcessor
from vllm.model_executor.layers.quantization.base_config import (
    QuantizationConfig)
from vllm.model_executor.layers.sampler import Sampler
from vllm.model_executor.layers.vocab_parallel_embedding import ParallelLMHead
from vllm.model_executor.model_loader.weight_utils import default_weight_loader
from vllm.model_executor.models.clip import CLIPVisionModel
from vllm.model_executor.models.llama import LlamaModel
from vllm.model_executor.sampling_metadata import SamplingMetadata
from vllm.multimodal import MULTIMODAL_REGISTRY, MultiModalData
from vllm.multimodal.image import DummyImageDataFactories
from vllm.sequence import SamplerOutput

from .vlm_base import VisionLanguageModelBase

_KEYS_TO_MODIFY_MAPPING = {
    "language_model.lm_head": "lm_head",
    "language_model.model": "language_model",
}


# TODO(xwjiang): Run benchmark and decide if TP.
class LlavaMultiModalProjector(nn.Module):

    def __init__(self, vision_hidden_size: int, text_hidden_size: int,
                 projector_hidden_act: str):
        super().__init__()

        self.linear_1 = nn.Linear(vision_hidden_size,
                                  text_hidden_size,
                                  bias=True)
        self.act = get_act_fn(projector_hidden_act)
        self.linear_2 = nn.Linear(text_hidden_size,
                                  text_hidden_size,
                                  bias=True)

    def forward(self, image_features: torch.Tensor) -> torch.Tensor:
        hidden_states = self.linear_1(image_features)
        hidden_states = self.act(hidden_states)
        hidden_states = self.linear_2(hidden_states)
        return hidden_states


def merge_vision_embeddings(input_ids: torch.Tensor,
                            inputs_embeds: torch.Tensor,
                            vision_embeddings: torch.Tensor,
                            image_token_id: int) -> torch.Tensor:
    """In place merges in vision_embeddings with inputs_embeds."""
    mask = (input_ids == image_token_id)

    image_feature_size = vision_embeddings.shape[0] * vision_embeddings.shape[1]
    if mask.sum() != image_feature_size:
        raise ValueError(f"image_feature_size should be {image_feature_size}, "
                         f"but found: {mask.sum()}")

    inputs_embeds[mask] = vision_embeddings.view(image_feature_size,
                                                 vision_embeddings.shape[-1])

    return inputs_embeds


class LlavaImagePixelInputs(TypedDict):
    type: Literal["pixel_values"]
    data: torch.Tensor
    """Shape: (batch_size, num_channels, height, width)"""


class LlavaImageFeatureInputs(TypedDict):
    type: Literal["image_features"]
    data: torch.Tensor
    """Shape: (batch_size, image_feature_size, hidden_size)"""


LlavaImageInputs = Union[LlavaImagePixelInputs, LlavaImageFeatureInputs]


def dummy_data_for_llava(ctx: InputContext, seq_len: int):
    multimodal_config = ctx.get_multimodal_config()
    hf_config = ctx.get_hf_config(LlavaConfig)
    vision_config = hf_config.vision_config

    if isinstance(vision_config, CLIPVisionConfig):
        seq_data = DummyImageDataFactories.dummy_seq_data_for_clip(
            vision_config,
            seq_len,
            image_token_id=hf_config.image_token_index,
        )

        image_input_type = multimodal_config.image_input_type
        ImageInputType = VisionLanguageConfig.ImageInputType
        mm_data: MultiModalData
        if image_input_type == ImageInputType.PIXEL_VALUES:
            mm_data = DummyImageDataFactories.dummy_pixel_data_for_clip(
                vision_config)
        elif image_input_type == ImageInputType.IMAGE_FEATURES:
            mm_data = DummyImageDataFactories.dummy_feature_data_for_clip(
                vision_config)

        return seq_data, mm_data

    msg = f"Unsupported vision config: {type(vision_config)}"
    raise NotImplementedError(msg)


@MULTIMODAL_REGISTRY.register_image_feature_input_mapper()
@MULTIMODAL_REGISTRY.register_image_pixel_input_mapper()
@INPUT_REGISTRY.register_dummy_data(dummy_data_for_llava)
class LlavaForConditionalGeneration(VisionLanguageModelBase):

    def __init__(self,
                 config: LlavaConfig,
                 vision_language_config: VisionLanguageConfig,
                 cache_config: Optional[CacheConfig] = None,
                 quant_config: Optional[QuantizationConfig] = None) -> None:
        super().__init__(vision_language_config)

        self.config = config

        if self.vision_language_config.image_input_type == (
                VisionLanguageConfig.ImageInputType.PIXEL_VALUES):
            self.vision_tower = CLIPVisionModel(config.vision_config)
        else:
            self.vision_tower = None

        self.multi_modal_projector = LlavaMultiModalProjector(
            vision_hidden_size=config.vision_config.hidden_size,
            text_hidden_size=config.text_config.hidden_size,
            projector_hidden_act=config.projector_hidden_act)

        self.quant_config = quant_config
        self.language_model = LlamaModel(config.text_config, cache_config,
                                         quant_config)
        self.unpadded_vocab_size = config.text_config.vocab_size
        self.lm_head = ParallelLMHead(
            self.unpadded_vocab_size,
            config.text_config.hidden_size,
            org_num_embeddings=self.language_model.org_vocab_size)
        logit_scale = getattr(config, "logit_scale", 1.0)
        self.logits_processor = LogitsProcessor(self.unpadded_vocab_size,
                                                config.vocab_size, logit_scale)
        self.sampler = Sampler()

    def _validate_image_data(self, data: torch.Tensor) -> torch.Tensor:
        if list(data.shape[1:]) != list(
                self.vision_language_config.image_input_shape[1:]):
            raise ValueError(
                f"The expected image tensor shape is batch dimension plus "
                f"{self.vision_language_config.image_input_shape[1:]}. "
                f"You supplied {data.shape}. "
                f"If you are using vLLM's entrypoint, make sure your "
                f"supplied image input is consistent with "
                f"image_input_shape in engine args.")

        return data

    def _parse_and_validate_image_input(
            self, **kwargs: object) -> Optional[LlavaImageInputs]:
        pixel_values = kwargs.pop("pixel_values", None)
        image_features = kwargs.pop("image_features", None)

        expected_input_type = self.vision_language_config.image_input_type
        ImageInputType = VisionLanguageConfig.ImageInputType

        if expected_input_type == ImageInputType.PIXEL_VALUES:
            if image_features is not None:
                raise ValueError(
                    "Expected pixel values but got image features")
            if pixel_values is None:
                return None

            if not isinstance(pixel_values, torch.Tensor):
                raise ValueError("Incorrect type of pixel values. "
                                 f"Got type: {type(pixel_values)}")

            return LlavaImagePixelInputs(
                type="pixel_values",
                data=self._validate_image_data(pixel_values),
            )

        if expected_input_type == ImageInputType.IMAGE_FEATURES:
            if pixel_values is not None:
                raise ValueError(
                    "Expected image features but got pixel values")
            if image_features is None:
                return None

            if not isinstance(image_features, torch.Tensor):
                raise ValueError("Incorrect type of image features. "
                                 f"Got type: {type(image_features)}")

            return LlavaImageFeatureInputs(
                type="image_features",
                data=self._validate_image_data(image_features),
            )

        return None

    def _select_image_features(self, image_features: torch.Tensor, *,
                               strategy: str) -> torch.Tensor:
        # Copied from https://github.com/huggingface/transformers/blob/39c3c0a72af6fbda5614dde02ff236069bb79827/src/transformers/models/llava/modeling_llava.py#L421  # noqa
        if strategy == "default":
            return image_features[:, 1:]
        elif strategy == "full":
            return image_features

        raise ValueError(f"Unexpected select feature strategy: {strategy}")

    def _image_pixels_to_features(self, vision_tower: CLIPVisionModel,
                                  pixel_values: torch.Tensor) -> torch.Tensor:

        # NOTE: we skip the step to select the vision feature layer since
        # this is already done inside the vision tower
        image_features = vision_tower(pixel_values.to(vision_tower.device),
                                      self.config.vision_feature_layer)

        return self._select_image_features(
            image_features,
            strategy=self.config.vision_feature_select_strategy,
        )

    def _process_image_pixels(self,
                              inputs: LlavaImagePixelInputs) -> torch.Tensor:
        assert self.vision_tower is not None

        pixel_values = inputs["data"]

        return self._image_pixels_to_features(self.vision_tower, pixel_values)

    def _process_image_input(self,
                             image_input: LlavaImageInputs) -> torch.Tensor:
        if image_input["type"] == "pixel_values":
            assert self.vision_tower is not None
            image_features = self._process_image_pixels(image_input)
        else:
            image_features = image_input["data"]

        return self.multi_modal_projector(image_features)

    def forward(
        self,
        input_ids: torch.Tensor,
        positions: torch.Tensor,
        kv_caches: List[torch.Tensor],
        attn_metadata: AttentionMetadata,
        **kwargs: object,
    ) -> SamplerOutput:
        """Run forward pass for LLaVA-1.5.

        One key thing to understand is the `input_ids` already accounts for the
        positions of the to-be-inserted image embeddings.
        Concretely, consider a text prompt:
        "<image>\nUSER: What's the content of the image?\nASSISTANT:".
        Tokenizer outputs:
        [1, 32000, 29871, 13, 11889, 29901, 1724, 29915, 29879, 278,
        2793, 310, 278, 1967, 29973, 13, 22933, 9047, 13566, 29901].
        The to-be-inserted image has a size of 576 (24 * 24) along the context
        length dimension.
        `input_ids` is thus [1, 32000, ..., 32000, 29871, 13, 11889, 29901,
        1724, 29915, 29879, 278, 2793, 310, 278, 1967, 29973, 13, 22933,
        9047, 13566, 29901].
        There will be 576 `32000` in the `input_ids`.
        (32000 is the token id for `<image>`.)

        This way, the `positions` and `attn_metadata` are consistent
        with the `input_ids`.

        This model has two modes of image inputs:
        `PIXEL_VALUES` and `IMAGE_FEATURES`.

        Args:
            input_ids: Flattened (concatenated) input_ids corresponding to a
                batch.
            pixel_values: The pixels in each input image.
                Expects a batch with shape `[1, 3, 336, 336]`.
                (Only applicable to `PIXEL_VALUES` mode)
            image_features: The image features for each input image outputted by
                the vision tower before passing to the multi-modal projector.
                Expects a batch with shape `[1, 576, 1024]`.
                (Only applicable to `IMAGE_FEATURES` mode)

        See also:
            Each input maps to huggingface implementation, as follows:

            - `pixel_values`: https://github.com/huggingface/transformers/blob/v4.41.1/src/transformers/models/llava/modeling_llava.py#L360
            - `image_features`: https://github.com/huggingface/transformers/blob/v4.41.1/src/transformers/models/llava/modeling_llava.py#L437
        """
        image_input = self._parse_and_validate_image_input(**kwargs)

        if image_input is not None:
            vision_embeddings = self._process_image_input(image_input)
            inputs_embeds = self.language_model.get_input_embeddings(input_ids)

            inputs_embeds = merge_vision_embeddings(
                input_ids, inputs_embeds, vision_embeddings,
                self.vision_language_config.image_token_id)

            input_ids = None
        else:
            inputs_embeds = None

        hidden_states = self.language_model(input_ids,
                                            positions,
                                            kv_caches,
                                            attn_metadata,
                                            inputs_embeds=inputs_embeds)

        return hidden_states

    def compute_logits(self, hidden_states: torch.Tensor,
                       sampling_metadata: SamplingMetadata) -> torch.Tensor:
        logits = self.logits_processor(self.lm_head.weight, hidden_states,
                                       sampling_metadata)
        return logits

    def sample(
        self,
        logits: torch.Tensor,
        sampling_metadata: SamplingMetadata,
    ) -> Optional[SamplerOutput]:
        next_tokens = self.sampler(logits, sampling_metadata)
        return next_tokens

    def load_weights(self, weights: Iterable[Tuple[str, torch.Tensor]]):
        # only doing this for language model part for now.
        stacked_params_mapping = [
            # (param_name, shard_name, shard_id)
            ("qkv_proj", "q_proj", "q"),
            ("qkv_proj", "k_proj", "k"),
            ("qkv_proj", "v_proj", "v"),
            ("gate_up_proj", "gate_proj", 0),
            ("gate_up_proj", "up_proj", 1),
        ]
        params_dict = dict(self.named_parameters())
        for name, loaded_weight in weights:
            if "rotary_emb.inv_freq" in name:
                continue
            # post_layernorm is not needed in CLIPVisionModel
            if "vision_model.post_layernorm" in name:
                continue
            for key_to_modify, new_key in _KEYS_TO_MODIFY_MAPPING.items():
                if key_to_modify in name:
                    name = name.replace(key_to_modify, new_key)
            use_default_weight_loading = False
            if "vision" in name:
                if self.vision_tower is not None:
                    # We only do sharding for language model and
                    # not vision model for now.
                    use_default_weight_loading = True
            else:
                for (param_name, weight_name,
                     shard_id) in stacked_params_mapping:
                    if weight_name not in name:
                        continue
                    param = params_dict[name.replace(weight_name, param_name)]
                    weight_loader = param.weight_loader
                    weight_loader(param, loaded_weight, shard_id)
                    break
                else:
                    use_default_weight_loading = True
            if use_default_weight_loading:
                param = params_dict[name]
                weight_loader = getattr(param, "weight_loader",
                                        default_weight_loader)
                weight_loader(param, loaded_weight)<|MERGE_RESOLUTION|>--- conflicted
+++ resolved
@@ -2,13 +2,7 @@
 
 import torch
 import torch.nn as nn
-<<<<<<< HEAD
-# TODO(xwjiang): We should port CLIPVisionModel's code over to not depend on
-# transformers' impl.
-from transformers import CLIPVisionConfig, CLIPVisionModel, LlavaConfig
-=======
-from transformers import LlavaConfig
->>>>>>> c2462129
+from transformers import CLIPVisionConfig, LlavaConfig
 
 from vllm.attention import AttentionMetadata
 from vllm.config import CacheConfig, VisionLanguageConfig

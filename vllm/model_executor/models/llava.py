--- conflicted
+++ resolved
@@ -1,8 +1,5 @@
-<<<<<<< HEAD
-=======
 import itertools
->>>>>>> 541c1852
-from typing import Iterable, List, Literal, Optional, Tuple, TypedDict, Union
+from typing import Iterable, List, Literal, Optional, Tuple, TypedDict, Union, Union
 
 import torch
 import torch.nn as nn

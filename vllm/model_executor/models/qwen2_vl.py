--- conflicted
+++ resolved
@@ -62,15 +62,8 @@
 from vllm.multimodal.base import MultiModalData
 from vllm.multimodal.image import cached_get_image_processor
 from vllm.sequence import IntermediateTensors, SequenceData
-<<<<<<< HEAD
-from vllm.transformers_utils.configs.qwen2vl import (Qwen2VLConfig,
-                                                     Qwen2VLVisionConfig)
 from vllm.transformers_utils.processor import cached_get_processor
-from vllm.utils import is_cpu
-=======
 from vllm.transformers_utils.config import uses_mrope
-from vllm.transformers_utils.processor import get_processor
->>>>>>> cf1d62a6
 
 from .interfaces import SupportsMultiModal, SupportsPP
 from .utils import (PPMissingLayer, get_vit_attn_backend,

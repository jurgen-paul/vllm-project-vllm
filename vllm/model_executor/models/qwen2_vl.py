--- conflicted
+++ resolved
@@ -1082,11 +1082,8 @@
                 # Skip loading extra bias for GPTQ models.
                 if name.endswith(".bias") and name not in params_dict:
                     continue
-<<<<<<< HEAD
-=======
                 if is_pp_missing_parameter(name, self):
                     continue
->>>>>>> 7193774b
                 param = params_dict[name]
                 weight_loader = param.weight_loader
                 weight_loader(param, loaded_weight, shard_id)
@@ -1113,11 +1110,8 @@
                     # Skip loading extra bias for GPTQ models.
                     if name.endswith(".bias") and name not in params_dict:
                         continue
-<<<<<<< HEAD
-=======
                     if is_pp_missing_parameter(name, self):
                         continue
->>>>>>> 7193774b
                     param = params_dict[name]
                 except KeyError:
                     print(params_dict.keys())

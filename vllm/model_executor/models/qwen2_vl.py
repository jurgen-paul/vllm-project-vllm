--- conflicted
+++ resolved
@@ -672,21 +672,17 @@
 
         rotary_pos_emb = rotary_pos_emb_full[pos_ids].flatten(1)
         return rotary_pos_emb
-<<<<<<< HEAD
-    
-=======
 
     def compute_attn_mask_seqlen(
-            self, cu_seqlens: torch.Tensor
+        self, seqlens: torch.Tensor
     ) -> tuple[Optional[int], Optional[list[int]]]:
-        max_seqlen, seqlens = None, None
+        max_seqlen, seqlens_list = None, None
         if self.attn_backend == _Backend.FLASH_ATTN:
-            max_seqlen = (cu_seqlens[1:] - cu_seqlens[:-1]).max().item()
+            max_seqlen = seqlens.max().item()
         elif self.attn_backend == _Backend.XFORMERS:
-            seqlens = (cu_seqlens[1:] - cu_seqlens[:-1]).tolist()
-        return max_seqlen, seqlens
-
->>>>>>> 2f4bd358
+            seqlens_list = seqlens.tolist()
+        return max_seqlen, seqlens_list
+
     def forward(
         self,
         x: torch.Tensor,
@@ -711,17 +707,9 @@
         # transformers
         x = x.unsqueeze(1)
 
-<<<<<<< HEAD
-        max_seqlen: Optional[int] = None
-        seqlens_list: Optional[list[int]] = None
-        if self.attn_backend == _Backend.FLASH_ATTN:
-            max_seqlen = seqlens.max().item()
-        elif self.attn_backend == _Backend.XFORMERS:
-            seqlens_list = seqlens.tolist()
-=======
         # pre-compute seqlens for attn mask to reduce cuMemcpy operations
-        max_seqlen, seqlens = self.compute_attn_mask_seqlen(cu_seqlens)
->>>>>>> 2f4bd358
+        max_seqlen, seqlens_list = self.compute_attn_mask_seqlen(seqlens)
+
         for blk in self.blocks:
             x = blk(
                 x,

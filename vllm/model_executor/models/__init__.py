<<<<<<< HEAD
import importlib
import string
import subprocess
import sys
import uuid
from functools import lru_cache, partial
from typing import Callable, Dict, List, Optional, Tuple, Type, Union

import torch.nn as nn

from vllm.logger import init_logger
from vllm.utils import is_hip

from .interfaces import supports_multimodal, supports_pp

logger = init_logger(__name__)

_GENERATION_MODELS = {
    "AquilaModel": ("llama", "LlamaForCausalLM"),
    "AquilaForCausalLM": ("llama", "LlamaForCausalLM"),  # AquilaChat2
    "ArcticForCausalLM": ("arctic", "ArcticForCausalLM"),
    "BaiChuanForCausalLM": ("baichuan", "BaiChuanForCausalLM"),  # baichuan-7b
    "BaichuanForCausalLM": ("baichuan", "BaichuanForCausalLM"),  # baichuan-13b
    "BloomForCausalLM": ("bloom", "BloomForCausalLM"),
    "ChatGLMModel": ("chatglm", "ChatGLMForCausalLM"),
    "ChatGLMForConditionalGeneration": ("chatglm", "ChatGLMForCausalLM"),
    "CohereForCausalLM": ("commandr", "CohereForCausalLM"),
    "DbrxForCausalLM": ("dbrx", "DbrxForCausalLM"),
    "DeciLMForCausalLM": ("decilm", "DeciLMForCausalLM"),
    "DeepseekForCausalLM": ("deepseek", "DeepseekForCausalLM"),
    "DeepseekV2ForCausalLM": ("deepseek_v2", "DeepseekV2ForCausalLM"),
    "ExaoneForCausalLM": ("exaone", "ExaoneForCausalLM"),
    "FalconForCausalLM": ("falcon", "FalconForCausalLM"),
    "GemmaForCausalLM": ("gemma", "GemmaForCausalLM"),
    "Gemma2ForCausalLM": ("gemma2", "Gemma2ForCausalLM"),
    "GPT2LMHeadModel": ("gpt2", "GPT2LMHeadModel"),
    "GPTBigCodeForCausalLM": ("gpt_bigcode", "GPTBigCodeForCausalLM"),
    "GPTJForCausalLM": ("gpt_j", "GPTJForCausalLM"),
    "GPTNeoXForCausalLM": ("gpt_neox", "GPTNeoXForCausalLM"),
    "GraniteForCausalLM": ("granite", "GraniteForCausalLM"),
    "GraniteMoeForCausalLM": ("granitemoe", "GraniteMoeForCausalLM"),
    "InternLMForCausalLM": ("llama", "LlamaForCausalLM"),
    "InternLM2ForCausalLM": ("internlm2", "InternLM2ForCausalLM"),
    "JAISLMHeadModel": ("jais", "JAISLMHeadModel"),
    "JambaForCausalLM": ("jamba", "JambaForCausalLM"),
    "LlamaForCausalLM": ("llama", "LlamaForCausalLM"),
    # For decapoda-research/llama-*
    "LLaMAForCausalLM": ("llama", "LlamaForCausalLM"),
    "MistralForCausalLM": ("llama", "LlamaForCausalLM"),
    "MixtralForCausalLM": ("mixtral", "MixtralForCausalLM"),
    "QuantMixtralForCausalLM": ("mixtral_quant", "MixtralForCausalLM"),
    # transformers's mpt class has lower case
    "MptForCausalLM": ("mpt", "MPTForCausalLM"),
    "MPTForCausalLM": ("mpt", "MPTForCausalLM"),
    "MiniCPMForCausalLM": ("minicpm", "MiniCPMForCausalLM"),
    "MiniCPM3ForCausalLM": ("minicpm3", "MiniCPM3ForCausalLM"),
    "NemotronForCausalLM": ("nemotron", "NemotronForCausalLM"),
    "OlmoForCausalLM": ("olmo", "OlmoForCausalLM"),
    "OlmoeForCausalLM": ("olmoe", "OlmoeForCausalLM"),
    "OPTForCausalLM": ("opt", "OPTForCausalLM"),
    "OrionForCausalLM": ("orion", "OrionForCausalLM"),
    "PersimmonForCausalLM": ("persimmon", "PersimmonForCausalLM"),
    "PhiForCausalLM": ("phi", "PhiForCausalLM"),
    "Phi3ForCausalLM": ("phi3", "Phi3ForCausalLM"),
    "Phi3SmallForCausalLM": ("phi3_small", "Phi3SmallForCausalLM"),
    "PhiMoEForCausalLM": ("phimoe", "PhiMoEForCausalLM"),
    "Qwen2ForCausalLM": ("qwen2", "Qwen2ForCausalLM"),
    "Qwen2MoeForCausalLM": ("qwen2_moe", "Qwen2MoeForCausalLM"),
    "RWForCausalLM": ("falcon", "FalconForCausalLM"),
    "StableLMEpochForCausalLM": ("stablelm", "StablelmForCausalLM"),
    "StableLmForCausalLM": ("stablelm", "StablelmForCausalLM"),
    "Starcoder2ForCausalLM": ("starcoder2", "Starcoder2ForCausalLM"),
    "SolarForCausalLM": ("solar", "SolarForCausalLM"),
    "XverseForCausalLM": ("xverse", "XverseForCausalLM"),
    # NOTE: The below models are for speculative decoding only
    "MedusaModel": ("medusa", "Medusa"),
    "EAGLEModel": ("eagle", "EAGLE"),
    "MLPSpeculatorPreTrainedModel": ("mlp_speculator", "MLPSpeculator"),
}

_EMBEDDING_MODELS = {
    "MistralModel": ("llama_embedding", "LlamaEmbeddingModel"),
    "Qwen2ForRewardModel": ("qwen2_rm", "Qwen2ForRewardModel"),
}

# yapf: disable
_MULTIMODAL_MODELS = {
    "Blip2ForConditionalGeneration": ("blip2", "Blip2ForConditionalGeneration"),
    "ChameleonForConditionalGeneration": ("chameleon", "ChameleonForConditionalGeneration"),  # noqa: E501
    "FuyuForCausalLM": ("fuyu", "FuyuForCausalLM"),
    "InternVLChatModel": ("internvl", "InternVLChatModel"),
    "LlavaForConditionalGeneration": ("llava", "LlavaForConditionalGeneration"),
    "LlavaNextForConditionalGeneration": ("llava_next", "LlavaNextForConditionalGeneration"),  # noqa: E501
    "LlavaNextVideoForConditionalGeneration": ("llava_next_video", "LlavaNextVideoForConditionalGeneration"),  # noqa: E501
    "LlavaOnevisionForConditionalGeneration": ("llava_onevision", "LlavaOnevisionForConditionalGeneration"),  # noqa: E501
    "MiniCPMV": ("minicpmv", "MiniCPMV"),
    "MllamaForConditionalGeneration": ("mllama", "MllamaForConditionalGeneration"),  # noqa: E501
    "NVLM_D": ("nvlm_d", "NVLM_D_Model"),
    "PaliGemmaForConditionalGeneration": ("paligemma", "PaliGemmaForConditionalGeneration"),  # noqa: E501
    "Phi3VForCausalLM": ("phi3v", "Phi3VForCausalLM"),
    "PixtralForConditionalGeneration": ("pixtral", "PixtralForConditionalGeneration"),  # noqa: E501
    "QWenLMHeadModel": ("qwen", "QWenLMHeadModel"),
    "Qwen2VLForConditionalGeneration": ("qwen2_vl", "Qwen2VLForConditionalGeneration"),  # noqa: E501
    "UltravoxModel": ("ultravox", "UltravoxModel"),
}
# yapf: enable

_CONDITIONAL_GENERATION_MODELS = {
    "BartModel": ("bart", "BartForConditionalGeneration"),
    "BartForConditionalGeneration": ("bart", "BartForConditionalGeneration"),
}

_MODELS = {
    **_GENERATION_MODELS,
    **_EMBEDDING_MODELS,
    **_MULTIMODAL_MODELS,
    **_CONDITIONAL_GENERATION_MODELS,
}

# Architecture -> type.
# out of tree models
_OOT_MODELS: Dict[str, Type[nn.Module]] = {}

# Models not supported by ROCm.
_ROCM_UNSUPPORTED_MODELS: List[str] = []

# Models partially supported by ROCm.
# Architecture -> Reason.
_ROCM_SWA_REASON = ("Sliding window attention (SWA) is not yet supported in "
                    "Triton flash attention. For half-precision SWA support, "
                    "please use CK flash attention by setting "
                    "`VLLM_USE_TRITON_FLASH_ATTN=0`")
_ROCM_PARTIALLY_SUPPORTED_MODELS: Dict[str, str] = {
    "Qwen2ForCausalLM":
    _ROCM_SWA_REASON,
    "MistralForCausalLM":
    _ROCM_SWA_REASON,
    "MixtralForCausalLM":
    _ROCM_SWA_REASON,
    "PaliGemmaForConditionalGeneration":
    ("ROCm flash attention does not yet "
     "fully support 32-bit precision on PaliGemma"),
    "Phi3VForCausalLM":
    ("ROCm Triton flash attention may run into compilation errors due to "
     "excessive use of shared memory. If this happens, disable Triton FA "
     "by setting `VLLM_USE_TRITON_FLASH_ATTN=0`")
}


class ModelRegistry:

    @staticmethod
    def _get_module_cls_name(model_arch: str) -> Tuple[str, str]:
        module_relname, cls_name = _MODELS[model_arch]
        return f"vllm.model_executor.models.{module_relname}", cls_name

    @staticmethod
    @lru_cache(maxsize=128)
    def _try_get_model_stateful(model_arch: str) -> Optional[Type[nn.Module]]:
        if model_arch not in _MODELS:
            return None

        module_name, cls_name = ModelRegistry._get_module_cls_name(model_arch)
        module = importlib.import_module(module_name)
        return getattr(module, cls_name, None)

    @staticmethod
    def _try_get_model_stateless(model_arch: str) -> Optional[Type[nn.Module]]:
        if model_arch in _OOT_MODELS:
            return _OOT_MODELS[model_arch]

        if is_hip():
            if model_arch in _ROCM_UNSUPPORTED_MODELS:
                raise ValueError(
                    f"Model architecture {model_arch} is not supported by "
                    "ROCm for now.")
            if model_arch in _ROCM_PARTIALLY_SUPPORTED_MODELS:
                logger.warning(
                    "Model architecture %s is partially supported by ROCm: %s",
                    model_arch, _ROCM_PARTIALLY_SUPPORTED_MODELS[model_arch])

        return None

    @staticmethod
    def _try_load_model_cls(model_arch: str) -> Optional[Type[nn.Module]]:
        model = ModelRegistry._try_get_model_stateless(model_arch)
        if model is not None:
            return model

        return ModelRegistry._try_get_model_stateful(model_arch)

    @staticmethod
    def resolve_model_cls(
        architectures: Union[str, List[str]], ) -> Tuple[Type[nn.Module], str]:
        if isinstance(architectures, str):
            architectures = [architectures]
        if not architectures:
            logger.warning("No model architectures are specified")

        for arch in architectures:
            model_cls = ModelRegistry._try_load_model_cls(arch)
            if model_cls is not None:
                return (model_cls, arch)

        raise ValueError(
            f"Model architectures {architectures} are not supported for now. "
            f"Supported architectures: {ModelRegistry.get_supported_archs()}")

    @staticmethod
    def get_supported_archs() -> List[str]:
        return list(_MODELS.keys()) + list(_OOT_MODELS.keys())

    @staticmethod
    def register_model(model_arch: str, model_cls: Type[nn.Module]):
        if model_arch in _MODELS:
            logger.warning(
                "Model architecture %s is already registered, and will be "
                "overwritten by the new model class %s.", model_arch,
                model_cls.__name__)

        _OOT_MODELS[model_arch] = model_cls

    @staticmethod
    @lru_cache(maxsize=128)
    def _check_stateless(
        func: Callable[[Type[nn.Module]], bool],
        model_arch: str,
        *,
        default: Optional[bool] = None,
    ) -> bool:
        """
        Run a boolean function against a model and return the result.

        If the model is not found, returns the provided default value.

        If the model is not already imported, the function is run inside a
        subprocess to avoid initializing CUDA for the main program.
        """
        model = ModelRegistry._try_get_model_stateless(model_arch)
        if model is not None:
            return func(model)

        if model_arch not in _MODELS and default is not None:
            return default

        module_name, cls_name = ModelRegistry._get_module_cls_name(model_arch)

        valid_name_characters = string.ascii_letters + string.digits + "._"
        if any(s not in valid_name_characters for s in module_name):
            raise ValueError(f"Unsafe module name detected for {model_arch}")
        if any(s not in valid_name_characters for s in cls_name):
            raise ValueError(f"Unsafe class name detected for {model_arch}")
        if any(s not in valid_name_characters for s in func.__module__):
            raise ValueError(f"Unsafe module name detected for {func}")
        if any(s not in valid_name_characters for s in func.__name__):
            raise ValueError(f"Unsafe class name detected for {func}")

        err_id = uuid.uuid4()

        stmts = ";".join([
            f"from {module_name} import {cls_name}",
            f"from {func.__module__} import {func.__name__}",
            f"assert {func.__name__}({cls_name}), '{err_id}'",
        ])

        result = subprocess.run([sys.executable, "-c", stmts],
                                capture_output=True)

        if result.returncode != 0:
            err_lines = [line.decode() for line in result.stderr.splitlines()]
            if err_lines and err_lines[-1] != f"AssertionError: {err_id}":
                err_str = "\n".join(err_lines)
                raise RuntimeError(
                    "An unexpected error occurred while importing the model in "
                    f"another process. Error log:\n{err_str}")

        return result.returncode == 0

    @staticmethod
    def is_embedding_model(architectures: Union[str, List[str]]) -> bool:
        if isinstance(architectures, str):
            architectures = [architectures]
        if not architectures:
            logger.warning("No model architectures are specified")

        return any(arch in _EMBEDDING_MODELS for arch in architectures)

    @staticmethod
    def is_multimodal_model(architectures: Union[str, List[str]]) -> bool:
        if isinstance(architectures, str):
            architectures = [architectures]
        if not architectures:
            logger.warning("No model architectures are specified")

        is_mm = partial(ModelRegistry._check_stateless,
                        supports_multimodal,
                        default=False)

        return any(is_mm(arch) for arch in architectures)

    @staticmethod
    def is_pp_supported_model(architectures: Union[str, List[str]]) -> bool:
        if isinstance(architectures, str):
            architectures = [architectures]
        if not architectures:
            logger.warning("No model architectures are specified")

        is_pp = partial(ModelRegistry._check_stateless,
                        supports_pp,
                        default=False)

        return any(is_pp(arch) for arch in architectures)

=======
from .interfaces import (HasInnerState, SupportsLoRA, SupportsMultiModal,
                         SupportsPP, has_inner_state, supports_lora,
                         supports_multimodal, supports_pp)
from .registry import ModelRegistry
>>>>>>> 0e36fd49

__all__ = [
    "ModelRegistry",
    "HasInnerState",
    "has_inner_state",
    "SupportsLoRA",
    "supports_lora",
    "SupportsMultiModal",
    "supports_multimodal",
    "SupportsPP",
    "supports_pp",
]<|MERGE_RESOLUTION|>--- conflicted
+++ resolved
@@ -1,323 +1,7 @@
-<<<<<<< HEAD
-import importlib
-import string
-import subprocess
-import sys
-import uuid
-from functools import lru_cache, partial
-from typing import Callable, Dict, List, Optional, Tuple, Type, Union
-
-import torch.nn as nn
-
-from vllm.logger import init_logger
-from vllm.utils import is_hip
-
-from .interfaces import supports_multimodal, supports_pp
-
-logger = init_logger(__name__)
-
-_GENERATION_MODELS = {
-    "AquilaModel": ("llama", "LlamaForCausalLM"),
-    "AquilaForCausalLM": ("llama", "LlamaForCausalLM"),  # AquilaChat2
-    "ArcticForCausalLM": ("arctic", "ArcticForCausalLM"),
-    "BaiChuanForCausalLM": ("baichuan", "BaiChuanForCausalLM"),  # baichuan-7b
-    "BaichuanForCausalLM": ("baichuan", "BaichuanForCausalLM"),  # baichuan-13b
-    "BloomForCausalLM": ("bloom", "BloomForCausalLM"),
-    "ChatGLMModel": ("chatglm", "ChatGLMForCausalLM"),
-    "ChatGLMForConditionalGeneration": ("chatglm", "ChatGLMForCausalLM"),
-    "CohereForCausalLM": ("commandr", "CohereForCausalLM"),
-    "DbrxForCausalLM": ("dbrx", "DbrxForCausalLM"),
-    "DeciLMForCausalLM": ("decilm", "DeciLMForCausalLM"),
-    "DeepseekForCausalLM": ("deepseek", "DeepseekForCausalLM"),
-    "DeepseekV2ForCausalLM": ("deepseek_v2", "DeepseekV2ForCausalLM"),
-    "ExaoneForCausalLM": ("exaone", "ExaoneForCausalLM"),
-    "FalconForCausalLM": ("falcon", "FalconForCausalLM"),
-    "GemmaForCausalLM": ("gemma", "GemmaForCausalLM"),
-    "Gemma2ForCausalLM": ("gemma2", "Gemma2ForCausalLM"),
-    "GPT2LMHeadModel": ("gpt2", "GPT2LMHeadModel"),
-    "GPTBigCodeForCausalLM": ("gpt_bigcode", "GPTBigCodeForCausalLM"),
-    "GPTJForCausalLM": ("gpt_j", "GPTJForCausalLM"),
-    "GPTNeoXForCausalLM": ("gpt_neox", "GPTNeoXForCausalLM"),
-    "GraniteForCausalLM": ("granite", "GraniteForCausalLM"),
-    "GraniteMoeForCausalLM": ("granitemoe", "GraniteMoeForCausalLM"),
-    "InternLMForCausalLM": ("llama", "LlamaForCausalLM"),
-    "InternLM2ForCausalLM": ("internlm2", "InternLM2ForCausalLM"),
-    "JAISLMHeadModel": ("jais", "JAISLMHeadModel"),
-    "JambaForCausalLM": ("jamba", "JambaForCausalLM"),
-    "LlamaForCausalLM": ("llama", "LlamaForCausalLM"),
-    # For decapoda-research/llama-*
-    "LLaMAForCausalLM": ("llama", "LlamaForCausalLM"),
-    "MistralForCausalLM": ("llama", "LlamaForCausalLM"),
-    "MixtralForCausalLM": ("mixtral", "MixtralForCausalLM"),
-    "QuantMixtralForCausalLM": ("mixtral_quant", "MixtralForCausalLM"),
-    # transformers's mpt class has lower case
-    "MptForCausalLM": ("mpt", "MPTForCausalLM"),
-    "MPTForCausalLM": ("mpt", "MPTForCausalLM"),
-    "MiniCPMForCausalLM": ("minicpm", "MiniCPMForCausalLM"),
-    "MiniCPM3ForCausalLM": ("minicpm3", "MiniCPM3ForCausalLM"),
-    "NemotronForCausalLM": ("nemotron", "NemotronForCausalLM"),
-    "OlmoForCausalLM": ("olmo", "OlmoForCausalLM"),
-    "OlmoeForCausalLM": ("olmoe", "OlmoeForCausalLM"),
-    "OPTForCausalLM": ("opt", "OPTForCausalLM"),
-    "OrionForCausalLM": ("orion", "OrionForCausalLM"),
-    "PersimmonForCausalLM": ("persimmon", "PersimmonForCausalLM"),
-    "PhiForCausalLM": ("phi", "PhiForCausalLM"),
-    "Phi3ForCausalLM": ("phi3", "Phi3ForCausalLM"),
-    "Phi3SmallForCausalLM": ("phi3_small", "Phi3SmallForCausalLM"),
-    "PhiMoEForCausalLM": ("phimoe", "PhiMoEForCausalLM"),
-    "Qwen2ForCausalLM": ("qwen2", "Qwen2ForCausalLM"),
-    "Qwen2MoeForCausalLM": ("qwen2_moe", "Qwen2MoeForCausalLM"),
-    "RWForCausalLM": ("falcon", "FalconForCausalLM"),
-    "StableLMEpochForCausalLM": ("stablelm", "StablelmForCausalLM"),
-    "StableLmForCausalLM": ("stablelm", "StablelmForCausalLM"),
-    "Starcoder2ForCausalLM": ("starcoder2", "Starcoder2ForCausalLM"),
-    "SolarForCausalLM": ("solar", "SolarForCausalLM"),
-    "XverseForCausalLM": ("xverse", "XverseForCausalLM"),
-    # NOTE: The below models are for speculative decoding only
-    "MedusaModel": ("medusa", "Medusa"),
-    "EAGLEModel": ("eagle", "EAGLE"),
-    "MLPSpeculatorPreTrainedModel": ("mlp_speculator", "MLPSpeculator"),
-}
-
-_EMBEDDING_MODELS = {
-    "MistralModel": ("llama_embedding", "LlamaEmbeddingModel"),
-    "Qwen2ForRewardModel": ("qwen2_rm", "Qwen2ForRewardModel"),
-}
-
-# yapf: disable
-_MULTIMODAL_MODELS = {
-    "Blip2ForConditionalGeneration": ("blip2", "Blip2ForConditionalGeneration"),
-    "ChameleonForConditionalGeneration": ("chameleon", "ChameleonForConditionalGeneration"),  # noqa: E501
-    "FuyuForCausalLM": ("fuyu", "FuyuForCausalLM"),
-    "InternVLChatModel": ("internvl", "InternVLChatModel"),
-    "LlavaForConditionalGeneration": ("llava", "LlavaForConditionalGeneration"),
-    "LlavaNextForConditionalGeneration": ("llava_next", "LlavaNextForConditionalGeneration"),  # noqa: E501
-    "LlavaNextVideoForConditionalGeneration": ("llava_next_video", "LlavaNextVideoForConditionalGeneration"),  # noqa: E501
-    "LlavaOnevisionForConditionalGeneration": ("llava_onevision", "LlavaOnevisionForConditionalGeneration"),  # noqa: E501
-    "MiniCPMV": ("minicpmv", "MiniCPMV"),
-    "MllamaForConditionalGeneration": ("mllama", "MllamaForConditionalGeneration"),  # noqa: E501
-    "NVLM_D": ("nvlm_d", "NVLM_D_Model"),
-    "PaliGemmaForConditionalGeneration": ("paligemma", "PaliGemmaForConditionalGeneration"),  # noqa: E501
-    "Phi3VForCausalLM": ("phi3v", "Phi3VForCausalLM"),
-    "PixtralForConditionalGeneration": ("pixtral", "PixtralForConditionalGeneration"),  # noqa: E501
-    "QWenLMHeadModel": ("qwen", "QWenLMHeadModel"),
-    "Qwen2VLForConditionalGeneration": ("qwen2_vl", "Qwen2VLForConditionalGeneration"),  # noqa: E501
-    "UltravoxModel": ("ultravox", "UltravoxModel"),
-}
-# yapf: enable
-
-_CONDITIONAL_GENERATION_MODELS = {
-    "BartModel": ("bart", "BartForConditionalGeneration"),
-    "BartForConditionalGeneration": ("bart", "BartForConditionalGeneration"),
-}
-
-_MODELS = {
-    **_GENERATION_MODELS,
-    **_EMBEDDING_MODELS,
-    **_MULTIMODAL_MODELS,
-    **_CONDITIONAL_GENERATION_MODELS,
-}
-
-# Architecture -> type.
-# out of tree models
-_OOT_MODELS: Dict[str, Type[nn.Module]] = {}
-
-# Models not supported by ROCm.
-_ROCM_UNSUPPORTED_MODELS: List[str] = []
-
-# Models partially supported by ROCm.
-# Architecture -> Reason.
-_ROCM_SWA_REASON = ("Sliding window attention (SWA) is not yet supported in "
-                    "Triton flash attention. For half-precision SWA support, "
-                    "please use CK flash attention by setting "
-                    "`VLLM_USE_TRITON_FLASH_ATTN=0`")
-_ROCM_PARTIALLY_SUPPORTED_MODELS: Dict[str, str] = {
-    "Qwen2ForCausalLM":
-    _ROCM_SWA_REASON,
-    "MistralForCausalLM":
-    _ROCM_SWA_REASON,
-    "MixtralForCausalLM":
-    _ROCM_SWA_REASON,
-    "PaliGemmaForConditionalGeneration":
-    ("ROCm flash attention does not yet "
-     "fully support 32-bit precision on PaliGemma"),
-    "Phi3VForCausalLM":
-    ("ROCm Triton flash attention may run into compilation errors due to "
-     "excessive use of shared memory. If this happens, disable Triton FA "
-     "by setting `VLLM_USE_TRITON_FLASH_ATTN=0`")
-}
-
-
-class ModelRegistry:
-
-    @staticmethod
-    def _get_module_cls_name(model_arch: str) -> Tuple[str, str]:
-        module_relname, cls_name = _MODELS[model_arch]
-        return f"vllm.model_executor.models.{module_relname}", cls_name
-
-    @staticmethod
-    @lru_cache(maxsize=128)
-    def _try_get_model_stateful(model_arch: str) -> Optional[Type[nn.Module]]:
-        if model_arch not in _MODELS:
-            return None
-
-        module_name, cls_name = ModelRegistry._get_module_cls_name(model_arch)
-        module = importlib.import_module(module_name)
-        return getattr(module, cls_name, None)
-
-    @staticmethod
-    def _try_get_model_stateless(model_arch: str) -> Optional[Type[nn.Module]]:
-        if model_arch in _OOT_MODELS:
-            return _OOT_MODELS[model_arch]
-
-        if is_hip():
-            if model_arch in _ROCM_UNSUPPORTED_MODELS:
-                raise ValueError(
-                    f"Model architecture {model_arch} is not supported by "
-                    "ROCm for now.")
-            if model_arch in _ROCM_PARTIALLY_SUPPORTED_MODELS:
-                logger.warning(
-                    "Model architecture %s is partially supported by ROCm: %s",
-                    model_arch, _ROCM_PARTIALLY_SUPPORTED_MODELS[model_arch])
-
-        return None
-
-    @staticmethod
-    def _try_load_model_cls(model_arch: str) -> Optional[Type[nn.Module]]:
-        model = ModelRegistry._try_get_model_stateless(model_arch)
-        if model is not None:
-            return model
-
-        return ModelRegistry._try_get_model_stateful(model_arch)
-
-    @staticmethod
-    def resolve_model_cls(
-        architectures: Union[str, List[str]], ) -> Tuple[Type[nn.Module], str]:
-        if isinstance(architectures, str):
-            architectures = [architectures]
-        if not architectures:
-            logger.warning("No model architectures are specified")
-
-        for arch in architectures:
-            model_cls = ModelRegistry._try_load_model_cls(arch)
-            if model_cls is not None:
-                return (model_cls, arch)
-
-        raise ValueError(
-            f"Model architectures {architectures} are not supported for now. "
-            f"Supported architectures: {ModelRegistry.get_supported_archs()}")
-
-    @staticmethod
-    def get_supported_archs() -> List[str]:
-        return list(_MODELS.keys()) + list(_OOT_MODELS.keys())
-
-    @staticmethod
-    def register_model(model_arch: str, model_cls: Type[nn.Module]):
-        if model_arch in _MODELS:
-            logger.warning(
-                "Model architecture %s is already registered, and will be "
-                "overwritten by the new model class %s.", model_arch,
-                model_cls.__name__)
-
-        _OOT_MODELS[model_arch] = model_cls
-
-    @staticmethod
-    @lru_cache(maxsize=128)
-    def _check_stateless(
-        func: Callable[[Type[nn.Module]], bool],
-        model_arch: str,
-        *,
-        default: Optional[bool] = None,
-    ) -> bool:
-        """
-        Run a boolean function against a model and return the result.
-
-        If the model is not found, returns the provided default value.
-
-        If the model is not already imported, the function is run inside a
-        subprocess to avoid initializing CUDA for the main program.
-        """
-        model = ModelRegistry._try_get_model_stateless(model_arch)
-        if model is not None:
-            return func(model)
-
-        if model_arch not in _MODELS and default is not None:
-            return default
-
-        module_name, cls_name = ModelRegistry._get_module_cls_name(model_arch)
-
-        valid_name_characters = string.ascii_letters + string.digits + "._"
-        if any(s not in valid_name_characters for s in module_name):
-            raise ValueError(f"Unsafe module name detected for {model_arch}")
-        if any(s not in valid_name_characters for s in cls_name):
-            raise ValueError(f"Unsafe class name detected for {model_arch}")
-        if any(s not in valid_name_characters for s in func.__module__):
-            raise ValueError(f"Unsafe module name detected for {func}")
-        if any(s not in valid_name_characters for s in func.__name__):
-            raise ValueError(f"Unsafe class name detected for {func}")
-
-        err_id = uuid.uuid4()
-
-        stmts = ";".join([
-            f"from {module_name} import {cls_name}",
-            f"from {func.__module__} import {func.__name__}",
-            f"assert {func.__name__}({cls_name}), '{err_id}'",
-        ])
-
-        result = subprocess.run([sys.executable, "-c", stmts],
-                                capture_output=True)
-
-        if result.returncode != 0:
-            err_lines = [line.decode() for line in result.stderr.splitlines()]
-            if err_lines and err_lines[-1] != f"AssertionError: {err_id}":
-                err_str = "\n".join(err_lines)
-                raise RuntimeError(
-                    "An unexpected error occurred while importing the model in "
-                    f"another process. Error log:\n{err_str}")
-
-        return result.returncode == 0
-
-    @staticmethod
-    def is_embedding_model(architectures: Union[str, List[str]]) -> bool:
-        if isinstance(architectures, str):
-            architectures = [architectures]
-        if not architectures:
-            logger.warning("No model architectures are specified")
-
-        return any(arch in _EMBEDDING_MODELS for arch in architectures)
-
-    @staticmethod
-    def is_multimodal_model(architectures: Union[str, List[str]]) -> bool:
-        if isinstance(architectures, str):
-            architectures = [architectures]
-        if not architectures:
-            logger.warning("No model architectures are specified")
-
-        is_mm = partial(ModelRegistry._check_stateless,
-                        supports_multimodal,
-                        default=False)
-
-        return any(is_mm(arch) for arch in architectures)
-
-    @staticmethod
-    def is_pp_supported_model(architectures: Union[str, List[str]]) -> bool:
-        if isinstance(architectures, str):
-            architectures = [architectures]
-        if not architectures:
-            logger.warning("No model architectures are specified")
-
-        is_pp = partial(ModelRegistry._check_stateless,
-                        supports_pp,
-                        default=False)
-
-        return any(is_pp(arch) for arch in architectures)
-
-=======
 from .interfaces import (HasInnerState, SupportsLoRA, SupportsMultiModal,
                          SupportsPP, has_inner_state, supports_lora,
                          supports_multimodal, supports_pp)
 from .registry import ModelRegistry
->>>>>>> 0e36fd49
 
 __all__ = [
     "ModelRegistry",

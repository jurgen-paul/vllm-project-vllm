--- conflicted
+++ resolved
@@ -1,214 +1,9 @@
-<<<<<<< HEAD
-import functools
-import importlib
-from typing import Dict, List, Optional, Tuple, Type
-
-import torch.nn as nn
-
-from vllm.logger import init_logger
-from vllm.utils import is_hip
-
-logger = init_logger(__name__)
-
-_GENERATION_MODELS = {
-    "AquilaModel": ("llama", "LlamaForCausalLM"),
-    "AquilaForCausalLM": ("llama", "LlamaForCausalLM"),  # AquilaChat2
-    "BaiChuanForCausalLM": ("baichuan", "BaiChuanForCausalLM"),  # baichuan-7b
-    "BaichuanForCausalLM": ("baichuan", "BaichuanForCausalLM"),  # baichuan-13b
-    "BloomForCausalLM": ("bloom", "BloomForCausalLM"),
-    "ChatGLMModel": ("chatglm", "ChatGLMForCausalLM"),
-    "ChatGLMForConditionalGeneration": ("chatglm", "ChatGLMForCausalLM"),
-    "CohereForCausalLM": ("commandr", "CohereForCausalLM"),
-    "DbrxForCausalLM": ("dbrx", "DbrxForCausalLM"),
-    "DeciLMForCausalLM": ("decilm", "DeciLMForCausalLM"),
-    "DeepseekForCausalLM": ("deepseek", "DeepseekForCausalLM"),
-    "DeepseekV2ForCausalLM": ("deepseek_v2", "DeepseekV2ForCausalLM"),
-    "ExaoneForCausalLM": ("exaone", "ExaoneForCausalLM"),
-    "FalconForCausalLM": ("falcon", "FalconForCausalLM"),
-    "GemmaForCausalLM": ("gemma", "GemmaForCausalLM"),
-    "Gemma2ForCausalLM": ("gemma2", "Gemma2ForCausalLM"),
-    "GPT2LMHeadModel": ("gpt2", "GPT2LMHeadModel"),
-    "GPTBigCodeForCausalLM": ("gpt_bigcode", "GPTBigCodeForCausalLM"),
-    "GPTJForCausalLM": ("gpt_j", "GPTJForCausalLM"),
-    "GPTNeoXForCausalLM": ("gpt_neox", "GPTNeoXForCausalLM"),
-    "InternLMForCausalLM": ("llama", "LlamaForCausalLM"),
-    "InternLM2ForCausalLM": ("internlm2", "InternLM2ForCausalLM"),
-    "JAISLMHeadModel": ("jais", "JAISLMHeadModel"),
-    "LlamaForCausalLM": ("llama", "LlamaForCausalLM"),
-    # For decapoda-research/llama-*
-    "LLaMAForCausalLM": ("llama", "LlamaForCausalLM"),
-    "MistralForCausalLM": ("llama", "LlamaForCausalLM"),
-    "MixtralForCausalLM": ("mixtral", "MixtralForCausalLM"),
-    "QuantMixtralForCausalLM": ("mixtral_quant", "MixtralForCausalLM"),
-    # transformers's mpt class has lower case
-    "MptForCausalLM": ("mpt", "MPTForCausalLM"),
-    "MPTForCausalLM": ("mpt", "MPTForCausalLM"),
-    "MiniCPMForCausalLM": ("minicpm", "MiniCPMForCausalLM"),
-    "NemotronForCausalLM": ("nemotron", "NemotronForCausalLM"),
-    "OlmoForCausalLM": ("olmo", "OlmoForCausalLM"),
-    "OPTForCausalLM": ("opt", "OPTForCausalLM"),
-    "OrionForCausalLM": ("orion", "OrionForCausalLM"),
-    "PersimmonForCausalLM": ("persimmon", "PersimmonForCausalLM"),
-    "PhiForCausalLM": ("phi", "PhiForCausalLM"),
-    "Phi3ForCausalLM": ("llama", "LlamaForCausalLM"),
-    "PhiMoEForCausalLM": ("phimoe", "PhiMoEForCausalLM"),
-    "Qwen2ForCausalLM": ("qwen2", "Qwen2ForCausalLM"),
-    "Qwen2MoeForCausalLM": ("qwen2_moe", "Qwen2MoeForCausalLM"),
-    "RWForCausalLM": ("falcon", "FalconForCausalLM"),
-    "StableLMEpochForCausalLM": ("stablelm", "StablelmForCausalLM"),
-    "StableLmForCausalLM": ("stablelm", "StablelmForCausalLM"),
-    "Starcoder2ForCausalLM": ("starcoder2", "Starcoder2ForCausalLM"),
-    "ArcticForCausalLM": ("arctic", "ArcticForCausalLM"),
-    "XverseForCausalLM": ("xverse", "XverseForCausalLM"),
-    "Phi3SmallForCausalLM": ("phi3_small", "Phi3SmallForCausalLM"),
-    "MedusaModel": ("medusa", "Medusa"),
-    "EAGLEModel": ("eagle", "EAGLE"),
-    "MLPSpeculatorPreTrainedModel": ("mlp_speculator", "MLPSpeculator"),
-    "JambaForCausalLM": ("jamba", "JambaForCausalLM"),
-    "GraniteForCausalLM": ("granite", "GraniteForCausalLM"),
-    "FishTtsLlm": ("fishtts", "FishTtsLlm"),
-    "ChatTtsLlm": ("chattts", "ChatTtsLlm")
-}
-
-_EMBEDDING_MODELS = {
-    "MistralModel": ("llama_embedding", "LlamaEmbeddingModel"),
-}
-
-_MULTIMODAL_MODELS = {
-    "Blip2ForConditionalGeneration":
-    ("blip2", "Blip2ForConditionalGeneration"),
-    "ChameleonForConditionalGeneration":
-    ("chameleon", "ChameleonForConditionalGeneration"),
-    "FuyuForCausalLM": ("fuyu", "FuyuForCausalLM"),
-    "InternVLChatModel": ("internvl", "InternVLChatModel"),
-    "LlavaForConditionalGeneration":
-    ("llava", "LlavaForConditionalGeneration"),
-    "LlavaNextForConditionalGeneration":
-    ("llava_next", "LlavaNextForConditionalGeneration"),
-    "MiniCPMV": ("minicpmv", "MiniCPMV"),
-    "PaliGemmaForConditionalGeneration": ("paligemma",
-                                          "PaliGemmaForConditionalGeneration"),
-    "Phi3VForCausalLM": ("phi3v", "Phi3VForCausalLM"),
-    "UltravoxModel": ("ultravox", "UltravoxModel"),
-    "QWenLMHeadModel": ("qwen", "QWenLMHeadModel"),
-}
-_CONDITIONAL_GENERATION_MODELS = {
-    "BartModel": ("bart", "BartForConditionalGeneration"),
-    "BartForConditionalGeneration": ("bart", "BartForConditionalGeneration"),
-}
-
-_MODELS = {
-    **_GENERATION_MODELS,
-    **_EMBEDDING_MODELS,
-    **_MULTIMODAL_MODELS,
-    **_CONDITIONAL_GENERATION_MODELS,
-}
-
-# Architecture -> type.
-# out of tree models
-_OOT_MODELS: Dict[str, Type[nn.Module]] = {}
-
-# Models not supported by ROCm.
-_ROCM_UNSUPPORTED_MODELS: List[str] = []
-
-# Models partially supported by ROCm.
-# Architecture -> Reason.
-_ROCM_SWA_REASON = ("Sliding window attention (SWA) is not yet supported in "
-                    "Triton flash attention. For half-precision SWA support, "
-                    "please use CK flash attention by setting "
-                    "`VLLM_USE_TRITON_FLASH_ATTN=0`")
-_ROCM_PARTIALLY_SUPPORTED_MODELS: Dict[str, str] = {
-    "Qwen2ForCausalLM":
-    _ROCM_SWA_REASON,
-    "MistralForCausalLM":
-    _ROCM_SWA_REASON,
-    "MixtralForCausalLM":
-    _ROCM_SWA_REASON,
-    "PaliGemmaForConditionalGeneration":
-    ("ROCm flash attention does not yet "
-     "fully support 32-bit precision on PaliGemma"),
-    "Phi3VForCausalLM":
-    ("ROCm Triton flash attention may run into compilation errors due to "
-     "excessive use of shared memory. If this happens, disable Triton FA "
-     "by setting `VLLM_USE_TRITON_FLASH_ATTN=0`")
-}
-
-
-class ModelRegistry:
-
-    @staticmethod
-    @functools.lru_cache(maxsize=128)
-    def _get_model(model_arch: str):
-        module_name, model_cls_name = _MODELS[model_arch]
-        module = importlib.import_module(
-            f"vllm.model_executor.models.{module_name}")
-        return getattr(module, model_cls_name, None)
-
-    @staticmethod
-    def _try_load_model_cls(model_arch: str) -> Optional[Type[nn.Module]]:
-        if model_arch in _OOT_MODELS:
-            return _OOT_MODELS[model_arch]
-        if model_arch not in _MODELS:
-            return None
-        if is_hip():
-            if model_arch in _ROCM_UNSUPPORTED_MODELS:
-                raise ValueError(
-                    f"Model architecture {model_arch} is not supported by "
-                    "ROCm for now.")
-            if model_arch in _ROCM_PARTIALLY_SUPPORTED_MODELS:
-                logger.warning(
-                    "Model architecture %s is partially supported by ROCm: %s",
-                    model_arch, _ROCM_PARTIALLY_SUPPORTED_MODELS[model_arch])
-
-        return ModelRegistry._get_model(model_arch)
-
-    @staticmethod
-    def resolve_model_cls(
-            architectures: List[str]) -> Tuple[Type[nn.Module], str]:
-        for arch in architectures:
-            model_cls = ModelRegistry._try_load_model_cls(arch)
-            if model_cls is not None:
-                return (model_cls, arch)
-
-        raise ValueError(
-            f"Model architectures {architectures} are not supported for now. "
-            f"Supported architectures: {ModelRegistry.get_supported_archs()}")
-
-    @staticmethod
-    def get_supported_archs() -> List[str]:
-        return list(_MODELS.keys()) + list(_OOT_MODELS.keys())
-
-    @staticmethod
-    def register_model(model_arch: str, model_cls: Type[nn.Module]):
-        if model_arch in _MODELS:
-            logger.warning(
-                "Model architecture %s is already registered, and will be "
-                "overwritten by the new model class %s.", model_arch,
-                model_cls.__name__)
-        global _OOT_MODELS
-        _OOT_MODELS[model_arch] = model_cls
-
-    @staticmethod
-    def is_embedding_model(model_arch: str) -> bool:
-        return model_arch in _EMBEDDING_MODELS
-
-    @staticmethod
-    def is_multimodal_model(model_arch: str) -> bool:
-
-        # TODO: find a way to avoid initializing CUDA prematurely to
-        # use `supports_multimodal` to determine if a model is multimodal
-        # model_cls = ModelRegistry._try_load_model_cls(model_arch)
-        # from vllm.model_executor.models.interfaces import supports_multimodal
-        return model_arch in _MULTIMODAL_MODELS
-
-=======
 from .interfaces import (HasInnerState, SupportsLoRA, SupportsMultiModal,
                          SupportsPP, has_inner_state, supports_lora,
                          supports_multimodal, supports_pp)
 from .interfaces_base import (VllmModelForPooling, VllmModelForTextGeneration,
                               is_pooling_model, is_text_generation_model)
 from .registry import ModelRegistry
->>>>>>> 98356735
 
 __all__ = [
     "ModelRegistry",

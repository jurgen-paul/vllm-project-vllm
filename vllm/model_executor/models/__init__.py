--- conflicted
+++ resolved
@@ -13,17 +13,7 @@
 from vllm.model_executor.models.mpt import MptForCausalLM
 from vllm.model_executor.models.opt import OPTForCausalLM
 from vllm.model_executor.models.qwen import QWenLMHeadModel
-<<<<<<< HEAD
 from vllm.model_executor.models.chatglm import ChatGLMForCausalLM
-
-__all__ = [
-    "AquilaForCausalLM", "BaiChuanForCausalLM", "BaichuanForCausalLM",
-    "BloomForCausalLM", "FalconForCausalLM", "GPT2LMHeadModel",
-    "GPTBigCodeForCausalLM", "GPTJForCausalLM", "GPTNeoXForCausalLM",
-    "InternLMForCausalLM", "LlamaForCausalLM", "MptForCausalLM",
-    "OPTForCausalLM", "QWenLMHeadModel", "MistralForCausalLM",
-    "ChatGLMForCausalLM"
-=======
 from vllm.model_executor.models.yi import YiForCausalLM
 
 __all__ = [
@@ -31,6 +21,7 @@
     "BaiChuanForCausalLM",
     "BaichuanForCausalLM",
     "BloomForCausalLM",
+    "ChatGLMForCausalLM",
     "FalconForCausalLM",
     "GPT2LMHeadModel",
     "GPTBigCodeForCausalLM",
@@ -43,5 +34,4 @@
     "QWenLMHeadModel",
     "MistralForCausalLM",
     "YiForCausalLM",
->>>>>>> e7f579eb
 ]
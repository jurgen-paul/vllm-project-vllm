from vllm.model_executor.models.aquila import AquilaForCausalLM
from vllm.model_executor.models.baichuan import (BaiChuanForCausalLM,
                                                 BaichuanForCausalLM)
from vllm.model_executor.models.bloom import BloomForCausalLM
from vllm.model_executor.models.falcon import FalconForCausalLM
from vllm.model_executor.models.gpt2 import GPT2LMHeadModel
from vllm.model_executor.models.gpt_bigcode import GPTBigCodeForCausalLM
from vllm.model_executor.models.gpt_j import GPTJForCausalLM
from vllm.model_executor.models.gpt_neox import GPTNeoXForCausalLM
from vllm.model_executor.models.internlm import InternLMForCausalLM
from vllm.model_executor.models.llama import LlamaForCausalLM
from vllm.model_executor.models.mpt import MPTForCausalLM
from vllm.model_executor.models.opt import OPTForCausalLM
from vllm.model_executor.models.chatglm import ChatGLMModel
from vllm.model_executor.models.qwen import QWenLMHeadModel

__all__ = [
<<<<<<< HEAD
=======
    "AquilaForCausalLM",
>>>>>>> ad5f2fe3
    "BaiChuanForCausalLM",
    "BaichuanForCausalLM",
    "BloomForCausalLM",
    "FalconForCausalLM",
    "GPT2LMHeadModel",
    "GPTBigCodeForCausalLM",
    "GPTJForCausalLM",
    "GPTNeoXForCausalLM",
<<<<<<< HEAD
    "LlamaForCausalLM",
    "MPTForCausalLM",
    "OPTForCausalLM",
    "ChatGLMModel",
=======
    "InternLMForCausalLM",
    "LlamaForCausalLM",
    "MPTForCausalLM",
    "OPTForCausalLM",
>>>>>>> ad5f2fe3
    "QWenLMHeadModel",
]<|MERGE_RESOLUTION|>--- conflicted
+++ resolved
@@ -15,10 +15,7 @@
 from vllm.model_executor.models.qwen import QWenLMHeadModel
 
 __all__ = [
-<<<<<<< HEAD
-=======
     "AquilaForCausalLM",
->>>>>>> ad5f2fe3
     "BaiChuanForCausalLM",
     "BaichuanForCausalLM",
     "BloomForCausalLM",
@@ -27,16 +24,13 @@
     "GPTBigCodeForCausalLM",
     "GPTJForCausalLM",
     "GPTNeoXForCausalLM",
-<<<<<<< HEAD
     "LlamaForCausalLM",
     "MPTForCausalLM",
     "OPTForCausalLM",
     "ChatGLMModel",
-=======
     "InternLMForCausalLM",
     "LlamaForCausalLM",
     "MPTForCausalLM",
     "OPTForCausalLM",
->>>>>>> ad5f2fe3
     "QWenLMHeadModel",
 ]
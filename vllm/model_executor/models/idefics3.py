# Copyright 2024 the HuggingFace Inc. team. All rights reserved.
#
# Licensed under the Apache License, Version 2.0 (the "License");
# you may not use this file except in compliance with the License.
# You may obtain a copy of the License at
#
#     http://www.apache.org/licenses/LICENSE-2.0
#
# Unless required by applicable law or agreed to in writing, software
# distributed under the License is distributed on an "AS IS" BASIS,
# WITHOUT WARRANTIES OR CONDITIONS OF ANY KIND, either express or implied.
# See the License for the specific language governing permissions and
# limitations under the License.
"""Inference-only Idefics3 model compatible with HuggingFace weights."""

import math
from typing import (Dict, Iterable, List, Literal, Mapping, NamedTuple,
                    Optional, Set, Tuple, TypedDict, Union)

import torch
import torch.utils.checkpoint
from PIL import Image
from torch import nn
<<<<<<< HEAD
from transformers import Idefics3Config
=======
# Temporary solution for transformers below 4.46.0.
from transformers import PretrainedConfig as Idefics3Config
from transformers import ProcessorMixin as Idefics3ImageProcessor
>>>>>>> aa39a8e1

from vllm.attention import AttentionMetadata
from vllm.config import VllmConfig
from vllm.inputs import (INPUT_REGISTRY, DecoderOnlyInputs, DummyData,
                         InputContext, token_inputs)
from vllm.logger import init_logger
from vllm.model_executor.layers.linear import ReplicatedLinear
from vllm.model_executor.layers.logits_processor import LogitsProcessor
from vllm.model_executor.layers.quantization import QuantizationConfig
from vllm.model_executor.layers.sampler import Sampler, SamplerOutput
from vllm.model_executor.layers.vocab_parallel_embedding import ParallelLMHead
from vllm.model_executor.models.module_mapping import MultiModelKeys
from vllm.model_executor.sampling_metadata import SamplingMetadata
from vllm.multimodal import MULTIMODAL_REGISTRY, MultiModalKwargs
from vllm.multimodal.image import cached_get_image_processor
from vllm.multimodal.inputs import NestedTensors
from vllm.sequence import IntermediateTensors, SequenceData
from vllm.transformers_utils.processor import cached_get_processor
from vllm.utils import is_list_of

# yapf: disable
from .idefics2_vision_model import (
    Idefics2VisionTransformer as Idefics3VisionTransformer)
# yapf: enable
from .interfaces import SupportsLoRA, SupportsMultiModal
from .llama import LlamaModel
from .utils import (AutoWeightsLoader, flatten_bn, maybe_prefix,
                    merge_multimodal_embeddings)

logger = init_logger(__name__)


class Idefics3ImagePixelInputs(TypedDict):
    type: Literal["pixel_values"]
    data: torch.Tensor
    """
    Shape: `(batch_size * num_images, num_channels, height, width)`
    """
    pixel_attention_mask: Optional[torch.BoolTensor]


class Idefics3ImageEmbeddingInputs(TypedDict):
    type: Literal["image_embeds"]
    data: torch.Tensor
    """
    Shape: `(batch_size * num_images, image_feature_size, hidden_size)`
    `hidden_size` must match the hidden size of language model backbone.
    """


class Idefics3ProcessorSize(NamedTuple):
    """Hashable wrapper for unhashable `size` dict of Idefics3Processor."""
    # NOTE: cached_get_processor/cached_get_image_processor uses lru_cache,
    # we need to use NamedTuple instead of TypedDict to avoid hashing issues.
    longest_edge: int

    def __contains__(self, key: str) -> bool:
        return key in self._asdict() and getattr(self, key) is not None

    def __getitem__(self, key: str) -> int:
        return getattr(self, key)


ImageInputs = Union[Idefics3ImagePixelInputs, Idefics3ImageEmbeddingInputs]


def get_mm_processor_kwargs(size: Optional[Dict[str, int]] = None) -> Dict:
    mm_processor_kwargs = {}
    if size:
        mm_processor_kwargs["size"] = Idefics3ProcessorSize(**size)
    return mm_processor_kwargs


def input_mapper_for_idefics3(
    ctx: InputContext,
    data: object,
    *,
    size: Optional[Dict[str, int]] = None,
):
    model_config = ctx.model_config
    mm_processor_kwargs = get_mm_processor_kwargs(size)
    image_processor = cached_get_image_processor(
        model_config.model,
        trust_remote_code=model_config.trust_remote_code,
        **mm_processor_kwargs)
    if image_processor is None:
        raise RuntimeError("No HuggingFace processor is available "
                           "to process the image object")

    if isinstance(data, Image.Image):
        images = [[data]]
    elif is_list_of(data, Image.Image):
        images = [data]
    else:
        raise TypeError(f"Invalid image type: {type(data)}")

    try:
        batch_data = image_processor(images,
                                     return_tensors="pt",
                                     return_row_col_info=True).data
    except Exception:
        logger.error("Failed to process image (%s)", data)
        raise

    return MultiModalKwargs(batch_data)


def _resize_output_size(height: int,
                        width: int,
                        max_len: Optional[int] = None,
                        min_len: Optional[int] = 1,
                        max_size: Optional[int] = None) -> Tuple[int, int]:
    # Set default value for max_len if not provided
    max_len = max(height, width) if max_len is None else max_len
    aspect_ratio = width / height

    # Handle the maximum size constraint
    if max_size is not None:
        max_len = min(max_len, max_size)

    # Adjust dimensions according to the aspect ratio
    if width >= height:
        width = max_len
        height = int(width / aspect_ratio)
    else:
        height = max_len
        width = int(height * aspect_ratio)

    # Ensure both width and height are even (if needed)
    height += 1 if height % 2 != 0 else 0
    width += 1 if width % 2 != 0 else 0

    # Ensure dimensions are not smaller than the minimum length
    height = max(height, min_len)
    width = max(width, min_len)

    return height, width


def _get_resize_output_image_size(
    image_size: Tuple[int, int],
    resolution_max_side: int,
    max_image_size: int = 1820,
) -> Tuple[int, int]:
    if resolution_max_side > max_image_size:
        raise ValueError(
            "`resolution_max_side` cannot be larger than `max_image_size`")

    height, width = image_size

    # Find the output size, when rescaling the longest edge to max_len and
    # preserving the aspect ratio
    height, width = _resize_output_size(height,
                                        width,
                                        max_len=resolution_max_side)

    return height, width


def _prompt_split_image(image_seq_len: int, image_rows: int, image_cols: int,
                        fake_token_around_image: str, image_token: str,
                        global_img_token: str) -> str:
    """
    Prompt with expanded image tokens for when the image is split 
    into patches.
    """
    text_split_images = ""
    for n_h in range(image_rows):
        for n_w in range(image_cols):
            text_split_images += (fake_token_around_image +
                                  f"<row_{n_h + 1}_col_{n_w + 1}>" +
                                  image_token * image_seq_len)
        text_split_images += "\n"

    text_split_images += "\n" + _prompt_single_image(
        image_seq_len=image_seq_len,
        fake_token_around_image=fake_token_around_image,
        image_token=image_token,
        global_img_token=global_img_token)
    return text_split_images


def _prompt_single_image(image_seq_len: int, fake_token_around_image: str,
                         image_token: str, global_img_token: str):
    """Prompt with expanded image tokens for a single image."""
    return (fake_token_around_image + global_img_token +
            image_token * image_seq_len + fake_token_around_image)


def _get_image_prompt_string(image_rows: int, image_cols: int,
                             image_seq_len: int, fake_token_around_image: str,
                             image_token: str, global_img_token: str):
    if image_rows == 0 and image_cols == 0:
        return _prompt_single_image(
            image_seq_len=image_seq_len,
            fake_token_around_image=fake_token_around_image,
            image_token=image_token,
            global_img_token=global_img_token,
        )
    return _prompt_split_image(image_seq_len, image_rows, image_cols,
                               fake_token_around_image, image_token,
                               global_img_token)


def input_processor_for_idefics3(ctx: InputContext,
                                 inputs: DecoderOnlyInputs,
                                 *,
                                 size: Optional[Dict[str, int]] = None):
    multi_modal_data = inputs.get("multi_modal_data")
    if multi_modal_data is None or "image" not in multi_modal_data:
        return inputs

    model_config = ctx.model_config
    mm_processor_kwargs = get_mm_processor_kwargs(size)
    processor = cached_get_processor(model_config.model, **mm_processor_kwargs)
    image_processor = processor.image_processor
    tokenizer = processor.tokenizer
    size = image_processor.size['longest_edge']
    max_image_size = image_processor.max_image_size['longest_edge']

    image_data = multi_modal_data["image"]
    if isinstance(image_data, Image.Image):
        image_list = [image_data]
    elif is_list_of(image_data, Image.Image):
        image_list = image_data
    else:
        raise TypeError(f"Invalid image type: {type(image_data)}")

    image_rows = []
    image_cols = []
    for image in image_list:
        height, width = _get_resize_output_image_size(image.size, size)

        rows = math.ceil(height / max_image_size)
        cols = math.ceil(width / max_image_size)
        image_rows.append(rows)
        image_cols.append(cols)
    image_rows = [image_rows]
    image_cols = [image_cols]

    n_images_in_text = []

    text = inputs.get("prompt")
    if text is None:
        prompt_token_ids = inputs.get("prompt_token_ids", [])
        assert prompt_token_ids
        text = tokenizer.decode(prompt_token_ids)

    if isinstance(text, str):
        text = [text]
    elif not isinstance(text, list) and not isinstance(text[0], str):
        raise ValueError("Invalid input text. Please provide a string, "
                         "or a list of strings")

    fake_image_token = processor.fake_image_token.content
    image_token = processor.image_token.content
    global_img_token = processor.global_image_tag

    prompt_strings = []
    for sample, sample_rows, sample_cols in zip(text, image_rows, image_cols):
        n_images_in_text.append(sample.count(image_token))

        # Replace the image token with fake tokens around the expanded
        # image token sequence of length `image_seq_len`
        image_prompt_strings = []
        for n_rows, n_cols in zip(sample_rows, sample_cols):
            image_prompt_string = _get_image_prompt_string(
                n_rows,
                n_cols,
                processor.image_seq_len,
                image_token=image_token,
                fake_token_around_image=fake_image_token,
                global_img_token=global_img_token,
            )
            image_prompt_strings.append(image_prompt_string)

        split_sample = sample.split(image_token)
        if len(split_sample) == 0:
            raise ValueError("The image token should be present in the text.")

        # Place in the image prompt strings where the image tokens are
        sample = split_sample[0]
        for i, image_prompt_string in enumerate(image_prompt_strings):
            sample += image_prompt_string + split_sample[i + 1]
        prompt_strings.append(sample)

    prompt_token_ids = tokenizer(text=prompt_strings[0]).input_ids

    return token_inputs(
        prompt_token_ids=prompt_token_ids,
        prompt=prompt_strings[0],
        multi_modal_data=multi_modal_data,
    )


def _get_max_num_image_patch(image_processor: Idefics3ImageProcessor) -> int:
    size = image_processor.size['longest_edge']
    max_image_size = image_processor.max_image_size['longest_edge']
    resized_height, resized_width = size, size

    grid_h = resized_height // max_image_size
    grid_w = resized_width // max_image_size
    return (grid_h * grid_w + 1)


def get_max_idefics3_image_tokens(ctx: InputContext,
                                  *,
                                  size: Optional[Dict[str,
                                                      int]] = None) -> int:
    model_config = ctx.model_config
    mm_processor_kwargs = get_mm_processor_kwargs(size)
    processor = cached_get_processor(model_config.model, **mm_processor_kwargs)
    image_seq_len = processor.image_seq_len
    image_processor = processor.image_processor

    max_num_image_patches = _get_max_num_image_patch(image_processor)

    return max_num_image_patches * image_seq_len


def dummy_data_for_idefics3(
        ctx: InputContext,
        seq_len: int,
        mm_counts: Mapping[str, int],
        *,
        size: Optional[Dict[str, int]] = None) -> DummyData:
    hf_config = ctx.get_hf_config()
    num_images = mm_counts["image"]

    mm_processor_kwargs = get_mm_processor_kwargs(size)
    processor = cached_get_processor(ctx.model_config.model,
                                     **mm_processor_kwargs)
    max_num_image_patches = _get_max_num_image_patch(processor.image_processor)
    image_seq_len = processor.image_seq_len
    max_llm_image_tokens = max_num_image_patches * image_seq_len * num_images

    if seq_len - max_llm_image_tokens < 0:
        raise RuntimeError(
            f"Idefics3 cannot process {num_images} images in a prompt, "
            "please increase max_model_len or reduce image limit by "
            "--limit-mm-per-prompt.")

    seq_data = SequenceData.from_prompt_token_counts(
        (hf_config.image_token_id, max_llm_image_tokens),
        (0, seq_len - max_llm_image_tokens))

    width = height = hf_config.vision_config.image_size
    image = Image.new("RGB", (width, height), color=0)
    mm_data = {"image": [image] if num_images == 1 else [image] * num_images}

    return DummyData(seq_data, mm_data)


class Idefics3SimpleMLP(nn.Module):

    def __init__(
        self,
        config: Idefics3Config,
        quant_config: Optional[QuantizationConfig] = None,
        prefix: str = "",
    ):
        super().__init__()
        input_size = config.vision_config.hidden_size * (config.scale_factor**
                                                         2)
        output_size = config.text_config.hidden_size
        self.proj = ReplicatedLinear(
            input_size,
            output_size,
            bias=False,
            quant_config=quant_config,
            prefix=maybe_prefix(prefix, "proj"),
        )

    def forward(self, x: torch.Tensor) -> torch.Tensor:
        out, _ = self.proj(x)
        return out


class Idefics3Connector(nn.Module):

    def __init__(
        self,
        config: Idefics3Config,
        quant_config: Optional[QuantizationConfig] = None,
        prefix: str = "",
    ):
        super().__init__()
        self.scale_factor = config.scale_factor
        self.modality_projection = Idefics3SimpleMLP(
            config,
            quant_config,
            prefix=maybe_prefix(prefix, "modality_projection"),
        )

    def pixel_shuffle(self,
                      x: torch.Tensor,
                      scale_factor: int = 2) -> torch.Tensor:
        bsz, seq, embed_dim = x.size()
        height = width = int(seq**0.5)
        x = x.view(bsz, height, width, embed_dim)
        x = x.view(bsz, height, int(width / scale_factor),
                   embed_dim * scale_factor)
        x = x.permute(0, 2, 1, 3)
        x = x.reshape(
            bsz,
            int(width / scale_factor),
            int(height / scale_factor),
            embed_dim * (scale_factor**2),
        )
        x = x.permute(0, 2, 1, 3)
        x = x.reshape(bsz, int(seq / (scale_factor**2)),
                      embed_dim * (scale_factor**2))
        return x

    def forward(self, image_hidden_states: torch.Tensor) -> torch.Tensor:
        image_hidden_states = self.pixel_shuffle(image_hidden_states,
                                                 self.scale_factor)
        image_hidden_states = self.modality_projection(image_hidden_states)
        return image_hidden_states


class Idefics3Model(nn.Module):

    def __init__(self, *, vllm_config: VllmConfig, prefix: str = ""):
        super().__init__()

        config = vllm_config.model_config.hf_config
        quant_config = vllm_config.quant_config

        self.config = config
        self.padding_idx = self.config.text_config.pad_token_id
        self.vocab_size = self.config.text_config.vocab_size
        self.vision_model = Idefics3VisionTransformer(
            config.vision_config,
            quant_config=quant_config,
            prefix=maybe_prefix(prefix, "vision_model"))
        self.connector = Idefics3Connector(
            config,
            quant_config,
            prefix=maybe_prefix(prefix, "connector"),
        )
        self.text_model = LlamaModel(
            vllm_config=vllm_config.with_hf_config(config.text_config),
            prefix=maybe_prefix(prefix, "text_model"),
        )

        self.image_seq_len = int(
            ((config.vision_config.image_size //
              config.vision_config.patch_size)**2) / (config.scale_factor**2))
        self.image_token_id = self.config.image_token_id

    def _validate_pixel_values(
        self, data: Union[torch.Tensor, List[torch.Tensor]]
    ) -> Union[torch.Tensor, List[torch.Tensor]]:

        h = w = self.config.vision_config.image_size
        expected_dims = (3, h, w)

        def _validate_shape(d: torch.Tensor):
            actual_dims = tuple(d.shape[1:])

            if actual_dims != expected_dims:
                expected_expr = ("num_patches", *map(str, expected_dims))
                raise ValueError(
                    "The expected shape of pixel values per image per batch "
                    f"is {expected_expr}. You supplied {tuple(d.shape)}.")

        for d in data:
            _validate_shape(d)

        return data

    def _parse_and_validate_image_input(
            self, **kwargs: object) -> Optional[ImageInputs]:
        pixel_values = kwargs.pop("pixel_values", None)
        image_embeds = kwargs.pop("image_embeds", None)
        pixel_attention_mask = kwargs.pop("pixel_attention_mask", None)

        if pixel_values is None and image_embeds is None:
            return None

        if image_embeds is not None:
            if not isinstance(image_embeds, (torch.Tensor, list)):
                raise ValueError("Incorrect type of image embeddings. "
                                 f"Got type: {type(image_embeds)}")

            return Idefics3ImageEmbeddingInputs(
                type="image_embeds",
                data=flatten_bn(image_embeds, concat=True),
            )

        if pixel_values is not None:
            if not isinstance(pixel_values, (torch.Tensor, list)):
                raise ValueError("Incorrect type of pixel values. "
                                 f"Got type: {type(pixel_values)}")

            return Idefics3ImagePixelInputs(type="pixel_values",
                                            data=self._validate_pixel_values(
                                                flatten_bn(pixel_values,
                                                           concat=True)),
                                            pixel_attention_mask=flatten_bn(
                                                pixel_attention_mask,
                                                concat=True))

        raise AssertionError("This line should be unreachable.")

    def _image_pixels_to_features(
        self,
        pixel_values: torch.Tensor,
        pixel_attention_mask: Optional[torch.BoolTensor] = None,
    ) -> torch.Tensor:
        # NOTE: we skip the step to select the vision feature layer since
        # this is already done inside the vision tower
        batch_size, num_images, num_channels, height, width = pixel_values.shape
        pixel_values = pixel_values.to(
            dtype=self.vision_model.embeddings.patch_embedding.weight.dtype
        )  # fp16 compatibility
        pixel_values = pixel_values.view(batch_size * num_images,
                                         *pixel_values.shape[2:])

        # Remove padding images - padding images are full 0.
        nb_values_per_image = pixel_values.shape[1:].numel()
        real_images_inds = (pixel_values == 0.0).sum(
            dim=(-1, -2, -3)) != nb_values_per_image
        pixel_values = pixel_values[real_images_inds].contiguous()

        # Handle the vision attention mask
        if pixel_attention_mask is None:
            pixel_attention_mask = torch.ones(
                size=(pixel_values.size(0), pixel_values.size(2),
                      pixel_values.size(3)),
                dtype=torch.bool,
                device=pixel_values.device,
            )
        else:
            # Remove padding images from the mask
            pixel_attention_mask = pixel_attention_mask.view(
                batch_size * num_images, *pixel_attention_mask.shape[2:])
            pixel_attention_mask = pixel_attention_mask[
                real_images_inds].contiguous()

        patch_size = self.config.vision_config.patch_size
        patches_subgrid = pixel_attention_mask.unfold(dimension=1,
                                                      size=patch_size,
                                                      step=patch_size)
        patches_subgrid = patches_subgrid.unfold(dimension=2,
                                                 size=patch_size,
                                                 step=patch_size)
        patch_attention_mask = (patches_subgrid.sum(dim=(-1, -2)) > 0).bool()

        # Get sequence from the vision encoder
        image_hidden_states = self.vision_model(
            pixel_values=pixel_values,
            patch_attention_mask=patch_attention_mask,
        )

        return image_hidden_states

    def _process_image_pixels(
            self, inputs: Idefics3ImagePixelInputs) -> torch.Tensor:
        assert self.vision_model is not None

        pixel_values = inputs["data"]
        pixel_attention_mask = inputs["pixel_attention_mask"]

        return self._image_pixels_to_features(pixel_values,
                                              pixel_attention_mask)

    def _process_image_input(self, image_input: ImageInputs) -> torch.Tensor:
        if image_input["type"] == "image_embeds":
            return image_input["data"]

        assert self.vision_model is not None
        image_features = self._process_image_pixels(image_input)
        return self.connector(image_features)

    def get_input_embeddings(
        self,
        input_ids: torch.Tensor,
    ) -> torch.Tensor:
        return self.text_model.get_input_embeddings(input_ids)

    def forward(
        self,
        input_ids: torch.Tensor,
        positions: torch.Tensor,
        kv_caches: List[torch.Tensor],
        attn_metadata: AttentionMetadata,
        intermediate_tensors: Optional[IntermediateTensors] = None,
        inputs_embeds: Optional[torch.Tensor] = None,
    ) -> Union[torch.Tensor, IntermediateTensors]:

        hidden_states = self.text_model(
            input_ids,
            positions,
            kv_caches,
            attn_metadata,
            intermediate_tensors,
            inputs_embeds=inputs_embeds,
        )
        return hidden_states


@MULTIMODAL_REGISTRY.register_image_input_mapper(input_mapper_for_idefics3)
@MULTIMODAL_REGISTRY.register_max_image_tokens(get_max_idefics3_image_tokens)
@INPUT_REGISTRY.register_dummy_data(dummy_data_for_idefics3)
@INPUT_REGISTRY.register_input_processor(input_processor_for_idefics3)
class Idefics3ForConditionalGeneration(nn.Module, SupportsMultiModal,
                                       SupportsLoRA):
    packed_modules_mapping = {
        "qkv_proj": [
            "q_proj",
            "k_proj",
            "v_proj",
        ],
        "gate_up_proj": [
            "gate_proj",
            "up_proj",
        ],
    }
    # LoRA specific attributes
    supported_lora_modules = [
        # vision_model
        "fc1",
        "fc2",
        "out_proj",
        # text_model
        "qkv_proj",  # same name with vision encoder
        "o_proj",
        "gate_up_proj",
        "down_proj",
    ]

    # BitandBytes specific attributes
    bitsandbytes_stacked_params_mapping = {
        # shard_name, weight_name, index
        "q_proj": ("qkv_proj", 0),
        "k_proj": ("qkv_proj", 1),
        "v_proj": ("qkv_proj", 2),
        "gate_proj": ("gate_up_proj", 0),
        "up_proj": ("gate_up_proj", 1),
    }

    embedding_modules = {}
    embedding_padding_modules = []

    def __init__(self, *, vllm_config: VllmConfig, prefix: str = ""):
        super().__init__()

        config = vllm_config.model_config.hf_config
        quant_config = vllm_config.quant_config
        multimodal_config = vllm_config.model_config.multimodal_config

        self.config = config
        self.multimodal_config = multimodal_config

        self.model = Idefics3Model(vllm_config=vllm_config,
                                   prefix=maybe_prefix(prefix, "model"))
        self.image_token_id = self.config.image_token_id

        self.lm_head = ParallelLMHead(
            config.text_config.vocab_size,
            config.text_config.hidden_size,
            quant_config=quant_config,
        )
        if self.config.text_config.tie_word_embeddings:
            self.lm_head.weight = self.model.text_model.wte.weight
        self.logits_processor = LogitsProcessor(config.text_config.vocab_size)
        self.sampler = Sampler()

    def get_multimodal_embeddings(self, **kwargs) -> Optional[NestedTensors]:
        image_input = self.model._parse_and_validate_image_input(**kwargs)
        if image_input is None:
            return None
        vision_embeddings = self.model._process_image_input(image_input)
        return vision_embeddings

    def get_input_embeddings(
        self,
        input_ids: torch.Tensor,
        multimodal_embeddings: Optional[NestedTensors] = None,
    ) -> torch.Tensor:
        inputs_embeds = self.model.get_input_embeddings(input_ids)
        if multimodal_embeddings is not None:
            inputs_embeds = merge_multimodal_embeddings(
                input_ids, inputs_embeds, multimodal_embeddings,
                self.config.image_token_id)
        return inputs_embeds

    def forward(
        self,
        input_ids: torch.Tensor,
        positions: torch.Tensor,
        kv_caches: List[torch.Tensor],
        attn_metadata: AttentionMetadata,
        intermediate_tensors: Optional[IntermediateTensors] = None,
        inputs_embeds: Optional[torch.Tensor] = None,
        **kwargs: object,
    ) -> Union[torch.Tensor, IntermediateTensors]:
        if intermediate_tensors is not None:
            inputs_embeds = None

        # NOTE: In v1, inputs_embeds is always generated at model runner, this
        # condition is for v0 compatibility.
        elif inputs_embeds is None:
            vision_embeddings = self.get_multimodal_embeddings(**kwargs)
            inputs_embeds = self.get_input_embeddings(input_ids,
                                                      vision_embeddings)
            input_ids = None

        hidden_states = self.model.text_model(input_ids,
                                              positions,
                                              kv_caches,
                                              attn_metadata,
                                              intermediate_tensors,
                                              inputs_embeds=inputs_embeds)

        return hidden_states

    def compute_logits(self, hidden_states: torch.Tensor,
                       sampling_metadata: SamplingMetadata) -> torch.Tensor:
        logits = self.logits_processor(self.lm_head, hidden_states,
                                       sampling_metadata)
        return logits

    def sample(
        self,
        logits: torch.Tensor,
        sampling_metadata: SamplingMetadata,
    ) -> Optional[SamplerOutput]:
        next_tokens = self.sampler(logits, sampling_metadata)
        return next_tokens

    def load_weights(self, weights: Iterable[Tuple[str,
                                                   torch.Tensor]]) -> Set[str]:
        loader = AutoWeightsLoader(self)
        return loader.load_weights(weights)

    def get_mm_mapping(self) -> MultiModelKeys:
        """
        Get the module prefix in multimodal models
        """
        return MultiModelKeys.from_string_field(
            language_model="model.text_model",
            connector="model.connector",
            tower_model="model.vision_model")<|MERGE_RESOLUTION|>--- conflicted
+++ resolved
@@ -21,13 +21,9 @@
 import torch.utils.checkpoint
 from PIL import Image
 from torch import nn
-<<<<<<< HEAD
-from transformers import Idefics3Config
-=======
 # Temporary solution for transformers below 4.46.0.
 from transformers import PretrainedConfig as Idefics3Config
 from transformers import ProcessorMixin as Idefics3ImageProcessor
->>>>>>> aa39a8e1
 
 from vllm.attention import AttentionMetadata
 from vllm.config import VllmConfig

# Adapted from
# https://github.com/huggingface/transformers/blob/v4.28.0/src/transformers/models/llama/modeling_llama.py
# Copyright 2023 The vLLM team.
# Copyright 2023 DeepSeek-AI and the HuggingFace Inc. team. All rights reserved.
#
# This code is based on EleutherAI's GPT-NeoX library and the GPT-NeoX
# and OPT implementations in this library. It has been modified from its
# original forms to accommodate minor architectural differences compared
# to GPT-NeoX and OPT used by the Meta AI team that trained the model.
#
# Licensed under the Apache License, Version 2.0 (the "License");
# you may not use this file except in compliance with the License.
# You may obtain a copy of the License at
#
#     http://www.apache.org/licenses/LICENSE-2.0
#
# Unless required by applicable law or agreed to in writing, software
# distributed under the License is distributed on an "AS IS" BASIS,
# WITHOUT WARRANTIES OR CONDITIONS OF ANY KIND, either express or implied.
# See the License for the specific language governing permissions and
# limitations under the License.
"""Inference-only DeepseekV3 model."""
from typing import Any, Dict, Iterable, List, Optional, Set, Tuple, Union

import torch
from torch import nn
from transformers import PretrainedConfig

from vllm.attention import Attention, AttentionMetadata
<<<<<<< HEAD
from vllm.compilation.decorators import support_torch_compile
from vllm.config import CacheConfig, VllmConfig
=======
from vllm.config import CacheConfig, ModelConfig, VllmConfig
>>>>>>> baeded25
from vllm.distributed import (get_pp_group,
                              get_tensor_model_parallel_world_size,
                              tensor_model_parallel_all_reduce)
from vllm.model_executor.layers.activation import SiluAndMul
from vllm.model_executor.layers.fused_moe import FusedMoE
from vllm.model_executor.layers.layernorm import RMSNorm
from vllm.model_executor.layers.linear import (ColumnParallelLinear,
                                               MergedColumnParallelLinear,
                                               ReplicatedLinear,
                                               RowParallelLinear)
from vllm.model_executor.layers.logits_processor import LogitsProcessor
from vllm.model_executor.layers.quantization import QuantizationConfig
from vllm.model_executor.layers.rotary_embedding import get_rope
from vllm.model_executor.layers.sampler import SamplerOutput, get_sampler
from vllm.model_executor.layers.vocab_parallel_embedding import (
    ParallelLMHead, VocabParallelEmbedding)
from vllm.model_executor.model_loader.weight_utils import default_weight_loader
from vllm.model_executor.sampling_metadata import SamplingMetadata
from vllm.sequence import IntermediateTensors

from .interfaces import SupportsPP
from .utils import (PPMissingLayer, is_pp_missing_parameter,
                    make_empty_intermediate_tensors_factory, make_layers,
                    maybe_prefix)


class DeepseekV3MLP(nn.Module):

    def __init__(
        self,
        hidden_size: int,
        intermediate_size: int,
        hidden_act: str,
        quant_config: Optional[QuantizationConfig] = None,
        reduce_results: bool = True,
        prefix: str = "",
    ) -> None:
        super().__init__()
        self.gate_up_proj = MergedColumnParallelLinear(
            hidden_size, [intermediate_size] * 2,
            bias=False,
            quant_config=quant_config,
            prefix=f"{prefix}.gate_up_proj")
        self.down_proj = RowParallelLinear(intermediate_size,
                                           hidden_size,
                                           bias=False,
                                           quant_config=quant_config,
                                           reduce_results=reduce_results,
                                           prefix=f"{prefix}.down_proj")
        if hidden_act != "silu":
            raise ValueError(f"Unsupported activation: {hidden_act}. "
                             "Only silu is supported for now.")
        self.act_fn = SiluAndMul()

    def forward(self, x):
        gate_up, _ = self.gate_up_proj(x)
        x = self.act_fn(gate_up)
        x, _ = self.down_proj(x)
        return x


class DeepseekV3MoE(nn.Module):

    def __init__(
        self,
        config: PretrainedConfig,
        quant_config: Optional[QuantizationConfig] = None,
        prefix: str = "",
    ):
        super().__init__()
        self.tp_size = get_tensor_model_parallel_world_size()
        self.routed_scaling_factor = config.routed_scaling_factor
        self.n_shared_experts = config.n_shared_experts
        self.routed_scaling_factor = config.routed_scaling_factor
        if self.tp_size > config.n_routed_experts:
            raise ValueError(
                f"Tensor parallel size {self.tp_size} is greater than "
                f"the number of experts {config.n_routed_experts}.")

        if config.hidden_act != "silu":
            raise ValueError(f"Unsupported activation: {config.hidden_act}. "
                             "Only silu is supported for now.")

        self.gate = ReplicatedLinear(config.hidden_size,
                                     config.n_routed_experts,
                                     bias=False,
                                     quant_config=None,
                                     prefix=f"{prefix}.gate")
        if config.topk_method == "noaux_tc":
            self.gate.e_score_correction_bias = nn.Parameter(
                torch.empty(config.n_routed_experts))
        else:
            self.gate.e_score_correction_bias = None

        self.experts = FusedMoE(
            num_experts=config.n_routed_experts,
            top_k=config.num_experts_per_tok,
            hidden_size=config.hidden_size,
            intermediate_size=config.moe_intermediate_size,
            reduce_results=False,
            renormalize=config.norm_topk_prob,
            quant_config=quant_config,
            use_grouped_topk=True,
            num_expert_group=config.n_group,
            topk_group=config.topk_group,
            prefix=f"{prefix}.experts",
            scoring_func=config.scoring_func,
            e_score_correction_bias=self.gate.e_score_correction_bias)

        if config.n_shared_experts is not None:
            intermediate_size = (config.moe_intermediate_size *
                                 config.n_shared_experts)
            self.shared_experts = DeepseekV3MLP(
                hidden_size=config.hidden_size,
                intermediate_size=intermediate_size,
                hidden_act=config.hidden_act,
                quant_config=quant_config,
                reduce_results=False,
            )

    def forward(self, hidden_states: torch.Tensor) -> torch.Tensor:
        num_tokens, hidden_dim = hidden_states.shape
        hidden_states = hidden_states.view(-1, hidden_dim)
        if self.n_shared_experts is not None:
            shared_output = self.shared_experts(hidden_states)
        # router_logits: (num_tokens, n_experts)
        router_logits, _ = self.gate(hidden_states)
        final_hidden_states = self.experts(
            hidden_states=hidden_states,
            router_logits=router_logits) * self.routed_scaling_factor
        if shared_output is not None:
            final_hidden_states = final_hidden_states + shared_output
        if self.tp_size > 1:
            final_hidden_states = tensor_model_parallel_all_reduce(
                final_hidden_states)

        return final_hidden_states.view(num_tokens, hidden_dim)


def yarn_get_mscale(scale: float = 1, mscale: float = 1) -> float:
    import math
    if scale <= 1:
        return 1.0
    return 0.1 * mscale * math.log(scale) + 1.0


class DeepseekV3Attention(nn.Module):

    def __init__(
        self,
        config: PretrainedConfig,
        hidden_size: int,
        num_heads: int,
        qk_nope_head_dim: int,
        qk_rope_head_dim: int,
        v_head_dim: int,
        q_lora_rank: int,
        kv_lora_rank: int,
        rope_theta: float = 10000,
        rope_scaling: Optional[Dict[str, Any]] = None,
        max_position_embeddings: int = 8192,
        cache_config: Optional[CacheConfig] = None,
        quant_config: Optional[QuantizationConfig] = None,
        prefix: str = "",
    ) -> None:
        super().__init__()
        self.hidden_size = hidden_size
        self.qk_nope_head_dim = qk_nope_head_dim
        self.qk_rope_head_dim = qk_rope_head_dim
        self.qk_head_dim = qk_nope_head_dim + qk_rope_head_dim
        self.v_head_dim = v_head_dim
        self.q_lora_rank = q_lora_rank
        self.kv_lora_rank = kv_lora_rank
        self.num_heads = num_heads
        tp_size = get_tensor_model_parallel_world_size()
        assert num_heads % tp_size == 0
        self.num_local_heads = num_heads // tp_size
        self.scaling = self.qk_head_dim**-0.5
        self.rope_theta = rope_theta
        self.max_position_embeddings = max_position_embeddings

        if self.q_lora_rank is not None:
            self.q_a_proj = ReplicatedLinear(self.hidden_size,
                                             self.q_lora_rank,
                                             bias=False,
                                             quant_config=quant_config,
                                             prefix=f"{prefix}.q_a_proj")
            self.q_a_layernorm = RMSNorm(self.q_lora_rank,
                                         eps=config.rms_norm_eps)
            self.q_b_proj = ColumnParallelLinear(q_lora_rank,
                                                 self.num_heads *
                                                 self.qk_head_dim,
                                                 bias=False,
                                                 quant_config=quant_config,
                                                 prefix=f"{prefix}.q_b_proj")
        else:
            self.q_proj = ColumnParallelLinear(self.hidden_size,
                                               self.num_heads *
                                               self.qk_head_dim,
                                               bias=False,
                                               quant_config=quant_config,
                                               prefix=f"{prefix}.q_proj")

        self.kv_a_proj_with_mqa = ReplicatedLinear(
            self.hidden_size,
            self.kv_lora_rank + self.qk_rope_head_dim,
            bias=False,
            quant_config=quant_config,
            prefix=f"{prefix}.kv_a_proj_with_mqa")
        self.kv_a_layernorm = RMSNorm(self.kv_lora_rank,
                                      eps=config.rms_norm_eps)
        self.kv_b_proj = ColumnParallelLinear(
            self.kv_lora_rank,
            self.num_heads * (self.qk_nope_head_dim + self.v_head_dim),
            bias=False,
            quant_config=quant_config,
            prefix=f"{prefix}.kv_b_proj")
        # O projection.
        self.o_proj = RowParallelLinear(self.num_heads * self.v_head_dim,
                                        self.hidden_size,
                                        bias=False,
                                        quant_config=quant_config,
                                        prefix=f"{prefix}.o_proj")
        if rope_scaling:
            rope_scaling["rope_type"] = 'deepseek_yarn'
            self.use_normal_rope = False
        else:
            self.use_normal_rope = True
        self.rotary_emb = get_rope(qk_rope_head_dim,
                                   rotary_dim=qk_rope_head_dim,
                                   max_position=max_position_embeddings,
                                   base=rope_theta,
                                   rope_scaling=rope_scaling,
                                   is_neox_style=False)

        if rope_scaling:
            mscale_all_dim = rope_scaling.get("mscale_all_dim", False)
            scaling_factor = rope_scaling["factor"]
            mscale = yarn_get_mscale(scaling_factor, float(mscale_all_dim))
            self.scaling = self.scaling * mscale * mscale

        self.attn = Attention(self.num_local_heads,
                              self.qk_head_dim,
                              self.scaling,
                              num_kv_heads=self.num_local_heads,
                              cache_config=cache_config,
                              quant_config=quant_config,
                              prefix=f"{prefix}.attn")

    def forward(
        self,
        positions: torch.Tensor,
        hidden_states: torch.Tensor,
        kv_cache: torch.Tensor,
        attn_metadata: AttentionMetadata,
    ) -> torch.Tensor:
        if self.q_lora_rank is not None:
            q = self.q_a_proj(hidden_states)[0]
            q = self.q_a_layernorm(q)
            q = self.q_b_proj(q)[0].view(-1, self.num_local_heads,
                                         self.qk_head_dim)
        else:
            q = self.q_proj(hidden_states)[0].view(-1, self.num_local_heads,
                                                   self.qk_head_dim)
        q_nope, q_pe = q.split([self.qk_nope_head_dim, self.qk_rope_head_dim],
                               dim=-1)
        latent_cache = self.kv_a_proj_with_mqa(hidden_states)[0]
        kv_a, _ = latent_cache.split(
            [self.kv_lora_rank, self.qk_rope_head_dim], dim=-1)
        latent_cache = latent_cache.unsqueeze(1)
        kv_a = self.kv_a_layernorm(kv_a.contiguous())
        kv = self.kv_b_proj(kv_a)[0]
        kv = kv.view(-1, self.num_local_heads,
                     self.qk_nope_head_dim + self.v_head_dim)
        k_nope, v = kv.split([self.qk_nope_head_dim, self.v_head_dim], dim=-1)
        k_pe = latent_cache[:, :, self.kv_lora_rank:]

        if self.use_normal_rope:
            seq_len = positions.size(0)
            ori_q_pe_shape, ori_k_pe_shape = q_pe.shape, k_pe.shape
            q_pe = q_pe.reshape(seq_len, -1)
            k_pe = k_pe.reshape(seq_len, -1)

        q_pe, k_pe = self.rotary_emb(positions, q_pe, k_pe)

        if self.use_normal_rope:
            q_pe, k_pe = q_pe.view(ori_q_pe_shape), k_pe.view(ori_k_pe_shape)

        q[..., self.qk_nope_head_dim:] = q_pe
        k = torch.empty_like(q)
        k[..., :self.qk_nope_head_dim] = k_nope
        k[..., self.qk_nope_head_dim:] = k_pe
        # padding value to qk_head_dim for alignment
        v = torch.nn.functional.pad(
            v, [0, self.qk_head_dim - self.v_head_dim],
            value=0).view(-1, self.num_local_heads * self.qk_head_dim)
        attn_output = self.attn(q, k, v, kv_cache, attn_metadata)
        attn_output = attn_output.view(
            -1, self.num_local_heads,
            self.qk_head_dim)[..., :self.v_head_dim].reshape(
                -1, self.num_local_heads * self.v_head_dim)
        output, _ = self.o_proj(attn_output)
        return output


class DeepseekV3MLAAttention(nn.Module):
    """
    Main reference: DeepseekV2 paper, and FlashInfer Implementation
    (https://arxiv.org/abs/2405.04434 and https://github.com/flashinfer-ai/flashinfer/pull/551).
    
    For more info see MLACommonImpl in: vllm/attention/backends/mla/utils.py
    """

    def __init__(
        self,
        config: PretrainedConfig,
        hidden_size: int,
        num_heads: int,
        qk_nope_head_dim: int,
        qk_rope_head_dim: int,
        v_head_dim: int,
        q_lora_rank: Optional[int],
        kv_lora_rank: int,
        rope_theta: float = 10000,
        rope_scaling: Optional[Dict[str, Any]] = None,
        max_position_embeddings: int = 8192,
        cache_config: Optional[CacheConfig] = None,
        quant_config: Optional[QuantizationConfig] = None,
        prefix: str = "",
    ) -> None:
        super().__init__()
        self.hidden_size = hidden_size
        self.qk_nope_head_dim = qk_nope_head_dim
        self.qk_rope_head_dim = qk_rope_head_dim
        self.qk_head_dim = qk_nope_head_dim + qk_rope_head_dim
        self.v_head_dim = v_head_dim

        self.q_lora_rank = q_lora_rank
        self.kv_lora_rank = kv_lora_rank

        self.num_heads = num_heads
        tp_size = get_tensor_model_parallel_world_size()
        assert num_heads % tp_size == 0
        self.num_local_heads = num_heads // tp_size

        self.scaling = self.qk_head_dim**-0.5
        self.rope_theta = rope_theta
        self.max_position_embeddings = max_position_embeddings

        if self.q_lora_rank is not None:
            self.q_a_proj = ReplicatedLinear(self.hidden_size,
                                             self.q_lora_rank,
                                             bias=False,
                                             quant_config=quant_config,
                                             prefix=f"{prefix}.q_a_proj")
            self.q_a_layernorm = RMSNorm(self.q_lora_rank,
                                         eps=config.rms_norm_eps)
            self.q_b_proj = ColumnParallelLinear(q_lora_rank,
                                                 self.num_heads *
                                                 self.qk_head_dim,
                                                 bias=False,
                                                 quant_config=quant_config,
                                                 prefix=f"{prefix}.q_b_proj")
        else:
            self.q_proj = ColumnParallelLinear(self.hidden_size,
                                               self.num_heads *
                                               self.qk_head_dim,
                                               bias=False,
                                               quant_config=quant_config,
                                               prefix=f"{prefix}.q_proj")

        self.kv_a_proj_with_mqa = ReplicatedLinear(
            self.hidden_size,
            self.kv_lora_rank + self.qk_rope_head_dim,
            bias=False,
            quant_config=quant_config,
            prefix=f"{prefix}.kv_a_proj_with_mqa")
        self.kv_a_layernorm = RMSNorm(self.kv_lora_rank,
                                      eps=config.rms_norm_eps)
        self.kv_b_proj = ColumnParallelLinear(
            self.kv_lora_rank,
            self.num_heads * (self.qk_nope_head_dim + self.v_head_dim),
            bias=False,
            quant_config=quant_config,
            prefix=f"{prefix}.kv_b_proj")
        self.o_proj = RowParallelLinear(self.num_heads * self.v_head_dim,
                                        self.hidden_size,
                                        bias=False,
                                        quant_config=quant_config,
                                        prefix=f"{prefix}.o_proj")

        rope_scaling["rope_type"] = 'deepseek_yarn'
        self.rotary_emb = get_rope(qk_rope_head_dim,
                                   rotary_dim=qk_rope_head_dim,
                                   max_position=max_position_embeddings,
                                   base=rope_theta,
                                   rope_scaling=rope_scaling,
                                   is_neox_style=False)
        if rope_scaling:
            mscale_all_dim = rope_scaling.get("mscale_all_dim", False)
            scaling_factor = rope_scaling["factor"]
            mscale = yarn_get_mscale(scaling_factor, float(mscale_all_dim))
            self.scaling = self.scaling * mscale * mscale

        self.mla_attn = Attention(
            num_heads=self.num_local_heads,
            head_size=self.kv_lora_rank,
            scale=self.scaling,
            num_kv_heads=1,
            cache_config=cache_config,
            quant_config=quant_config,
            prefix=f"{prefix}.attn",
            use_mla=True,
            # MLA Args
            q_lora_rank=self.q_lora_rank,
            kv_lora_rank=self.kv_lora_rank,
            qk_nope_head_dim=self.qk_nope_head_dim,
            qk_rope_head_dim=self.qk_rope_head_dim,
            qk_head_dim=self.qk_head_dim,
            v_head_dim=self.v_head_dim,
            rotary_emb=self.rotary_emb,
            q_proj=self.q_proj if self.q_lora_rank is None else self.q_b_proj,
            kv_b_proj=self.kv_b_proj,
            o_proj=self.o_proj,
        )

        self.prefix = prefix
        self.debug_layer_idx = int(self.prefix.split(".")[-2])

    def forward(
        self,
        positions: torch.Tensor,
        hidden_states: torch.Tensor,
        kv_cache: torch.Tensor,
        attn_metadata: AttentionMetadata,
    ) -> torch.Tensor:
        if self.q_lora_rank is not None:
            ckq = self.q_a_proj(hidden_states)[0]
            hidden_states_or_q_c = self.q_a_layernorm(ckq)
        else:
            hidden_states_or_q_c = hidden_states
        kv_c, k_pe = self.kv_a_proj_with_mqa(hidden_states)[0].split(
            [self.kv_lora_rank, self.qk_rope_head_dim], dim=-1)
        kv_c_normed = self.kv_a_layernorm(kv_c.contiguous())
        return self.mla_attn(hidden_states_or_q_c, kv_c_normed, k_pe, kv_cache,
                             attn_metadata)


class DeepseekV3DecoderLayer(nn.Module):

    def __init__(
        self,
        config: PretrainedConfig,
        prefix: str,
        model_config: ModelConfig,
        cache_config: Optional[CacheConfig] = None,
        quant_config: Optional[QuantizationConfig] = None,
    ) -> None:
        super().__init__()
        self.hidden_size = config.hidden_size
        rope_theta = getattr(config, "rope_theta", 10000)
        rope_scaling = getattr(config, "rope_scaling", None)
        max_position_embeddings = getattr(config, "max_position_embeddings",
                                          8192)
        # DecoderLayers are created with `make_layers` which passes the prefix
        # with the layer's index.
        layer_idx = int(prefix.split(sep='.')[-1])
        if model_config.use_mla:
            attn_cls = DeepseekV3MLAAttention
        else:
            attn_cls = DeepseekV3Attention
        self.self_attn = attn_cls(
            config=config,
            hidden_size=self.hidden_size,
            num_heads=config.num_attention_heads,
            qk_nope_head_dim=config.qk_nope_head_dim,
            qk_rope_head_dim=config.qk_rope_head_dim,
            v_head_dim=config.v_head_dim,
            q_lora_rank=config.q_lora_rank
            if hasattr(config, "q_lora_rank") else None,
            kv_lora_rank=config.kv_lora_rank,
            rope_theta=rope_theta,
            rope_scaling=rope_scaling,
            max_position_embeddings=max_position_embeddings,
            cache_config=cache_config,
            quant_config=quant_config,
            prefix=f"{prefix}.self_attn",
        )
        if (config.n_routed_experts is not None
                and layer_idx >= config.first_k_dense_replace
                and layer_idx % config.moe_layer_freq == 0):
            self.mlp = DeepseekV3MoE(
                config=config,
                quant_config=quant_config,
                prefix=f"{prefix}.mlp",
            )
        else:
            self.mlp = DeepseekV3MLP(
                hidden_size=config.hidden_size,
                intermediate_size=config.intermediate_size,
                hidden_act=config.hidden_act,
                quant_config=quant_config,
                prefix=f"{prefix}.mlp",
            )
        self.input_layernorm = RMSNorm(config.hidden_size,
                                       eps=config.rms_norm_eps)
        self.post_attention_layernorm = RMSNorm(config.hidden_size,
                                                eps=config.rms_norm_eps)

    def forward(
        self,
        positions: torch.Tensor,
        hidden_states: torch.Tensor,
        kv_cache: torch.Tensor,
        attn_metadata: AttentionMetadata,
        residual: Optional[torch.Tensor],
    ) -> torch.Tensor:
        # Self Attention
        if residual is None:
            residual = hidden_states
            hidden_states = self.input_layernorm(hidden_states)
        else:
            hidden_states, residual = self.input_layernorm(
                hidden_states, residual)
        hidden_states = self.self_attn(
            positions=positions,
            hidden_states=hidden_states,
            kv_cache=kv_cache,
            attn_metadata=attn_metadata,
        )

        # Fully Connected
        hidden_states, residual = self.post_attention_layernorm(
            hidden_states, residual)
        hidden_states = self.mlp(hidden_states)
        return hidden_states, residual


@support_torch_compile
class DeepseekV3Model(nn.Module):

    fall_back_to_pt_during_load = False

    def __init__(self, *, vllm_config: VllmConfig, prefix: str = ""):
        super().__init__()

        config = vllm_config.model_config.hf_config
        model_config = vllm_config.model_config
        cache_config = vllm_config.cache_config
        quant_config = vllm_config.quant_config

        self.padding_idx = config.pad_token_id
        self.vocab_size = config.vocab_size

        if get_pp_group().is_first_rank:
            self.embed_tokens = VocabParallelEmbedding(
                config.vocab_size,
                config.hidden_size,
            )
        else:
            self.embed_tokens = PPMissingLayer()

        self.start_layer, self.end_layer, self.layers = make_layers(
            config.num_hidden_layers,
            lambda prefix: DeepseekV3DecoderLayer(
                config,
                prefix,
                model_config=model_config,
                cache_config=cache_config,
                quant_config=quant_config,
            ),
            prefix=f"{prefix}.layers")

        if get_pp_group().is_last_rank:
            self.norm = RMSNorm(config.hidden_size, eps=config.rms_norm_eps)
        else:
            self.norm = PPMissingLayer()
        self.make_empty_intermediate_tensors = (
            make_empty_intermediate_tensors_factory(
                ["hidden_states", "residual"], config.hidden_size))

    def get_input_embeddings(self, input_ids: torch.Tensor) -> torch.Tensor:
        return self.embed_tokens(input_ids)

    def forward(
        self,
        input_ids: torch.Tensor,
        positions: torch.Tensor,
        kv_caches: List[torch.Tensor],
        attn_metadata: AttentionMetadata,
        intermediate_tensors: Optional[IntermediateTensors],
        inputs_embeds: Optional[torch.Tensor] = None,
    ) -> Union[torch.Tensor, IntermediateTensors]:
        if get_pp_group().is_first_rank:
            if inputs_embeds is not None:
                hidden_states = inputs_embeds
            else:
                hidden_states = self.get_input_embeddings(input_ids)
            residual = None
        else:
            assert intermediate_tensors is not None
            hidden_states = intermediate_tensors["hidden_states"]
            residual = intermediate_tensors["residual"]

        for i in range(self.start_layer, self.end_layer):
            layer = self.layers[i]
            hidden_states, residual = layer(positions, hidden_states,
                                            kv_caches[i - self.start_layer],
                                            attn_metadata, residual)

        if not get_pp_group().is_last_rank:
            return IntermediateTensors({
                "hidden_states": hidden_states,
                "residual": residual
            })

        hidden_states, _ = self.norm(hidden_states, residual)
        return hidden_states


class DeepseekV3ForCausalLM(nn.Module, SupportsPP):

    def __init__(self, *, vllm_config: VllmConfig, prefix: str = ""):
        super().__init__()
        config = vllm_config.model_config.hf_config
        quant_config = vllm_config.quant_config
        self.config = config
        self.quant_config = quant_config
        self.model = DeepseekV3Model(vllm_config=vllm_config,
                                     prefix=maybe_prefix(prefix, "model"))
        self.lm_head = ParallelLMHead(config.vocab_size,
                                      config.hidden_size,
                                      quant_config=quant_config)
        self.logits_processor = LogitsProcessor(config.vocab_size)
        self.sampler = get_sampler()
        self.make_empty_intermediate_tensors = (
            self.model.make_empty_intermediate_tensors)

    def get_input_embeddings(self, input_ids: torch.Tensor) -> torch.Tensor:
        return self.model.get_input_embeddings(input_ids)

    def forward(
        self,
        input_ids: torch.Tensor,
        positions: torch.Tensor,
        kv_caches: List[torch.Tensor],
        attn_metadata: AttentionMetadata,
        intermediate_tensors: Optional[IntermediateTensors] = None,
        inputs_embeds: Optional[torch.Tensor] = None,
    ) -> Union[torch.Tensor, IntermediateTensors]:
        hidden_states = self.model(input_ids, positions, kv_caches,
                                   attn_metadata, intermediate_tensors,
                                   inputs_embeds)
        return hidden_states

    def compute_logits(
        self,
        hidden_states: torch.Tensor,
        sampling_metadata: SamplingMetadata,
    ) -> Optional[torch.Tensor]:
        logits = self.logits_processor(self.lm_head, hidden_states,
                                       sampling_metadata)
        return logits

    def sample(
        self,
        logits: Optional[torch.Tensor],
        sampling_metadata: SamplingMetadata,
    ) -> Optional[SamplerOutput]:
        next_tokens = self.sampler(logits, sampling_metadata)
        return next_tokens

    def make_empty_intermediate_tensors(
            self, batch_size: int, dtype: torch.dtype,
            device: torch.device) -> IntermediateTensors:
        return IntermediateTensors({
            "hidden_states":
            torch.zeros((batch_size, self.config.hidden_size),
                        dtype=dtype,
                        device=device),
            "residual":
            torch.zeros((batch_size, self.config.hidden_size),
                        dtype=dtype,
                        device=device),
        })

    def load_weights(self, weights: Iterable[Tuple[str,
                                                   torch.Tensor]]) -> Set[str]:
        stacked_params_mapping = [
            # (param_name, shard_name, shard_id)
            ("gate_up_proj", "gate_proj", 0),
            ("gate_up_proj", "up_proj", 1),
        ]

        # Params for weights, fp8 weight scales, fp8 activation scales
        # (param_name, weight_name, expert_id, shard_id)
        expert_params_mapping = FusedMoE.make_expert_params_mapping(
            ckpt_gate_proj_name="gate_proj",
            ckpt_down_proj_name="down_proj",
            ckpt_up_proj_name="up_proj",
            num_experts=self.config.n_routed_experts)

        params_dict = dict(self.named_parameters())
        loaded_params: Set[str] = set()
        for name, loaded_weight in weights:
            if "rotary_emb.inv_freq" in name:
                continue

            # TODO(simon): support nextn predict layers
            if hasattr(self.config, "num_nextn_predict_layers"
                       ) and self.config.num_nextn_predict_layers > 0:
                assert self.config.num_nextn_predict_layers == 1
                layer_idx = self.config.num_hidden_layers
                if name.startswith(f"model.layers.{layer_idx}"):
                    continue

            for (param_name, weight_name, shard_id) in stacked_params_mapping:
                # Skip non-stacked layers and experts (experts handled below).
                if weight_name not in name:
                    continue
                # We have mlp.experts[0].gate_proj in the checkpoint.
                # Since we handle the experts below in expert_params_mapping,
                # we need to skip here BEFORE we update the name, otherwise
                # name will be updated to mlp.experts[0].gate_up_proj, which
                # will then be updated below in expert_params_mapping
                # for mlp.experts[0].gate_gate_up_proj, which breaks load.
                if (("mlp.experts." in name) and name not in params_dict):
                    continue
                name = name.replace(weight_name, param_name)
                # Skip loading extra bias for GPTQ models.
                if name.endswith(".bias") and name not in params_dict:
                    continue

                if is_pp_missing_parameter(name, self):
                    continue

                param = params_dict[name]
                weight_loader = param.weight_loader
                weight_loader(param, loaded_weight, shard_id)
                break
            else:
                for mapping in expert_params_mapping:
                    param_name, weight_name, expert_id, shard_id = mapping
                    if weight_name not in name:
                        continue
                    name = name.replace(weight_name, param_name)

                    if is_pp_missing_parameter(name, self):
                        continue

                    param = params_dict[name]
                    weight_loader = param.weight_loader
                    weight_loader(param,
                                  loaded_weight,
                                  name,
                                  shard_id=shard_id,
                                  expert_id=expert_id)
                    break
                else:
                    # Skip loading extra bias for GPTQ models.
                    if name.endswith(".bias") and name not in params_dict:
                        continue

                    if is_pp_missing_parameter(name, self):
                        continue

                    param = params_dict[name]
                    weight_loader = getattr(param, "weight_loader",
                                            default_weight_loader)
                    weight_loader(param, loaded_weight)
            loaded_params.add(name)
        return loaded_params<|MERGE_RESOLUTION|>--- conflicted
+++ resolved
@@ -27,12 +27,8 @@
 from transformers import PretrainedConfig
 
 from vllm.attention import Attention, AttentionMetadata
-<<<<<<< HEAD
 from vllm.compilation.decorators import support_torch_compile
-from vllm.config import CacheConfig, VllmConfig
-=======
 from vllm.config import CacheConfig, ModelConfig, VllmConfig
->>>>>>> baeded25
 from vllm.distributed import (get_pp_group,
                               get_tensor_model_parallel_world_size,
                               tensor_model_parallel_all_reduce)

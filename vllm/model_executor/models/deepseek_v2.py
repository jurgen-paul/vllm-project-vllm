# coding=utf-8
# Adapted from
# https://github.com/huggingface/transformers/blob/v4.28.0/src/transformers/models/llama/modeling_llama.py
# Copyright 2023 The vLLM team.
# Copyright 2023 DeepSeek-AI and the HuggingFace Inc. team. All rights reserved.
#
# This code is based on EleutherAI's GPT-NeoX library and the GPT-NeoX
# and OPT implementations in this library. It has been modified from its
# original forms to accommodate minor architectural differences compared
# to GPT-NeoX and OPT used by the Meta AI team that trained the model.
#
# Licensed under the Apache License, Version 2.0 (the "License");
# you may not use this file except in compliance with the License.
# You may obtain a copy of the License at
#
#     http://www.apache.org/licenses/LICENSE-2.0
#
# Unless required by applicable law or agreed to in writing, software
# distributed under the License is distributed on an "AS IS" BASIS,
# WITHOUT WARRANTIES OR CONDITIONS OF ANY KIND, either express or implied.
# See the License for the specific language governing permissions and
# limitations under the License.
"""Inference-only DeepseekV2 model."""
from typing import Any, Dict, Iterable, List, Optional, Tuple, Union

import torch
from torch import nn
from transformers import PretrainedConfig

from vllm.attention import Attention, AttentionMetadata
from vllm.config import CacheConfig
from vllm.distributed import (get_pp_group,
                              get_tensor_model_parallel_world_size,
                              tensor_model_parallel_all_reduce)
from vllm.model_executor.layers.activation import SiluAndMul
from vllm.model_executor.layers.fused_moe import FusedMoE
from vllm.model_executor.layers.layernorm import RMSNorm
from vllm.model_executor.layers.linear import (ColumnParallelLinear,
                                               MergedColumnParallelLinear,
                                               ReplicatedLinear,
                                               RowParallelLinear)
from vllm.model_executor.layers.logits_processor import LogitsProcessor
from vllm.model_executor.layers.quantization import QuantizationConfig
from vllm.model_executor.layers.rotary_embedding import get_rope
from vllm.model_executor.layers.sampler import Sampler, SamplerOutput
from vllm.model_executor.layers.vocab_parallel_embedding import (
    ParallelLMHead, VocabParallelEmbedding)
from vllm.model_executor.model_loader.weight_utils import default_weight_loader
from vllm.model_executor.sampling_metadata import SamplingMetadata
from vllm.sequence import IntermediateTensors

<<<<<<< HEAD
from .utils import (PPMissingLayer, get_inputs_embeds, is_pp_missing_parameter,
                    make_layers)
=======
from .interfaces import SupportsPP
from .utils import (PPMissingLayer, is_pp_missing_parameter,
                    make_empty_intermediate_tensors_factory, make_layers)
>>>>>>> 663874e0


class DeepseekV2MLP(nn.Module):

    def __init__(
        self,
        hidden_size: int,
        intermediate_size: int,
        hidden_act: str,
        quant_config: Optional[QuantizationConfig] = None,
        reduce_results: bool = True,
        prefix: str = "",
    ) -> None:
        super().__init__()
        self.gate_up_proj = MergedColumnParallelLinear(
            hidden_size, [intermediate_size] * 2,
            bias=False,
            quant_config=quant_config,
            prefix=f"{prefix}.gate_up_proj")
        self.down_proj = RowParallelLinear(intermediate_size,
                                           hidden_size,
                                           bias=False,
                                           quant_config=quant_config,
                                           reduce_results=reduce_results,
                                           prefix=f"{prefix}.down_proj")
        if hidden_act != "silu":
            raise ValueError(f"Unsupported activation: {hidden_act}. "
                             "Only silu is supported for now.")
        self.act_fn = SiluAndMul()

    def forward(self, x):
        gate_up, _ = self.gate_up_proj(x)
        x = self.act_fn(gate_up)
        x, _ = self.down_proj(x)
        return x


class DeepseekV2MoE(nn.Module):

    def __init__(
        self,
        config: PretrainedConfig,
        quant_config: Optional[QuantizationConfig] = None,
        prefix: str = "",
    ):
        super().__init__()
        self.tp_size = get_tensor_model_parallel_world_size()
        self.routed_scaling_factor = config.routed_scaling_factor
        self.n_shared_experts = config.n_shared_experts
        self.routed_scaling_factor = config.routed_scaling_factor
        if self.tp_size > config.n_routed_experts:
            raise ValueError(
                f"Tensor parallel size {self.tp_size} is greater than "
                f"the number of experts {config.n_routed_experts}.")

        if config.hidden_act != "silu":
            raise ValueError(f"Unsupported activation: {config.hidden_act}. "
                             "Only silu is supported for now.")

        self.experts = FusedMoE(num_experts=config.n_routed_experts,
                                top_k=config.num_experts_per_tok,
                                hidden_size=config.hidden_size,
                                intermediate_size=config.moe_intermediate_size,
                                reduce_results=False,
                                renormalize=config.norm_topk_prob,
                                quant_config=quant_config,
                                use_grouped_topk=True,
                                num_expert_group=config.n_group,
                                topk_group=config.topk_group,
                                prefix=f"{prefix}.experts")

        self.gate = ReplicatedLinear(config.hidden_size,
                                     config.n_routed_experts,
                                     bias=False,
                                     quant_config=None,
                                     prefix=f"{prefix}.gate")
        if config.n_shared_experts is not None:
            intermediate_size = (config.moe_intermediate_size *
                                 config.n_shared_experts)
            self.shared_experts = DeepseekV2MLP(
                hidden_size=config.hidden_size,
                intermediate_size=intermediate_size,
                hidden_act=config.hidden_act,
                quant_config=quant_config,
                reduce_results=False,
            )

    def forward(self, hidden_states: torch.Tensor) -> torch.Tensor:
        num_tokens, hidden_dim = hidden_states.shape
        hidden_states = hidden_states.view(-1, hidden_dim)
        if self.n_shared_experts is not None:
            shared_output = self.shared_experts(hidden_states)
        # router_logits: (num_tokens, n_experts)
        router_logits, _ = self.gate(hidden_states)
        final_hidden_states = self.experts(
            hidden_states=hidden_states,
            router_logits=router_logits) * self.routed_scaling_factor
        if shared_output is not None:
            final_hidden_states = final_hidden_states + shared_output
        if self.tp_size > 1:
            final_hidden_states = tensor_model_parallel_all_reduce(
                final_hidden_states)

        return final_hidden_states.view(num_tokens, hidden_dim)


def yarn_get_mscale(scale: float = 1, mscale: float = 1) -> float:
    import math
    if scale <= 1:
        return 1.0
    return 0.1 * mscale * math.log(scale) + 1.0


class DeepseekV2Attention(nn.Module):

    def __init__(
        self,
        config: PretrainedConfig,
        hidden_size: int,
        num_heads: int,
        qk_nope_head_dim: int,
        qk_rope_head_dim: int,
        v_head_dim: int,
        q_lora_rank: int,
        kv_lora_rank: int,
        rope_theta: float = 10000,
        rope_scaling: Optional[Dict[str, Any]] = None,
        max_position_embeddings: int = 8192,
        cache_config: Optional[CacheConfig] = None,
        quant_config: Optional[QuantizationConfig] = None,
        prefix: str = "",
    ) -> None:
        super().__init__()
        self.hidden_size = hidden_size
        self.qk_nope_head_dim = qk_nope_head_dim
        self.qk_rope_head_dim = qk_rope_head_dim
        self.qk_head_dim = qk_nope_head_dim + qk_rope_head_dim
        self.v_head_dim = v_head_dim
        self.q_lora_rank = q_lora_rank
        self.kv_lora_rank = kv_lora_rank
        self.num_heads = num_heads
        tp_size = get_tensor_model_parallel_world_size()
        assert num_heads % tp_size == 0
        self.num_local_heads = num_heads // tp_size
        self.scaling = self.qk_head_dim**-0.5
        self.rope_theta = rope_theta
        self.max_position_embeddings = max_position_embeddings

        if self.q_lora_rank is not None:
            self.q_a_proj = ReplicatedLinear(self.hidden_size,
                                             self.q_lora_rank,
                                             bias=False,
                                             quant_config=quant_config,
                                             prefix=f"{prefix}.q_a_proj")
            self.q_a_layernorm = RMSNorm(self.q_lora_rank,
                                         eps=config.rms_norm_eps)
            self.q_b_proj = ColumnParallelLinear(q_lora_rank,
                                                 self.num_heads *
                                                 self.qk_head_dim,
                                                 bias=False,
                                                 quant_config=quant_config,
                                                 prefix=f"{prefix}.q_b_proj")
        else:
            self.q_proj = ColumnParallelLinear(self.hidden_size,
                                               self.num_heads *
                                               self.qk_head_dim,
                                               bias=False,
                                               quant_config=quant_config,
                                               prefix=f"{prefix}.q_proj")

        self.kv_a_proj_with_mqa = ReplicatedLinear(
            self.hidden_size,
            self.kv_lora_rank + self.qk_rope_head_dim,
            bias=False,
            quant_config=quant_config,
            prefix=f"{prefix}.kv_a_proj_with_mqa")
        self.kv_a_layernorm = RMSNorm(self.kv_lora_rank,
                                      eps=config.rms_norm_eps)
        self.kv_b_proj = ColumnParallelLinear(
            self.kv_lora_rank,
            self.num_heads * (self.qk_nope_head_dim + self.v_head_dim),
            bias=False,
            quant_config=quant_config,
            prefix=f"{prefix}.kv_b_proj")
        # O projection.
        self.o_proj = RowParallelLinear(self.num_heads * self.v_head_dim,
                                        self.hidden_size,
                                        bias=False,
                                        quant_config=quant_config,
                                        prefix=f"{prefix}.o_proj")
        rope_scaling['type'] = 'deepseek_yarn'
        self.rotary_emb = get_rope(qk_rope_head_dim,
                                   rotary_dim=qk_rope_head_dim,
                                   max_position=max_position_embeddings,
                                   base=rope_theta,
                                   rope_scaling=rope_scaling,
                                   is_neox_style=False)

        if rope_scaling:
            mscale_all_dim = rope_scaling.get("mscale_all_dim", False)
            scaling_factor = rope_scaling["factor"]
            mscale = yarn_get_mscale(scaling_factor, float(mscale_all_dim))
            self.scaling = self.scaling * mscale * mscale

        # self.attn = Attention(self.num_heads,
        #                       self.qk_head_dim,
        #                       self.scaling,
        #                       num_kv_heads=self.num_heads)

        # TODO, support head_size 192
        self.attn = Attention(self.num_local_heads,
                              256,
                              self.scaling,
                              num_kv_heads=self.num_local_heads,
                              cache_config=cache_config,
                              quant_config=quant_config)

    def forward(
        self,
        positions: torch.Tensor,
        hidden_states: torch.Tensor,
        kv_cache: torch.Tensor,
        attn_metadata: AttentionMetadata,
    ) -> torch.Tensor:
        if self.q_lora_rank is not None:
            q = self.q_a_proj(hidden_states)[0]
            q = self.q_a_layernorm(q)
            q = self.q_b_proj(q)[0].view(-1, self.num_local_heads,
                                         self.qk_head_dim)
        else:
            q = self.q_proj(hidden_states)[0].view(-1, self.num_local_heads,
                                                   self.qk_head_dim)
        q_nope, q_pe = q.split([self.qk_nope_head_dim, self.qk_rope_head_dim],
                               dim=-1)
        latent_cache = self.kv_a_proj_with_mqa(hidden_states)[0]
        kv_a, _ = latent_cache.split(
            [self.kv_lora_rank, self.qk_rope_head_dim], dim=-1)
        latent_cache = latent_cache.unsqueeze(1)
        kv_a = self.kv_a_layernorm(kv_a.contiguous())
        kv = self.kv_b_proj(kv_a)[0]
        kv = kv.view(-1, self.num_local_heads,
                     self.qk_nope_head_dim + self.v_head_dim)
        k_nope, v = kv.split([self.qk_nope_head_dim, self.v_head_dim], dim=-1)
        k_pe = latent_cache[:, :, self.kv_lora_rank:]
        q_pe, k_pe = self.rotary_emb(positions, q_pe, k_pe)
        q[..., self.qk_nope_head_dim:] = q_pe
        k = torch.empty_like(q)
        k[..., :self.qk_nope_head_dim] = k_nope
        k[..., self.qk_nope_head_dim:] = k_pe
        q = torch.nn.functional.pad(q, [0, 256 - self.qk_head_dim],
                                    value=0).view(-1,
                                                  self.num_local_heads * 256)
        k = torch.nn.functional.pad(k, [0, 256 - self.qk_head_dim],
                                    value=0).view(-1,
                                                  self.num_local_heads * 256)
        v = torch.nn.functional.pad(v, [0, 256 - self.v_head_dim],
                                    value=0).view(-1,
                                                  self.num_local_heads * 256)
        attn_output = self.attn(q, k, v, kv_cache, attn_metadata)
        attn_output = attn_output.view(
            -1, self.num_local_heads, 256)[..., :self.v_head_dim].reshape(
                -1, self.num_local_heads * self.v_head_dim)
        output, _ = self.o_proj(attn_output)
        return output


class DeepseekV2DecoderLayer(nn.Module):

    def __init__(
        self,
        config: PretrainedConfig,
        prefix: str,
        cache_config: Optional[CacheConfig] = None,
        quant_config: Optional[QuantizationConfig] = None,
    ) -> None:
        super().__init__()
        self.hidden_size = config.hidden_size
        rope_theta = getattr(config, "rope_theta", 10000)
        rope_scaling = getattr(config, "rope_scaling", None)
        max_position_embeddings = getattr(config, "max_position_embeddings",
                                          8192)
        # DecoderLayers are created with `make_layers` which passes the prefix
        # with the layer's index.
        layer_idx = int(prefix.split(sep='.')[-1])
        self.self_attn = DeepseekV2Attention(
            config=config,
            hidden_size=self.hidden_size,
            num_heads=config.num_attention_heads,
            qk_nope_head_dim=config.qk_nope_head_dim,
            qk_rope_head_dim=config.qk_rope_head_dim,
            v_head_dim=config.v_head_dim,
            q_lora_rank=config.q_lora_rank
            if hasattr(config, "q_lora_rank") else None,
            kv_lora_rank=config.kv_lora_rank,
            rope_theta=rope_theta,
            rope_scaling=rope_scaling,
            max_position_embeddings=max_position_embeddings,
            cache_config=cache_config,
            quant_config=quant_config,
            prefix=f"{prefix}.self_attn",
        )
        if (config.n_routed_experts is not None
                and layer_idx >= config.first_k_dense_replace
                and layer_idx % config.moe_layer_freq == 0):
            self.mlp = DeepseekV2MoE(
                config=config,
                quant_config=quant_config,
                prefix=f"{prefix}.mlp",
            )
        else:
            self.mlp = DeepseekV2MLP(
                hidden_size=config.hidden_size,
                intermediate_size=config.intermediate_size,
                hidden_act=config.hidden_act,
                quant_config=quant_config,
                prefix=f"{prefix}.mlp",
            )
        self.input_layernorm = RMSNorm(config.hidden_size,
                                       eps=config.rms_norm_eps)
        self.post_attention_layernorm = RMSNorm(config.hidden_size,
                                                eps=config.rms_norm_eps)

    def forward(
        self,
        positions: torch.Tensor,
        hidden_states: torch.Tensor,
        kv_cache: torch.Tensor,
        attn_metadata: AttentionMetadata,
        residual: Optional[torch.Tensor],
    ) -> torch.Tensor:
        # Self Attention
        if residual is None:
            residual = hidden_states
            hidden_states = self.input_layernorm(hidden_states)
        else:
            hidden_states, residual = self.input_layernorm(
                hidden_states, residual)
        hidden_states = self.self_attn(
            positions=positions,
            hidden_states=hidden_states,
            kv_cache=kv_cache,
            attn_metadata=attn_metadata,
        )

        # Fully Connected
        hidden_states, residual = self.post_attention_layernorm(
            hidden_states, residual)
        hidden_states = self.mlp(hidden_states)
        return hidden_states, residual


class DeepseekV2Model(nn.Module):

    fall_back_to_pt_during_load = False

    def __init__(
        self,
        config: PretrainedConfig,
        cache_config: Optional[CacheConfig] = None,
        quant_config: Optional[QuantizationConfig] = None,
        prefix: str = "",
    ) -> None:
        super().__init__()
        self.padding_idx = config.pad_token_id
        self.vocab_size = config.vocab_size

        if get_pp_group().is_first_rank:
            self.embed_tokens = VocabParallelEmbedding(
                config.vocab_size,
                config.hidden_size,
            )
        else:
            self.embed_tokens = PPMissingLayer()

        self.start_layer, self.end_layer, self.layers = make_layers(
            config.num_hidden_layers,
            lambda prefix: DeepseekV2DecoderLayer(
                config,
                prefix,
                cache_config=cache_config,
                quant_config=quant_config,
            ),
            prefix=f"{prefix}.layers")

        if get_pp_group().is_last_rank:
            self.norm = RMSNorm(config.hidden_size, eps=config.rms_norm_eps)
        else:
            self.norm = PPMissingLayer()
        self.make_empty_intermediate_tensors = (
            make_empty_intermediate_tensors_factory(
                ["hidden_states", "residual"], config.hidden_size))

    def forward(
        self,
        input_ids: torch.Tensor,
        positions: torch.Tensor,
        kv_caches: List[torch.Tensor],
        attn_metadata: AttentionMetadata,
        intermediate_tensors: Optional[IntermediateTensors],
<<<<<<< HEAD
        inputs_embeds: Optional[torch.Tensor] = None,
        inputs_embeds_masks: Optional[torch.Tensor] = None,
    ) -> torch.Tensor:
=======
    ) -> Union[torch.Tensor, IntermediateTensors]:
>>>>>>> 663874e0
        if get_pp_group().is_first_rank:
            hidden_states = get_inputs_embeds(input_ids, self.embed_tokens,
                                              inputs_embeds,
                                              inputs_embeds_masks)
            residual = None
        else:
            assert intermediate_tensors is not None
            hidden_states = intermediate_tensors["hidden_states"]
            residual = intermediate_tensors["residual"]

        for i in range(self.start_layer, self.end_layer):
            layer = self.layers[i]
            hidden_states, residual = layer(positions, hidden_states,
                                            kv_caches[i - self.start_layer],
                                            attn_metadata, residual)

        if not get_pp_group().is_last_rank:
            return IntermediateTensors({
                "hidden_states": hidden_states,
                "residual": residual
            })

        hidden_states, _ = self.norm(hidden_states, residual)
        return hidden_states


class DeepseekV2ForCausalLM(nn.Module, SupportsPP):

    def __init__(
        self,
        config: PretrainedConfig,
        cache_config: Optional[CacheConfig] = None,
        quant_config: Optional[QuantizationConfig] = None,
    ) -> None:
        super().__init__()
        self.config = config
        self.quant_config = quant_config
        self.model = DeepseekV2Model(config,
                                     cache_config,
                                     quant_config,
                                     prefix="model")
        self.lm_head = ParallelLMHead(config.vocab_size,
                                      config.hidden_size,
                                      quant_config=quant_config)
        self.logits_processor = LogitsProcessor(config.vocab_size)
        self.sampler = Sampler()
        self.make_empty_intermediate_tensors = (
            self.model.make_empty_intermediate_tensors)

    def forward(
        self,
        input_ids: torch.Tensor,
        positions: torch.Tensor,
        kv_caches: List[torch.Tensor],
        attn_metadata: AttentionMetadata,
        intermediate_tensors: Optional[IntermediateTensors] = None,
<<<<<<< HEAD
        inputs_embeds: Optional[torch.Tensor] = None,
        inputs_embeds_masks: Optional[torch.Tensor] = None,
    ) -> torch.Tensor:
=======
    ) -> Union[torch.Tensor, IntermediateTensors]:
>>>>>>> 663874e0
        hidden_states = self.model(input_ids, positions, kv_caches,
                                   attn_metadata, intermediate_tensors,
                                   inputs_embeds, inputs_embeds_masks)
        return hidden_states

    def compute_logits(
        self,
        hidden_states: torch.Tensor,
        sampling_metadata: SamplingMetadata,
    ) -> Optional[torch.Tensor]:
        logits = self.logits_processor(self.lm_head, hidden_states,
                                       sampling_metadata)
        return logits

    def sample(
        self,
        logits: Optional[torch.Tensor],
        sampling_metadata: SamplingMetadata,
    ) -> Optional[SamplerOutput]:
        next_tokens = self.sampler(logits, sampling_metadata)
        return next_tokens

    def make_empty_intermediate_tensors(
            self, batch_size: int, dtype: torch.dtype,
            device: torch.device) -> IntermediateTensors:
        return IntermediateTensors({
            "hidden_states":
            torch.zeros((batch_size, self.config.hidden_size),
                        dtype=dtype,
                        device=device),
            "residual":
            torch.zeros((batch_size, self.config.hidden_size),
                        dtype=dtype,
                        device=device),
        })

    def load_weights(self, weights: Iterable[Tuple[str, torch.Tensor]]):
        stacked_params_mapping = [
            # (param_name, shard_name, shard_id)
            ("gate_up_proj", "gate_proj", 0),
            ("gate_up_proj", "up_proj", 1),
        ]

        # Params for weights, fp8 weight scales, fp8 activation scales
        # (param_name, weight_name, expert_id, shard_id)
        expert_params_mapping = FusedMoE.make_expert_params_mapping(
            ckpt_gate_proj_name="gate_proj",
            ckpt_down_proj_name="down_proj",
            ckpt_up_proj_name="up_proj",
            num_experts=self.config.n_routed_experts)

        params_dict = dict(self.named_parameters())
        for name, loaded_weight in weights:
            if "rotary_emb.inv_freq" in name:
                continue
            for (param_name, weight_name, shard_id) in stacked_params_mapping:
                # Skip non-stacked layers and experts (experts handled below).
                if weight_name not in name:
                    continue
                # We have mlp.experts[0].gate_proj in the checkpoint.
                # Since we handle the experts below in expert_params_mapping,
                # we need to skip here BEFORE we update the name, otherwise
                # name will be updated to mlp.experts[0].gate_up_proj, which
                # will then be updated below in expert_params_mapping
                # for mlp.experts[0].gate_gate_up_proj, which breaks load.
                if (("mlp.experts." in name) and name not in params_dict):
                    continue
                name = name.replace(weight_name, param_name)
                # Skip loading extra bias for GPTQ models.
                if name.endswith(".bias") and name not in params_dict:
                    continue

                if is_pp_missing_parameter(name, self):
                    continue

                param = params_dict[name]
                weight_loader = param.weight_loader
                weight_loader(param, loaded_weight, shard_id)
                break
            else:
                for mapping in expert_params_mapping:
                    param_name, weight_name, expert_id, shard_id = mapping
                    if weight_name not in name:
                        continue
                    name = name.replace(weight_name, param_name)

                    if is_pp_missing_parameter(name, self):
                        continue

                    param = params_dict[name]
                    weight_loader = param.weight_loader
                    weight_loader(param,
                                  loaded_weight,
                                  name,
                                  shard_id=shard_id,
                                  expert_id=expert_id)
                    break
                else:
                    # Skip loading extra bias for GPTQ models.
                    if name.endswith(".bias") and name not in params_dict:
                        continue

                    if is_pp_missing_parameter(name, self):
                        continue

                    param = params_dict[name]
                    weight_loader = getattr(param, "weight_loader",
                                            default_weight_loader)
                    weight_loader(param, loaded_weight)<|MERGE_RESOLUTION|>--- conflicted
+++ resolved
@@ -49,14 +49,9 @@
 from vllm.model_executor.sampling_metadata import SamplingMetadata
 from vllm.sequence import IntermediateTensors
 
-<<<<<<< HEAD
+from .interfaces import SupportsPP
 from .utils import (PPMissingLayer, get_inputs_embeds, is_pp_missing_parameter,
-                    make_layers)
-=======
-from .interfaces import SupportsPP
-from .utils import (PPMissingLayer, is_pp_missing_parameter,
                     make_empty_intermediate_tensors_factory, make_layers)
->>>>>>> 663874e0
 
 
 class DeepseekV2MLP(nn.Module):
@@ -456,13 +451,9 @@
         kv_caches: List[torch.Tensor],
         attn_metadata: AttentionMetadata,
         intermediate_tensors: Optional[IntermediateTensors],
-<<<<<<< HEAD
         inputs_embeds: Optional[torch.Tensor] = None,
         inputs_embeds_masks: Optional[torch.Tensor] = None,
-    ) -> torch.Tensor:
-=======
     ) -> Union[torch.Tensor, IntermediateTensors]:
->>>>>>> 663874e0
         if get_pp_group().is_first_rank:
             hidden_states = get_inputs_embeds(input_ids, self.embed_tokens,
                                               inputs_embeds,
@@ -519,13 +510,9 @@
         kv_caches: List[torch.Tensor],
         attn_metadata: AttentionMetadata,
         intermediate_tensors: Optional[IntermediateTensors] = None,
-<<<<<<< HEAD
         inputs_embeds: Optional[torch.Tensor] = None,
         inputs_embeds_masks: Optional[torch.Tensor] = None,
-    ) -> torch.Tensor:
-=======
     ) -> Union[torch.Tensor, IntermediateTensors]:
->>>>>>> 663874e0
         hidden_states = self.model(input_ids, positions, kv_caches,
                                    attn_metadata, intermediate_tensors,
                                    inputs_embeds, inputs_embeds_masks)

from functools import cached_property
from typing import Any, Dict, List, Optional, Tuple

import torch

from vllm.config import ParallelConfig, SpeculativeConfig
from vllm.distributed.communication_op import broadcast_tensor_dict
from vllm.logger import init_logger
from vllm.model_executor.layers.rejection_sampler import RejectionSampler
from vllm.model_executor.layers.spec_decode_base_sampler import (
    SpecDecodeBaseSampler)
from vllm.model_executor.layers.typical_acceptance_sampler import (
    TypicalAcceptanceSampler)
from vllm.sequence import (CompletionSequenceGroupOutput, ExecuteModelRequest,
                           HiddenStates, SamplerOutput, SequenceGroupMetadata,
                           get_all_seq_ids)
from vllm.spec_decode.batch_expansion import BatchExpansionTop1Scorer
from vllm.spec_decode.draft_model_runner import TP1DraftModelRunner
from vllm.spec_decode.interfaces import (SpeculativeProposals,
                                         SpeculativeScorer, SpeculativeScores)
from vllm.spec_decode.medusa_worker import MedusaWorker
from vllm.spec_decode.metrics import AsyncMetricsCollector
from vllm.spec_decode.mlp_speculator_worker import MLPSpeculatorWorker
from vllm.spec_decode.multi_step_worker import MultiStepWorker
from vllm.spec_decode.ngram_worker import NGramWorker
from vllm.spec_decode.proposer_worker_base import ProposerWorkerBase
from vllm.spec_decode.smaller_tp_proposer_worker import SmallerTpProposerWorker
from vllm.spec_decode.util import (create_sequence_group_output,
                                   get_all_num_logprobs,
                                   get_sampled_token_logprobs, nvtx_range,
                                   split_batch_by_proposal_len)
from vllm.worker.worker import Worker
from vllm.worker.worker_base import LoraNotSupportedWorkerBase, WorkerBase

logger = init_logger(__name__)


def create_spec_worker(*args, **kwargs) -> "SpecDecodeWorker":
    """Helper method that is the entrypoint for Executors which use
    WorkerWrapper. It constructs a SpecDecodeWorker from the speculative config.
    """
    assert "speculative_config" in kwargs
    speculative_config: SpeculativeConfig = kwargs.get("speculative_config")
    assert speculative_config is not None

    target_worker = Worker(*args, **kwargs)

    draft_worker_kwargs = kwargs.copy()
    # Override draft-model specific worker args.
    draft_worker_kwargs.update(
        model_config=speculative_config.draft_model_config,
        parallel_config=speculative_config.draft_parallel_config,
        ngram_prompt_lookup_max=speculative_config.ngram_prompt_lookup_max,
        ngram_prompt_lookup_min=speculative_config.ngram_prompt_lookup_min,
        # TODO allow draft-model specific load config.
        #load_config=load_config,
    )

    spec_decode_worker = SpecDecodeWorker.create_worker(
        scorer_worker=target_worker,
        draft_worker_kwargs=draft_worker_kwargs,
        disable_by_batch_size=speculative_config.
        speculative_disable_by_batch_size,
        draft_token_acceptance_method=speculative_config.
        draft_token_acceptance_method,
        typical_acceptance_sampler_posterior_threshold=speculative_config.
        typical_acceptance_sampler_posterior_threshold,
        typical_acceptance_sampler_posterior_alpha=speculative_config.
        typical_acceptance_sampler_posterior_alpha)

    return spec_decode_worker


class SpecDecodeWorker(LoraNotSupportedWorkerBase):
    """Worker which implements speculative decoding.

    Speculative decoding reduces decoding per-token latency by using a proposal
    method, such as a small draft model, to speculate ahead of a larger LLM. The
    probabilities of the speculative tokens are then determined by the larger
    LLM, after which some verification routine determines which (if any) of the
    speculative tokens are accepted by the larger LLM.

    See https://github.com/vllm-project/vllm/pull/2188 and
    https://github.com/vllm-project/vllm/pull/3103 for more info.

    The current implementation has the following limitations:
    * Only draft-model proposal is implemented (contributions for more forms are
        welcome!).
    * Only top-1 proposal and scoring are implemented. Tree-attention is left as
        future work.
    * All sequences in a batch must have the same proposal length, or zero. This
        can be improved by having per-sequence speculation in the future.
    * The scoring forward pass is done without an MQA kernel, which is
        suboptimal especially as the batch size, proposal length, and sequence
        lengths grow. Contributions to add a MQA scoring are welcome once
        correctness tests pass.
        More info here https://docs.google.com/document/d/1T-JaS2T1NRfdP51qzqpyakoCXxSXTtORppiwaj5asxA/edit.
    """

    @classmethod
    def create_worker(
        cls,
        scorer_worker: Worker,
        draft_worker_kwargs: Dict[str, Any],
        disable_by_batch_size: Optional[int],
        draft_token_acceptance_method: str,
        typical_acceptance_sampler_posterior_threshold: float,
        typical_acceptance_sampler_posterior_alpha: float,
    ) -> "SpecDecodeWorker":

        ngram_prompt_lookup_max = (
            draft_worker_kwargs.pop("ngram_prompt_lookup_max"))
        ngram_prompt_lookup_min = (
            draft_worker_kwargs.pop("ngram_prompt_lookup_min"))

        disable_bonus_tokens = True

        if ngram_prompt_lookup_max > 0:
            disable_bonus_tokens = False
            proposer_worker = NGramWorker(**draft_worker_kwargs)
            proposer_worker.set_ngram_window_size(ngram_prompt_lookup_min,
                                                  ngram_prompt_lookup_max)
<<<<<<< HEAD
        elif draft_worker_kwargs[
                "model_config"].hf_config.model_type == "medusa":
            proposer_worker = MedusaWorker(**draft_worker_kwargs)
            disable_bonus_tokens = False
        elif draft_worker_kwargs[
                "model_config"].hf_config.model_type == "mlp_speculator":
            proposer_worker = MLPSpeculatorWorker(**draft_worker_kwargs)
            disable_bonus_tokens = False
=======
>>>>>>> 7cd2ebb0
        else:
            draft_parallel_config: ParallelConfig = draft_worker_kwargs[
                'parallel_config']
            draft_tp = draft_parallel_config.tensor_parallel_size
            target_tp = scorer_worker.parallel_config.tensor_parallel_size

            if draft_worker_kwargs[
                    "model_config"].hf_config.model_type == "mlp_speculator":
                disable_bonus_tokens = False
                proposer_worker = MLPSpeculatorWorker(**draft_worker_kwargs)
            else:
                if draft_tp == 1:
                    draft_worker_kwargs[
                        "model_runner_cls"] = TP1DraftModelRunner
                proposer_worker = MultiStepWorker(**draft_worker_kwargs)

            proposer_worker = SmallerTpProposerWorker.maybe_wrap_worker(
                proposer_worker, draft_tp, target_tp)

        logger.info("Configuring SpecDecodeWorker with proposer=%s",
                    type(proposer_worker))

        spec_decode_sampler: SpecDecodeBaseSampler = None
        if draft_token_acceptance_method == "rejection_sampler":
            spec_decode_sampler = RejectionSampler(
                disable_bonus_tokens=disable_bonus_tokens, )
        elif draft_token_acceptance_method == "typical_acceptance_sampler":
            spec_decode_sampler = TypicalAcceptanceSampler(
                disable_bonus_tokens=disable_bonus_tokens,
                posterior_threshold=\
                    typical_acceptance_sampler_posterior_threshold,
                posterior_alpha=typical_acceptance_sampler_posterior_alpha,
            )
        logger.info("Configuring SpecDecodeWorker with sampler=%s",
                    type(spec_decode_sampler))

        return SpecDecodeWorker(proposer_worker,
                                scorer_worker,
                                disable_by_batch_size=disable_by_batch_size,
                                spec_decode_sampler=spec_decode_sampler)

    def __init__(
        self,
        proposer_worker: ProposerWorkerBase,
        scorer_worker: WorkerBase,
        spec_decode_sampler: SpecDecodeBaseSampler,
        metrics_collector: Optional[AsyncMetricsCollector] = None,
        disable_by_batch_size: Optional[int] = None,
    ):
        """
        Create a SpecDecodeWorker.

        Args:
            proposer_worker: A worker that can produce speculative tokens for
                sequences.
            scorer_worker: A worker that produces probabilities of speculative
                tokens according to some base model. Typically a vanilla vLLM
                Worker.
            spec_decode_sampler: A Torch module used to perform acceptance
                sampling of the draft tokens in the verification step of
                speculative decoding. Currently we support two different 
                types of sampler namely RejectionSampler and
                TypicalAcceptanceSampler. 'spec_decode_sampler' is either an
                instance of RejectionSampler or TypicalAcceptanceSampler.
            disable_by_batch_size: If the batch size is larger than this,
                disable speculative decoding for new incoming requests.
            metrics_collector: Helper class for collecting metrics; can be set
                for testing purposes.
        """
        self.proposer_worker = proposer_worker
        self.scorer_worker = scorer_worker
        self.disable_by_batch_size = disable_by_batch_size or float("inf")
        self.spec_decode_sampler = spec_decode_sampler
        self._metrics = AsyncMetricsCollector(
            self.spec_decode_sampler
        ) if metrics_collector is None else metrics_collector
        self.probs_dtype = self.spec_decode_sampler.probs_dtype
        self.token_id_dtype = self.spec_decode_sampler.token_id_dtype
        # Lazy initiazliation.
        self.scorer: SpeculativeScorer

        # Hidden states from target model to pass to proposer
        # in the subsequent step.
        self.previous_hidden_states: Optional[HiddenStates] = None

    def init_device(self) -> None:
        """Initialize both scorer and proposer models.
        """
        # The scorer worker model is initialized first in case the proposer
        # model has a smaller TP degree than the target worker.
        self.scorer_worker.init_device()
        self.proposer_worker.init_device()

        # NOTE(cade): load_model is not part of the WorkerBase interface.
        self.scorer_worker.load_model()
        self.proposer_worker.load_model()

        self._metrics.init_gpu_tensors(self.rank)
        self.spec_decode_sampler.init_gpu_tensors(self.rank)

        self.scorer = BatchExpansionTop1Scorer(
            scorer_worker=self.scorer_worker,
            device=self.device,
            vocab_size=self._vocab_size)

        self._configure_model_sampler_for_spec_decode()

    def load_model(self, *args, **kwargs):
        pass

    def _configure_model_sampler_for_spec_decode(self):
        """Configure model sampler to emit GPU tensors. This allows spec decode
        to keep data on device without transferring to CPU and serializing,
        which significantly reduces overhead of sampling during verification.

        NOTE(cade): This breaks abstraction boundaries pretty badly. The better
        design is to have the "move to CPU and serialize" sampling decision be
        done outside of the model/sampler; this way the "last-mile" worker
        object which interfaces with the scheduler can serialize and incur the
        performance hit as necessary. This allows us to run the worker several
        iterations in a row without incurring the "move to CPU and serialize"
        performance penalty.

        Since this requires a large change to vLLM, we defer it to later and
        temporarily accept this broken abstraction boundary.

        NOTE(cade): This will require a special check if the proposer worker
        does not have a sampler (e.g. ngram speculation).
        """
        (self.scorer_worker.model_runner.model.sampler.include_gpu_probs_tensor
         ) = True
        self.proposer_worker.set_include_gpu_probs_tensor()

    def determine_num_available_blocks(self) -> Tuple[int, int]:
        """Determine the number of cache blocks to use.

        This is done by profiling the scorer model (which is typically the
        larger of the two). Then the total memory which would be used by the
        scorer cache is divided evenly between the proposer and scorer model KV,
        such that the number of blocks is equal in both KV caches.
        """
        num_gpu_blocks, num_cpu_blocks = (
            self.scorer_worker.determine_num_available_blocks())

        scorer_cache_block_size_bytes = (
            self.scorer_worker.get_cache_block_size_bytes())
        proposer_cache_block_size_bytes = (
            self.proposer_worker.get_cache_block_size_bytes())

        new_num_gpu_blocks = split_num_cache_blocks_evenly(
            scorer_cache_block_size_bytes, proposer_cache_block_size_bytes,
            num_gpu_blocks)
        return new_num_gpu_blocks, num_cpu_blocks

    def initialize_cache(self, num_gpu_blocks: int,
                         num_cpu_blocks: int) -> None:
        """Initialize the cache engine of the scorer and proposer workers.
        """
        self.scorer_worker.initialize_cache(num_gpu_blocks=num_gpu_blocks,
                                            num_cpu_blocks=num_cpu_blocks)
        self.proposer_worker.initialize_cache(num_gpu_blocks=num_gpu_blocks,
                                              num_cpu_blocks=num_cpu_blocks)

    @torch.inference_mode()
    def execute_model(
        self,
        execute_model_req: Optional[ExecuteModelRequest] = None
    ) -> List[SamplerOutput]:
        """Perform speculative decoding on the input batch.
        """
        if self.rank != self._driver_rank:
            self._run_non_driver_rank()
            return []

        if execute_model_req is None:
            # This signals that there's no more requests to process for now.
            # All workers are running infinite loop with broadcast_tensor_dict,
            # and it stops the loop when the driver broadcasts an empty input.
            # Send an empty input to notify all other workers to stop their
            # execution loop.
            broadcast_tensor_dict({}, src=0)
            return []

        disable_all_speculation = self._should_disable_all_speculation(
            execute_model_req)
        num_lookahead_slots = execute_model_req.num_lookahead_slots

        # Broadcast how many lookahead slots are scheduled for this step, and
        # whether all speculation is disabled, to all non-driver workers.

        # This is required as if the number of draft model runs changes
        # dynamically, the non-driver workers won't know unless we perform a
        # communication to inform them.
        broadcast_dict = dict(
            num_lookahead_slots=num_lookahead_slots,
            disable_all_speculation=disable_all_speculation,
        )
        broadcast_tensor_dict(broadcast_dict, src=self._driver_rank)

        assert execute_model_req.seq_group_metadata_list is not None, (
            "speculative decoding requires non-None seq_group_metadata_list")

        self._maybe_disable_speculative_tokens(
            disable_all_speculation, execute_model_req.seq_group_metadata_list)

        # Speculative decoding is disabled in the following cases:
        # 1. Prefill phase: Speculative decoding is not
        #    used during the prefill phase.
        # 2. Auto-disable enabled: The running queue size exceeds
        #    the specified threshold.
        # 3. No request: There are no requests in the batch.
        # In any of these cases, the proposer and scorer workers
        # are called normally.
        if num_lookahead_slots == 0 or len(
                execute_model_req.seq_group_metadata_list
        ) == 0 or disable_all_speculation:
            return self._run_no_spec(execute_model_req,
                                     skip_proposer=disable_all_speculation)

        return self._run_speculative_decoding_step(execute_model_req,
                                                   num_lookahead_slots)

    @torch.inference_mode()
    def start_worker_execution_loop(self) -> None:
        """Execute model loop to perform speculative decoding
        in parallel worker."""
        while self._run_non_driver_rank():
            pass

    def _should_disable_all_speculation(
            self, execute_model_req: ExecuteModelRequest) -> bool:
        # When the batch size is too large, disable speculative decoding
        # to stop trading off throughput for latency.
        disable_all_speculation = (execute_model_req.running_queue_size >=
                                   self.disable_by_batch_size)

        return disable_all_speculation

    def _maybe_disable_speculative_tokens(
            self, disable_all_speculation: bool,
            seq_group_metadata_list: List[SequenceGroupMetadata]) -> None:
        if not disable_all_speculation:
            return

        for seq_group_metadata in seq_group_metadata_list:
            # Once num_speculative_tokens is set to 0, the spec decode
            # of this request will be disabled forever.
            # TODO(comaniac): We currently store spec decoding specific
            # state in the global data structure, but we should maintain
            # this state within spec decode worker.
            seq_group_metadata.num_speculative_tokens = 0

    @nvtx_range("spec_decode_worker._run_no_spec")
    def _run_no_spec(self, execute_model_req: ExecuteModelRequest,
                     skip_proposer: bool) -> List[SamplerOutput]:
        """Run a single generation step without any speculation. The input is
        sent to the proposer and scorer model so that the KV cache is consistent
        between the two. When skip_proposer is True, the proposer model is
        not called, meaning that the kv-cache in proposer for requests is not
        updated, so they cannot enable spec decode in the rest decoding.
        """
        if not skip_proposer:
            self.proposer_worker.execute_model(execute_model_req)

        sampler_output = self.scorer_worker.execute_model(execute_model_req)
        assert len(sampler_output) == 1
        sampler_output = sampler_output[0]

        # Store hidden states from target model execution.
        hidden_states = sampler_output.hidden_states
        if hidden_states is not None:
            if self.previous_hidden_states is None:
                self.previous_hidden_states = HiddenStates(
                    execute_model_req.seq_group_metadata_list, hidden_states)
            else:
                self.previous_hidden_states.update(
                    execute_model_req.seq_group_metadata_list, hidden_states)

        # Clear device tensors from sampler output. This reduces communication
        # overhead when the engine runs in a different process than the workers.
        sampler_output.probs = None
        sampler_output.sampled_tokens = None
        sampler_output.logprobs = None
        return [sampler_output]

    def _run_non_driver_rank(self) -> bool:
        """Run proposer and verifier model in non-driver workers. This is used
        for both speculation cases (num_lookahead_slots>0) and non-speculation
        cases (e.g. prefill).

        Returns True iff there are remaining sequences to process.
        """
        assert self.rank != self._driver_rank

        data = broadcast_tensor_dict(src=self._driver_rank)
        if not data:
            return False
        num_lookahead_slots = data["num_lookahead_slots"]

        # Even if num_lookahead_slots is zero, we want to run the proposer model
        # as it may have KV.
        #
        # We run the proposer once per lookahead slot. In the future we should
        # delegate how many times it runs to the proposer.
        for _ in range(max(num_lookahead_slots, 1)):
            self.proposer_worker.execute_model()

        self.scorer_worker.execute_model()
        return True

    @nvtx_range("spec_decode_worker._run_speculative_decoding_step")
    def _run_speculative_decoding_step(
            self, execute_model_req: ExecuteModelRequest,
            num_lookahead_slots: int) -> List[SamplerOutput]:
        """Execute a single step of speculative decoding.

        This invokes the proposer worker to get k speculative tokens for each
        sequence, then scores each speculative token using the scoring worker.

        Returns a list of SamplerOutput, each containing a single token per
        sequence.
        """
        assert num_lookahead_slots == execute_model_req.num_lookahead_slots

        # Pass last hidden states from target model to proposer
        execute_model_req.previous_hidden_states = self.previous_hidden_states
        self.previous_hidden_states = None

        # Generate proposals using draft worker.
        proposals = self.proposer_worker.get_spec_proposals(execute_model_req)

        proposal_scores = self.scorer.score_proposals(
            execute_model_req,
            proposals,
        )

        accepted_token_ids, target_logprobs = self._verify_tokens(
            execute_model_req.seq_group_metadata_list, proposal_scores,
            proposals, execute_model_req.num_lookahead_slots)

        return self._create_output_sampler_list(
            execute_model_req.seq_group_metadata_list,
            accepted_token_ids,
            target_logprobs=target_logprobs,
            k=execute_model_req.num_lookahead_slots)

    @nvtx_range("spec_decode_worker._verify_tokens")
    def _verify_tokens(
        self,
        seq_group_metadata_list: List[SequenceGroupMetadata],
        proposal_scores: SpeculativeScores,
        proposals: SpeculativeProposals,
        max_proposal_len: int,
    ) -> Tuple[torch.Tensor, torch.Tensor]:
        """Determine which speculative tokens are accepted using the
        probabilities of each token according to the proposer and scorer models.

        Returns a tuple of Tensors, one for the accepted token ids and one for
        the logprobs according to the scoring model.
        """
        proposal_lens_list = proposals.proposal_lens.tolist()

        # vLLM currently only supports proposal lens equal to zero or the batch
        # proposal len. This adds some complexity (splitting the batch into spec
        # and non spec sequences) and should be removed in the future. It can be
        # done by supporting per-sequence proposal lens.
        _, spec_indices = split_batch_by_proposal_len(
            seq_group_metadata_list,
            proposal_lens_list,
            select_proposal_len_zero=False)
        _, non_spec_indices = split_batch_by_proposal_len(
            seq_group_metadata_list,
            proposal_lens_list,
            select_proposal_len_zero=True)
        original_indices = spec_indices + non_spec_indices

        # Get probabilities of target model, excluding bonus token.
        proposal_verifier_probs = proposal_scores.probs[spec_indices, :-1]

        # Get non-speculative sampled tokens from target model.
        non_spec_token_ids = proposal_scores.token_ids[non_spec_indices]

        # Get bonus tokens from target model.
        bonus_token_ids = proposal_scores.token_ids[spec_indices, -1:]

        # Get probabilities according to proposal method.
        proposal_probs = proposals.proposal_probs[spec_indices]

        # Get proposed tokens.
        proposal_token_ids = proposals.proposal_token_ids[spec_indices]

        accepted_token_ids = self.spec_decode_sampler(
            target_probs=proposal_verifier_probs,
            bonus_token_ids=bonus_token_ids,
            draft_probs=proposal_probs,
            draft_token_ids=proposal_token_ids,
        )

        # Append output tokens from non-speculative sequences to
        # the accepted token ids tensor.
        non_spec_token_ids = non_spec_token_ids.expand(-1, max_proposal_len +
                                                       1).clone()
        non_spec_token_ids[:, 1:] = -1
        accepted_token_ids = torch.cat(
            [accepted_token_ids, non_spec_token_ids])
        logprobs = proposal_scores.logprobs
        # Rearrange so that results are in the order of the original seq group
        # metadata.
        accepted_token_ids[original_indices] = accepted_token_ids.clone()

        hidden_states = proposal_scores.hidden_states
        if hidden_states is not None:
            # Contract hidden states based on accepted tokens
            hs_size = hidden_states.shape[1]
            hidden_states = hidden_states.reshape(-1, max_proposal_len + 1,
                                                  hs_size)
            accepted_index = accepted_token_ids + 1  # Convert -1 to 0
            accepted_index = accepted_index.count_nonzero(dim=1).add_(-1)
            index = accepted_index[:, None, None].expand(-1, 1, hs_size)
            hidden_states = hidden_states.gather(1, index).squeeze(1)  # b x d
            # Store hidden states from target model for subsequent decode step
            self.previous_hidden_states = HiddenStates(seq_group_metadata_list,
                                                       hidden_states)

        return accepted_token_ids, logprobs

    def _create_output_sampler_list(
        self,
        seq_group_metadata_list: List[SequenceGroupMetadata],
        accepted_token_ids: torch.Tensor,  # shape: [batch_size, k+1]
        target_logprobs: torch.Tensor,  # shape: [batch_size, k+1, vocab_size]
        k: int,
    ) -> List[SamplerOutput]:
        """Given the accepted token ids, create a list of SamplerOutput.

        The output is padded with -1 tokens such that each sequence has
        the same number of outputs.
        """
        batch_size, num_steps = accepted_token_ids.shape

        # Organize input tensors by step instead of by sequence.
        target_logprobs_by_step = target_logprobs.transpose(0, 1)
        accepted_token_ids_by_step = accepted_token_ids.transpose(0, 1)

        # Get the logprobs/rank of the accepted tokens.
        (accepted_token_id_ranks_by_step,
         accepted_token_id_logprobs_by_step) = get_sampled_token_logprobs(
             logprob_tensor=target_logprobs_by_step,
             sampled_token_ids=accepted_token_ids_by_step,
         )

        # Get the top-k logprobs (which may or may not include the logprob of
        # the accepted token).
        (topk_logprobs_by_step,
         topk_indices_by_step) = target_logprobs_by_step.topk(
             k=self.scorer_worker.model_config.max_logprobs,
             dim=-1,
         )

        # Get the sequence ids and num_logprobs (sampling parameter) in the
        # batch.
        seq_ids = get_all_seq_ids(seq_group_metadata_list)
        num_logprobs_per_seq = get_all_num_logprobs(seq_group_metadata_list)

        # Serialize all tensors to CPU Python lists.
        accepted_token_ids_by_step = accepted_token_ids_by_step.tolist()
        accepted_token_id_ranks_by_step = (
            accepted_token_id_ranks_by_step.tolist())
        accepted_token_id_logprobs_by_step = (
            accepted_token_id_logprobs_by_step.tolist())
        topk_logprobs_by_step = topk_logprobs_by_step.tolist()
        topk_indices_by_step = topk_indices_by_step.tolist()

        # Construct the output on a per-step, per-sequence basis.
        sampler_output_list: List[SamplerOutput] = []
        for step_index in range(num_steps):
            if all(token_id == -1
                   for token_id in accepted_token_ids_by_step[step_index]):
                break

            step_output_token_ids: List[CompletionSequenceGroupOutput] = []
            for sequence_index in range(batch_size):
                # Each sequence may have a different num_logprobs; retrieve it.
                num_logprobs = num_logprobs_per_seq[sequence_index]

                step_output_token_ids.append(
                    create_sequence_group_output(
                        token_id=accepted_token_ids_by_step[step_index]
                        [sequence_index],
                        token_id_logprob_rank=accepted_token_id_ranks_by_step[
                            step_index][sequence_index],
                        token_id_logprob=accepted_token_id_logprobs_by_step[
                            step_index][sequence_index],
                        seq_id=seq_ids[sequence_index],
                        topk_token_ids=topk_indices_by_step[step_index]
                        [sequence_index][:num_logprobs],
                        topk_logprobs=topk_logprobs_by_step[step_index]
                        [sequence_index][:num_logprobs],
                    ))

            sampler_output_list.append(
                SamplerOutput(outputs=step_output_token_ids))

        maybe_rejsample_metrics = (
            self._metrics.maybe_collect_rejsample_metrics(k))
        if maybe_rejsample_metrics is not None:
            sampler_output_list[
                0].spec_decode_worker_metrics = maybe_rejsample_metrics

        return sampler_output_list

    @cached_property
    def _vocab_size(self) -> int:
        """Get the vocab size of the model and make sure it's consistent between
        draft and target workers.
        """
        vocab_sizes = [
            worker.vocab_size
            for worker in [self.proposer_worker, self.scorer_worker]
        ]
        assert all(vocab_sizes[0] == vocab_size for vocab_size in vocab_sizes)
        return vocab_sizes[0]

    @property
    def rank(self):
        return self.scorer_worker.rank

    @property
    def device(self):
        return self.scorer_worker.device

    @property
    def _driver_rank(self) -> int:
        return 0

    def get_cache_block_size_bytes(self):
        """Return the size of a cache block in bytes.
        
        This function is only used to compose workers within a SpecDecodeWorker.
        We leave composing a SpecDecodeWorker within a SpecDecodeWorker
        undefined for now, although it could be implemented in the future.
        See https://arxiv.org/abs/2308.04623.
        """
        raise NotImplementedError


def split_num_cache_blocks_evenly(scorer_cache_block_size_bytes: int,
                                  proposer_cache_block_size_bytes: int,
                                  total_num_gpu_blocks: int) -> int:
    """Given total_num_gpu_blocks, the number of GPU blocks that could be
    allocate to the target model, this function calculates how many blocks
    should be given to the draft and target model.

    Note that usually the block size, in bytes, of each model is different,
    as it's a function of number of KV/layer, number of heads, and hidden
    dimension size.

    Since the target and draft models allocate the same number of blocks, we
    simply calculate the number of blocks where if allocated by both models,
    the total memory usage from KV cache is no larger than the number of
    blocks allocatable by the target model alone.
    """
    new_num_gpu_blocks = int(
        total_num_gpu_blocks * scorer_cache_block_size_bytes /
        (proposer_cache_block_size_bytes + scorer_cache_block_size_bytes))

    return new_num_gpu_blocks<|MERGE_RESOLUTION|>--- conflicted
+++ resolved
@@ -120,17 +120,6 @@
             proposer_worker = NGramWorker(**draft_worker_kwargs)
             proposer_worker.set_ngram_window_size(ngram_prompt_lookup_min,
                                                   ngram_prompt_lookup_max)
-<<<<<<< HEAD
-        elif draft_worker_kwargs[
-                "model_config"].hf_config.model_type == "medusa":
-            proposer_worker = MedusaWorker(**draft_worker_kwargs)
-            disable_bonus_tokens = False
-        elif draft_worker_kwargs[
-                "model_config"].hf_config.model_type == "mlp_speculator":
-            proposer_worker = MLPSpeculatorWorker(**draft_worker_kwargs)
-            disable_bonus_tokens = False
-=======
->>>>>>> 7cd2ebb0
         else:
             draft_parallel_config: ParallelConfig = draft_worker_kwargs[
                 'parallel_config']
@@ -141,6 +130,10 @@
                     "model_config"].hf_config.model_type == "mlp_speculator":
                 disable_bonus_tokens = False
                 proposer_worker = MLPSpeculatorWorker(**draft_worker_kwargs)
+            elif draft_worker_kwargs[
+                    "model_config"].hf_config.model_type == "medusa":
+                disable_bonus_tokens = False
+                proposer_worker = MedusaWorker(**draft_worker_kwargs)
             else:
                 if draft_tp == 1:
                     draft_worker_kwargs[

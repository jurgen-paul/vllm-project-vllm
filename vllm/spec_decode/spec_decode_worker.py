from functools import cached_property
from typing import Any, Dict, List, Optional, Tuple, Set

import torch

from vllm.config import ParallelConfig, SpeculativeConfig
from vllm.distributed.communication_op import broadcast_tensor_dict
from vllm.logger import init_logger
from vllm.model_executor.layers.rejection_sampler import RejectionSampler
from vllm.model_executor.layers.spec_decode_base_sampler import (
    SpecDecodeBaseSampler)
from vllm.model_executor.layers.typical_acceptance_sampler import (
    TypicalAcceptanceSampler)
from vllm.sequence import (CompletionSequenceGroupOutput, ExecuteModelRequest,
                           HiddenStates, SamplerOutput, SequenceGroupMetadata,
                           get_all_seq_ids)
from vllm.spec_decode.batch_expansion import BatchExpansionTop1Scorer
from vllm.spec_decode.draft_model_runner import TP1DraftModelRunner
from vllm.spec_decode.interfaces import (SpeculativeProposals,
                                         SpeculativeScorer, SpeculativeScores)
from vllm.spec_decode.metrics import AsyncMetricsCollector
from vllm.spec_decode.mlp_speculator_worker import MLPSpeculatorWorker
from vllm.spec_decode.multi_step_worker import MultiStepWorker
from vllm.spec_decode.ngram_worker import NGramWorker
from vllm.spec_decode.proposer_worker_base import ProposerWorkerBase
from vllm.spec_decode.smaller_tp_proposer_worker import SmallerTpProposerWorker
from vllm.spec_decode.util import (create_sequence_group_output,
                                   get_all_num_logprobs,
                                   get_sampled_token_logprobs, nvtx_range,
                                   split_batch_by_proposal_len)
from vllm.worker.worker import Worker
from vllm.worker.worker_base import LoraNotSupportedWorkerBase, WorkerBase

logger = init_logger(__name__)


def create_spec_worker(*args, **kwargs) -> "SpecDecodeWorker":
    """Helper method that is the entrypoint for Executors which use
    WorkerWrapper. It constructs a SpecDecodeWorker from the speculative config.
    """
    assert "speculative_config" in kwargs
    speculative_config: SpeculativeConfig = kwargs.get("speculative_config")
    assert speculative_config is not None

    target_worker = Worker(*args, **kwargs)

    draft_worker_kwargs = kwargs.copy()
    # Override draft-model specific worker args.
    draft_worker_kwargs.update(
        model_config=speculative_config.draft_model_config,
        parallel_config=speculative_config.draft_parallel_config,
        ngram_prompt_lookup_max=speculative_config.ngram_prompt_lookup_max,
        ngram_prompt_lookup_min=speculative_config.ngram_prompt_lookup_min,
        # TODO allow draft-model specific load config.
        #load_config=load_config,
    )

    spec_decode_worker = SpecDecodeWorker.create_worker(
        scorer_worker=target_worker,
        draft_worker_kwargs=draft_worker_kwargs,
        disable_by_batch_size=speculative_config.
        speculative_disable_by_batch_size,
        draft_token_acceptance_method=speculative_config.
        draft_token_acceptance_method,
        typical_acceptance_sampler_posterior_threshold=speculative_config.
        typical_acceptance_sampler_posterior_threshold,
        typical_acceptance_sampler_posterior_alpha=speculative_config.
        typical_acceptance_sampler_posterior_alpha)

    return spec_decode_worker


class SpecDecodeWorker(LoraNotSupportedWorkerBase):
    """Worker which implements speculative decoding.

    Speculative decoding reduces decoding per-token latency by using a proposal
    method, such as a small draft model, to speculate ahead of a larger LLM. The
    probabilities of the speculative tokens are then determined by the larger
    LLM, after which some verification routine determines which (if any) of the
    speculative tokens are accepted by the larger LLM.

    See https://github.com/vllm-project/vllm/pull/2188 and
    https://github.com/vllm-project/vllm/pull/3103 for more info.

    The current implementation has the following limitations:
    * Only draft-model proposal is implemented (contributions for more forms are
        welcome!).
    * Only top-1 proposal and scoring are implemented. Tree-attention is left as
        future work.
    * All sequences in a batch must have the same proposal length, or zero. This
        can be improved by having per-sequence speculation in the future.
    * The scoring forward pass is done without an MQA kernel, which is
        suboptimal especially as the batch size, proposal length, and sequence
        lengths grow. Contributions to add a MQA scoring are welcome once
        correctness tests pass.
        More info here https://docs.google.com/document/d/1T-JaS2T1NRfdP51qzqpyakoCXxSXTtORppiwaj5asxA/edit.
    """

    @classmethod
    def create_worker(
        cls,
        scorer_worker: Worker,
        draft_worker_kwargs: Dict[str, Any],
        disable_by_batch_size: Optional[int],
        draft_token_acceptance_method: str,
        typical_acceptance_sampler_posterior_threshold: float,
        typical_acceptance_sampler_posterior_alpha: float,
    ) -> "SpecDecodeWorker":

        ngram_prompt_lookup_max = (
            draft_worker_kwargs.pop("ngram_prompt_lookup_max"))
        ngram_prompt_lookup_min = (
            draft_worker_kwargs.pop("ngram_prompt_lookup_min"))
<<<<<<< HEAD
        
        disable_bonus_tokens = False
=======

        disable_bonus_tokens = True

>>>>>>> 93893800
        if ngram_prompt_lookup_max > 0:
            proposer_worker = NGramWorker(**draft_worker_kwargs)
            proposer_worker.set_ngram_window_size(ngram_prompt_lookup_min,
                                                  ngram_prompt_lookup_max)
<<<<<<< HEAD
        elif draft_worker_kwargs[
                "model_config"].hf_config.model_type == "mlp_speculator":
            proposer_worker = MLPSpeculatorWorker(**draft_worker_kwargs)
=======
>>>>>>> 93893800
        else:
            draft_parallel_config: ParallelConfig = draft_worker_kwargs[
                'parallel_config']
            draft_tp = draft_parallel_config.tensor_parallel_size
            target_tp = scorer_worker.parallel_config.tensor_parallel_size

            if draft_worker_kwargs[
                    "model_config"].hf_config.model_type == "mlp_speculator":
                disable_bonus_tokens = False
                proposer_worker = MLPSpeculatorWorker(**draft_worker_kwargs)
            else:
                if draft_tp == 1:
                    draft_worker_kwargs[
                        "model_runner_cls"] = TP1DraftModelRunner
                proposer_worker = MultiStepWorker(**draft_worker_kwargs)

            proposer_worker = SmallerTpProposerWorker.maybe_wrap_worker(
                proposer_worker, draft_tp, target_tp)

        logger.info("Configuring SpecDecodeWorker with proposer=%s",
                    type(proposer_worker))

        spec_decode_sampler: SpecDecodeBaseSampler = None
        if draft_token_acceptance_method == "rejection_sampler":
            spec_decode_sampler = RejectionSampler(
                disable_bonus_tokens=disable_bonus_tokens, )
        elif draft_token_acceptance_method == "typical_acceptance_sampler":
            spec_decode_sampler = TypicalAcceptanceSampler(
                disable_bonus_tokens=disable_bonus_tokens,
                posterior_threshold=\
                    typical_acceptance_sampler_posterior_threshold,
                posterior_alpha=typical_acceptance_sampler_posterior_alpha,
            )
        logger.info("Configuring SpecDecodeWorker with sampler=%s",
                    type(spec_decode_sampler))

        return SpecDecodeWorker(proposer_worker,
                                scorer_worker,
                                disable_by_batch_size=disable_by_batch_size,
                                spec_decode_sampler=spec_decode_sampler)

    def __init__(
        self,
        proposer_worker: ProposerWorkerBase,
        scorer_worker: WorkerBase,
        spec_decode_sampler: SpecDecodeBaseSampler,
        metrics_collector: Optional[AsyncMetricsCollector] = None,
        disable_by_batch_size: Optional[int] = None,
    ):
        """
        Create a SpecDecodeWorker.

        Args:
            proposer_worker: A worker that can produce speculative tokens for
                sequences.
            scorer_worker: A worker that produces probabilities of speculative
                tokens according to some base model. Typically a vanilla vLLM
                Worker.
            rejection_sampler: A Torch module used to perform modified rejection
                sampling for speculative decoding.
            spec_decode_sampler: A Torch module used to perform acceptance
                sampling of the draft tokens in the verification step of
                speculative decoding. Currently we support two different 
                types of sampler namely RejectionSampler and
                TypicalAcceptanceSampler. 'spec_decode_sampler' is either an
                instance of RejectionSampler or TypicalAcceptanceSampler.
            disable_by_batch_size: If the batch size is larger than this,
                disable speculative decoding for new incoming requests.
            metrics_collector: Helper class for collecting metrics; can be set
                for testing purposes.
        """
        self.proposer_worker = proposer_worker
        self.scorer_worker = scorer_worker
        self.disable_by_batch_size = disable_by_batch_size or float("inf")
        self.spec_decode_sampler = spec_decode_sampler
        self._metrics = AsyncMetricsCollector(
            self.spec_decode_sampler
        ) if metrics_collector is None else metrics_collector

        self.probs_dtype = self.spec_decode_sampler.probs_dtype
        self.token_id_dtype = self.spec_decode_sampler.token_id_dtype
        # Tracks the sequence IDs that received a bonus token ID in
        # their last forward pass. Needed only if KV cache is being
        # used for token generation such as in the case of MultiStepWorker.
        if (isinstance(self.proposer_worker, MultiStepWorker)):
           self.seq_with_bonus_token_in_last_step = set()
        else:
            self.seq_with_bonus_token_in_last_step = None
        self.probs_dtype = self.spec_decode_sampler.probs_dtype
        self.token_id_dtype = self.spec_decode_sampler.token_id_dtype
        # Lazy initiazliation.
        self.scorer: SpeculativeScorer

        # Hidden states from target model to pass to proposer
        # in the subsequent step.
        self.previous_hidden_states: Optional[HiddenStates] = None

    def init_device(self) -> None:
        """Initialize both scorer and proposer models.
        """
        # The scorer worker model is initialized first in case the proposer
        # model has a smaller TP degree than the target worker.
        self.scorer_worker.init_device()
        self.proposer_worker.init_device()

        # NOTE(cade): load_model is not part of the WorkerBase interface.
        self.scorer_worker.load_model()
        self.proposer_worker.load_model()

        self._metrics.init_gpu_tensors(self.rank)
        self.spec_decode_sampler.init_gpu_tensors(self.rank)

        self.scorer = BatchExpansionTop1Scorer(
            scorer_worker=self.scorer_worker,
            device=self.device,
            vocab_size=self._vocab_size)

        self._configure_model_sampler_for_spec_decode()

    def load_model(self, *args, **kwargs):
        pass

    def _configure_model_sampler_for_spec_decode(self):
        """Configure model sampler to emit GPU tensors. This allows spec decode
        to keep data on device without transferring to CPU and serializing,
        which significantly reduces overhead of sampling during verification.

        NOTE(cade): This breaks abstraction boundaries pretty badly. The better
        design is to have the "move to CPU and serialize" sampling decision be
        done outside of the model/sampler; this way the "last-mile" worker
        object which interfaces with the scheduler can serialize and incur the
        performance hit as necessary. This allows us to run the worker several
        iterations in a row without incurring the "move to CPU and serialize"
        performance penalty.

        Since this requires a large change to vLLM, we defer it to later and
        temporarily accept this broken abstraction boundary.

        NOTE(cade): This will require a special check if the proposer worker
        does not have a sampler (e.g. ngram speculation).
        """
        (self.scorer_worker.model_runner.model.sampler.include_gpu_probs_tensor
         ) = True
        self.proposer_worker.set_include_gpu_probs_tensor()

    def determine_num_available_blocks(self) -> Tuple[int, int]:
        """Determine the number of cache blocks to use.

        This is done by profiling the scorer model (which is typically the
        larger of the two). Then the total memory which would be used by the
        scorer cache is divided evenly between the proposer and scorer model KV,
        such that the number of blocks is equal in both KV caches.
        """
        num_gpu_blocks, num_cpu_blocks = (
            self.scorer_worker.determine_num_available_blocks())

        scorer_cache_block_size_bytes = (
            self.scorer_worker.get_cache_block_size_bytes())
        proposer_cache_block_size_bytes = (
            self.proposer_worker.get_cache_block_size_bytes())

        new_num_gpu_blocks = split_num_cache_blocks_evenly(
            scorer_cache_block_size_bytes, proposer_cache_block_size_bytes,
            num_gpu_blocks)
        return new_num_gpu_blocks, num_cpu_blocks

    def initialize_cache(self, num_gpu_blocks: int,
                         num_cpu_blocks: int) -> None:
        """Initialize the cache engine of the scorer and proposer workers.
        """
        self.scorer_worker.initialize_cache(num_gpu_blocks=num_gpu_blocks,
                                            num_cpu_blocks=num_cpu_blocks)
        self.proposer_worker.initialize_cache(num_gpu_blocks=num_gpu_blocks,
                                              num_cpu_blocks=num_cpu_blocks)

    @torch.inference_mode()
    def execute_model(
        self,
        execute_model_req: Optional[ExecuteModelRequest] = None
    ) -> List[SamplerOutput]:
        """Perform speculative decoding on the input batch.
        """
        if self.rank != self._driver_rank:
            self._run_non_driver_rank()
            return []

        if execute_model_req is None:
            # This signals that there's no more requests to process for now.
            # All workers are running infinite loop with broadcast_tensor_dict,
            # and it stops the loop when the driver broadcasts an empty input.
            # Send an empty input to notify all other workers to stop their
            # execution loop.
            broadcast_tensor_dict({}, src=0)
            return []

        disable_all_speculation = self._should_disable_all_speculation(
            execute_model_req)
        num_lookahead_slots = execute_model_req.num_lookahead_slots

        # Broadcast how many lookahead slots are scheduled for this step, and
        # whether all speculation is disabled, to all non-driver workers.

        # This is required as if the number of draft model runs changes
        # dynamically, the non-driver workers won't know unless we perform a
        # communication to inform them.
        broadcast_dict = dict(
            num_lookahead_slots=num_lookahead_slots,
            disable_all_speculation=disable_all_speculation,
        )
        broadcast_tensor_dict(broadcast_dict, src=self._driver_rank)

        assert execute_model_req.seq_group_metadata_list is not None, (
            "speculative decoding requires non-None seq_group_metadata_list")

        self._maybe_disable_speculative_tokens(
            disable_all_speculation, execute_model_req.seq_group_metadata_list)

        # Speculative decoding is disabled in the following cases:
        # 1. Prefill phase: Speculative decoding is not
        #    used during the prefill phase.
        # 2. Auto-disable enabled: The running queue size exceeds
        #    the specified threshold.
        # 3. No request: There are no requests in the batch.
        # In any of these cases, the proposer and scorer workers
        # are called normally.
        if num_lookahead_slots == 0 or len(
                execute_model_req.seq_group_metadata_list
        ) == 0 or disable_all_speculation:
            return self._run_no_spec(execute_model_req,
                                     skip_proposer=disable_all_speculation)

        return self._run_speculative_decoding_step(execute_model_req,
                                                   num_lookahead_slots)

    @torch.inference_mode()
    def start_worker_execution_loop(self) -> None:
        """Execute model loop to perform speculative decoding
        in parallel worker."""
        while self._run_non_driver_rank():
            pass

    def _should_disable_all_speculation(
            self, execute_model_req: ExecuteModelRequest) -> bool:
        # When the batch size is too large, disable speculative decoding
        # to stop trading off throughput for latency.
        disable_all_speculation = (execute_model_req.running_queue_size >=
                                   self.disable_by_batch_size)

        return disable_all_speculation

    def _maybe_disable_speculative_tokens(
            self, disable_all_speculation: bool,
            seq_group_metadata_list: List[SequenceGroupMetadata]) -> None:
        if not disable_all_speculation:
            return

        for seq_group_metadata in seq_group_metadata_list:
            # Once num_speculative_tokens is set to 0, the spec decode
            # of this request will be disabled forever.
            # TODO(comaniac): We currently store spec decoding specific
            # state in the global data structure, but we should maintain
            # this state within spec decode worker.
            seq_group_metadata.num_speculative_tokens = 0

    @nvtx_range("spec_decode_worker._run_no_spec")
    def _run_no_spec(self, execute_model_req: ExecuteModelRequest,
                     skip_proposer: bool) -> List[SamplerOutput]:
        """Run a single generation step without any speculation. The input is
        sent to the proposer and scorer model so that the KV cache is consistent
        between the two. When skip_proposer is True, the proposer model is
        not called, meaning that the kv-cache in proposer for requests is not
        updated, so they cannot enable spec decode in the rest decoding.
        """
        if not skip_proposer:
            self.proposer_worker.execute_model(execute_model_req)

        sampler_output = self.scorer_worker.execute_model(execute_model_req)
        assert len(sampler_output) == 1
        sampler_output = sampler_output[0]

        # Store hidden states from target model execution.
        hidden_states = sampler_output.hidden_states
        if hidden_states is not None:
            if self.previous_hidden_states is None:
                self.previous_hidden_states = HiddenStates(
                    execute_model_req.seq_group_metadata_list, hidden_states)
            else:
                self.previous_hidden_states.update(
                    execute_model_req.seq_group_metadata_list, hidden_states)

        # Clear device tensors from sampler output. This reduces communication
        # overhead when the engine runs in a different process than the workers.
        sampler_output.probs = None
        sampler_output.sampled_tokens = None
        sampler_output.logprobs = None
        return [sampler_output]

    def _run_non_driver_rank(self) -> bool:
        """Run proposer and verifier model in non-driver workers. This is used
        for both speculation cases (num_lookahead_slots>0) and non-speculation
        cases (e.g. prefill).

        Returns True iff there are remaining sequences to process.
        """
        assert self.rank != self._driver_rank

        data = broadcast_tensor_dict(src=self._driver_rank)
        if not data:
            return False
        num_lookahead_slots = data["num_lookahead_slots"]

        # Even if num_lookahead_slots is zero, we want to run the proposer model
        # as it may have KV.
        #
        # We run the proposer once per lookahead slot. In the future we should
        # delegate how many times it runs to the proposer.
        for _ in range(max(num_lookahead_slots, 1)):
            self.proposer_worker.execute_model()

        self.scorer_worker.execute_model()
        return True

    @nvtx_range("spec_decode_worker._run_speculative_decoding_step")
    def _run_speculative_decoding_step(
            self, execute_model_req: ExecuteModelRequest,
            num_lookahead_slots: int) -> List[SamplerOutput]:
        """Execute a single step of speculative decoding.

        This invokes the proposer worker to get k speculative tokens for each
        sequence, then scores each speculative token using the scoring worker.

        Returns a list of SamplerOutput, each containing a single token per
        sequence.
        """
        assert num_lookahead_slots == execute_model_req.num_lookahead_slots

        # Pass last hidden states from target model to proposer
        execute_model_req.previous_hidden_states = self.previous_hidden_states
        self.previous_hidden_states = None
    
        # Generate proposals using draft worker.
        proposals = self.proposer_worker.get_spec_proposals(
            execute_model_req, self.seq_with_bonus_token_in_last_step)

        proposal_scores = self.scorer.score_proposals(
            execute_model_req,
            proposals,
        )

        accepted_token_ids, target_logprobs = self._verify_tokens(
            execute_model_req.seq_group_metadata_list, proposal_scores,
            proposals, execute_model_req.num_lookahead_slots)

        return self._create_output_sampler_list(
            execute_model_req.seq_group_metadata_list,
            accepted_token_ids,
            target_logprobs=target_logprobs,
            k=execute_model_req.num_lookahead_slots)

    @nvtx_range("spec_decode_worker._verify_tokens")
    def _verify_tokens(
        self,
        seq_group_metadata_list: List[SequenceGroupMetadata],
        proposal_scores: SpeculativeScores,
        proposals: SpeculativeProposals,
        max_proposal_len: int,
    ) -> Tuple[torch.Tensor, torch.Tensor]:
        """Determine which speculative tokens are accepted using the
        probabilities of each token according to the proposer and scorer models.

        Returns a tuple of Tensors, one for the accepted token ids and one for
        the logprobs according to the scoring model.
        """
        proposal_lens_list = proposals.proposal_lens.tolist()

        # vLLM currently only supports proposal lens equal to zero or the batch
        # proposal len. This adds some complexity (splitting the batch into spec
        # and non spec sequences) and should be removed in the future. It can be
        # done by supporting per-sequence proposal lens.
        _, spec_indices = split_batch_by_proposal_len(
            seq_group_metadata_list,
            proposal_lens_list,
            select_proposal_len_zero=False)
        _, non_spec_indices = split_batch_by_proposal_len(
            seq_group_metadata_list,
            proposal_lens_list,
            select_proposal_len_zero=True)
        original_indices = spec_indices + non_spec_indices

        # Get probabilities of target model, excluding bonus token.
        proposal_verifier_probs = proposal_scores.probs[spec_indices, :-1]

        # Get non-speculative sampled tokens from target model.
        non_spec_token_ids = proposal_scores.token_ids[non_spec_indices]

        # Get bonus tokens from target model.
        bonus_token_ids = proposal_scores.token_ids[spec_indices, -1:]

        # Get probabilities according to proposal method.
        proposal_probs = proposals.proposal_probs[spec_indices]

        # Get proposed tokens.
        proposal_token_ids = proposals.proposal_token_ids[spec_indices]

        accepted_token_ids = self.spec_decode_sampler(
            target_probs=proposal_verifier_probs,
            bonus_token_ids=bonus_token_ids,
            draft_probs=proposal_probs,
            draft_token_ids=proposal_token_ids,
        )

        # Append output tokens from non-speculative sequences to
        # the accepted token ids tensor.
        non_spec_token_ids = non_spec_token_ids.expand(-1, max_proposal_len +
                                                       1).clone()
        non_spec_token_ids[:, 1:] = -1
        accepted_token_ids = torch.cat(
            [accepted_token_ids, non_spec_token_ids])
        logprobs = proposal_scores.logprobs
        # Rearrange so that results are in the order of the original seq group
        # metadata.
        accepted_token_ids[original_indices] = accepted_token_ids.clone()

        hidden_states = proposal_scores.hidden_states
        if hidden_states is not None:
            # Contract hidden states based on accepted tokens
            hs_size = hidden_states.shape[1]
            hidden_states = hidden_states.reshape(-1, max_proposal_len + 1,
                                                  hs_size)
            accepted_index = accepted_token_ids + 1  # Convert -1 to 0
            accepted_index = accepted_index.count_nonzero(dim=1).add_(-1)
            index = accepted_index[:, None, None].expand(-1, 1, hs_size)
            hidden_states = hidden_states.gather(1, index).squeeze(1)  # b x d
            # Store hidden states from target model for subsequent decode step
            self.previous_hidden_states = HiddenStates(seq_group_metadata_list,
                                                       hidden_states)

        return accepted_token_ids, logprobs

    def _create_output_sampler_list(
        self,
        seq_group_metadata_list: List[SequenceGroupMetadata],
        accepted_token_ids: torch.Tensor,  # shape: [batch_size, k+1]
        target_logprobs: torch.Tensor,  # shape: [batch_size, k+1, vocab_size]
        k: int,
    ) -> List[SamplerOutput]:
        """Given the accepted token ids, create a list of SamplerOutput.

        The output is padded with -1 tokens such that each sequence has
        the same number of outputs.
        """
        batch_size, num_steps = accepted_token_ids.shape

        # Organize input tensors by step instead of by sequence.
        target_logprobs_by_step = target_logprobs.transpose(0, 1)
        accepted_token_ids_by_step = accepted_token_ids.transpose(0, 1)

        # Get the logprobs/rank of the accepted tokens.
        (accepted_token_id_ranks_by_step,
         accepted_token_id_logprobs_by_step) = get_sampled_token_logprobs(
             logprob_tensor=target_logprobs_by_step,
             sampled_token_ids=accepted_token_ids_by_step,
         )

        # Get the top-k logprobs (which may or may not include the logprob of
        # the accepted token).
        (topk_logprobs_by_step,
         topk_indices_by_step) = target_logprobs_by_step.topk(
             k=self.scorer_worker.model_config.max_logprobs,
             dim=-1,
         )
        
        # Get the sequence ids and num_logprobs (sampling parameter) in the
        # batch.
        seq_ids = get_all_seq_ids(seq_group_metadata_list)
        #seq_ids_with_request_ids = get_all_seq_ids_with_request_ids(seq_group_metadata_list)
        num_logprobs_per_seq = get_all_num_logprobs(seq_group_metadata_list)

        # Serialize all tensors to CPU Python lists.
        accepted_token_ids_by_step = accepted_token_ids_by_step.tolist()
        accepted_token_id_ranks_by_step = (
            accepted_token_id_ranks_by_step.tolist())
        accepted_token_id_logprobs_by_step = (
            accepted_token_id_logprobs_by_step.tolist())
        topk_logprobs_by_step = topk_logprobs_by_step.tolist()
        topk_indices_by_step = topk_indices_by_step.tolist()

        # Construct the output on a per-step, per-sequence basis.
        sampler_output_list: List[SamplerOutput] = []
        for step_index in range(num_steps):
            if all(token_id == -1
                   for token_id in accepted_token_ids_by_step[step_index]):
                break

            step_output_token_ids: List[CompletionSequenceGroupOutput] = []
            for sequence_index in range(batch_size):
                # Each sequence may have a different num_logprobs; retrieve it.
                num_logprobs = num_logprobs_per_seq[sequence_index]
                #seq_id = seq_ids_with_request_ids[sequence_index][0]
                seq_id = seq_ids[sequence_index]
                step_output_token_ids.append(
                    create_sequence_group_output(
                        token_id=accepted_token_ids_by_step[step_index]
                        [sequence_index],
                        token_id_logprob_rank=accepted_token_id_ranks_by_step[
                            step_index][sequence_index],
                        token_id_logprob=accepted_token_id_logprobs_by_step[
                            step_index][sequence_index],
                        seq_id=seq_id,
                        topk_token_ids=topk_indices_by_step[step_index]
                        [sequence_index][:num_logprobs],
                        topk_logprobs=topk_logprobs_by_step[step_index]
                        [sequence_index][:num_logprobs],
                    ))
            sampler_output_list.append(
                SamplerOutput(outputs=step_output_token_ids))
        if self.seq_with_bonus_token_in_last_step is not None:
            # TODO (sroy) - Remove sequence ids from
            # seq_with_bonus_token_in_last_step when a sequence terminates.
            for seq_index, seq_id in enumerate(seq_ids):
                last_token_id = accepted_token_ids_by_step[-1][seq_index]
                if last_token_id == -1:
                    self.seq_with_bonus_token_in_last_step.discard(seq_id)
                else:
                    self.seq_with_bonus_token_in_last_step.add(seq_id)
        
        maybe_rejsample_metrics = (
            self._metrics.maybe_collect_rejsample_metrics(k))
        if maybe_rejsample_metrics is not None:
            sampler_output_list[
                0].spec_decode_worker_metrics = maybe_rejsample_metrics
        return sampler_output_list

    @cached_property
    def _vocab_size(self) -> int:
        """Get the vocab size of the model and make sure it's consistent between
        draft and target workers.
        """
        vocab_sizes = [
            worker.vocab_size
            for worker in [self.proposer_worker, self.scorer_worker]
        ]
        assert all(vocab_sizes[0] == vocab_size for vocab_size in vocab_sizes)
        return vocab_sizes[0]

    @property
    def rank(self):
        return self.scorer_worker.rank

    @property
    def device(self):
        return self.scorer_worker.device

    @property
    def _driver_rank(self) -> int:
        return 0

    def get_cache_block_size_bytes(self):
        """Return the size of a cache block in bytes.
        
        This function is only used to compose workers within a SpecDecodeWorker.
        We leave composing a SpecDecodeWorker within a SpecDecodeWorker
        undefined for now, although it could be implemented in the future.
        See https://arxiv.org/abs/2308.04623.
        """
        raise NotImplementedError


def split_num_cache_blocks_evenly(scorer_cache_block_size_bytes: int,
                                  proposer_cache_block_size_bytes: int,
                                  total_num_gpu_blocks: int) -> int:
    """Given total_num_gpu_blocks, the number of GPU blocks that could be
    allocate to the target model, this function calculates how many blocks
    should be given to the draft and target model.

    Note that usually the block size, in bytes, of each model is different,
    as it's a function of number of KV/layer, number of heads, and hidden
    dimension size.

    Since the target and draft models allocate the same number of blocks, we
    simply calculate the number of blocks where if allocated by both models,
    the total memory usage from KV cache is no larger than the number of
    blocks allocatable by the target model alone.
    """
    new_num_gpu_blocks = int(
        total_num_gpu_blocks * scorer_cache_block_size_bytes /
        (proposer_cache_block_size_bytes + scorer_cache_block_size_bytes))

    return new_num_gpu_blocks<|MERGE_RESOLUTION|>--- conflicted
+++ resolved
@@ -110,25 +110,15 @@
         ngram_prompt_lookup_max = (
             draft_worker_kwargs.pop("ngram_prompt_lookup_max"))
         ngram_prompt_lookup_min = (
-            draft_worker_kwargs.pop("ngram_prompt_lookup_min"))
-<<<<<<< HEAD
-        
+            draft_worker_kwargs.pop("ngram_prompt_lookup_min"))        
         disable_bonus_tokens = False
-=======
-
-        disable_bonus_tokens = True
-
->>>>>>> 93893800
         if ngram_prompt_lookup_max > 0:
             proposer_worker = NGramWorker(**draft_worker_kwargs)
             proposer_worker.set_ngram_window_size(ngram_prompt_lookup_min,
                                                   ngram_prompt_lookup_max)
-<<<<<<< HEAD
         elif draft_worker_kwargs[
                 "model_config"].hf_config.model_type == "mlp_speculator":
             proposer_worker = MLPSpeculatorWorker(**draft_worker_kwargs)
-=======
->>>>>>> 93893800
         else:
             draft_parallel_config: ParallelConfig = draft_worker_kwargs[
                 'parallel_config']

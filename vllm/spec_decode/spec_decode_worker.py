--- conflicted
+++ resolved
@@ -167,20 +167,13 @@
         logger.info("Configuring SpecDecodeWorker with sampler=%s",
                     type(spec_decode_sampler))
 
-<<<<<<< HEAD
-        return SpecDecodeWorker(proposer_worker,
-                                scorer_worker,
-                                disable_logprobs=disable_logprobs,
-                                disable_by_batch_size=disable_by_batch_size,
-                                spec_decode_sampler=spec_decode_sampler)
-=======
         return SpecDecodeWorker(
             proposer_worker,
             scorer_worker,
+            disable_logprobs=disable_logprobs,
             disable_by_batch_size=disable_by_batch_size,
             spec_decode_sampler=spec_decode_sampler,
             allow_zero_draft_token_step=allow_zero_draft_token_step)
->>>>>>> 51f8aa90
 
     def __init__(
         self,
@@ -519,15 +512,12 @@
         # Generate proposals using draft worker.
         proposals = self.proposer_worker.get_spec_proposals(
             execute_model_req, self._seq_with_bonus_token_in_last_step)
-<<<<<<< HEAD
-=======
 
         if not self._allow_zero_draft_token_step and proposals.no_proposals:
             #TODO: Fix it #5814
             raise RuntimeError("Cannot handle cases where distributed draft "
                                "workers generate no tokens")
 
->>>>>>> 51f8aa90
         proposal_scores = self.scorer.score_proposals(
             execute_model_req,
             proposals,

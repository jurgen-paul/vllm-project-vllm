--- conflicted
+++ resolved
@@ -5,11 +5,7 @@
 
 import torch
 
-<<<<<<< HEAD
-from vllm.config import ModelConfig, ParallelConfig, SpeculativeConfig
-=======
 from vllm.config import ParallelConfig, SpeculativeConfig, VllmConfig
->>>>>>> 866fa455
 from vllm.distributed.communication_op import broadcast_tensor_dict
 from vllm.logger import init_logger
 from vllm.model_executor.layers.rejection_sampler import RejectionSampler
@@ -33,11 +29,8 @@
 from vllm.spec_decode.medusa_worker import MedusaWorker
 from vllm.spec_decode.metrics import AsyncMetricsCollector
 from vllm.spec_decode.mlp_speculator_worker import MLPSpeculatorWorker
-<<<<<<< HEAD
+from vllm.spec_decode.mqa_scorer import MQAScorer
 from vllm.spec_decode.multi_proposer_worker import MultiProposerWorker
-=======
-from vllm.spec_decode.mqa_scorer import MQAScorer
->>>>>>> 866fa455
 from vllm.spec_decode.multi_step_worker import MultiStepWorker
 from vllm.spec_decode.ngram_worker import NGramWorker
 from vllm.spec_decode.proposer_worker_base import ProposerWorkerBase
@@ -163,17 +156,12 @@
             draft_worker_kwargs.pop("ngram_prompt_lookup_max"))
         ngram_prompt_lookup_min = (
             draft_worker_kwargs.pop("ngram_prompt_lookup_min"))
-<<<<<<< HEAD
-        draft_model_config: ModelConfig = draft_worker_kwargs['model_config']
-        if draft_model_config.model == '[ngram]':
-=======
         draft_model_config = draft_worker_kwargs["vllm_config"].model_config
         draft_parallel_config: ParallelConfig = draft_worker_kwargs[
             'vllm_config'].parallel_config
-        if ngram_prompt_lookup_max > 0:
+        if draft_model_config.model == '[ngram]':
             draft_worker_kwargs[
                 "device_type"] = scorer_worker.device_config.device.type
->>>>>>> 866fa455
             proposer_worker = NGramWorker(**draft_worker_kwargs)
             proposer_worker.set_ngram_window_size(ngram_prompt_lookup_min,
                                                   ngram_prompt_lookup_max)

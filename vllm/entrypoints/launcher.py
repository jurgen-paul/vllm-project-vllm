import asyncio
import signal
from http import HTTPStatus
from typing import Any, Optional

import uvicorn
from fastapi import FastAPI, Request, Response

from vllm import envs
from vllm.engine.async_llm_engine import AsyncEngineDeadError
<<<<<<< HEAD
from vllm.engine.multiprocessing import MQEngineDeadError
from vllm.engine.protocol import EngineClient
=======
>>>>>>> acd5511b
from vllm.logger import init_logger
from vllm.utils import find_process_using_port

logger = init_logger(__name__)


<<<<<<< HEAD
async def serve_http(app: FastAPI, engine: EngineClient,
=======
async def serve_http(app: FastAPI, limit_concurrency: Optional[int],
>>>>>>> acd5511b
                     **uvicorn_kwargs: Any):
    logger.info("Available routes are:")
    for route in app.routes:
        methods = getattr(route, "methods", None)
        path = getattr(route, "path", None)

        if methods is None or path is None:
            continue

        logger.info("Route: %s, Methods: %s", path, ', '.join(methods))

<<<<<<< HEAD
=======
    # Set concurrency limits in uvicorn if running in multiprocessing mode
    # since zmq has maximum socket limit of zmq.constants.SOCKET_LIMIT (65536).
    if limit_concurrency is not None:
        logger.info(
            "Launching Uvicorn with --limit_concurrency %s. To avoid this "
            "limit at the expense of performance run with "
            "--disable-frontend-multiprocessing", limit_concurrency)
        uvicorn_kwargs["limit_concurrency"] = limit_concurrency

>>>>>>> acd5511b
    config = uvicorn.Config(app, **uvicorn_kwargs)
    server = uvicorn.Server(config)
    _add_shutdown_handlers(app, server)

    loop = asyncio.get_running_loop()

    server_task = loop.create_task(server.serve())

    def signal_handler() -> None:
        # prevents the uvicorn signal handler to exit early
        server_task.cancel()

    async def dummy_shutdown() -> None:
        pass

    loop.add_signal_handler(signal.SIGINT, signal_handler)
    loop.add_signal_handler(signal.SIGTERM, signal_handler)

    try:
        await server_task
        return dummy_shutdown()
    except asyncio.CancelledError:
        port = uvicorn_kwargs["port"]
        process = find_process_using_port(port)
        if process is not None:
            logger.debug(
                "port %s is used by process %s launched with command:\n%s",
                port, process, " ".join(process.cmdline()))
        logger.info("Shutting down FastAPI HTTP server.")
        return server.shutdown()


<<<<<<< HEAD
def _add_shutdown_handlers(app: FastAPI, server: uvicorn.Server,
                           engine: EngineClient) -> None:
=======
def _add_shutdown_handlers(app: FastAPI, server: uvicorn.Server) -> None:
>>>>>>> acd5511b
    """Adds handlers for fatal errors that should crash the server"""

    @app.exception_handler(RuntimeError)
    async def runtime_error_handler(request: Request, __):
        """On generic runtime error, check to see if the engine has died.
        It probably has, in which case the server will no longer be able to
        handle requests. Trigger a graceful shutdown with a SIGTERM."""
        engine = request.app.state.engine_client
        if (not envs.VLLM_KEEP_ALIVE_ON_ENGINE_DEATH and engine.errored
                and not engine.is_running):
            logger.fatal("AsyncLLMEngine has failed, terminating server "
                         "process")
            # See discussions here on shutting down a uvicorn server
            # https://github.com/encode/uvicorn/discussions/1103
            # In this case we cannot await the server shutdown here because
            # this handler must first return to close the connection for
            # this request.
            server.should_exit = True

        return Response(status_code=HTTPStatus.INTERNAL_SERVER_ERROR)

    @app.exception_handler(AsyncEngineDeadError)
    async def async_engine_dead_handler(_, __):
        """Kill the server if the async engine is already dead. It will
        not handle any further requests."""
        if not envs.VLLM_KEEP_ALIVE_ON_ENGINE_DEATH:
            logger.fatal("AsyncLLMEngine is already dead, terminating server "
                         "process")
            server.should_exit = True

        return Response(status_code=HTTPStatus.INTERNAL_SERVER_ERROR)

    @app.exception_handler(MQEngineDeadError)
    async def mq_engine_dead_handler(_, __):
        """Kill the server if the mq engine is already dead. It will
        not handle any further requests."""
        if not envs.VLLM_KEEP_ALIVE_ON_ENGINE_DEATH:
            logger.fatal("MQLLMEngine is already dead, terminating server "
                         "process")
            server.should_exit = True

        return Response(status_code=HTTPStatus.INTERNAL_SERVER_ERROR)<|MERGE_RESOLUTION|>--- conflicted
+++ resolved
@@ -1,30 +1,21 @@
 import asyncio
 import signal
 from http import HTTPStatus
-from typing import Any, Optional
+from typing import Any
 
 import uvicorn
 from fastapi import FastAPI, Request, Response
 
 from vllm import envs
 from vllm.engine.async_llm_engine import AsyncEngineDeadError
-<<<<<<< HEAD
 from vllm.engine.multiprocessing import MQEngineDeadError
-from vllm.engine.protocol import EngineClient
-=======
->>>>>>> acd5511b
 from vllm.logger import init_logger
 from vllm.utils import find_process_using_port
 
 logger = init_logger(__name__)
 
 
-<<<<<<< HEAD
-async def serve_http(app: FastAPI, engine: EngineClient,
-=======
-async def serve_http(app: FastAPI, limit_concurrency: Optional[int],
->>>>>>> acd5511b
-                     **uvicorn_kwargs: Any):
+async def serve_http(app: FastAPI, **uvicorn_kwargs: Any):
     logger.info("Available routes are:")
     for route in app.routes:
         methods = getattr(route, "methods", None)
@@ -35,18 +26,6 @@
 
         logger.info("Route: %s, Methods: %s", path, ', '.join(methods))
 
-<<<<<<< HEAD
-=======
-    # Set concurrency limits in uvicorn if running in multiprocessing mode
-    # since zmq has maximum socket limit of zmq.constants.SOCKET_LIMIT (65536).
-    if limit_concurrency is not None:
-        logger.info(
-            "Launching Uvicorn with --limit_concurrency %s. To avoid this "
-            "limit at the expense of performance run with "
-            "--disable-frontend-multiprocessing", limit_concurrency)
-        uvicorn_kwargs["limit_concurrency"] = limit_concurrency
-
->>>>>>> acd5511b
     config = uvicorn.Config(app, **uvicorn_kwargs)
     server = uvicorn.Server(config)
     _add_shutdown_handlers(app, server)
@@ -79,12 +58,7 @@
         return server.shutdown()
 
 
-<<<<<<< HEAD
-def _add_shutdown_handlers(app: FastAPI, server: uvicorn.Server,
-                           engine: EngineClient) -> None:
-=======
 def _add_shutdown_handlers(app: FastAPI, server: uvicorn.Server) -> None:
->>>>>>> acd5511b
     """Adds handlers for fatal errors that should crash the server"""
 
     @app.exception_handler(RuntimeError)

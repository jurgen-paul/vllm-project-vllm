--- conflicted
+++ resolved
@@ -135,24 +135,15 @@
                     # TODO: Use a vllm-specific Validation Error
                     return self.create_error_response("Client disconnected")
                 final_res_batch[i] = res
-<<<<<<< HEAD
 
             final_res_batch_checked: List[EmbeddingRequestOutput] = []
             for final_res in final_res_batch:
                 assert final_res is not None
                 final_res_batch_checked.append(final_res)
 
-            response = self.request_output_to_embedding_response(
-                final_res_batch_checked,
-                request_id,
-                created_time,
-                model_name,
-            )
-=======
             response = request_output_to_embedding_response(
-                final_res_batch, request_id, created_time, model_name,
+                final_res_batch_checked, request_id, created_time, model_name,
                 encoding_format)
->>>>>>> 54600709
         except ValueError as e:
             # TODO: Use a vllm-specific Validation Error
             return self.create_error_response(str(e))

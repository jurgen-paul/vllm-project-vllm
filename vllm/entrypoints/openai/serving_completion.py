import asyncio
import time
from typing import (AsyncGenerator, AsyncIterator, Callable, Dict, List,
                    Optional, Tuple)

from fastapi import Request

from vllm.engine.async_llm_engine import AsyncLLMEngine
from vllm.entrypoints.openai.protocol import (CompletionRequest,
                                              CompletionResponse,
                                              CompletionResponseChoice,
                                              CompletionResponseStreamChoice,
                                              CompletionStreamResponse,
                                              LogProbs, UsageInfo)
from vllm.entrypoints.openai.serving_engine import LoRA, OpenAIServing
from vllm.logger import init_logger
from vllm.model_executor.guided_decoding import (
    get_guided_decoding_logits_processor)
from vllm.outputs import RequestOutput
from vllm.utils import random_uuid

logger = init_logger(__name__)

TypeTokenIDs = List[int]
TypeTopLogProbs = List[Optional[Dict[int, float]]]
TypeCreateLogProbsFn = Callable[
    [TypeTokenIDs, TypeTopLogProbs, Optional[int], int], LogProbs]


def parse_prompt_format(prompt) -> Tuple[bool, list]:
    # get the prompt, openai supports the following
    # "a string, array of strings, array of tokens, or array of token arrays."
    prompt_is_tokens = False
    prompts = [prompt]  # case 1: a string
    if isinstance(prompt, list):
        if len(prompt) == 0:
            raise ValueError("please provide at least one prompt")
        elif isinstance(prompt[0], str):
            prompt_is_tokens = False
            prompts = prompt  # case 2: array of strings
        elif isinstance(prompt[0], int):
            prompt_is_tokens = True
            prompts = [prompt]  # case 3: array of tokens
        elif isinstance(prompt[0], list) and isinstance(prompt[0][0], int):
            prompt_is_tokens = True
            prompts = prompt  # case 4: array of token arrays
        else:
            raise ValueError("prompt must be a string, array of strings, "
                             "array of tokens, or array of token arrays")
    return prompt_is_tokens, prompts


def merge_async_iterators(*iterators):
    """Merge multiple asynchronous iterators into a single iterator.

    This method handle the case where some iterators finish before others.
    When it yields, it yields a tuple (i, item) where i is the index of the
    iterator that yields the item.
    """
    queue = asyncio.Queue()

    finished = [False] * len(iterators)

    async def producer(i, iterator):
        try:
            async for item in iterator:
                await queue.put((i, item))
        except Exception as e:
            await queue.put(e)
        finished[i] = True

    _tasks = [
        asyncio.create_task(producer(i, iterator))
        for i, iterator in enumerate(iterators)
    ]

    async def consumer():
        while not all(finished) or not queue.empty():
            item = await queue.get()
            if isinstance(item, Exception):
                raise item
            yield item
        await asyncio.gather(*_tasks)

    return consumer()


class OpenAIServingCompletion(OpenAIServing):

    def __init__(self,
                 engine: AsyncLLMEngine,
                 served_model: str,
                 lora_modules: Optional[List[LoRA]] = None):
        super().__init__(engine=engine,
                         served_model=served_model,
                         lora_modules=lora_modules)

    async def create_completion(self, request: CompletionRequest,
                                raw_request: Request):
        """Completion API similar to OpenAI's API.

        See https://platform.openai.com/docs/api-reference/completions/create
        for the API specification. This API mimics the OpenAI Completion API.

        NOTE: Currently we do not support the following feature:
            - suffix (the language models we currently support do not support
            suffix)
        """
        error_check_ret = await self._check_model(request)
        if error_check_ret is not None:
            return error_check_ret

        # Return error for unsupported features.
        if request.suffix is not None:
            return self.create_error_response(
                "suffix is not currently supported")

        model_name = request.model
        request_id = f"cmpl-{random_uuid()}"
        created_time = int(time.time())

        # Schedule the request and get the result generator.
        generators = []
        try:
            sampling_params = request.to_sampling_params()
<<<<<<< HEAD
            lora_params = request.to_lora_params()
=======
            lora_request = self._maybe_get_lora(request)
            guided_decode_logit_processor = (
                await get_guided_decoding_logits_processor(
                    request, await self.engine.get_tokenizer()))
            if guided_decode_logit_processor is not None:
                if sampling_params.logits_processors is None:
                    sampling_params.logits_processors = []
                sampling_params.logits_processors.append(
                    guided_decode_logit_processor)
>>>>>>> 819a309c
            prompt_is_tokens, prompts = parse_prompt_format(request.prompt)

            for i, prompt in enumerate(prompts):
                if prompt_is_tokens:
                    input_ids = self._validate_prompt_and_tokenize(
                        request, prompt_ids=prompt)
                else:
                    input_ids = self._validate_prompt_and_tokenize(
                        request, prompt=prompt)

                generators.append(
                    self.engine.generate(prompt,
                                         sampling_params,
                                         f"{request_id}-{i}",
                                         prompt_token_ids=input_ids,
<<<<<<< HEAD
                                         lora_request=lora_params))
=======
                                         lora_request=lora_request))
>>>>>>> 819a309c
        except ValueError as e:
            # TODO: Use a vllm-specific Validation Error
            return self.create_error_response(str(e))

        result_generator: AsyncIterator[Tuple[
            int, RequestOutput]] = merge_async_iterators(*generators)

        # Similar to the OpenAI API, when n != best_of, we do not stream the
        # results. In addition, we do not stream the results when use
        # beam search.
        stream = (request.stream
                  and (request.best_of is None or request.n == request.best_of)
                  and not request.use_beam_search)

        # Streaming response
        if stream:
            return self.completion_stream_generator(request,
                                                    raw_request,
                                                    result_generator,
                                                    request_id,
                                                    created_time,
                                                    model_name,
                                                    num_prompts=len(prompts))

        # Non-streaming response
        final_res_batch: RequestOutput = [None] * len(prompts)
        try:
            async for i, res in result_generator:
                if await raw_request.is_disconnected():
                    # Abort the request if the client disconnects.
                    await self.engine.abort(f"{request_id}-{i}")
                    return self.create_error_response("Client disconnected")
                final_res_batch[i] = res
            response = self.request_output_to_completion_response(
                final_res_batch, request, request_id, created_time, model_name)
        except ValueError as e:
            # TODO: Use a vllm-specific Validation Error
            return self.create_error_response(str(e))

        # When user requests streaming but we don't stream, we still need to
        # return a streaming response with a single event.
        if request.stream:
            response_json = response.model_dump_json()

            async def fake_stream_generator() -> AsyncGenerator[str, None]:
                yield f"data: {response_json}\n\n"
                yield "data: [DONE]\n\n"

            return fake_stream_generator()

        return response

    async def completion_stream_generator(
        self,
        request: CompletionRequest,
        raw_request: Request,
        result_generator: AsyncIterator[Tuple[int, RequestOutput]],
        request_id: str,
        created_time: int,
        model_name: str,
        num_prompts: int,
    ) -> AsyncGenerator[str, None]:
        previous_texts = [""] * request.n * num_prompts
        previous_num_tokens = [0] * request.n * num_prompts
        has_echoed = [False] * request.n * num_prompts

        try:
            async for prompt_idx, res in result_generator:

                # Abort the request if the client disconnects.
                if await raw_request.is_disconnected():
                    await self.engine.abort(f"{request_id}-{prompt_idx}")
                    raise StopAsyncIteration()

                for output in res.outputs:
                    i = output.index + prompt_idx * request.n
                    # TODO(simon): optimize the performance by avoiding full
                    # text O(n^2) sending.

                    if request.echo and request.max_tokens == 0:
                        # only return the prompt
                        delta_text = res.prompt
                        delta_token_ids = res.prompt_token_ids
                        top_logprobs = res.prompt_logprobs
                        has_echoed[i] = True
                    elif (request.echo and request.max_tokens > 0
                          and not has_echoed[i]):
                        # echo the prompt and first token
                        delta_text = res.prompt + output.text
                        delta_token_ids = (res.prompt_token_ids +
                                           output.token_ids)
                        top_logprobs = res.prompt_logprobs + (output.logprobs
                                                              or [])
                        has_echoed[i] = True
                    else:
                        # return just the delta
                        delta_text = output.text[len(previous_texts[i]):]
                        delta_token_ids = output.token_ids[
                            previous_num_tokens[i]:]
                        top_logprobs = output.logprobs[previous_num_tokens[
                            i]:] if output.logprobs else None

                    if request.logprobs is not None:
                        logprobs = self._create_logprobs(
                            token_ids=delta_token_ids,
                            top_logprobs=top_logprobs,
                            num_output_top_logprobs=request.logprobs,
                            initial_text_offset=len(previous_texts[i]),
                        )
                    else:
                        logprobs = None

                    previous_texts[i] = output.text
                    previous_num_tokens[i] = len(output.token_ids)
                    finish_reason = output.finish_reason
                    stop_reason = output.stop_reason
                    if output.finish_reason is not None:  # return final usage
                        prompt_tokens = len(res.prompt_token_ids)
                        completion_tokens = len(output.token_ids)
                        final_usage = UsageInfo(
                            prompt_tokens=prompt_tokens,
                            completion_tokens=completion_tokens,
                            total_tokens=prompt_tokens + completion_tokens,
                        )
                    else:
                        final_usage = None
                    response_json = CompletionStreamResponse(
                        id=request_id,
                        created=created_time,
                        model=model_name,
                        choices=[
                            CompletionResponseStreamChoice(
                                index=i,
                                text=delta_text,
                                logprobs=logprobs,
                                finish_reason=finish_reason,
                                stop_reason=stop_reason,
                            )
                        ],
                        usage=final_usage,
                    ).model_dump_json(exclude_unset=True)
                    yield f"data: {response_json}\n\n"
        except ValueError as e:
            # TODO: Use a vllm-specific Validation Error
            data = self.create_streaming_error_response(str(e))
            yield f"data: {data}\n\n"
        yield "data: [DONE]\n\n"

    def request_output_to_completion_response(
        self,
        final_res_batch: List[RequestOutput],
        request: CompletionRequest,
        request_id: str,
        created_time: int,
        model_name: str,
    ) -> CompletionResponse:
        choices = []
        num_prompt_tokens = 0
        num_generated_tokens = 0
        for final_res in final_res_batch:
            assert final_res is not None
            prompt_token_ids = final_res.prompt_token_ids
            prompt_logprobs = final_res.prompt_logprobs
            prompt_text = final_res.prompt

            for output in final_res.outputs:
                if request.echo and request.max_tokens == 0:
                    token_ids = prompt_token_ids
                    top_logprobs = prompt_logprobs
                    output_text = prompt_text
                elif request.echo and request.max_tokens > 0:
                    token_ids = prompt_token_ids + output.token_ids
                    top_logprobs = prompt_logprobs + output.logprobs
                    output_text = prompt_text + output.text
                else:
                    token_ids = output.token_ids
                    top_logprobs = output.logprobs
                    output_text = output.text

                if request.logprobs is not None:
                    logprobs = self._create_logprobs(
                        token_ids=token_ids,
                        top_logprobs=top_logprobs,
                        num_output_top_logprobs=request.logprobs,
                    )
                else:
                    logprobs = None

                choice_data = CompletionResponseChoice(
                    index=len(choices),
                    text=output_text,
                    logprobs=logprobs,
                    finish_reason=output.finish_reason,
                    stop_reason=output.stop_reason,
                )
                choices.append(choice_data)

            num_prompt_tokens += len(prompt_token_ids)
            num_generated_tokens += sum(
                len(output.token_ids) for output in final_res.outputs)

        usage = UsageInfo(
            prompt_tokens=num_prompt_tokens,
            completion_tokens=num_generated_tokens,
            total_tokens=num_prompt_tokens + num_generated_tokens,
        )

        return CompletionResponse(
            id=request_id,
            created=created_time,
            model=model_name,
            choices=choices,
            usage=usage,
        )<|MERGE_RESOLUTION|>--- conflicted
+++ resolved
@@ -123,9 +123,6 @@
         generators = []
         try:
             sampling_params = request.to_sampling_params()
-<<<<<<< HEAD
-            lora_params = request.to_lora_params()
-=======
             lora_request = self._maybe_get_lora(request)
             guided_decode_logit_processor = (
                 await get_guided_decoding_logits_processor(
@@ -135,7 +132,6 @@
                     sampling_params.logits_processors = []
                 sampling_params.logits_processors.append(
                     guided_decode_logit_processor)
->>>>>>> 819a309c
             prompt_is_tokens, prompts = parse_prompt_format(request.prompt)
 
             for i, prompt in enumerate(prompts):
@@ -151,11 +147,7 @@
                                          sampling_params,
                                          f"{request_id}-{i}",
                                          prompt_token_ids=input_ids,
-<<<<<<< HEAD
-                                         lora_request=lora_params))
-=======
                                          lora_request=lora_request))
->>>>>>> 819a309c
         except ValueError as e:
             # TODO: Use a vllm-specific Validation Error
             return self.create_error_response(str(e))

# SPDX-License-Identifier: Apache-2.0

import asyncio
import time
from collections.abc import AsyncGenerator, AsyncIterator
from collections.abc import Sequence as GenericSequence
from typing import Optional, Union, cast

from fastapi import Request

from vllm.config import ModelConfig
from vllm.engine.protocol import EngineClient
from vllm.entrypoints.logger import RequestLogger
# yapf conflicts with isort for this block
# yapf: disable
from vllm.entrypoints.openai.protocol import (CompletionLogProbs,
                                              CompletionRequest,
                                              CompletionResponse,
                                              CompletionResponseChoice,
                                              CompletionResponseStreamChoice,
                                              CompletionStreamResponse,
                                              ErrorResponse,
                                              RequestResponseMetadata,
                                              UsageInfo)
# yapf: enable
from vllm.entrypoints.openai.serving_engine import (OpenAIServing,
                                                    clamp_prompt_logprobs)
from vllm.entrypoints.openai.serving_models import OpenAIServingModels
from vllm.logger import init_logger
from vllm.outputs import RequestOutput
from vllm.sampling_params import BeamSearchParams, SamplingParams
from vllm.sequence import Logprob
from vllm.transformers_utils.tokenizer import AnyTokenizer
from vllm.utils import merge_async_iterators

logger = init_logger(__name__)


class OpenAIServingCompletion(OpenAIServing):

    def __init__(
        self,
        engine_client: EngineClient,
        model_config: ModelConfig,
        models: OpenAIServingModels,
        *,
        request_logger: Optional[RequestLogger],
        return_tokens_as_token_ids: bool = False,
    ):
        super().__init__(engine_client=engine_client,
                         model_config=model_config,
                         models=models,
                         request_logger=request_logger,
                         return_tokens_as_token_ids=return_tokens_as_token_ids)
        self.default_sampling_params = (
            self.model_config.get_diff_sampling_param())
        if self.default_sampling_params:
<<<<<<< HEAD
            source = self.model_config.generation_config
            source = "model" if source == "auto" else source
            logger.info("Using default completion sampling params from %s: %s",
                        source, self.default_sampling_params)
=======
            logger.info(
                "Overwriting default completion sampling param with: %s",
                self.default_sampling_params)
>>>>>>> ca2ca8de

    async def create_completion(
        self,
        request: CompletionRequest,
        raw_request: Optional[Request] = None,
    ) -> Union[AsyncGenerator[str, None], CompletionResponse, ErrorResponse]:
        """Completion API similar to OpenAI's API.

        See https://platform.openai.com/docs/api-reference/completions/create
        for the API specification. This API mimics the OpenAI Completion API.

        NOTE: Currently we do not support the following feature:
            - suffix (the language models we currently support do not support
            suffix)
        """
        error_check_ret = await self._check_model(request)
        if error_check_ret is not None:
            return error_check_ret

        # If the engine is dead, raise the engine's DEAD_ERROR.
        # This is required for the streaming case, where we return a
        # success status before we actually start generating text :).
        if self.engine_client.errored:
            raise self.engine_client.dead_error

        # Return error for unsupported features.
        if request.suffix is not None:
            return self.create_error_response(
                "suffix is not currently supported")

        request_id = f"cmpl-{self._base_request_id(raw_request)}"
        created_time = int(time.time())

        request_metadata = RequestResponseMetadata(request_id=request_id)
        if raw_request:
            raw_request.state.request_metadata = request_metadata

        try:
            (
                lora_request,
                prompt_adapter_request,
            ) = self._maybe_get_adapters(request)

            tokenizer = await self.engine_client.get_tokenizer(lora_request)

            request_prompts, engine_prompts = await self._preprocess_completion(
                request,
                tokenizer,
                request.prompt,
                truncate_prompt_tokens=request.truncate_prompt_tokens,
                add_special_tokens=request.add_special_tokens,
            )
        except ValueError as e:
            logger.exception("Error in preprocessing prompt inputs")
            return self.create_error_response(str(e))

        # Schedule the request and get the result generator.
        generators: list[AsyncGenerator[RequestOutput, None]] = []
        try:
            for i, engine_prompt in enumerate(engine_prompts):
                sampling_params: Union[SamplingParams, BeamSearchParams]
                default_max_tokens = self.max_model_len - len(
                    engine_prompt["prompt_token_ids"])
                if request.use_beam_search:
                    sampling_params = request.to_beam_search_params(
                        default_max_tokens, self.default_sampling_params)
                else:
                    sampling_params = request.to_sampling_params(
                        default_max_tokens,
                        self.model_config.logits_processor_pattern,
                        self.default_sampling_params)

                request_id_item = f"{request_id}-{i}"

                self._log_inputs(request_id_item,
                                 request_prompts[i],
                                 params=sampling_params,
                                 lora_request=lora_request,
                                 prompt_adapter_request=prompt_adapter_request)

                trace_headers = (None if raw_request is None else await
                                 self._get_trace_headers(raw_request.headers))

                if isinstance(sampling_params, BeamSearchParams):
                    generator = self.engine_client.beam_search(
                        prompt=engine_prompt,
                        request_id=request_id,
                        params=sampling_params,
                    )
                else:
                    generator = self.engine_client.generate(
                        engine_prompt,
                        sampling_params,
                        request_id_item,
                        lora_request=lora_request,
                        prompt_adapter_request=prompt_adapter_request,
                        trace_headers=trace_headers,
                        priority=request.priority,
                    )

                generators.append(generator)
        except ValueError as e:
            # TODO: Use a vllm-specific Validation Error
            return self.create_error_response(str(e))

        result_generator = merge_async_iterators(*generators)

        model_name = self._get_model_name(request.model, lora_request)
        num_prompts = len(engine_prompts)

        # Similar to the OpenAI API, when n != best_of, we do not stream the
        # results. In addition, we do not stream the results when use
        # beam search.
        stream = (request.stream
                  and (request.best_of is None or request.n == request.best_of)
                  and not request.use_beam_search)

        # Streaming response
        if stream:
            return self.completion_stream_generator(
                request,
                result_generator,
                request_id,
                created_time,
                model_name,
                num_prompts=num_prompts,
                tokenizer=tokenizer,
                request_metadata=request_metadata)

        # Non-streaming response
        final_res_batch: list[Optional[RequestOutput]] = [None] * num_prompts
        try:
            async for i, res in result_generator:
                final_res_batch[i] = res

            for i, final_res in enumerate(final_res_batch):
                assert final_res is not None

                # The output should contain the input text
                # We did not pass it into vLLM engine to avoid being redundant
                # with the inputs token IDs
                if final_res.prompt is None:
                    final_res.prompt = request_prompts[i]["prompt"]

            final_res_batch_checked = cast(list[RequestOutput],
                                           final_res_batch)

            response = self.request_output_to_completion_response(
                final_res_batch_checked,
                request,
                request_id,
                created_time,
                model_name,
                tokenizer,
                request_metadata,
            )
        except asyncio.CancelledError:
            return self.create_error_response("Client disconnected")
        except ValueError as e:
            # TODO: Use a vllm-specific Validation Error
            return self.create_error_response(str(e))

        # When user requests streaming but we don't stream, we still need to
        # return a streaming response with a single event.
        if request.stream:
            response_json = response.model_dump_json()

            async def fake_stream_generator() -> AsyncGenerator[str, None]:
                yield f"data: {response_json}\n\n"
                yield "data: [DONE]\n\n"

            return fake_stream_generator()

        return response

    async def completion_stream_generator(
        self,
        request: CompletionRequest,
        result_generator: AsyncIterator[tuple[int, RequestOutput]],
        request_id: str,
        created_time: int,
        model_name: str,
        num_prompts: int,
        tokenizer: AnyTokenizer,
        request_metadata: RequestResponseMetadata,
    ) -> AsyncGenerator[str, None]:
        num_choices = 1 if request.n is None else request.n
        previous_text_lens = [0] * num_choices * num_prompts
        previous_num_tokens = [0] * num_choices * num_prompts
        has_echoed = [False] * num_choices * num_prompts
        num_prompt_tokens = [0] * num_prompts

        stream_options = request.stream_options
        if stream_options:
            include_usage = stream_options.include_usage
            include_continuous_usage = include_usage and \
                                       stream_options.continuous_usage_stats
        else:
            include_usage, include_continuous_usage = False, False

        try:
            async for prompt_idx, res in result_generator:
                prompt_token_ids = res.prompt_token_ids
                prompt_logprobs = res.prompt_logprobs
                prompt_text = res.prompt

                # Prompt details are excluded from later streamed outputs
                if res.prompt_token_ids is not None:
                    num_prompt_tokens[prompt_idx] = len(res.prompt_token_ids)

                delta_token_ids: GenericSequence[int]
                out_logprobs: Optional[GenericSequence[Optional[dict[
                    int, Logprob]]]]

                for output in res.outputs:
                    i = output.index + prompt_idx * num_choices

                    assert request.max_tokens is not None
                    if request.echo and not has_echoed[i]:
                        assert prompt_token_ids is not None
                        assert prompt_text is not None
                        if request.max_tokens == 0:
                            # only return the prompt
                            delta_text = prompt_text
                            delta_token_ids = prompt_token_ids
                            out_logprobs = prompt_logprobs
                        else:
                            assert prompt_logprobs is not None
                            # echo the prompt and first token
                            delta_text = prompt_text + output.text
                            delta_token_ids = [
                                *prompt_token_ids, *output.token_ids
                            ]
                            out_logprobs = [
                                *prompt_logprobs,
                                *(output.logprobs or []),
                            ]
                        has_echoed[i] = True
                    else:
                        # return just the delta
                        delta_text = output.text
                        delta_token_ids = output.token_ids
                        out_logprobs = output.logprobs

                        if not delta_text and not delta_token_ids \
                            and not previous_num_tokens[i]:
                            # Chunked prefill case, don't return empty chunks
                            continue

                    if request.logprobs is not None:
                        assert out_logprobs is not None, (
                            "Did not output logprobs")
                        logprobs = self._create_completion_logprobs(
                            token_ids=delta_token_ids,
                            top_logprobs=out_logprobs,
                            num_output_top_logprobs=request.logprobs,
                            tokenizer=tokenizer,
                            initial_text_offset=previous_text_lens[i],
                            return_as_token_id=request.
                            return_tokens_as_token_ids,
                        )
                    else:
                        logprobs = None

                    previous_text_lens[i] += len(output.text)
                    previous_num_tokens[i] += len(output.token_ids)
                    finish_reason = output.finish_reason
                    stop_reason = output.stop_reason

                    chunk = CompletionStreamResponse(
                        id=request_id,
                        created=created_time,
                        model=model_name,
                        choices=[
                            CompletionResponseStreamChoice(
                                index=i,
                                text=delta_text,
                                logprobs=logprobs,
                                finish_reason=finish_reason,
                                stop_reason=stop_reason,
                            )
                        ])
                    if include_continuous_usage:
                        prompt_tokens = num_prompt_tokens[prompt_idx]
                        completion_tokens = previous_num_tokens[i]
                        chunk.usage = UsageInfo(
                            prompt_tokens=prompt_tokens,
                            completion_tokens=completion_tokens,
                            total_tokens=prompt_tokens + completion_tokens,
                        )

                    response_json = chunk.model_dump_json(exclude_unset=False)
                    yield f"data: {response_json}\n\n"

            total_prompt_tokens = sum(num_prompt_tokens)
            total_completion_tokens = sum(previous_num_tokens)
            final_usage_info = UsageInfo(
                prompt_tokens=total_prompt_tokens,
                completion_tokens=total_completion_tokens,
                total_tokens=total_prompt_tokens + total_completion_tokens)

            if include_usage:
                final_usage_chunk = CompletionStreamResponse(
                    id=request_id,
                    created=created_time,
                    model=model_name,
                    choices=[],
                    usage=final_usage_info,
                )
                final_usage_data = (final_usage_chunk.model_dump_json(
                    exclude_unset=False, exclude_none=True))
                yield f"data: {final_usage_data}\n\n"

            # report to FastAPI middleware aggregate usage across all choices
            request_metadata.final_usage_info = final_usage_info

        except Exception as e:
            # TODO: Use a vllm-specific Validation Error
            data = self.create_streaming_error_response(str(e))
            yield f"data: {data}\n\n"
        yield "data: [DONE]\n\n"

    def request_output_to_completion_response(
        self,
        final_res_batch: list[RequestOutput],
        request: CompletionRequest,
        request_id: str,
        created_time: int,
        model_name: str,
        tokenizer: AnyTokenizer,
        request_metadata: RequestResponseMetadata,
    ) -> CompletionResponse:
        choices: list[CompletionResponseChoice] = []
        num_prompt_tokens = 0
        num_generated_tokens = 0

        for final_res in final_res_batch:
            prompt_token_ids = final_res.prompt_token_ids
            assert prompt_token_ids is not None
            prompt_logprobs = clamp_prompt_logprobs(final_res.prompt_logprobs)
            prompt_text = final_res.prompt

            token_ids: GenericSequence[int]
            out_logprobs: Optional[GenericSequence[Optional[dict[int,
                                                                 Logprob]]]]

            for output in final_res.outputs:
                assert request.max_tokens is not None
                if request.echo:
                    assert prompt_text is not None
                    if request.max_tokens == 0:
                        token_ids = prompt_token_ids
                        out_logprobs = prompt_logprobs
                        output_text = prompt_text
                    else:
                        token_ids = [*prompt_token_ids, *output.token_ids]

                        if request.logprobs is None:
                            out_logprobs = None
                        else:
                            assert prompt_logprobs is not None
                            assert output.logprobs is not None
                            out_logprobs = [
                                *prompt_logprobs,
                                *output.logprobs,
                            ]

                        output_text = prompt_text + output.text
                else:
                    token_ids = output.token_ids
                    out_logprobs = output.logprobs
                    output_text = output.text

                if request.logprobs is not None:
                    assert out_logprobs is not None, "Did not output logprobs"
                    logprobs = self._create_completion_logprobs(
                        token_ids=token_ids,
                        top_logprobs=out_logprobs,
                        tokenizer=tokenizer,
                        num_output_top_logprobs=request.logprobs,
                        return_as_token_id=request.return_tokens_as_token_ids,
                    )
                else:
                    logprobs = None

                choice_data = CompletionResponseChoice(
                    index=len(choices),
                    text=output_text,
                    logprobs=logprobs,
                    finish_reason=output.finish_reason,
                    stop_reason=output.stop_reason,
                    prompt_logprobs=final_res.prompt_logprobs,
                )
                choices.append(choice_data)

                num_generated_tokens += len(output.token_ids)

            num_prompt_tokens += len(prompt_token_ids)

        usage = UsageInfo(
            prompt_tokens=num_prompt_tokens,
            completion_tokens=num_generated_tokens,
            total_tokens=num_prompt_tokens + num_generated_tokens,
        )

        request_metadata.final_usage_info = usage

        return CompletionResponse(
            id=request_id,
            created=created_time,
            model=model_name,
            choices=choices,
            usage=usage,
        )

    def _create_completion_logprobs(
        self,
        token_ids: GenericSequence[int],
        top_logprobs: GenericSequence[Optional[dict[int, Logprob]]],
        num_output_top_logprobs: int,
        tokenizer: AnyTokenizer,
        initial_text_offset: int = 0,
        return_as_token_id: Optional[bool] = None,
    ) -> CompletionLogProbs:
        """Create logprobs for OpenAI Completion API."""
        out_text_offset: list[int] = []
        out_token_logprobs: list[Optional[float]] = []
        out_tokens: list[str] = []
        out_top_logprobs: list[Optional[dict[str, float]]] = []

        last_token_len = 0

        should_return_as_token_id = return_as_token_id if \
            return_as_token_id is not None else self.return_tokens_as_token_ids
        for i, token_id in enumerate(token_ids):
            step_top_logprobs = top_logprobs[i]
            if step_top_logprobs is None:
                token = tokenizer.decode(token_id)
                if should_return_as_token_id:
                    token = f"token_id:{token_id}"

                out_tokens.append(token)
                out_token_logprobs.append(None)
                out_top_logprobs.append(None)
            else:
                step_token = step_top_logprobs[token_id]

                token = self._get_decoded_token(
                    step_token,
                    token_id,
                    tokenizer,
                    return_as_token_id=should_return_as_token_id,
                )
                token_logprob = max(step_token.logprob, -9999.0)

                out_tokens.append(token)
                out_token_logprobs.append(token_logprob)

                # makes sure to add the top num_output_top_logprobs + 1
                # logprobs, as defined in the openai API
                # (cf. https://github.com/openai/openai-openapi/blob/
                # 893ba52242dbd5387a97b96444ee1c742cfce9bd/openapi.yaml#L7153)
                out_top_logprobs.append({
                    # Convert float("-inf") to the
                    # JSON-serializable float that OpenAI uses
                    self._get_decoded_token(top_lp[1],
                                            top_lp[0],
                                            tokenizer,
                                            return_as_token_id=should_return_as_token_id):
                    max(top_lp[1].logprob, -9999.0)
                    for i, top_lp in enumerate(step_top_logprobs.items())
                    if num_output_top_logprobs >= i
                })

            if len(out_text_offset) == 0:
                out_text_offset.append(initial_text_offset)
            else:
                out_text_offset.append(out_text_offset[-1] + last_token_len)
            last_token_len = len(token)

        return CompletionLogProbs(
            text_offset=out_text_offset,
            token_logprobs=out_token_logprobs,
            tokens=out_tokens,
            top_logprobs=out_top_logprobs,
        )<|MERGE_RESOLUTION|>--- conflicted
+++ resolved
@@ -55,16 +55,10 @@
         self.default_sampling_params = (
             self.model_config.get_diff_sampling_param())
         if self.default_sampling_params:
-<<<<<<< HEAD
             source = self.model_config.generation_config
             source = "model" if source == "auto" else source
             logger.info("Using default completion sampling params from %s: %s",
                         source, self.default_sampling_params)
-=======
-            logger.info(
-                "Overwriting default completion sampling param with: %s",
-                self.default_sampling_params)
->>>>>>> ca2ca8de
 
     async def create_completion(
         self,

import time
from typing import (AsyncGenerator, AsyncIterator, Callable, Dict, List,
                    Optional)
from typing import Sequence as GenericSequence
from typing import Tuple

from fastapi import Request
from transformers import PreTrainedTokenizer

from vllm.config import ModelConfig
from vllm.engine.async_llm_engine import AsyncLLMEngine
# yapf conflicts with isort for this block
# yapf: disable
from vllm.entrypoints.openai.protocol import (CompletionLogProbs,
                                              CompletionRequest,
                                              CompletionResponse,
                                              CompletionResponseChoice,
                                              CompletionResponseStreamChoice,
                                              CompletionStreamResponse,
                                              UsageInfo)
# yapf: enable
from vllm.entrypoints.openai.serving_engine import (LoRAModulePath,
                                                    OpenAIServing,
                                                    PromptAdapterPath)
from vllm.logger import init_logger
from vllm.model_executor.guided_decoding import (
    get_guided_decoding_logits_processor)
from vllm.outputs import RequestOutput
from vllm.sequence import Logprob
from vllm.tracing import (contains_trace_headers, extract_trace_headers,
                          log_tracing_disabled_warning)
from vllm.utils import merge_async_iterators, random_uuid

logger = init_logger(__name__)

TypeTokenIDs = List[int]
TypeTopLogProbs = List[Optional[Dict[int, float]]]
TypeCreateLogProbsFn = Callable[
    [TypeTokenIDs, TypeTopLogProbs, Optional[int], int], CompletionLogProbs]


def parse_prompt_format(prompt) -> Tuple[bool, list]:
    # get the prompt, openai supports the following
    # "a string, array of strings, array of tokens, or array of token arrays."
    prompt_is_tokens = False
    prompts = [prompt]  # case 1: a string
    if isinstance(prompt, list):
        if len(prompt) == 0:
            raise ValueError("please provide at least one prompt")
        elif isinstance(prompt[0], str):
            prompt_is_tokens = False
            prompts = prompt  # case 2: array of strings
        elif isinstance(prompt[0], int):
            prompt_is_tokens = True
            prompts = [prompt]  # case 3: array of tokens
        elif isinstance(prompt[0], list) and isinstance(prompt[0][0], int):
            prompt_is_tokens = True
            prompts = prompt  # case 4: array of token arrays
        else:
            raise ValueError("prompt must be a string, array of strings, "
                             "array of tokens, or array of token arrays")
    return prompt_is_tokens, prompts


class OpenAIServingCompletion(OpenAIServing):

    def __init__(self,
                 engine: AsyncLLMEngine,
                 model_config: ModelConfig,
                 served_model_names: List[str],
                 lora_modules: Optional[List[LoRAModulePath]],
                 prompt_adapters: Optional[List[PromptAdapterPath]],
                 return_tokens_as_token_ids: bool = False):
        super().__init__(engine=engine,
                         model_config=model_config,
                         served_model_names=served_model_names,
                         lora_modules=lora_modules,
                         prompt_adapters=prompt_adapters,
                         return_tokens_as_token_ids=return_tokens_as_token_ids)

    async def create_completion(self, request: CompletionRequest,
                                raw_request: Request):
        """Completion API similar to OpenAI's API.

        See https://platform.openai.com/docs/api-reference/completions/create
        for the API specification. This API mimics the OpenAI Completion API.

        NOTE: Currently we do not support the following feature:
            - suffix (the language models we currently support do not support
            suffix)
        """
        error_check_ret = await self._check_model(request)
        if error_check_ret is not None:
            return error_check_ret

        # Return error for unsupported features.
        if request.suffix is not None:
            return self.create_error_response(
                "suffix is not currently supported")

        model_name = self.served_model_names[0]
        request_id = f"cmpl-{random_uuid()}"
        created_time = int(time.time())

        # Schedule the request and get the result generator.
        generators: List[AsyncIterator[RequestOutput]] = []
        try:
            adapter_type, adapter_request = self._maybe_get_adapter(request)
            lora_request, prompt_adapter_request = None, None
            if adapter_type == 'LoRA':
                lora_request, prompt_adapter_request = adapter_request, None
            elif adapter_type == 'PromptAdapter':
                lora_request, prompt_adapter_request = None, adapter_request
            tokenizer = await self.engine.get_tokenizer(lora_request)

            sampling_params = request.to_sampling_params()
            decoding_config = await self.engine.get_decoding_config()
            guided_decoding_backend = request.guided_decoding_backend \
                or decoding_config.guided_decoding_backend
            guided_decode_logit_processor = (
                await
                get_guided_decoding_logits_processor(guided_decoding_backend,
                                                     request, tokenizer))
            if guided_decode_logit_processor is not None:
                if sampling_params.logits_processors is None:
                    sampling_params.logits_processors = []
                sampling_params.logits_processors.append(
                    guided_decode_logit_processor)
            prompt_is_tokens, prompts = parse_prompt_format(request.prompt)

            for i, prompt in enumerate(prompts):
                prompt_arg = "prompt_ids" if prompt_is_tokens else "prompt"
                prompt_formats = await self._validate_prompt_and_tokenize(
                    request,
                    tokenizer,
                    truncate_prompt_tokens=sampling_params.
                    truncate_prompt_tokens,
                    **{prompt_arg: prompt})
                prompt_ids, prompt_text = prompt_formats

                is_tracing_enabled = await self.engine.is_tracing_enabled()
                trace_headers = None
                if is_tracing_enabled:
                    trace_headers = extract_trace_headers(raw_request.headers)
                if not is_tracing_enabled and contains_trace_headers(
                        raw_request.headers):
                    log_tracing_disabled_warning()

                generator = self.engine.generate(
                    {
                        "prompt": prompt_text,
                        "prompt_token_ids": prompt_ids
                    },
                    sampling_params,
                    f"{request_id}-{i}",
                    lora_request=lora_request,
                    prompt_adapter_request=prompt_adapter_request,
                    trace_headers=trace_headers,
                )

                generators.append(generator)
        except ValueError as e:
            # TODO: Use a vllm-specific Validation Error
            return self.create_error_response(str(e))

        result_generator: AsyncIterator[Tuple[
            int, RequestOutput]] = merge_async_iterators(*generators)

        # Similar to the OpenAI API, when n != best_of, we do not stream the
        # results. In addition, we do not stream the results when use
        # beam search.
        stream = (request.stream
                  and (request.best_of is None or request.n == request.best_of)
                  and not request.use_beam_search)

        # Streaming response
        if stream:
            return self.completion_stream_generator(request,
                                                    raw_request,
                                                    result_generator,
                                                    request_id,
                                                    created_time,
                                                    model_name,
                                                    num_prompts=len(prompts),
                                                    tokenizer=tokenizer)

        # Non-streaming response
        final_res_batch: List[Optional[RequestOutput]] = [None] * len(prompts)
        try:
            async for i, res in result_generator:
                if await raw_request.is_disconnected():
                    # Abort the request if the client disconnects.
                    await self.engine.abort(f"{request_id}-{i}")
                    return self.create_error_response("Client disconnected")
                final_res_batch[i] = res
            response = self.request_output_to_completion_response(
                final_res_batch, request, request_id, created_time, model_name,
                tokenizer)
        except ValueError as e:
            # TODO: Use a vllm-specific Validation Error
            return self.create_error_response(str(e))

        # When user requests streaming but we don't stream, we still need to
        # return a streaming response with a single event.
        if request.stream:
            response_json = response.model_dump_json()

            async def fake_stream_generator() -> AsyncGenerator[str, None]:
                yield f"data: {response_json}\n\n"
                yield "data: [DONE]\n\n"

            return fake_stream_generator()

        return response

    async def completion_stream_generator(
        self,
        request: CompletionRequest,
        raw_request: Request,
        result_generator: AsyncIterator[Tuple[int, RequestOutput]],
        request_id: str,
        created_time: int,
        model_name: str,
        num_prompts: int,
        tokenizer: PreTrainedTokenizer,
    ) -> AsyncGenerator[str, None]:
        assert request.n is not None
        previous_texts = [""] * request.n * num_prompts
        previous_num_tokens = [0] * request.n * num_prompts
        has_echoed = [False] * request.n * num_prompts

        try:
            async for prompt_idx, res in result_generator:

                # Abort the request if the client disconnects.
                if await raw_request.is_disconnected():
                    await self.engine.abort(f"{request_id}-{prompt_idx}")
                    raise StopAsyncIteration()

                for output in res.outputs:
                    i = output.index + prompt_idx * request.n
                    # TODO(simon): optimize the performance by avoiding full
                    # text O(n^2) sending.

                    assert request.max_tokens is not None
                    if request.echo and request.max_tokens == 0:
                        # only return the prompt
                        delta_text = res.prompt
                        delta_token_ids = res.prompt_token_ids
                        out_logprobs = res.prompt_logprobs
                        has_echoed[i] = True
                    elif (request.echo and request.max_tokens > 0
                          and not has_echoed[i]):
                        # echo the prompt and first token
                        delta_text = res.prompt + output.text
                        delta_token_ids = (res.prompt_token_ids +
                                           output.token_ids)
                        out_logprobs = res.prompt_logprobs + (output.logprobs
                                                              or [])
                        has_echoed[i] = True
                    else:
                        # return just the delta
                        delta_text = output.text[len(previous_texts[i]):]
                        delta_token_ids = output.token_ids[
                            previous_num_tokens[i]:]
                        out_logprobs = output.logprobs[previous_num_tokens[
                            i]:] if output.logprobs else None

                    if request.logprobs is not None:
                        assert out_logprobs is not None, (
                            "Did not output logprobs")
                        logprobs = self._create_completion_logprobs(
                            token_ids=delta_token_ids,
                            top_logprobs=out_logprobs,
                            num_output_top_logprobs=request.logprobs,
                            tokenizer=tokenizer,
                            initial_text_offset=len(previous_texts[i]),
                        )
                    else:
                        logprobs = None

                    previous_texts[i] = output.text
                    previous_num_tokens[i] = len(output.token_ids)
                    finish_reason = output.finish_reason
                    stop_reason = output.stop_reason

                    chunk = CompletionStreamResponse(
                        id=request_id,
                        created=created_time,
                        model=model_name,
                        choices=[
                            CompletionResponseStreamChoice(
                                index=i,
                                text=delta_text,
                                logprobs=logprobs,
                                finish_reason=finish_reason,
                                stop_reason=stop_reason,
                            )
                        ])
                    if (request.stream_options
                            and request.stream_options.include_usage):
                        if (request.stream_options.continuous_usage_stats
                                or output.finish_reason is not None):
                            prompt_tokens = len(res.prompt_token_ids)
                            completion_tokens = len(output.token_ids)
                            usage = UsageInfo(
                                prompt_tokens=prompt_tokens,
                                completion_tokens=completion_tokens,
                                total_tokens=prompt_tokens + completion_tokens,
                            )
                        if request.stream_options.continuous_usage_stats:
                            chunk.usage = usage
                        else:
                            chunk.usage = None

                    response_json = chunk.model_dump_json(exclude_unset=False)
                    yield f"data: {response_json}\n\n"

            if (request.stream_options
                    and request.stream_options.include_usage):
                final_usage_chunk = CompletionStreamResponse(
                    id=request_id,
                    created=created_time,
                    model=model_name,
                    choices=[],
                    usage=usage,
                )
                final_usage_data = (final_usage_chunk.model_dump_json(
                    exclude_unset=False, exclude_none=True))
                yield f"data: {final_usage_data}\n\n"

        except ValueError as e:
            # TODO: Use a vllm-specific Validation Error
            data = self.create_streaming_error_response(str(e))
            yield f"data: {data}\n\n"
        yield "data: [DONE]\n\n"

    def request_output_to_completion_response(
        self,
        final_res_batch: List[RequestOutput],
        request: CompletionRequest,
        request_id: str,
        created_time: int,
        model_name: str,
        tokenizer: PreTrainedTokenizer,
    ) -> CompletionResponse:
        choices: List[CompletionResponseChoice] = []
        num_prompt_tokens = 0
        num_generated_tokens = 0
        for final_res in final_res_batch:
            assert final_res is not None
            prompt_token_ids = final_res.prompt_token_ids
            prompt_logprobs = final_res.prompt_logprobs
            prompt_text = final_res.prompt

            for output in final_res.outputs:
                assert request.max_tokens is not None
                if request.echo and request.max_tokens == 0:
                    token_ids = prompt_token_ids
                    out_logprobs = prompt_logprobs
                    output_text = prompt_text
                elif request.echo and request.max_tokens > 0:
                    token_ids = prompt_token_ids + list(output.token_ids)
                    out_logprobs = (prompt_logprobs + output.logprobs
                                    if request.logprobs is not None else None)
                    output_text = prompt_text + output.text
                else:
                    token_ids = output.token_ids
                    out_logprobs = output.logprobs
                    output_text = output.text

                if request.logprobs is not None:
                    assert out_logprobs is not None, "Did not output logprobs"
                    logprobs = self._create_completion_logprobs(
                        token_ids=token_ids,
                        top_logprobs=out_logprobs,
                        tokenizer=tokenizer,
                        num_output_top_logprobs=request.logprobs,
                    )
                else:
                    logprobs = None

                choice_data = CompletionResponseChoice(
                    index=len(choices),
                    text=output_text,
                    logprobs=logprobs,
                    finish_reason=output.finish_reason,
                    stop_reason=output.stop_reason,
                )
                choices.append(choice_data)

            num_prompt_tokens += len(prompt_token_ids)
            num_generated_tokens += sum(
                len(output.token_ids) for output in final_res.outputs)

        usage = UsageInfo(
            prompt_tokens=num_prompt_tokens,
            completion_tokens=num_generated_tokens,
            total_tokens=num_prompt_tokens + num_generated_tokens,
        )

        return CompletionResponse(
            id=request_id,
            created=created_time,
            model=model_name,
            choices=choices,
            usage=usage,
        )

    def _create_completion_logprobs(
        self,
        token_ids: GenericSequence[int],
        top_logprobs: GenericSequence[Optional[Dict[int, Logprob]]],
        num_output_top_logprobs: int,
        tokenizer: PreTrainedTokenizer,
        initial_text_offset: int = 0,
    ) -> CompletionLogProbs:
        """Create logprobs for OpenAI Completion API."""
        out_text_offset: List[int] = []
        out_token_logprobs: List[Optional[float]] = []
        out_tokens: List[str] = []
        out_top_logprobs: List[Optional[Dict[str, float]]] = []

        last_token_len = 0

        for i, token_id in enumerate(token_ids):
            step_top_logprobs = top_logprobs[i]
            if step_top_logprobs is None:
                token = tokenizer.decode(token_id)
                out_tokens.append(token)
                out_token_logprobs.append(None)
                out_top_logprobs.append(None)
            else:
<<<<<<< HEAD
                token = self._get_decoded_token(
                    step_top_logprobs[token_id],
                    token_id,
                    return_as_token_id=self.return_tokens_as_token_ids)
=======
                token = self._get_decoded_token(step_top_logprobs[token_id],
                                                token_id, tokenizer)
>>>>>>> 396d92d5
                token_logprob = max(step_top_logprobs[token_id].logprob,
                                    -9999.0)
                out_tokens.append(token)
                out_token_logprobs.append(token_logprob)

                # makes sure to add the top num_output_top_logprobs + 1
                # logprobs, as defined in the openai API
                # (cf. https://github.com/openai/openai-openapi/blob/
                # 893ba52242dbd5387a97b96444ee1c742cfce9bd/openapi.yaml#L7153)
                out_top_logprobs.append({
                    # Convert float("-inf") to the
                    # JSON-serializable float that OpenAI uses
<<<<<<< HEAD
                    self._get_decoded_token(
                        top_lp[1],
                        top_lp[0],
                        return_as_token_id=self.return_tokens_as_token_ids):
=======
                    self._get_decoded_token(top_lp[1], top_lp[0], tokenizer):
>>>>>>> 396d92d5
                    max(top_lp[1].logprob, -9999.0)
                    for i, top_lp in enumerate(step_top_logprobs.items())
                    if num_output_top_logprobs >= i
                })

            if len(out_text_offset) == 0:
                out_text_offset.append(initial_text_offset)
            else:
                out_text_offset.append(out_text_offset[-1] + last_token_len)
            last_token_len = len(token)

        return CompletionLogProbs(
            text_offset=out_text_offset,
            token_logprobs=out_token_logprobs,
            tokens=out_tokens,
            top_logprobs=out_top_logprobs,
        )<|MERGE_RESOLUTION|>--- conflicted
+++ resolved
@@ -431,15 +431,11 @@
                 out_token_logprobs.append(None)
                 out_top_logprobs.append(None)
             else:
-<<<<<<< HEAD
                 token = self._get_decoded_token(
                     step_top_logprobs[token_id],
                     token_id,
+                    tokenizer,
                     return_as_token_id=self.return_tokens_as_token_ids)
-=======
-                token = self._get_decoded_token(step_top_logprobs[token_id],
-                                                token_id, tokenizer)
->>>>>>> 396d92d5
                 token_logprob = max(step_top_logprobs[token_id].logprob,
                                     -9999.0)
                 out_tokens.append(token)
@@ -452,14 +448,11 @@
                 out_top_logprobs.append({
                     # Convert float("-inf") to the
                     # JSON-serializable float that OpenAI uses
-<<<<<<< HEAD
                     self._get_decoded_token(
                         top_lp[1],
                         top_lp[0],
+                        tokenizer,
                         return_as_token_id=self.return_tokens_as_token_ids):
-=======
-                    self._get_decoded_token(top_lp[1], top_lp[0], tokenizer):
->>>>>>> 396d92d5
                     max(top_lp[1].logprob, -9999.0)
                     for i, top_lp in enumerate(step_top_logprobs.items())
                     if num_output_top_logprobs >= i

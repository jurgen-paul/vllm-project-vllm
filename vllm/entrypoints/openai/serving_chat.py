--- conflicted
+++ resolved
@@ -26,18 +26,12 @@
 from vllm.logger import init_logger
 from vllm.model_executor.guided_decoding import (
     get_guided_decoding_logits_processor)
-<<<<<<< HEAD
 
 if TYPE_CHECKING:
-    from vllm.multimodal.image import ImagePixelData
+    from vllm.multimodal import MultiModalDataDict
 else:
     # avoid calling `torch.cuda.device_count()`
-    ImagePixelData = Any
-=======
-from vllm.multimodal import MultiModalDataDict
-from vllm.multimodal.utils import (async_get_and_parse_image,
-                                   get_full_image_text_prompt)
->>>>>>> 15aba081
+    MultiModalDataDict = Any
 from vllm.outputs import RequestOutput
 from vllm.sequence import Logprob
 from vllm.tracing import (contains_trace_headers, extract_trace_headers,

<<<<<<< HEAD
import json
=======
import asyncio
>>>>>>> 9a3f49ae
import time
from typing import AsyncGenerator, AsyncIterator, Dict, List, Optional
from typing import Sequence as GenericSequence
from typing import Type, Union

from fastapi import Request
from jinja2 import Environment, FileSystemLoader, select_autoescape
from transformers import PreTrainedTokenizer

from vllm.config import ModelConfig
from vllm.engine.protocol import AsyncEngineClient
from vllm.entrypoints.chat_utils import (ConversationMessage,
                                         load_chat_template,
                                         parse_chat_messages)
from vllm.entrypoints.logger import RequestLogger
from vllm.entrypoints.openai.protocol import (
    ChatCompletionLogProb, ChatCompletionLogProbs,
    ChatCompletionLogProbsContent, ChatCompletionNamedToolChoiceParam,
    ChatCompletionRequest, ChatCompletionResponse,
    ChatCompletionResponseChoice, ChatCompletionResponseStreamChoice,
    ChatCompletionStreamResponse, ChatMessage, DeltaFunctionCall, DeltaMessage,
    DeltaToolCall, ErrorResponse, FunctionCall, ToolCall, UsageInfo)
from vllm.entrypoints.openai.serving_engine import (LoRAModulePath,
                                                    OpenAIServing,
                                                    PromptAdapterPath)
from vllm.entrypoints.openai.tool_parsers import (Hermes2ProToolParser,
                                                  MistralToolParser,
                                                  ToolParser)
from vllm.inputs import PromptInputs
from vllm.logger import init_logger
from vllm.multimodal import MultiModalDataDict
from vllm.outputs import RequestOutput
from vllm.sequence import Logprob
from vllm.tracing import (contains_trace_headers, extract_trace_headers,
                          log_tracing_disabled_warning)
from vllm.utils import iterate_with_cancellation, random_uuid

env = Environment(loader=FileSystemLoader('./'),
                  autoescape=select_autoescape())

logger = init_logger(__name__)


class OpenAIServingChat(OpenAIServing):

    def __init__(self,
                 async_engine_client: AsyncEngineClient,
                 model_config: ModelConfig,
                 served_model_names: List[str],
                 response_role: str,
                 *,
                 lora_modules: Optional[List[LoRAModulePath]],
                 prompt_adapters: Optional[List[PromptAdapterPath]],
                 request_logger: Optional[RequestLogger],
                 chat_template: Optional[str],
                 return_tokens_as_token_ids: bool = False,
                 enable_auto_tools: Optional[bool] = False,
                 tool_parser: Optional[str] = None):
        super().__init__(async_engine_client=async_engine_client,
                         model_config=model_config,
                         served_model_names=served_model_names,
                         lora_modules=lora_modules,
                         prompt_adapters=prompt_adapters,
                         request_logger=request_logger,
                         return_tokens_as_token_ids=return_tokens_as_token_ids)

        self.response_role = response_role
        self.use_tool_use_model_template = False
        self.chat_template = load_chat_template(chat_template)

        # set up tool use
        self.enable_auto_tools: bool = enable_auto_tools or False
        if self.enable_auto_tools:
            logger.info(
                '"Auto" tool choice has been enabled please note that while'
                ' the parallel_tool_calls client option is preset for '
                'compatibility reasons, it will be ignored.')

        self.tool_parser: Optional[Type[ToolParser]] = None
        if self.enable_auto_tools:
            if tool_parser == 'mistral':
                self.tool_parser = MistralToolParser
            elif tool_parser == 'hermes':
                self.tool_parser = Hermes2ProToolParser
            else:
                raise TypeError(
                    'Error: --enable-auto-tool-choice requires --tool-parser')

    async def create_chat_completion(
        self,
        request: ChatCompletionRequest,
        raw_request: Optional[Request] = None
    ) -> Union[ErrorResponse, AsyncGenerator[str, None],
               ChatCompletionResponse]:
        """Completion API similar to OpenAI's API.

        See https://platform.openai.com/docs/api-reference/chat/create
        for the API specification. This API mimics the OpenAI
        ChatCompletion API.

        """
        error_check_ret = await self._check_model(request)
        if error_check_ret is not None:
            logger.error('Error with model %s', error_check_ret)
            return error_check_ret

        try:
            (
                lora_request,
                prompt_adapter_request,
            ) = self._maybe_get_adapters(request)

            model_config = self.model_config
            tokenizer = await self.async_engine_client.get_tokenizer(
                lora_request)

            conversation, mm_futures = parse_chat_messages(
                request.messages, model_config, tokenizer)

            tool_dicts = None if request.tools is None else [
                tool.model_dump() for tool in request.tools
            ]

            prompt = tokenizer.apply_chat_template(
                conversation=conversation,
                tokenize=False,
                add_generation_prompt=request.add_generation_prompt,
                tools=tool_dicts,
                documents=request.documents,
                chat_template=request.chat_template or self.chat_template,
                **(request.chat_template_kwargs or {}),
            )
            assert isinstance(prompt, str)
        except Exception as e:
            logger.error("Error in applying chat template from request: %s", e)
            return self.create_error_response(str(e))

        mm_data: Optional[MultiModalDataDict] = None

        try:
            if len(mm_futures):
                # since we support only single mm data currently
                if len(mm_futures) != 1:
                    return self.create_error_response(
                        "Multiple 'image_url' input is currently not supported."
                    )
                mm_data = await mm_futures[0]
        except Exception as e:
            logger.error("Error in loading multi-modal data: %s", e)
            return self.create_error_response(str(e))

        # validation for OpenAI tools
        # tool_choice = "required" is not supported
        if request.tool_choice == 'required':
            return self.create_error_response(
                'tool_choice = "required" is not supported!')

            # "auto" tools requires --enable-auto-tool-choice and --tool-parser
        if request.tool_choice == 'auto' and not (
                self.enable_auto_tools and self.tool_parser is not None):
            return self.create_error_response(
                '"auto" tool choice requires '
                '--enable-auto-tool-choice and --tool-parser to be set')

        request_id = f"chat-{random_uuid()}"
        try:

            guided_decode_logits_processor = (
                await self._guided_decode_logits_processor(request, tokenizer))

            prompt_inputs = self._tokenize_prompt_input(
                request,
                tokenizer,
                prompt,
                truncate_prompt_tokens=request.truncate_prompt_tokens,
                add_special_tokens=request.add_special_tokens,
            )

            sampling_params = request.to_sampling_params(
                tokenizer,
                guided_decode_logits_processor,
                default_max_tokens=self.max_model_len -
                len(prompt_inputs["prompt_token_ids"]))

            self._log_inputs(request_id,
                             prompt_inputs,
                             params=sampling_params,
                             lora_request=lora_request,
                             prompt_adapter_request=prompt_adapter_request)

            engine_inputs: PromptInputs = {
                "prompt_token_ids": prompt_inputs["prompt_token_ids"],
            }
            if mm_data is not None:
                engine_inputs["multi_modal_data"] = mm_data

            is_tracing_enabled = (
                await self.async_engine_client.is_tracing_enabled())
            trace_headers = None
            if is_tracing_enabled and raw_request:
                trace_headers = extract_trace_headers(raw_request.headers)
            if (not is_tracing_enabled and raw_request
                    and contains_trace_headers(raw_request.headers)):
                log_tracing_disabled_warning()

            result_generator = self.async_engine_client.generate(
                engine_inputs,
                sampling_params,
                request_id,
                lora_request=lora_request,
                trace_headers=trace_headers,
                prompt_adapter_request=prompt_adapter_request,
            )
        except ValueError as e:
            # TODO: Use a vllm-specific Validation Error
            return self.create_error_response(str(e))

        if raw_request:
            result_generator = iterate_with_cancellation(
                result_generator, raw_request.is_disconnected)

        # Streaming response
        if request.stream:
            return self.chat_completion_stream_generator(
                request, result_generator, request_id, conversation, tokenizer)
<<<<<<< HEAD
        else:
            try:
                generator = await self.chat_completion_full_generator(
                    request, raw_request, result_generator, request_id,
                    conversation, tokenizer)

                if not isinstance(generator, ChatCompletionResponse):
                    raise ValueError('Expected generator to be instance of '
                                     'ChatCompletionResponse')
                return generator

            except ValueError as e:
                # TODO: Use a vllm-specific Validation Error
                return self.create_error_response(str(e))
=======
        try:
            return await self.chat_completion_full_generator(
                request, result_generator, request_id, conversation, tokenizer)
        except ValueError as e:
            # TODO: Use a vllm-specific Validation Error
            return self.create_error_response(str(e))
>>>>>>> 9a3f49ae

    def get_chat_request_role(self, request: ChatCompletionRequest) -> str:
        if request.add_generation_prompt:
            return self.response_role
        else:
            return request.messages[-1]["role"]

    async def chat_completion_stream_generator(
        self,
        request: ChatCompletionRequest,
        result_generator: AsyncIterator[RequestOutput],
        request_id: str,
        conversation: List[ConversationMessage],
        tokenizer: PreTrainedTokenizer,
    ) -> AsyncGenerator[str, None]:
        model_name = self.served_model_names[0]
        created_time = int(time.time())
        chunk_object_type = "chat.completion.chunk"
        first_iteration = True

        # Send response for each token for each request.n (index)
        num_choices = 1 if request.n is None else request.n
        previous_texts = [""] * num_choices
        previous_num_tokens = [0] * num_choices
        finish_reason_sent = [False] * num_choices

        tool_parser: Optional[ToolParser] = self.tool_parser(
            tokenizer) if self.tool_parser else None

        try:
            async for res in result_generator:
                # We need to do it here, because if there are exceptions in
                # the result_generator, it needs to be sent as the FIRST
                # response (by the try...catch).
                if first_iteration:
                    # Send first response for each request.n (index) with
                    # the role
                    role = self.get_chat_request_role(request)
                    for i in range(num_choices):
                        choice_data = ChatCompletionResponseStreamChoice(
                            index=i,
                            delta=DeltaMessage(role=role),
                            logprobs=None,
                            finish_reason=None)
                        chunk = ChatCompletionStreamResponse(
                            id=request_id,
                            object=chunk_object_type,
                            created=created_time,
                            choices=[choice_data],
                            model=model_name)
                        if (request.stream_options
                                and request.stream_options.include_usage):
                            if request.stream_options.continuous_usage_stats:
                                prompt_tokens = len(res.prompt_token_ids)
                                usage = UsageInfo(prompt_tokens=prompt_tokens,
                                                  completion_tokens=0,
                                                  total_tokens=prompt_tokens)
                                chunk.usage = usage
                            else:
                                chunk.usage = None

                        data = chunk.model_dump_json(exclude_unset=True)
                        yield f"data: {data}\n\n"

                    # Send response to echo the input portion of the
                    # last message
                    if request.echo:
                        last_msg_content = ""
                        if conversation and conversation[-1].get(
                                "content") and conversation[-1].get(
                                    "role") == role:
                            last_msg_content = conversation[-1]["content"] or ''

                        if last_msg_content:
                            for i in range(num_choices):
                                choice_data = (
                                    ChatCompletionResponseStreamChoice(
                                        index=i,
                                        delta=DeltaMessage(
                                            content=last_msg_content),
                                        logprobs=None,
                                        finish_reason=None))
                                chunk = ChatCompletionStreamResponse(
                                    id=request_id,
                                    object=chunk_object_type,
                                    created=created_time,
                                    choices=[choice_data],
                                    model=model_name)
                                if (request.stream_options and
                                        request.stream_options.include_usage):
                                    if (request.stream_options.
                                            continuous_usage_stats):
                                        prompt_tokens = len(
                                            res.prompt_token_ids)
                                        usage = UsageInfo(
                                            prompt_tokens=prompt_tokens,
                                            completion_tokens=0,
                                            total_tokens=prompt_tokens)
                                        chunk.usage = usage
                                    else:
                                        chunk.usage = None

                                data = chunk.model_dump_json(
                                    exclude_unset=True)
                                yield f"data: {data}\n\n"
                    first_iteration = False

                for output in res.outputs:

                    i = output.index

                    if finish_reason_sent[i]:
                        continue

                    delta_token_ids = output.token_ids[previous_num_tokens[i]:]
                    out_logprobs = output.logprobs[
                        previous_num_tokens[i]:] if output.logprobs else None

                    if request.logprobs and request.top_logprobs is not None:
                        assert out_logprobs is not None, (
                            "Did not output logprobs")
                        logprobs = self._create_chat_logprobs(
                            token_ids=delta_token_ids,
                            top_logprobs=out_logprobs,
                            tokenizer=tokenizer,
                            num_output_top_logprobs=request.top_logprobs,
                        )
                    else:
                        logprobs = None

                    delta_text = output.text[len(previous_texts[i]):]
                    delta_message: Optional[DeltaMessage] = None

                    # handle streaming deltas for tools with tool_choice
                    if (request.tool_choice and type(request.tool_choice) is
                            ChatCompletionNamedToolChoiceParam):
                        delta_message = DeltaMessage(tool_calls=[
                            DeltaToolCall(function=DeltaFunctionCall(
                                name=request.tool_choice.function.name,
                                arguments=delta_text),
                                          index=i)
                        ])

                    # handle streaming deltas for tools with tool_choice
                    elif (request.tools and tool_parser
                          and (request.tool_choice is None
                               or request.tool_choice == 'auto')
                          and self.enable_auto_tools):

                        delta_message = (
                            tool_parser.extract_tool_calls_streaming(
                                previous_text=previous_texts[i],
                                current_text=output.text,
                                delta_text=delta_text,
                                previous_token_ids=output.
                                token_ids[:-1 * len(delta_token_ids)],
                                current_token_ids=output.token_ids,
                                delta_token_ids=delta_token_ids))
                    else:
                        delta_message = DeltaMessage(content=delta_text)

                    # handle setting the previous values for the next iteration
                    previous_texts[i] = output.text
                    previous_num_tokens[i] = len(output.token_ids)

                    # if the message delta is None (e.g. because it was a
                    # "control token" for tool calls or the parser otherwise
                    # wasn't ready to send a token, then
                    #   get the next token without streaming a chunk
                    if delta_message is None:
                        continue

                    if output.finish_reason is None:
                        # Send token-by-token response for each request.n

                        choice_data = ChatCompletionResponseStreamChoice(
                            index=i,
                            delta=delta_message,
                            logprobs=logprobs,
                            finish_reason=None)
                        chunk = ChatCompletionStreamResponse(
                            id=request_id,
                            object=chunk_object_type,
                            created=created_time,
                            choices=[choice_data],
                            model=model_name)
                        if (request.stream_options
                                and request.stream_options.include_usage):
                            if (request.stream_options.continuous_usage_stats):
                                prompt_tokens = len(res.prompt_token_ids)
                                completion_tokens = len(output.token_ids)
                                usage = UsageInfo(
                                    prompt_tokens=prompt_tokens,
                                    completion_tokens=completion_tokens,
                                    total_tokens=prompt_tokens +
                                    completion_tokens,
                                )
                                chunk.usage = usage
                            else:
                                chunk.usage = None

                        data = chunk.model_dump_json(exclude_unset=True)
                        yield f"data: {data}\n\n"
                    else:
                        # check to make sure we haven't "forgotten" to stream
                        #   any tokens that were generated but previously
                        #   matched by partial json parsing
                        # only happens if we are NOT using guided decoding
                        if tool_parser:
                            index = len(
                                tool_parser.prev_tool_call_arr) - 1 if len(
                                    tool_parser.prev_tool_call_arr) > 0 else 0
                        else:
                            index = 0
                        if (delta_message.tool_calls
                                and delta_message.tool_calls[0]
                                and delta_message.tool_calls[0].function and
                            (delta_message.tool_calls[0].function.arguments
                             == '' or
                             delta_message.tool_calls[0].function.arguments and
                             (output.finish_reason == 'stop'
                              or output.finish_reason == 'tool_calls'))
                                and tool_parser
                                and request.tool_choice == 'auto'):
                            expected_call = json.dumps(
                                tool_parser.prev_tool_call_arr[index].get(
                                    'arguments', {}))
                            actual_call = tool_parser.streamed_args_for_tool[
                                index]
                            remaining_call = expected_call.replace(
                                actual_call, '', 1)
                            delta_message = DeltaMessage(tool_calls=[
                                DeltaToolCall(index=index,
                                              function=DeltaFunctionCall(
                                                  arguments=remaining_call).
                                              model_dump(exclude_none=True))
                            ])
                        # Send the finish response for each request.n only once
                        prompt_tokens = len(res.prompt_token_ids)
                        choice_data = ChatCompletionResponseStreamChoice(
                            index=i,
                            delta=delta_message,
                            logprobs=logprobs,
                            finish_reason=output.finish_reason
                            if not (tool_parser
                                    and len(tool_parser.prev_tool_call_arr))
                            else 'tool_calls',
                            stop_reason=output.stop_reason)
                        chunk = ChatCompletionStreamResponse(
                            id=request_id,
                            object=chunk_object_type,
                            created=created_time,
                            choices=[choice_data],
                            model=model_name)
                        if (request.stream_options
                                and request.stream_options.include_usage):
                            if (request.stream_options.continuous_usage_stats):
                                prompt_tokens = len(res.prompt_token_ids)
                                completion_tokens = len(output.token_ids)
                                usage = UsageInfo(
                                    prompt_tokens=prompt_tokens,
                                    completion_tokens=completion_tokens,
                                    total_tokens=prompt_tokens +
                                    completion_tokens,
                                )
                                chunk.usage = usage
                            else:
                                chunk.usage = None
                        data = chunk.model_dump_json(exclude_unset=True)
                        yield f"data: {data}\n\n"
                        finish_reason_sent[i] = True

            # once the final token is handled, if stream_options.include_usage
            # is sent, send the usage
            if (request.stream_options
                    and request.stream_options.include_usage):
                final_usage = UsageInfo(
                    prompt_tokens=prompt_tokens,
                    completion_tokens=previous_num_tokens[i],
                    total_tokens=prompt_tokens + previous_num_tokens[i],
                )

                final_usage_chunk = ChatCompletionStreamResponse(
                    id=request_id,
                    object=chunk_object_type,
                    created=created_time,
                    choices=[],
                    model=model_name,
                    usage=final_usage)
                final_usage_data = (final_usage_chunk.model_dump_json(
                    exclude_unset=True, exclude_none=True))
                yield f"data: {final_usage_data}\n\n"

        except ValueError as e:
            # TODO: Use a vllm-specific Validation Error
            logger.error('error in chat completion stream generator: %s', e)
            data = self.create_streaming_error_response(str(e))
            yield f"data: {data}\n\n"
        # Send the final done message after all response.n are finished
        yield "data: [DONE]\n\n"

    async def chat_completion_full_generator(
        self,
        request: ChatCompletionRequest,
        result_generator: AsyncIterator[RequestOutput],
        request_id: str,
        conversation: List[ConversationMessage],
        tokenizer: PreTrainedTokenizer,
    ) -> Union[ErrorResponse, ChatCompletionResponse]:

        model_name = self.served_model_names[0]
        created_time = int(time.time())
        final_res: Optional[RequestOutput] = None

        try:
            async for res in result_generator:
                final_res = res
        except asyncio.CancelledError:
            return self.create_error_response("Client disconnected")

        assert final_res is not None

        choices: List[ChatCompletionResponseChoice] = []

        role = self.get_chat_request_role(request)
        for output in final_res.outputs:
            token_ids = output.token_ids
            out_logprobs = output.logprobs

            if request.logprobs and request.top_logprobs is not None:
                assert out_logprobs is not None, "Did not output logprobs"
                logprobs = self._create_chat_logprobs(
                    token_ids=token_ids,
                    top_logprobs=out_logprobs,
                    num_output_top_logprobs=request.top_logprobs,
                    tokenizer=tokenizer,
                )
            else:
                logprobs = None

            # by default, tools are not used.
            tools_called = False

            # if auto tools are not enabled, and a named tool choice using
            #   outlines is not being used
            if not (self.enable_auto_tools
                    or not self.tool_parser) and not isinstance(
                        request.tool_choice,
                        ChatCompletionNamedToolChoiceParam):
                message = ChatMessage(role=role, content=output.text)

            # if the request uses tools and specified a tool choice
            elif request.tool_choice and type(
                    request.tool_choice) is ChatCompletionNamedToolChoiceParam:

                message = ChatMessage(
                    role=role,
                    content="",
                    tool_calls=[
                        ToolCall(function=FunctionCall(
                            name=request.tool_choice.function.name,
                            arguments=output.text))
                    ])
                tools_called = True

            # if the request doesn't use tool choice
            # OR specifies to not use a tool
            elif not request.tool_choice or request.tool_choice == "none":

                message = ChatMessage(role=role, content=output.text)

            # handle when there are tools and tool choice is auto
            elif request.tools and (
                    request.tool_choice == "auto"
                    or request.tool_choice is None) and self.enable_auto_tools \
                    and self.tool_parser:

                tool_call_info = self.tool_parser.extract_tool_calls(
                    output.text)
                tools_called = tool_call_info.tools_called
                if tool_call_info.tools_called:
                    message = ChatMessage(role=role,
                                          content=tool_call_info.content,
                                          tool_calls=tool_call_info.tool_calls)

                else:
                    # FOR NOW make it a chat message; we will have to detect
                    # the type to make it later.
                    message = ChatMessage(role=role, content=output.text)

            # undetermined case that is still important to handle
            else:
                logger.error(
                    'Error in chat_completion_full_generator - cannot determine'
                    ' if tools should be extracted. Returning a standard chat '
                    'completion.')
                message = ChatMessage(role=role, content=output.text)

            choice_data = ChatCompletionResponseChoice(
                index=output.index,
                message=message,
                logprobs=logprobs,
                finish_reason='tool_calls' if tools_called else
                output.finish_reason if output.finish_reason else 'stop',
                stop_reason=output.stop_reason)
            choices.append(choice_data)

        if request.echo:
            last_msg_content = ""
            if conversation and conversation[-1].get(
                    "content") and conversation[-1].get("role") == role:
                last_msg_content = conversation[-1]["content"] or ''

            for choice in choices:
                full_message = last_msg_content + (choice.message.content
                                                   or '')
                choice.message.content = full_message

        num_prompt_tokens = len(final_res.prompt_token_ids)
        num_generated_tokens = sum(
            len(output.token_ids) for output in final_res.outputs)
        usage = UsageInfo(
            prompt_tokens=num_prompt_tokens,
            completion_tokens=num_generated_tokens,
            total_tokens=num_prompt_tokens + num_generated_tokens,
        )
        response = ChatCompletionResponse(
            id=request_id,
            created=created_time,
            model=model_name,
            choices=choices,
            usage=usage,
        )

        return response

    def _get_top_logprobs(
            self, logprobs: Dict[int, Logprob], top_logprobs: Optional[int],
            tokenizer: PreTrainedTokenizer) -> List[ChatCompletionLogProb]:
        return [
            ChatCompletionLogProb(token=(token := self._get_decoded_token(
                p[1],
                p[0],
                tokenizer,
                return_as_token_id=self.return_tokens_as_token_ids)),
                                  logprob=max(p[1].logprob, -9999.0),
                                  bytes=list(
                                      token.encode("utf-8", errors="replace")))
            for i, p in enumerate(logprobs.items())
            if top_logprobs and i < top_logprobs
        ]

    def _create_chat_logprobs(
        self,
        token_ids: GenericSequence[int],
        top_logprobs: GenericSequence[Optional[Dict[int, Logprob]]],
        tokenizer: PreTrainedTokenizer,
        num_output_top_logprobs: Optional[int] = None,
    ) -> ChatCompletionLogProbs:
        """Create OpenAI-style logprobs."""

        logprobs_content = []

        for i, token_id in enumerate(token_ids):
            step_top_logprobs = top_logprobs[i]
            if step_top_logprobs is None:
                token = tokenizer.decode(token_id)
                if self.return_tokens_as_token_ids:
                    token = f"token_id:{token_id}"
                logprobs_content.append(
                    ChatCompletionLogProbsContent(
                        token=token,
                        bytes=list(token.encode("utf-8", errors="replace"))))
            else:
                logprobs_content.append(
                    ChatCompletionLogProbsContent(
                        token=self._get_decoded_token(
                            step_top_logprobs[token_id], token_id, tokenizer,
                            self.return_tokens_as_token_ids),
                        logprob=max(step_top_logprobs[token_id].logprob,
                                    -9999.0),
                        bytes=list(
                            step_top_logprobs[token_id].decoded_token.encode(
                                "utf-8", errors="replace")),
                        top_logprobs=self._get_top_logprobs(
                            step_top_logprobs, num_output_top_logprobs,
                            tokenizer)))

        return ChatCompletionLogProbs(content=logprobs_content)<|MERGE_RESOLUTION|>--- conflicted
+++ resolved
@@ -1,8 +1,5 @@
-<<<<<<< HEAD
+import asyncio
 import json
-=======
-import asyncio
->>>>>>> 9a3f49ae
 import time
 from typing import AsyncGenerator, AsyncIterator, Dict, List, Optional
 from typing import Sequence as GenericSequence
@@ -228,29 +225,13 @@
         if request.stream:
             return self.chat_completion_stream_generator(
                 request, result_generator, request_id, conversation, tokenizer)
-<<<<<<< HEAD
-        else:
-            try:
-                generator = await self.chat_completion_full_generator(
-                    request, raw_request, result_generator, request_id,
-                    conversation, tokenizer)
-
-                if not isinstance(generator, ChatCompletionResponse):
-                    raise ValueError('Expected generator to be instance of '
-                                     'ChatCompletionResponse')
-                return generator
-
-            except ValueError as e:
-                # TODO: Use a vllm-specific Validation Error
-                return self.create_error_response(str(e))
-=======
+
         try:
             return await self.chat_completion_full_generator(
                 request, result_generator, request_id, conversation, tokenizer)
         except ValueError as e:
             # TODO: Use a vllm-specific Validation Error
             return self.create_error_response(str(e))
->>>>>>> 9a3f49ae
 
     def get_chat_request_role(self, request: ChatCompletionRequest) -> str:
         if request.add_generation_prompt:

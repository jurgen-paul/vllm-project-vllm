import asyncio
import json
import time
from typing import (AsyncGenerator, AsyncIterator, Callable, Dict, Final, List,
                    Optional)
from typing import Sequence as GenericSequence
from typing import Union

from fastapi import Request

from vllm.config import ModelConfig
from vllm.engine.protocol import EngineClient
from vllm.entrypoints.chat_utils import (ConversationMessage,
                                         apply_hf_chat_template,
                                         apply_mistral_chat_template,
                                         load_chat_template,
                                         parse_chat_messages_futures)
from vllm.entrypoints.logger import RequestLogger
from vllm.entrypoints.openai.protocol import (
    ChatCompletionLogProb, ChatCompletionLogProbs,
    ChatCompletionLogProbsContent, ChatCompletionNamedToolChoiceParam,
    ChatCompletionRequest, ChatCompletionResponse,
    ChatCompletionResponseChoice, ChatCompletionResponseStreamChoice,
    ChatCompletionStreamResponse, ChatMessage, DeltaFunctionCall, DeltaMessage,
    DeltaToolCall, ErrorResponse, FunctionCall, RequestResponseMetadata,
    ToolCall, UsageInfo)
from vllm.entrypoints.openai.serving_engine import (BaseModelPath,
                                                    LoRAModulePath,
                                                    OpenAIServing,
                                                    PromptAdapterPath,
                                                    TextTokensPrompt)
from vllm.entrypoints.openai.tool_parsers import ToolParser, ToolParserManager
from vllm.inputs import TokensPrompt
from vllm.logger import init_logger
from vllm.outputs import CompletionOutput, RequestOutput
from vllm.sequence import Logprob
from vllm.tracing import (contains_trace_headers, extract_trace_headers,
                          log_tracing_disabled_warning)
from vllm.transformers_utils.tokenizer import AnyTokenizer, MistralTokenizer
from vllm.utils import iterate_with_cancellation, random_uuid

logger = init_logger(__name__)


class OpenAIServingChat(OpenAIServing):

    def __init__(self,
                 engine_client: EngineClient,
                 model_config: ModelConfig,
                 base_model_paths: List[BaseModelPath],
                 response_role: str,
                 *,
                 lora_modules: Optional[List[LoRAModulePath]],
                 prompt_adapters: Optional[List[PromptAdapterPath]],
                 request_logger: Optional[RequestLogger],
                 chat_template: Optional[str],
                 return_tokens_as_token_ids: bool = False,
                 enable_auto_tools: bool = False,
                 tool_parser: Optional[str] = None):
        super().__init__(engine_client=engine_client,
                         model_config=model_config,
                         base_model_paths=base_model_paths,
                         lora_modules=lora_modules,
                         prompt_adapters=prompt_adapters,
                         request_logger=request_logger,
                         return_tokens_as_token_ids=return_tokens_as_token_ids)

        self.response_role = response_role
        self.use_tool_use_model_template = False
        self.chat_template = load_chat_template(chat_template)

        # set up tool use
        self.enable_auto_tools: bool = enable_auto_tools
        if self.enable_auto_tools:
            logger.info(
                "\"auto\" tool choice has been enabled please note that while"
                " the parallel_tool_calls client option is preset for "
                "compatibility reasons, it will be ignored.")

        self.tool_parser: Optional[Callable[[AnyTokenizer], ToolParser]] = None
        if self.enable_auto_tools:
            try:
                self.tool_parser = ToolParserManager.get_tool_parser(
                    tool_parser)
            except Exception as e:
                raise TypeError("Error: --enable-auto-tool-choice requires "
                                f"tool_parser:'{tool_parser}' which has not "
                                "been registered") from e

    async def create_chat_completion(
        self,
        request: ChatCompletionRequest,
        raw_request: Optional[Request] = None,
    ) -> Union[AsyncGenerator[str, None], ChatCompletionResponse,
               ErrorResponse]:
        """Completion API similar to OpenAI's API.

        See https://platform.openai.com/docs/api-reference/chat/create
        for the API specification. This API mimics the OpenAI
        ChatCompletion API.

        """
        error_check_ret = await self._check_model(request)
        if error_check_ret is not None:
            logger.error("Error with model %s", error_check_ret)
            return error_check_ret

        # If the engine is dead, raise the engine's DEAD_ERROR.
        # This is required for the streaming case, where we return a
        # success status before we actually start generating text :).
        if self.engine_client.errored:
            raise self.engine_client.dead_error

        try:
            (
                lora_request,
                prompt_adapter_request,
            ) = self._maybe_get_adapters(request)

            model_config = self.model_config
            tokenizer = await self.engine_client.get_tokenizer(lora_request)

            conversation, mm_data_future = parse_chat_messages_futures(
                request.messages, model_config, tokenizer)

            tool_dicts = None if request.tools is None else [
                tool.model_dump() for tool in request.tools
            ]

            prompt: Union[str, List[int]]
            is_mistral_tokenizer = isinstance(tokenizer, MistralTokenizer)
            if is_mistral_tokenizer:
                prompt = apply_mistral_chat_template(
                    tokenizer,
                    messages=request.messages,
                    chat_template=request.chat_template or self.chat_template,
                    add_generation_prompt=request.add_generation_prompt,
                    continue_final_message=request.continue_final_message,
                    tools=tool_dicts,
                    documents=request.documents,
                    **(request.chat_template_kwargs or {}),
                )
            else:
                prompt = apply_hf_chat_template(
                    tokenizer,
                    conversation=conversation,
                    chat_template=request.chat_template or self.chat_template,
                    add_generation_prompt=request.add_generation_prompt,
                    continue_final_message=request.continue_final_message,
                    tools=tool_dicts,
                    documents=request.documents,
                    **(request.chat_template_kwargs or {}),
                )
        except Exception as e:
            logger.exception("Error in applying chat template from request")
            return self.create_error_response(str(e))

        try:
            mm_data = await mm_data_future
        except Exception as e:
            logger.exception("Error in loading multi-modal data")
            return self.create_error_response(str(e))

        # validation for OpenAI tools
        # tool_choice = "required" is not supported
        if request.tool_choice == "required":
            return self.create_error_response(
                "tool_choice = \"required\" is not supported!")

        if not is_mistral_tokenizer and request.tool_choice == "auto" and not (
                self.enable_auto_tools and self.tool_parser is not None):
            # for hf tokenizers, "auto" tools requires
            # --enable-auto-tool-choice and --tool-call-parser
            return self.create_error_response(
                "\"auto\" tool choice requires "
                "--enable-auto-tool-choice and --tool-call-parser to be set")

        request_id = f"chat-{random_uuid()}"

        request_metadata = RequestResponseMetadata(request_id=request_id)
        if raw_request:
            raw_request.state.request_metadata = request_metadata

        try:
            if self.enable_auto_tools and self.tool_parser:
                request = self.tool_parser(tokenizer).adjust_request(
                    request=request)

            if isinstance(prompt, str):
                prompt_inputs = self._tokenize_prompt_input(
                    request,
                    tokenizer,
                    prompt,
                    truncate_prompt_tokens=request.truncate_prompt_tokens,
                    add_special_tokens=request.add_special_tokens,
                )
            else:
                assert isinstance(prompt, list) and isinstance(
                    prompt[0], int
                ), "Prompt has to be either a string or a list of token ids"
                prompt_inputs = TextTokensPrompt(
                    prompt=tokenizer.decode(prompt), prompt_token_ids=prompt)

            assert prompt_inputs is not None

            sampling_params = request.to_sampling_params(
                default_max_tokens=self.max_model_len -
                len(prompt_inputs["prompt_token_ids"]))

            self._log_inputs(request_id,
                             prompt_inputs,
                             params=sampling_params,
                             lora_request=lora_request,
                             prompt_adapter_request=prompt_adapter_request)

            engine_inputs = TokensPrompt(
                prompt_token_ids=prompt_inputs["prompt_token_ids"])
            if mm_data is not None:
                engine_inputs["multi_modal_data"] = mm_data

            is_tracing_enabled = (await
                                  self.engine_client.is_tracing_enabled())
            trace_headers = None
            if is_tracing_enabled and raw_request:
                trace_headers = extract_trace_headers(raw_request.headers)
            if (not is_tracing_enabled and raw_request
                    and contains_trace_headers(raw_request.headers)):
                log_tracing_disabled_warning()
<<<<<<< HEAD
            
            if (sampling_params.use_beam_search):
                result_generator = self.engine_client.beam_search(
                    engine_inputs,
                    request_id,
                    beam_width = sampling_params.best_of,
                    max_tokens = sampling_params.max_tokens
                )
            else:
                result_generator = self.engine_client.generate(
                    engine_inputs,
                    sampling_params,
                    request_id,
                    lora_request=lora_request,
                    trace_headers=trace_headers,
                    prompt_adapter_request=prompt_adapter_request,
                )
=======

            result_generator = self.engine_client.generate(
                engine_inputs,
                sampling_params,
                request_id,
                lora_request=lora_request,
                trace_headers=trace_headers,
                prompt_adapter_request=prompt_adapter_request,
                priority=request.priority,
            )
>>>>>>> 663874e0
        except ValueError as e:
            # TODO: Use a vllm-specific Validation Error
            return self.create_error_response(str(e))

        if raw_request:
            result_generator = iterate_with_cancellation(
                result_generator, raw_request.is_disconnected)

        # Streaming response
        if request.stream:
            return self.chat_completion_stream_generator(
                request, result_generator, request_id, conversation, tokenizer,
                request_metadata)

        try:
            return await self.chat_completion_full_generator(
                request, result_generator, request_id, conversation, tokenizer,
                request_metadata)
        except ValueError as e:
            # TODO: Use a vllm-specific Validation Error
            return self.create_error_response(str(e))

    def get_chat_request_role(self, request: ChatCompletionRequest) -> str:
        if request.add_generation_prompt:
            return self.response_role
        return request.messages[-1]["role"]

    async def chat_completion_stream_generator(
        self,
        request: ChatCompletionRequest,
        result_generator: AsyncIterator[RequestOutput],
        request_id: str,
        conversation: List[ConversationMessage],
        tokenizer: AnyTokenizer,
        request_metadata: RequestResponseMetadata,
    ) -> AsyncGenerator[str, None]:
        model_name = self.base_model_paths[0].name
        created_time = int(time.time())
        chunk_object_type: Final = "chat.completion.chunk"
        first_iteration = True

        # Send response for each token for each request.n (index)
        num_choices = 1 if request.n is None else request.n
        previous_num_tokens = [0] * num_choices
        finish_reason_sent = [False] * num_choices
        num_prompt_tokens = 0

        tool_parsers: List[Optional[ToolParser]] = [
            self.tool_parser(tokenizer) if self.tool_parser else None
        ] * num_choices

        if isinstance(request.tool_choice, ChatCompletionNamedToolChoiceParam):
            tool_choice_function_name = request.tool_choice.function.name
        else:
            tool_choice_function_name = None

        # Determine whether tools are in use with "auto" tool choice
        tool_choice_auto = (
            not tool_choice_function_name
            and self._should_stream_with_auto_tool_parsing(request))

        all_previous_token_ids: Optional[List[List[int]]]
        if tool_choice_auto:
            # These are only required in "auto" tool choice case
            previous_texts = [""] * num_choices
            all_previous_token_ids = [[]] * num_choices
        else:
            previous_texts, all_previous_token_ids = None, None

        try:
            async for res in result_generator:
                if res.prompt_token_ids is not None:
                    num_prompt_tokens = len(res.prompt_token_ids)
                    if res.encoder_prompt_token_ids is not None:
                        num_prompt_tokens += len(res.encoder_prompt_token_ids)

                # We need to do it here, because if there are exceptions in
                # the result_generator, it needs to be sent as the FIRST
                # response (by the try...catch).
                if first_iteration:
                    # Send first response for each request.n (index) with
                    # the role
                    role = self.get_chat_request_role(request)

                    # NOTE num_choices defaults to 1 so this usually executes
                    # once per request
                    for i in range(num_choices):
                        tool_parser = tool_parsers[i]
                        choice_data = ChatCompletionResponseStreamChoice(
                            index=i,
                            delta=DeltaMessage(
                                role=role,
                                content="",
                            ),
                            logprobs=None,
                            finish_reason=None)
                        chunk = ChatCompletionStreamResponse(
                            id=request_id,
                            object=chunk_object_type,
                            created=created_time,
                            choices=[choice_data],
                            model=model_name)

                        # if usage should be included
                        if (request.stream_options
                                and request.stream_options.include_usage):
                            # if continuous usage stats are requested, add it
                            if request.stream_options.continuous_usage_stats:
                                usage = UsageInfo(
                                    prompt_tokens=num_prompt_tokens,
                                    completion_tokens=0,
                                    total_tokens=num_prompt_tokens)
                                chunk.usage = usage
                            # otherwise don't
                            else:
                                chunk.usage = None

                        data = chunk.model_dump_json(exclude_unset=True)
                        yield f"data: {data}\n\n"

                    # Send response to echo the input portion of the
                    # last message
                    if request.echo or request.continue_final_message:
                        last_msg_content: str = ""
                        if conversation and "content" in conversation[
                                -1] and conversation[-1].get("role") == role:
                            last_msg_content = conversation[-1]["content"] or ""

                        if last_msg_content:
                            for i in range(num_choices):
                                choice_data = (
                                    ChatCompletionResponseStreamChoice(
                                        index=i,
                                        delta=DeltaMessage(
                                            content=last_msg_content),
                                        logprobs=None,
                                        finish_reason=None))
                                chunk = ChatCompletionStreamResponse(
                                    id=request_id,
                                    object=chunk_object_type,
                                    created=created_time,
                                    choices=[choice_data],
                                    model=model_name)
                                if (request.stream_options and
                                        request.stream_options.include_usage):
                                    if (request.stream_options.
                                            continuous_usage_stats):
                                        usage = UsageInfo(
                                            prompt_tokens=num_prompt_tokens,
                                            completion_tokens=0,
                                            total_tokens=num_prompt_tokens)
                                        chunk.usage = usage
                                    else:
                                        chunk.usage = None

                                data = chunk.model_dump_json(
                                    exclude_unset=True)
                                yield f"data: {data}\n\n"
                    first_iteration = False

                for output in res.outputs:
                    i = output.index
                    tool_parser = tool_parsers[i]

                    if finish_reason_sent[i]:
                        continue

                    if request.logprobs and request.top_logprobs is not None:
                        assert output.logprobs is not None, (
                            "Did not output logprobs")
                        logprobs = self._create_chat_logprobs(
                            token_ids=output.token_ids,
                            top_logprobs=output.logprobs,
                            tokenizer=tokenizer,
                            num_output_top_logprobs=request.top_logprobs,
                        )
                    else:
                        logprobs = None

                    delta_text = output.text
                    delta_message: Optional[DeltaMessage]

                    # handle streaming deltas for tools with named tool_choice
                    if tool_choice_function_name:
                        delta_message = DeltaMessage(tool_calls=[
                            DeltaToolCall(function=DeltaFunctionCall(
                                name=tool_choice_function_name,
                                arguments=delta_text),
                                          index=i)
                        ])

                    # handle streaming deltas for tools with "auto" tool choice
                    elif tool_choice_auto:
                        assert previous_texts is not None
                        assert all_previous_token_ids is not None
                        assert tool_parser is not None
                        #TODO optimize manipulation of these lists
                        previous_text = previous_texts[i]
                        previous_token_ids = all_previous_token_ids[i]
                        current_text = previous_text + delta_text
                        current_token_ids = previous_token_ids + list(
                            output.token_ids)

                        delta_message = (
                            tool_parser.extract_tool_calls_streaming(
                                previous_text=previous_text,
                                current_text=current_text,
                                delta_text=delta_text,
                                previous_token_ids=previous_token_ids,
                                current_token_ids=current_token_ids,
                                delta_token_ids=output.token_ids,
                                request=request))

                        # update the previous values for the next iteration
                        previous_texts[i] = current_text
                        all_previous_token_ids[i] = current_token_ids

                    # handle streaming just a content delta
                    else:
                        delta_message = DeltaMessage(content=delta_text)

                    # set the previous values for the next iteration
                    previous_num_tokens[i] += len(output.token_ids)

                    # if the message delta is None (e.g. because it was a
                    # "control token" for tool calls or the parser otherwise
                    # wasn't ready to send a token, then
                    #   get the next token without streaming a chunk
                    if delta_message is None:
                        continue

                    if output.finish_reason is None:
                        # Send token-by-token response for each request.n

                        choice_data = ChatCompletionResponseStreamChoice(
                            index=i,
                            delta=delta_message,
                            logprobs=logprobs,
                            finish_reason=None)
                        chunk = ChatCompletionStreamResponse(
                            id=request_id,
                            object=chunk_object_type,
                            created=created_time,
                            choices=[choice_data],
                            model=model_name)

                        # handle usage stats if requested & if continuous
                        if (request.stream_options
                                and request.stream_options.include_usage):
                            if request.stream_options.continuous_usage_stats:
                                completion_tokens = len(output.token_ids)
                                usage = UsageInfo(
                                    prompt_tokens=num_prompt_tokens,
                                    completion_tokens=completion_tokens,
                                    total_tokens=num_prompt_tokens +
                                    completion_tokens,
                                )
                                chunk.usage = usage
                            else:
                                chunk.usage = None

                        data = chunk.model_dump_json(exclude_unset=True)
                        yield f"data: {data}\n\n"

                    # if the model is finished generating
                    else:
                        # check to make sure we haven't "forgotten" to stream
                        #   any tokens that were generated but previously
                        #   matched by partial json parsing
                        # only happens if we are NOT using guided decoding
                        if tool_parser:
                            index = len(
                                tool_parser.prev_tool_call_arr) - 1 if len(
                                    tool_parser.prev_tool_call_arr) > 0 else 0
                        else:
                            index = 0

                        if self._should_check_for_unstreamed_tool_arg_tokens(
                                delta_message, output) and tool_parser:
                            # get the expected call based on partial JSON
                            # parsing which "autocompletes" the JSON
                            expected_call = json.dumps(
                                tool_parser.prev_tool_call_arr[index].get(
                                    "arguments", {}))

                            # get what we've streamed so far for arguments
                            # for the current tool
                            actual_call = tool_parser.streamed_args_for_tool[
                                index]

                            # check to see if there's anything left to stream
                            remaining_call = expected_call.replace(
                                actual_call, "", 1)

                            # set that as a delta message
                            delta_message = DeltaMessage(tool_calls=[
                                DeltaToolCall(index=index,
                                              function=DeltaFunctionCall(
                                                  arguments=remaining_call).
                                              model_dump(exclude_none=True))
                            ])

                        # Send the finish response for each request.n only once
                        choice_data = ChatCompletionResponseStreamChoice(
                            index=i,
                            delta=delta_message,
                            logprobs=logprobs,
                            finish_reason=output.finish_reason
                            if not (tool_parser
                                    and len(tool_parser.prev_tool_call_arr))
                            else "tool_calls",
                            stop_reason=output.stop_reason)
                        chunk = ChatCompletionStreamResponse(
                            id=request_id,
                            object=chunk_object_type,
                            created=created_time,
                            choices=[choice_data],
                            model=model_name)
                        if (request.stream_options
                                and request.stream_options.include_usage):
                            if request.stream_options.continuous_usage_stats:
                                completion_tokens = len(output.token_ids)
                                usage = UsageInfo(
                                    prompt_tokens=num_prompt_tokens,
                                    completion_tokens=completion_tokens,
                                    total_tokens=num_prompt_tokens +
                                    completion_tokens,
                                )
                                chunk.usage = usage
                            else:
                                chunk.usage = None
                        data = chunk.model_dump_json(exclude_unset=True)
                        yield f"data: {data}\n\n"
                        finish_reason_sent[i] = True

            # once the final token is handled, if stream_options.include_usage
            # is sent, send the usage
            if (request.stream_options
                    and request.stream_options.include_usage):
                completion_tokens = previous_num_tokens[i]
                final_usage = UsageInfo(
                    prompt_tokens=num_prompt_tokens,
                    completion_tokens=completion_tokens,
                    total_tokens=num_prompt_tokens + completion_tokens,
                )

                final_usage_chunk = ChatCompletionStreamResponse(
                    id=request_id,
                    object=chunk_object_type,
                    created=created_time,
                    choices=[],
                    model=model_name,
                    usage=final_usage)
                final_usage_data = (final_usage_chunk.model_dump_json(
                    exclude_unset=True, exclude_none=True))
                yield f"data: {final_usage_data}\n\n"

            # report to FastAPI middleware aggregate usage across all choices
            num_completion_tokens = sum(previous_num_tokens)
            request_metadata.final_usage_info = UsageInfo(
                prompt_tokens=num_prompt_tokens,
                completion_tokens=num_completion_tokens,
                total_tokens=num_prompt_tokens + num_completion_tokens)

        except ValueError as e:
            # TODO: Use a vllm-specific Validation Error
            logger.error("error in chat completion stream generator: %s", e)
            data = self.create_streaming_error_response(str(e))
            yield f"data: {data}\n\n"
        # Send the final done message after all response.n are finished
        yield "data: [DONE]\n\n"

    async def chat_completion_full_generator(
        self,
        request: ChatCompletionRequest,
        result_generator: AsyncIterator[RequestOutput],
        request_id: str,
        conversation: List[ConversationMessage],
        tokenizer: AnyTokenizer,
        request_metadata: RequestResponseMetadata,
    ) -> Union[ErrorResponse, ChatCompletionResponse]:

        model_name = self.base_model_paths[0].name
        created_time = int(time.time())
        final_res: Optional[RequestOutput] = None

        try:
            async for res in result_generator:
                final_res = res
        except asyncio.CancelledError:
            return self.create_error_response("Client disconnected")

        assert final_res is not None

        choices: List[ChatCompletionResponseChoice] = []

        role = self.get_chat_request_role(request)
        for output in final_res.outputs:
            token_ids = output.token_ids
            out_logprobs = output.logprobs

            if request.logprobs and request.top_logprobs is not None:
                assert out_logprobs is not None, "Did not output logprobs"
                logprobs = self._create_chat_logprobs(
                    token_ids=token_ids,
                    top_logprobs=out_logprobs,
                    num_output_top_logprobs=request.top_logprobs,
                    tokenizer=tokenizer,
                )
            else:
                logprobs = None

            # by default, tools are not used.
            tools_called = False

            # if auto tools are not enabled, and a named tool choice using
            #   outlines is not being used
            if (not self.enable_auto_tools
                    or not self.tool_parser) and not isinstance(
                        request.tool_choice,
                        ChatCompletionNamedToolChoiceParam):
                message = ChatMessage(role=role, content=output.text)

            # if the request uses tools and specified a tool choice
            elif request.tool_choice and type(
                    request.tool_choice) is ChatCompletionNamedToolChoiceParam:

                message = ChatMessage(
                    role=role,
                    content="",
                    tool_calls=[
                        ToolCall(function=FunctionCall(
                            name=request.tool_choice.function.name,
                            arguments=output.text))
                    ])
                tools_called = True

            # if the request doesn't use tool choice
            # OR specifies to not use a tool
            elif not request.tool_choice or request.tool_choice == "none":

                message = ChatMessage(role=role, content=output.text)

            # handle when there are tools and tool choice is auto
            elif request.tools and (
                    request.tool_choice == "auto"
                    or request.tool_choice is None) and self.enable_auto_tools \
                    and self.tool_parser:

                tool_parser = self.tool_parser(tokenizer)
                tool_call_info = tool_parser.extract_tool_calls(
                    output.text, request=request)
                tools_called = tool_call_info.tools_called
                if tool_call_info.tools_called:
                    message = ChatMessage(role=role,
                                          content=tool_call_info.content,
                                          tool_calls=tool_call_info.tool_calls)

                else:
                    # FOR NOW make it a chat message; we will have to detect
                    # the type to make it later.
                    message = ChatMessage(role=role, content=output.text)

            # undetermined case that is still important to handle
            else:
                logger.error(
                    "Error in chat_completion_full_generator - cannot determine"
                    " if tools should be extracted. Returning a standard chat "
                    "completion.")
                message = ChatMessage(role=role, content=output.text)

            choice_data = ChatCompletionResponseChoice(
                index=output.index,
                message=message,
                logprobs=logprobs,
                finish_reason="tool_calls" if tools_called else
                output.finish_reason if output.finish_reason else "stop",
                stop_reason=output.stop_reason)
            choices.append(choice_data)

        if request.echo or request.continue_final_message:
            last_msg_content = ""
            if conversation and "content" in conversation[-1] and conversation[
                    -1].get("role") == role:
                last_msg_content = conversation[-1]["content"] or ""

            for choice in choices:
                full_message = last_msg_content + (choice.message.content
                                                   or "")
                choice.message.content = full_message

        assert final_res.prompt_token_ids is not None
        num_prompt_tokens = len(final_res.prompt_token_ids)
        if final_res.encoder_prompt_token_ids is not None:
            num_prompt_tokens += len(final_res.encoder_prompt_token_ids)
        num_generated_tokens = sum(
            len(output.token_ids) for output in final_res.outputs)
        usage = UsageInfo(
            prompt_tokens=num_prompt_tokens,
            completion_tokens=num_generated_tokens,
            total_tokens=num_prompt_tokens + num_generated_tokens,
        )

        request_metadata.final_usage_info = usage

        response = ChatCompletionResponse(
            id=request_id,
            created=created_time,
            model=model_name,
            choices=choices,
            usage=usage,
            prompt_logprobs=final_res.prompt_logprobs,
        )

        return response

    def _get_top_logprobs(
            self, logprobs: Dict[int, Logprob], top_logprobs: Optional[int],
            tokenizer: AnyTokenizer) -> List[ChatCompletionLogProb]:
        return [
            ChatCompletionLogProb(token=(token := self._get_decoded_token(
                p[1],
                p[0],
                tokenizer,
                return_as_token_id=self.return_tokens_as_token_ids)),
                                  logprob=max(p[1].logprob, -9999.0),
                                  bytes=list(
                                      token.encode("utf-8", errors="replace")))
            for i, p in enumerate(logprobs.items())
            if top_logprobs and i < top_logprobs
        ]

    def _create_chat_logprobs(
        self,
        token_ids: GenericSequence[int],
        top_logprobs: GenericSequence[Optional[Dict[int, Logprob]]],
        tokenizer: AnyTokenizer,
        num_output_top_logprobs: Optional[int] = None,
    ) -> ChatCompletionLogProbs:
        """Create OpenAI-style logprobs."""
        logprobs_content: List[ChatCompletionLogProbsContent] = []

        for i, token_id in enumerate(token_ids):
            step_top_logprobs = top_logprobs[i]
            if step_top_logprobs is None:
                token = tokenizer.decode(token_id)
                if self.return_tokens_as_token_ids:
                    token = f"token_id:{token_id}"

                logprobs_content.append(
                    ChatCompletionLogProbsContent(
                        token=token,
                        bytes=list(token.encode("utf-8", errors="replace")),
                    ))
            else:
                step_token = step_top_logprobs[token_id]
                step_decoded = step_token.decoded_token

                logprobs_content.append(
                    ChatCompletionLogProbsContent(
                        token=self._get_decoded_token(
                            step_token,
                            token_id,
                            tokenizer,
                            self.return_tokens_as_token_ids,
                        ),
                        logprob=max(step_token.logprob, -9999.0),
                        bytes=None if step_decoded is None else list(
                            step_decoded.encode("utf-8", errors="replace")),
                        top_logprobs=self._get_top_logprobs(
                            step_top_logprobs,
                            num_output_top_logprobs,
                            tokenizer,
                        ),
                    ))

        return ChatCompletionLogProbs(content=logprobs_content)

    def _should_stream_with_auto_tool_parsing(self,
                                              request: ChatCompletionRequest):
        """
        Utility function to check if streamed tokens should go through the tool
        call parser that was configured.

        We only want to do this IF user-provided tools are set, a tool parser
        is configured, "auto" tool choice is enabled, and the request's tool
        choice field indicates that "auto" tool choice should be used.
        """
        return (request.tools and self.tool_parser and self.enable_auto_tools
                and request.tool_choice in ['auto', None])

    def _should_check_for_unstreamed_tool_arg_tokens(
        self,
        delta_message: Optional[DeltaMessage],
        output: CompletionOutput,
    ) -> bool:
        """
        Check to see if we should check for unstreamed tool arguments tokens.
        This is only applicable when auto tool parsing is enabled, the delta
        is a tool call with arguments.
        """

        # yapf: disable
        return bool(
            # if there is a delta message that includes tool calls which
            # include a function that has arguments
            output.finish_reason is not None
            and self.enable_auto_tools and self.tool_parser and delta_message
            and delta_message.tool_calls and delta_message.tool_calls[0]
            and delta_message.tool_calls[0].function
            and delta_message.tool_calls[0].function.arguments is not None
        )<|MERGE_RESOLUTION|>--- conflicted
+++ resolved
@@ -226,7 +226,6 @@
             if (not is_tracing_enabled and raw_request
                     and contains_trace_headers(raw_request.headers)):
                 log_tracing_disabled_warning()
-<<<<<<< HEAD
             
             if (sampling_params.use_beam_search):
                 result_generator = self.engine_client.beam_search(
@@ -243,19 +242,8 @@
                     lora_request=lora_request,
                     trace_headers=trace_headers,
                     prompt_adapter_request=prompt_adapter_request,
+                    priority=request.priority,
                 )
-=======
-
-            result_generator = self.engine_client.generate(
-                engine_inputs,
-                sampling_params,
-                request_id,
-                lora_request=lora_request,
-                trace_headers=trace_headers,
-                prompt_adapter_request=prompt_adapter_request,
-                priority=request.priority,
-            )
->>>>>>> 663874e0
         except ValueError as e:
             # TODO: Use a vllm-specific Validation Error
             return self.create_error_response(str(e))

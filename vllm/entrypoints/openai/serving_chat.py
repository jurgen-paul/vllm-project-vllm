--- conflicted
+++ resolved
@@ -125,15 +125,6 @@
 
         request_id = f"cmpl-{random_uuid()}"
         try:
-<<<<<<< HEAD
-=======
-            # Tokenize/detokenize depending on prompt format (string/token list)
-            prompt_ids, prompt_text = await self._validate_prompt_and_tokenize(
-                request,
-                tokenizer,
-                prompt=prompt,
-                add_special_tokens=request.add_special_tokens)
->>>>>>> e2fbaee7
             sampling_params = request.to_sampling_params()
             decoding_config = await self.engine.get_decoding_config()
             guided_decoding_backend = request.guided_decoding_backend \
@@ -150,6 +141,7 @@
 
             prompt_inputs = self._tokenize_prompt_input(
                 request,
+                tokenizer,
                 prompt,
                 truncate_prompt_tokens=sampling_params.truncate_prompt_tokens,
                 add_special_tokens=False,

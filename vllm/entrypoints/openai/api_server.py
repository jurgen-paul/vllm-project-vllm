import asyncio
import importlib
import inspect
import multiprocessing
import os
import re
import signal
import socket
import tempfile
from argparse import Namespace
from contextlib import asynccontextmanager
from functools import partial
from http import HTTPStatus
from typing import AsyncIterator, Optional, Set

import uvloop
from fastapi import APIRouter, FastAPI, Request
from fastapi.exceptions import RequestValidationError
from fastapi.middleware.cors import CORSMiddleware
from fastapi.responses import JSONResponse, Response, StreamingResponse
from starlette.datastructures import State
from starlette.routing import Mount
from typing_extensions import assert_never

import vllm.envs as envs
from vllm.config import ModelConfig
from vllm.engine.arg_utils import AsyncEngineArgs
from vllm.engine.async_llm_engine import AsyncLLMEngine
from vllm.engine.multiprocessing.client import MQLLMEngineClient
from vllm.engine.multiprocessing.engine import run_mp_engine
from vllm.engine.protocol import EngineClient
from vllm.entrypoints.launcher import serve_http
from vllm.entrypoints.logger import RequestLogger
from vllm.entrypoints.openai.cli_args import (make_arg_parser,
                                              validate_parsed_serve_args)
from vllm.entrypoints.openai.fim import get_supported_fim_encoders
# yapf conflicts with isort for this block
# yapf: disable
from vllm.entrypoints.openai.protocol import (ChatCompletionRequest,
                                              ChatCompletionResponse,
                                              CompletionRequest,
                                              CompletionResponse,
                                              DetokenizeRequest,
                                              DetokenizeResponse,
                                              EmbeddingRequest,
                                              EmbeddingResponse, ErrorResponse,
                                              LoadLoraAdapterRequest,
                                              TokenizeRequest,
                                              TokenizeResponse,
                                              UnloadLoraAdapterRequest)
# yapf: enable
from vllm.entrypoints.openai.serving_chat import OpenAIServingChat
from vllm.entrypoints.openai.serving_completion import OpenAIServingCompletion
from vllm.entrypoints.openai.serving_embedding import OpenAIServingEmbedding
from vllm.entrypoints.openai.serving_engine import BaseModelPath, OpenAIServing
from vllm.entrypoints.openai.serving_tokenization import (
    OpenAIServingTokenization)
from vllm.entrypoints.openai.tool_parsers import ToolParserManager
from vllm.logger import init_logger
from vllm.usage.usage_lib import UsageContext
from vllm.utils import FlexibleArgumentParser, get_open_zmq_ipc_path
from vllm.version import __version__ as VLLM_VERSION

TIMEOUT_KEEP_ALIVE = 5  # seconds

prometheus_multiproc_dir: tempfile.TemporaryDirectory

# Cannot use __name__ (https://github.com/vllm-project/vllm/pull/4765)
logger = init_logger('vllm.entrypoints.openai.api_server')

_running_tasks: Set[asyncio.Task] = set()


@asynccontextmanager
async def lifespan(app: FastAPI):
    try:
        if app.state.log_stats:
            engine_client: EngineClient = app.state.engine_client

            async def _force_log():
                while True:
                    await asyncio.sleep(10.)
                    await engine_client.do_log_stats()

            task = asyncio.create_task(_force_log())
            _running_tasks.add(task)
            task.add_done_callback(_running_tasks.remove)
        else:
            task = None
        try:
            yield
        finally:
            if task is not None:
                task.cancel()
    finally:
        # Ensure app state including engine ref is gc'd
        del app.state


@asynccontextmanager
async def build_async_engine_client(
        args: Namespace) -> AsyncIterator[EngineClient]:

    # Context manager to handle engine_client lifecycle
    # Ensures everything is shutdown and cleaned up on error/exit
    engine_args = AsyncEngineArgs.from_cli_args(args)

    async with build_async_engine_client_from_engine_args(
            engine_args, args.disable_frontend_multiprocessing) as engine:
        yield engine


@asynccontextmanager
async def build_async_engine_client_from_engine_args(
    engine_args: AsyncEngineArgs,
    disable_frontend_multiprocessing: bool = False,
) -> AsyncIterator[EngineClient]:
    """
    Create EngineClient, either:
        - in-process using the AsyncLLMEngine Directly
        - multiprocess using AsyncLLMEngine RPC

    Returns the Client or None if the creation failed.
    """

    # Fall back
    # TODO: fill out feature matrix.
    if (MQLLMEngineClient.is_unsupported_config(engine_args)
            or disable_frontend_multiprocessing):
        engine_config = engine_args.create_engine_config()
        uses_ray = getattr(AsyncLLMEngine._get_executor_cls(engine_config),
                           "uses_ray", False)

        build_engine = partial(AsyncLLMEngine.from_engine_args,
                               engine_args=engine_args,
                               engine_config=engine_config,
                               usage_context=UsageContext.OPENAI_API_SERVER)
        if uses_ray:
            # Must run in main thread with ray for its signal handlers to work
            engine_client = build_engine()
        else:
            engine_client = await asyncio.get_running_loop().run_in_executor(
                None, build_engine)

        yield engine_client
        return

    # Otherwise, use the multiprocessing AsyncLLMEngine.
    else:
        if "PROMETHEUS_MULTIPROC_DIR" not in os.environ:
            # Make TemporaryDirectory for prometheus multiprocessing
            # Note: global TemporaryDirectory will be automatically
            #   cleaned up upon exit.
            global prometheus_multiproc_dir
            prometheus_multiproc_dir = tempfile.TemporaryDirectory()
            os.environ[
                "PROMETHEUS_MULTIPROC_DIR"] = prometheus_multiproc_dir.name
        else:
            logger.warning(
                "Found PROMETHEUS_MULTIPROC_DIR was set by user. "
                "This directory must be wiped between vLLM runs or "
                "you will find inaccurate metrics. Unset the variable "
                "and vLLM will properly handle cleanup.")

        # Select random path for IPC.
        ipc_path = get_open_zmq_ipc_path()
        logger.info("Multiprocessing frontend to use %s for IPC Path.",
                    ipc_path)

        # Start RPCServer in separate process (holds the LLMEngine).
        # the current process might have CUDA context,
        # so we need to spawn a new process
        context = multiprocessing.get_context("spawn")

        engine_process = context.Process(target=run_mp_engine,
                                         args=(engine_args,
                                               UsageContext.OPENAI_API_SERVER,
                                               ipc_path))
        engine_process.start()
        engine_pid = engine_process.pid
        assert engine_pid is not None, "Engine process failed to start"
        logger.info("Started engine process with PID %d", engine_pid)

        # Build RPCClient, which conforms to EngineClient Protocol.
        # NOTE: Actually, this is not true yet. We still need to support
        # embedding models via RPC (see TODO above)
        engine_config = engine_args.create_engine_config()
        mp_engine_client = MQLLMEngineClient(ipc_path, engine_config,
                                             engine_pid)

        try:
            while True:
                try:
                    await mp_engine_client.setup()
                    break
                except TimeoutError:
                    if not engine_process.is_alive():
                        raise RuntimeError(
                            "Engine process failed to start") from None

            yield mp_engine_client  # type: ignore[misc]
        finally:
            # Ensure rpc server process was terminated
            engine_process.terminate()

            # Close all open connections to the backend
            mp_engine_client.close()

            # Wait for engine process to join
            engine_process.join(4)
            if engine_process.exitcode is None:
                # Kill if taking longer than 5 seconds to stop
                engine_process.kill()

            # Lazy import for prometheus multiprocessing.
            # We need to set PROMETHEUS_MULTIPROC_DIR environment variable
            # before prometheus_client is imported.
            # See https://prometheus.github.io/client_python/multiprocess/
            from prometheus_client import multiprocess
            multiprocess.mark_process_dead(engine_process.pid)


router = APIRouter()


def mount_metrics(app: FastAPI):
    # Lazy import for prometheus multiprocessing.
    # We need to set PROMETHEUS_MULTIPROC_DIR environment variable
    # before prometheus_client is imported.
    # See https://prometheus.github.io/client_python/multiprocess/
    from prometheus_client import (CollectorRegistry, make_asgi_app,
                                   multiprocess)

    prometheus_multiproc_dir_path = os.getenv("PROMETHEUS_MULTIPROC_DIR", None)
    if prometheus_multiproc_dir_path is not None:
        logger.info("vLLM to use %s as PROMETHEUS_MULTIPROC_DIR",
                    prometheus_multiproc_dir_path)
        registry = CollectorRegistry()
        multiprocess.MultiProcessCollector(registry)

        # Add prometheus asgi middleware to route /metrics requests
        metrics_route = Mount("/metrics", make_asgi_app(registry=registry))
    else:
        # Add prometheus asgi middleware to route /metrics requests
        metrics_route = Mount("/metrics", make_asgi_app())

    # Workaround for 307 Redirect for /metrics
    metrics_route.path_regex = re.compile("^/metrics(?P<path>.*)$")
    app.routes.append(metrics_route)


def base(request: Request) -> OpenAIServing:
    # Reuse the existing instance
    return tokenization(request)


def chat(request: Request) -> Optional[OpenAIServingChat]:
    return request.app.state.openai_serving_chat


def completion(request: Request) -> Optional[OpenAIServingCompletion]:
    return request.app.state.openai_serving_completion


def embedding(request: Request) -> Optional[OpenAIServingEmbedding]:
    return request.app.state.openai_serving_embedding


def tokenization(request: Request) -> OpenAIServingTokenization:
    return request.app.state.openai_serving_tokenization


def engine_client(request: Request) -> EngineClient:
    return request.app.state.engine_client


@router.get("/health")
async def health(raw_request: Request) -> Response:
    """Health check."""
    await engine_client(raw_request).check_health()
    return Response(status_code=200)


@router.post("/tokenize")
async def tokenize(request: TokenizeRequest, raw_request: Request):
    handler = tokenization(raw_request)

    generator = await handler.create_tokenize(request)
    if isinstance(generator, ErrorResponse):
        return JSONResponse(content=generator.model_dump(),
                            status_code=generator.code)
    elif isinstance(generator, TokenizeResponse):
        return JSONResponse(content=generator.model_dump())

    assert_never(generator)


@router.post("/detokenize")
async def detokenize(request: DetokenizeRequest, raw_request: Request):
    handler = tokenization(raw_request)

    generator = await handler.create_detokenize(request)
    if isinstance(generator, ErrorResponse):
        return JSONResponse(content=generator.model_dump(),
                            status_code=generator.code)
    elif isinstance(generator, DetokenizeResponse):
        return JSONResponse(content=generator.model_dump())

    assert_never(generator)


@router.get("/v1/models")
async def show_available_models(raw_request: Request):
    handler = base(raw_request)

    models = await handler.show_available_models()
    return JSONResponse(content=models.model_dump())


@router.get("/version")
async def show_version():
    ver = {"version": VLLM_VERSION}
    return JSONResponse(content=ver)


@router.post("/v1/chat/completions")
async def create_chat_completion(request: ChatCompletionRequest,
                                 raw_request: Request):
    handler = chat(raw_request)
    if handler is None:
        return base(raw_request).create_error_response(
            message="The model does not support Chat Completions API")

    generator = await handler.create_chat_completion(request, raw_request)

    if isinstance(generator, ErrorResponse):
        return JSONResponse(content=generator.model_dump(),
                            status_code=generator.code)

    elif isinstance(generator, ChatCompletionResponse):
        return JSONResponse(content=generator.model_dump())

    return StreamingResponse(content=generator, media_type="text/event-stream")


@router.post("/v1/completions")
async def create_completion(request: CompletionRequest, raw_request: Request):
    handler = completion(raw_request)
    if handler is None:
        return base(raw_request).create_error_response(
            message="The model does not support Completions API")

    generator = await handler.create_completion(request, raw_request)
    if isinstance(generator, ErrorResponse):
        return JSONResponse(content=generator.model_dump(),
                            status_code=generator.code)
    elif isinstance(generator, CompletionResponse):
        return JSONResponse(content=generator.model_dump())

    return StreamingResponse(content=generator, media_type="text/event-stream")


@router.post("/v1/embeddings")
async def create_embedding(request: EmbeddingRequest, raw_request: Request):
    handler = embedding(raw_request)
    if handler is None:
        return base(raw_request).create_error_response(
            message="The model does not support Embeddings API")

    generator = await handler.create_embedding(request, raw_request)
    if isinstance(generator, ErrorResponse):
        return JSONResponse(content=generator.model_dump(),
                            status_code=generator.code)
    elif isinstance(generator, EmbeddingResponse):
        return JSONResponse(content=generator.model_dump())

    assert_never(generator)


if envs.VLLM_TORCH_PROFILER_DIR:
    logger.warning(
        "Torch Profiler is enabled in the API server. This should ONLY be "
        "used for local development!")

    @router.post("/start_profile")
    async def start_profile(raw_request: Request):
        logger.info("Starting profiler...")
        await engine_client(raw_request).start_profile()
        logger.info("Profiler started.")
        return Response(status_code=200)

    @router.post("/stop_profile")
    async def stop_profile(raw_request: Request):
        logger.info("Stopping profiler...")
        await engine_client(raw_request).stop_profile()
        logger.info("Profiler stopped.")
        return Response(status_code=200)


if envs.VLLM_ALLOW_RUNTIME_LORA_UPDATING:
    logger.warning(
        "Lora dynamic loading & unloading is enabled in the API server. "
        "This should ONLY be used for local development!")

    @router.post("/v1/load_lora_adapter")
    async def load_lora_adapter(request: LoadLoraAdapterRequest,
                                raw_request: Request):
        for route in [chat, completion, embedding]:
            handler = route(raw_request)
            if handler is not None:
                response = await handler.load_lora_adapter(request)
                if isinstance(response, ErrorResponse):
                    return JSONResponse(content=response.model_dump(),
                                        status_code=response.code)

        return Response(status_code=200, content=response)

    @router.post("/v1/unload_lora_adapter")
    async def unload_lora_adapter(request: UnloadLoraAdapterRequest,
                                  raw_request: Request):
        for route in [chat, completion, embedding]:
            handler = route(raw_request)
            if handler is not None:
                response = await handler.unload_lora_adapter(request)
                if isinstance(response, ErrorResponse):
                    return JSONResponse(content=response.model_dump(),
                                        status_code=response.code)

        return Response(status_code=200, content=response)


def build_app(args: Namespace) -> FastAPI:
    if args.disable_fastapi_docs:
        app = FastAPI(openapi_url=None,
                      docs_url=None,
                      redoc_url=None,
                      lifespan=lifespan)
    else:
        app = FastAPI(lifespan=lifespan)
    app.include_router(router)
    app.root_path = args.root_path

    mount_metrics(app)

    app.add_middleware(
        CORSMiddleware,
        allow_origins=args.allowed_origins,
        allow_credentials=args.allow_credentials,
        allow_methods=args.allowed_methods,
        allow_headers=args.allowed_headers,
    )

    @app.exception_handler(RequestValidationError)
    async def validation_exception_handler(_, exc):
        chat = app.state.openai_serving_chat
        err = chat.create_error_response(message=str(exc))
        return JSONResponse(err.model_dump(),
                            status_code=HTTPStatus.BAD_REQUEST)

    if token := envs.VLLM_API_KEY or args.api_key:

        @app.middleware("http")
        async def authentication(request: Request, call_next):
            root_path = "" if args.root_path is None else args.root_path
            if request.method == "OPTIONS":
                return await call_next(request)
            if not request.url.path.startswith(f"{root_path}/v1"):
                return await call_next(request)
            if request.headers.get("Authorization") != "Bearer " + token:
                return JSONResponse(content={"error": "Unauthorized"},
                                    status_code=401)
            return await call_next(request)

    for middleware in args.middleware:
        module_path, object_name = middleware.rsplit(".", 1)
        imported = getattr(importlib.import_module(module_path), object_name)
        if inspect.isclass(imported):
            app.add_middleware(imported)
        elif inspect.iscoroutinefunction(imported):
            app.middleware("http")(imported)
        else:
            raise ValueError(f"Invalid middleware {middleware}. "
                             f"Must be a function or a class.")

    return app


def init_app_state(
    engine_client: EngineClient,
    model_config: ModelConfig,
    state: State,
    args: Namespace,
) -> None:
    if args.served_model_name is not None:
        served_model_names = args.served_model_name
    else:
        served_model_names = [args.model]

    if args.disable_log_requests:
        request_logger = None
    else:
        request_logger = RequestLogger(max_log_len=args.max_log_len)

    base_model_paths = [
        BaseModelPath(name=name, model_path=args.model)
        for name in served_model_names
    ]

    state.engine_client = engine_client
    state.log_stats = not args.disable_log_stats

    state.openai_serving_chat = OpenAIServingChat(
        engine_client,
        model_config,
        base_model_paths,
        args.response_role,
        lora_modules=args.lora_modules,
        prompt_adapters=args.prompt_adapters,
        request_logger=request_logger,
        chat_template=args.chat_template,
        return_tokens_as_token_ids=args.return_tokens_as_token_ids,
        enable_auto_tools=args.enable_auto_tool_choice,
        tool_parser=args.tool_call_parser,
    ) if model_config.task == "generate" else None
    state.openai_serving_completion = OpenAIServingCompletion(
        engine_client,
        model_config,
        base_model_paths,
        lora_modules=args.lora_modules,
        prompt_adapters=args.prompt_adapters,
        request_logger=request_logger,
        return_tokens_as_token_ids=args.return_tokens_as_token_ids,
<<<<<<< HEAD
        fim_encoder=args.fim,
    )
=======
    ) if model_config.task == "generate" else None
>>>>>>> 603a661a
    state.openai_serving_embedding = OpenAIServingEmbedding(
        engine_client,
        model_config,
        base_model_paths,
        request_logger=request_logger,
        chat_template=args.chat_template,
    ) if model_config.task == "embedding" else None
    state.openai_serving_tokenization = OpenAIServingTokenization(
        engine_client,
        model_config,
        base_model_paths,
        lora_modules=args.lora_modules,
        request_logger=request_logger,
        chat_template=args.chat_template,
    )


async def run_server(args, **uvicorn_kwargs) -> None:
    logger.info("vLLM API server version %s", VLLM_VERSION)
    logger.info("args: %s", args)

    if args.tool_parser_plugin and len(args.tool_parser_plugin) > 3:
        ToolParserManager.import_tool_parser(args.tool_parser_plugin)

    if args.enable_auto_tool_choice:
        valid_tool_parsers = ToolParserManager.tool_parsers
        if args.tool_call_parser not in valid_tool_parsers:
            raise KeyError(
                f"invalid tool call parser: {args.tool_call_parser} "
                f"(chose from {{ {','.join(valid_tool_parsers.keys())} }})")

    if args.fim is not None:
        valid_fim_encoders = get_supported_fim_encoders()
        if args.fim not in valid_fim_encoders:
            raise KeyError(
                f"invalid FIM encoder: {args.fim} "
                f"(chose from {{ {','.join(valid_fim_encoders)} }})")

    # workaround to make sure that we bind the port before the engine is set up.
    # This avoids race conditions with ray.
    # see https://github.com/vllm-project/vllm/issues/8204
    sock = socket.socket(socket.AF_INET, socket.SOCK_STREAM)
    sock.bind(("", args.port))

    def signal_handler(*_) -> None:
        # Interrupt server on sigterm while initializing
        raise KeyboardInterrupt("terminated")

    signal.signal(signal.SIGTERM, signal_handler)

    async with build_async_engine_client(args) as engine_client:
        app = build_app(args)

        model_config = await engine_client.get_model_config()
        init_app_state(engine_client, model_config, app.state, args)

        shutdown_task = await serve_http(
            app,
            host=args.host,
            port=args.port,
            log_level=args.uvicorn_log_level,
            timeout_keep_alive=TIMEOUT_KEEP_ALIVE,
            ssl_keyfile=args.ssl_keyfile,
            ssl_certfile=args.ssl_certfile,
            ssl_ca_certs=args.ssl_ca_certs,
            ssl_cert_reqs=args.ssl_cert_reqs,
            fd=sock.fileno(),
            **uvicorn_kwargs,
        )

    # NB: Await server shutdown only after the backend context is exited
    await shutdown_task


if __name__ == "__main__":
    # NOTE(simon):
    # This section should be in sync with vllm/scripts.py for CLI entrypoints.
    parser = FlexibleArgumentParser(
        description="vLLM OpenAI-Compatible RESTful API server.")
    parser = make_arg_parser(parser)
    args = parser.parse_args()
    validate_parsed_serve_args(args)

    uvloop.run(run_server(args))<|MERGE_RESOLUTION|>--- conflicted
+++ resolved
@@ -530,12 +530,8 @@
         prompt_adapters=args.prompt_adapters,
         request_logger=request_logger,
         return_tokens_as_token_ids=args.return_tokens_as_token_ids,
-<<<<<<< HEAD
         fim_encoder=args.fim,
-    )
-=======
     ) if model_config.task == "generate" else None
->>>>>>> 603a661a
     state.openai_serving_embedding = OpenAIServingEmbedding(
         engine_client,
         model_config,

--- conflicted
+++ resolved
@@ -12,11 +12,7 @@
 from contextlib import asynccontextmanager
 from functools import partial
 from http import HTTPStatus
-<<<<<<< HEAD
-from typing import AsyncIterator, Set, Tuple
-=======
-from typing import AsyncIterator, Optional, Set
->>>>>>> f0f2e563
+from typing import AsyncIterator, Optional, Set, Tuple
 
 import uvloop
 from fastapi import APIRouter, FastAPI, Request
@@ -568,9 +564,10 @@
     if socket.has_dualstack_ipv6():
         sock = socket.create_server(addr,
                                     family=socket.AF_INET6,
-                                    dualstack_ipv6=True)
+                                    dualstack_ipv6=True,
+                                    reuse_port=True)
     else:
-        sock = socket.create_server(addr)
+        sock = socket.create_server(addr, reuse_port=True)
 
     return sock
 
@@ -591,14 +588,8 @@
     # workaround to make sure that we bind the port before the engine is set up.
     # This avoids race conditions with ray.
     # see https://github.com/vllm-project/vllm/issues/8204
-<<<<<<< HEAD
-    sock_addr = ("", args.port)
+    sock_addr = (args.host or "", args.port)
     sock = create_server_socket(sock_addr)
-=======
-    sock = socket.socket(socket.AF_INET, socket.SOCK_STREAM)
-    sock.bind((args.host or "", args.port))
-    sock.setsockopt(socket.SOL_SOCKET, socket.SO_REUSEADDR, 1)
->>>>>>> f0f2e563
 
     def signal_handler(*_) -> None:
         # Interrupt server on sigterm while initializing

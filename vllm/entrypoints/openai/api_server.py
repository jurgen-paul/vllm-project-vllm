import asyncio
import importlib
import inspect
import re
from argparse import Namespace
from contextlib import asynccontextmanager
from http import HTTPStatus
from multiprocessing import Process
from typing import AsyncIterator, Set

from fastapi import APIRouter, FastAPI, Request
from fastapi.exceptions import RequestValidationError
from fastapi.middleware.cors import CORSMiddleware
from fastapi.responses import JSONResponse, Response, StreamingResponse
from prometheus_client import make_asgi_app
from starlette.routing import Mount

import vllm.envs as envs
from vllm.config import ModelConfig
from vllm.engine.arg_utils import AsyncEngineArgs
<<<<<<< HEAD
from vllm.engine.async_llm_engine import AsyncEngineDeadError, AsyncLLMEngine
=======
from vllm.engine.async_llm_engine import AsyncLLMEngine
from vllm.engine.protocol import AsyncEngineClient
from vllm.entrypoints.launcher import serve_http
>>>>>>> 660470e5
from vllm.entrypoints.logger import RequestLogger
from vllm.entrypoints.openai.cli_args import make_arg_parser
# yapf conflicts with isort for this block
# yapf: disable
from vllm.entrypoints.openai.protocol import (ChatCompletionRequest,
                                              ChatCompletionResponse,
                                              CompletionRequest,
                                              DetokenizeRequest,
                                              DetokenizeResponse,
                                              EmbeddingRequest, ErrorResponse,
                                              TokenizeRequest,
                                              TokenizeResponse)
from vllm.entrypoints.openai.rpc.client import AsyncEngineRPCClient
from vllm.entrypoints.openai.rpc.server import run_rpc_server
# yapf: enable
from vllm.entrypoints.openai.serving_chat import OpenAIServingChat
from vllm.entrypoints.openai.serving_completion import OpenAIServingCompletion
from vllm.entrypoints.openai.serving_embedding import OpenAIServingEmbedding
from vllm.entrypoints.openai.serving_tokenization import (
    OpenAIServingTokenization)
from vllm.logger import init_logger
from vllm.usage.usage_lib import UsageContext
from vllm.utils import FlexibleArgumentParser, get_open_port
from vllm.version import __version__ as VLLM_VERSION

TIMEOUT_KEEP_ALIVE = 5  # seconds

<<<<<<< HEAD
server: uvicorn.Server
engine: AsyncLLMEngine
=======
async_engine_client: AsyncEngineClient
>>>>>>> 660470e5
engine_args: AsyncEngineArgs
openai_serving_chat: OpenAIServingChat
openai_serving_completion: OpenAIServingCompletion
openai_serving_embedding: OpenAIServingEmbedding
openai_serving_tokenization: OpenAIServingTokenization

logger = init_logger('vllm.entrypoints.openai.api_server')

_running_tasks: Set[asyncio.Task] = set()


def model_is_embedding(model_name: str, trust_remote_code: bool) -> bool:
    return ModelConfig(model=model_name,
                       tokenizer=model_name,
                       tokenizer_mode="auto",
                       trust_remote_code=trust_remote_code,
                       seed=0,
                       dtype="float16").embedding_mode


@asynccontextmanager
async def lifespan(app: FastAPI):

    async def _force_log():
        while True:
            await asyncio.sleep(10)
            await async_engine_client.do_log_stats()

    if not engine_args.disable_log_stats:
        task = asyncio.create_task(_force_log())
        _running_tasks.add(task)
        task.add_done_callback(_running_tasks.remove)

    yield


@asynccontextmanager
async def build_async_engine_client(args) -> AsyncIterator[AsyncEngineClient]:
    # Context manager to handle async_engine_client lifecycle
    # Ensures everything is shutdown and cleaned up on error/exit
    global engine_args
    engine_args = AsyncEngineArgs.from_cli_args(args)

    # Backend itself still global for the silly lil' health handler
    global async_engine_client

    # If manually triggered or embedding model, use AsyncLLMEngine in process.
    # TODO: support embedding model via RPC.
    if (model_is_embedding(args.model, args.trust_remote_code)
            or args.disable_frontend_multiprocessing):
        async_engine_client = AsyncLLMEngine.from_engine_args(
            engine_args, usage_context=UsageContext.OPENAI_API_SERVER)
        yield async_engine_client
        return

    # Otherwise, use the multiprocessing AsyncLLMEngine.
    else:
        # Start RPCServer in separate process (holds the AsyncLLMEngine).
        port = get_open_port(envs.VLLM_RPC_PORT)
        rpc_server_process = Process(target=run_rpc_server,
                                     args=(engine_args,
                                           UsageContext.OPENAI_API_SERVER,
                                           port))
        rpc_server_process.start()

        # Build RPCClient, which conforms to AsyncEngineClient Protocol.
        async_engine_client = AsyncEngineRPCClient(port)
        await async_engine_client.setup()

        try:
            yield async_engine_client
        finally:
            # Ensure rpc server process was terminated
            rpc_server_process.terminate()

            # Close all open connections to the backend
            async_engine_client.close()

            # Wait for server process to join
            rpc_server_process.join()


router = APIRouter()


def mount_metrics(app: FastAPI):
    # Add prometheus asgi middleware to route /metrics requests
    metrics_route = Mount("/metrics", make_asgi_app())
    # Workaround for 307 Redirect for /metrics
    metrics_route.path_regex = re.compile('^/metrics(?P<path>.*)$')
    app.routes.append(metrics_route)


@router.get("/health")
async def health() -> Response:
    """Health check."""
    await async_engine_client.check_health()
    return Response(status_code=200)


@router.post("/tokenize")
async def tokenize(request: TokenizeRequest):
    generator = await openai_serving_tokenization.create_tokenize(request)
    if isinstance(generator, ErrorResponse):
        return JSONResponse(content=generator.model_dump(),
                            status_code=generator.code)
    else:
        assert isinstance(generator, TokenizeResponse)
        return JSONResponse(content=generator.model_dump())


@router.post("/detokenize")
async def detokenize(request: DetokenizeRequest):
    generator = await openai_serving_tokenization.create_detokenize(request)
    if isinstance(generator, ErrorResponse):
        return JSONResponse(content=generator.model_dump(),
                            status_code=generator.code)
    else:
        assert isinstance(generator, DetokenizeResponse)
        return JSONResponse(content=generator.model_dump())


@router.get("/v1/models")
async def show_available_models():
    models = await openai_serving_completion.show_available_models()
    return JSONResponse(content=models.model_dump())


@router.get("/version")
async def show_version():
    ver = {"version": VLLM_VERSION}
    return JSONResponse(content=ver)


@router.post("/v1/chat/completions")
async def create_chat_completion(request: ChatCompletionRequest,
                                 raw_request: Request):
    generator = await openai_serving_chat.create_chat_completion(
        request, raw_request)
    if isinstance(generator, ErrorResponse):
        return JSONResponse(content=generator.model_dump(),
                            status_code=generator.code)
    if request.stream:
        return StreamingResponse(content=generator,
                                 media_type="text/event-stream")
    else:
        assert isinstance(generator, ChatCompletionResponse)
        return JSONResponse(content=generator.model_dump())


@router.post("/v1/completions")
async def create_completion(request: CompletionRequest, raw_request: Request):
    generator = await openai_serving_completion.create_completion(
        request, raw_request)
    if isinstance(generator, ErrorResponse):
        return JSONResponse(content=generator.model_dump(),
                            status_code=generator.code)
    if request.stream:
        return StreamingResponse(content=generator,
                                 media_type="text/event-stream")
    else:
        return JSONResponse(content=generator.model_dump())


@router.post("/v1/embeddings")
async def create_embedding(request: EmbeddingRequest, raw_request: Request):
    generator = await openai_serving_embedding.create_embedding(
        request, raw_request)
    if isinstance(generator, ErrorResponse):
        return JSONResponse(content=generator.model_dump(),
                            status_code=generator.code)
    else:
        return JSONResponse(content=generator.model_dump())


def build_app(args: Namespace) -> FastAPI:
    app = FastAPI(lifespan=lifespan)
    app.include_router(router)
    app.root_path = args.root_path

    mount_metrics(app)

    app.add_middleware(
        CORSMiddleware,
        allow_origins=args.allowed_origins,
        allow_credentials=args.allow_credentials,
        allow_methods=args.allowed_methods,
        allow_headers=args.allowed_headers,
    )

    @app.exception_handler(RequestValidationError)
    async def validation_exception_handler(_, exc):
        err = openai_serving_chat.create_error_response(message=str(exc))
        return JSONResponse(err.model_dump(),
                            status_code=HTTPStatus.BAD_REQUEST)

    @app.exception_handler(RuntimeError)
    async def runtime_error_handler(_, __):
        """On generic runtime error, check to see if the engine has died.
        It probably has, in which case the server will no longer be able to
        handle requests. Trigger a graceful shutdown with a SIGTERM."""
        if (not envs.VLLM_KEEP_ALIVE_ON_ENGINE_DEATH and engine.errored
                and not engine.is_running):
            logger.fatal("AsyncLLMEngine has failed, terminating server "
                         "process")
            # See discussions here on shutting down a uvicorn server
            # https://github.com/encode/uvicorn/discussions/1103
            # In this case we cannot await the server shutdown here because
            # this handler must first return to close the connection for
            # this request.
            global server
            server.should_exit = True

        return Response(status_code=HTTPStatus.INTERNAL_SERVER_ERROR)

    @app.exception_handler(AsyncEngineDeadError)
    async def engine_dead_handler(_, __):
        """Kill the server if the async engine is already dead. It will
        not handle any further requests."""
        if not envs.VLLM_KEEP_ALIVE_ON_ENGINE_DEATH:
            logger.fatal("AsyncLLMEngine is already dead, terminating server "
                         "process")
            global server
            server.should_exit = True

        return Response(status_code=HTTPStatus.INTERNAL_SERVER_ERROR)

    if token := envs.VLLM_API_KEY or args.api_key:

        @app.middleware("http")
        async def authentication(request: Request, call_next):
            root_path = "" if args.root_path is None else args.root_path
            if request.method == "OPTIONS":
                return await call_next(request)
            if not request.url.path.startswith(f"{root_path}/v1"):
                return await call_next(request)
            if request.headers.get("Authorization") != "Bearer " + token:
                return JSONResponse(content={"error": "Unauthorized"},
                                    status_code=401)
            return await call_next(request)

    for middleware in args.middleware:
        module_path, object_name = middleware.rsplit(".", 1)
        imported = getattr(importlib.import_module(module_path), object_name)
        if inspect.isclass(imported):
            app.add_middleware(imported)
        elif inspect.iscoroutinefunction(imported):
            app.middleware("http")(imported)
        else:
            raise ValueError(f"Invalid middleware {middleware}. "
                             f"Must be a function or a class.")

    return app


async def init_app(
    async_engine_client: AsyncEngineClient,
    args: Namespace,
) -> FastAPI:
    app = build_app(args)

    if args.served_model_name is not None:
        served_model_names = args.served_model_name
    else:
        served_model_names = [args.model]

    model_config = await async_engine_client.get_model_config()

    if args.disable_log_requests:
        request_logger = None
    else:
        request_logger = RequestLogger(max_log_len=args.max_log_len)

    global openai_serving_chat
    global openai_serving_completion
    global openai_serving_embedding
    global openai_serving_tokenization

    openai_serving_chat = OpenAIServingChat(
        async_engine_client,
        model_config,
        served_model_names,
        args.response_role,
        lora_modules=args.lora_modules,
        prompt_adapters=args.prompt_adapters,
        request_logger=request_logger,
        chat_template=args.chat_template,
        return_tokens_as_token_ids=args.return_tokens_as_token_ids,
    )
    openai_serving_completion = OpenAIServingCompletion(
        async_engine_client,
        model_config,
        served_model_names,
        lora_modules=args.lora_modules,
        prompt_adapters=args.prompt_adapters,
        request_logger=request_logger,
        return_tokens_as_token_ids=args.return_tokens_as_token_ids,
    )
    openai_serving_embedding = OpenAIServingEmbedding(
        async_engine_client,
        model_config,
        served_model_names,
        request_logger=request_logger,
    )
    openai_serving_tokenization = OpenAIServingTokenization(
        async_engine_client,
        model_config,
        served_model_names,
        lora_modules=args.lora_modules,
        request_logger=request_logger,
        chat_template=args.chat_template,
    )
    app.root_path = args.root_path

<<<<<<< HEAD
    logger.info("Available routes are:")
    for route in app.routes:
        if not hasattr(route, 'methods'):
            continue
        methods = ', '.join(route.methods)
        logger.info("Route: %s, Methods: %s", route.path, methods)

    # Configure and build the uvicorn server
    # See `uvicorn.run()` for reference
    config = uvicorn.Config(
        app,
        host=args.host,
        port=args.port,
        log_level=args.uvicorn_log_level,
        timeout_keep_alive=TIMEOUT_KEEP_ALIVE,
        ssl_keyfile=args.ssl_keyfile,
        ssl_certfile=args.ssl_certfile,
        ssl_ca_certs=args.ssl_ca_certs,
        ssl_cert_reqs=args.ssl_cert_reqs,
        **uvicorn_kwargs,
    )

    global server
    server = uvicorn.Server(config)
    return server
=======
    return app
>>>>>>> 660470e5


async def run_server(args, **uvicorn_kwargs) -> None:
    logger.info("vLLM API server version %s", VLLM_VERSION)
    logger.info("args: %s", args)

    async with build_async_engine_client(args) as async_engine_client:
        app = await init_app(async_engine_client, args)

        shutdown_task = await serve_http(
            app,
            host=args.host,
            port=args.port,
            log_level=args.uvicorn_log_level,
            timeout_keep_alive=TIMEOUT_KEEP_ALIVE,
            ssl_keyfile=args.ssl_keyfile,
            ssl_certfile=args.ssl_certfile,
            ssl_ca_certs=args.ssl_ca_certs,
            ssl_cert_reqs=args.ssl_cert_reqs,
            **uvicorn_kwargs,
        )

    # NB: Await server shutdown only after the backend context is exited
    await shutdown_task


if __name__ == "__main__":
    # NOTE(simon):
    # This section should be in sync with vllm/scripts.py for CLI entrypoints.
    parser = FlexibleArgumentParser(
        description="vLLM OpenAI-Compatible RESTful API server.")
    parser = make_arg_parser(parser)
    args = parser.parse_args()

    asyncio.run(run_server(args))<|MERGE_RESOLUTION|>--- conflicted
+++ resolved
@@ -18,13 +18,9 @@
 import vllm.envs as envs
 from vllm.config import ModelConfig
 from vllm.engine.arg_utils import AsyncEngineArgs
-<<<<<<< HEAD
 from vllm.engine.async_llm_engine import AsyncEngineDeadError, AsyncLLMEngine
-=======
-from vllm.engine.async_llm_engine import AsyncLLMEngine
 from vllm.engine.protocol import AsyncEngineClient
 from vllm.entrypoints.launcher import serve_http
->>>>>>> 660470e5
 from vllm.entrypoints.logger import RequestLogger
 from vllm.entrypoints.openai.cli_args import make_arg_parser
 # yapf conflicts with isort for this block
@@ -52,12 +48,7 @@
 
 TIMEOUT_KEEP_ALIVE = 5  # seconds
 
-<<<<<<< HEAD
-server: uvicorn.Server
-engine: AsyncLLMEngine
-=======
 async_engine_client: AsyncEngineClient
->>>>>>> 660470e5
 engine_args: AsyncEngineArgs
 openai_serving_chat: OpenAIServingChat
 openai_serving_completion: OpenAIServingCompletion
@@ -372,35 +363,7 @@
     )
     app.root_path = args.root_path
 
-<<<<<<< HEAD
-    logger.info("Available routes are:")
-    for route in app.routes:
-        if not hasattr(route, 'methods'):
-            continue
-        methods = ', '.join(route.methods)
-        logger.info("Route: %s, Methods: %s", route.path, methods)
-
-    # Configure and build the uvicorn server
-    # See `uvicorn.run()` for reference
-    config = uvicorn.Config(
-        app,
-        host=args.host,
-        port=args.port,
-        log_level=args.uvicorn_log_level,
-        timeout_keep_alive=TIMEOUT_KEEP_ALIVE,
-        ssl_keyfile=args.ssl_keyfile,
-        ssl_certfile=args.ssl_certfile,
-        ssl_ca_certs=args.ssl_ca_certs,
-        ssl_cert_reqs=args.ssl_cert_reqs,
-        **uvicorn_kwargs,
-    )
-
-    global server
-    server = uvicorn.Server(config)
-    return server
-=======
     return app
->>>>>>> 660470e5
 
 
 async def run_server(args, **uvicorn_kwargs) -> None:

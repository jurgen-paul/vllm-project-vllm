--- conflicted
+++ resolved
@@ -123,20 +123,15 @@
         rpc_server_process.start()
 
         # Build RPCClient, which conforms to AsyncEngineClient Protocol.
-<<<<<<< HEAD
         # NOTE: Actually, this is not true yet. We still need to support
         # embedding models via RPC (see TODO above)
         rpc_client = AsyncEngineRPCClient(rpc_path)
         async_engine_client = rpc_client  # type: ignore
-        await rpc_client.setup()
-=======
-        async_engine_client = AsyncEngineRPCClient(rpc_path)
->>>>>>> 74670964
 
         try:
             while True:
                 try:
-                    await async_engine_client.setup()
+                    await rpc_client.setup()
                     break
                 except TimeoutError as e:
                     if not rpc_server_process.is_alive():

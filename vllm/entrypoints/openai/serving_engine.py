--- conflicted
+++ resolved
@@ -23,12 +23,9 @@
                                          parse_chat_messages_futures,
                                          resolve_chat_template_content_format)
 from vllm.entrypoints.logger import RequestLogger
-<<<<<<< HEAD
 from vllm.entrypoints.openai.fim import FIMEncoder, get_fim_encoder_lookup
 # yapf conflicts with isort for this block
 # yapf: disable
-=======
->>>>>>> 367cb8ce
 from vllm.entrypoints.openai.protocol import (ChatCompletionRequest,
                                               CompletionRequest,
                                               DetokenizeRequest,
@@ -99,37 +96,6 @@
         self.request_logger = request_logger
         self.return_tokens_as_token_ids = return_tokens_as_token_ids
 
-<<<<<<< HEAD
-        self.get_fim_encoder: Optional[Callable[[AnyTokenizer], FIMEncoder]] = \
-            get_fim_encoder_lookup(fim_encoder)
-
-    async def show_available_models(self) -> ModelList:
-        """Show available models. Right now we only have one model."""
-        model_cards = [
-            ModelCard(id=base_model.name,
-                      max_model_len=self.max_model_len,
-                      root=base_model.model_path,
-                      permission=[ModelPermission()])
-            for base_model in self.base_model_paths
-        ]
-        lora_cards = [
-            ModelCard(id=lora.lora_name,
-                      root=lora.local_path,
-                      parent=lora.base_model_name if lora.base_model_name else
-                      self.base_model_paths[0].name,
-                      permission=[ModelPermission()])
-            for lora in self.lora_requests
-        ]
-        prompt_adapter_cards = [
-            ModelCard(id=prompt_adapter.prompt_adapter_name,
-                      root=self.base_model_paths[0].name,
-                      permission=[ModelPermission()])
-            for prompt_adapter in self.prompt_adapter_requests
-        ]
-        model_cards.extend(lora_cards)
-        model_cards.extend(prompt_adapter_cards)
-        return ModelList(data=model_cards)
-=======
         self._tokenizer_executor = ThreadPoolExecutor(max_workers=1)
 
         self._tokenize_prompt_input_async = make_async(
@@ -137,7 +103,8 @@
         self._tokenize_prompt_input_or_inputs_async = make_async(
             self._tokenize_prompt_input_or_inputs,
             executor=self._tokenizer_executor)
->>>>>>> 367cb8ce
+        self.get_fim_encoder: Optional[Callable[[AnyTokenizer], FIMEncoder]] = \
+            get_fim_encoder_lookup(fim_encoder)
 
     def create_error_response(
             self,
@@ -205,7 +172,11 @@
         truncate_prompt_tokens: Optional[Annotated[int, Field(ge=1)]],
         add_special_tokens: bool,
     ) -> TextTokensPrompt:
-<<<<<<< HEAD
+        if (self.model_config.encoder_config is not None
+                and self.model_config.encoder_config.get(
+                    "do_lower_case", False)):
+            prompt = prompt.lower()
+
         if suffix:
             if not (get_fim_encoder := self.get_fim_encoder):
                 raise ValueError("fim support must be enabled to use suffix")
@@ -215,19 +186,10 @@
             fim_encoder = get_fim_encoder(tokenizer)
             input_ids = fim_encoder.encode_with_suffix(prefix=prompt,
                                                        suffix=suffix)
-=======
-        if (self.model_config.encoder_config is not None
-                and self.model_config.encoder_config.get(
-                    "do_lower_case", False)):
-            prompt = prompt.lower()
-
-        if truncate_prompt_tokens is None:
-            encoded = tokenizer(prompt, add_special_tokens=add_special_tokens)
->>>>>>> 367cb8ce
+
         else:
             if truncate_prompt_tokens is None:
-                encoded = tokenizer(prompt,
-                                    add_special_tokens=add_special_tokens)
+                encoded = tokenizer(prompt, add_special_tokens=add_special_tokens)
             else:
                 encoded = tokenizer(prompt,
                                     add_special_tokens=add_special_tokens,
@@ -236,7 +198,9 @@
 
             input_ids = encoded.input_ids
 
-        return self._validate_input(request, input_ids, input_text=prompt)
+        input_text = prompt
+
+        return self._validate_input(request, input_ids, input_text)
 
     def _normalize_prompt_tokens_to_input(
         self,
@@ -314,6 +278,7 @@
         request: AnyRequest,
         tokenizer: AnyTokenizer,
         prompt_input: Union[str, List[int]],
+        suffix: Optional[str] = None,
         truncate_prompt_tokens: Optional[Annotated[int, Field(ge=1)]] = None,
         add_special_tokens: bool = True,
     ) -> TextTokensPrompt:
@@ -328,6 +293,7 @@
                 [prompt_input],
                 truncate_prompt_tokens=truncate_prompt_tokens,
                 add_special_tokens=add_special_tokens,
+                suffix=suffix
             ))
 
     def _tokenize_prompt_inputs(
@@ -369,7 +335,7 @@
         request: AnyRequest,
         tokenizer: AnyTokenizer,
         input_or_inputs: Union[str, List[str], List[int], List[List[int]]],
-        suffix: Optional[str] = None,
+        suffix: Optional[str],
         truncate_prompt_tokens: Optional[Annotated[int, Field(ge=1)]] = None,
         add_special_tokens: bool = True,
     ) -> List[TextTokensPrompt]:
@@ -380,32 +346,6 @@
         , each input can be a string or array of tokens. Note that each request
         can pass one or more inputs.
         """
-<<<<<<< HEAD
-        for prompt_input in parse_and_batch_prompt(input_or_inputs):
-            # Although our type checking is based on mypy,
-            # VSCode Pyright extension should still work properly
-            # "is True" is required for Pyright to perform type narrowing
-            # See: https://github.com/microsoft/pyright/issues/7672
-            if prompt_input["is_tokens"] is False:
-                yield self._normalize_prompt_text_to_input(
-                    request,
-                    tokenizer,
-                    prompt=prompt_input["content"],
-                    suffix=suffix,
-                    truncate_prompt_tokens=truncate_prompt_tokens,
-                    add_special_tokens=add_special_tokens,
-                )
-            else:
-                if suffix:
-                    raise ValueError(
-                        "suffix is only supported with string prompt input")
-                yield self._normalize_prompt_tokens_to_input(
-                    request,
-                    tokenizer,
-                    prompt_ids=prompt_input["content"],
-                    truncate_prompt_tokens=truncate_prompt_tokens,
-                )
-=======
         # Although our type checking is based on mypy,
         # VSCode Pyright extension should still work properly
         # "is True" is required for Pyright to perform type narrowing
@@ -416,7 +356,8 @@
                 tokenizer,
                 prompt=prompt_input["content"],
                 truncate_prompt_tokens=truncate_prompt_tokens,
-                add_special_tokens=add_special_tokens)
+                add_special_tokens=add_special_tokens,
+                suffix=suffix)
             if prompt_input["is_tokens"] is False else
             self._normalize_prompt_tokens_to_input(
                 request,
@@ -425,7 +366,6 @@
                 truncate_prompt_tokens=truncate_prompt_tokens)
             for prompt_input in parse_and_batch_prompt(input_or_inputs)
         ]
->>>>>>> 367cb8ce
 
     async def _preprocess_completion(
         self,
@@ -435,20 +375,6 @@
         suffix: Optional[str] = None,
         truncate_prompt_tokens: Optional[Annotated[int, Field(ge=1)]] = None,
         add_special_tokens: bool = True,
-<<<<<<< HEAD
-    ) -> Tuple[Sequence[TextTokensPrompt], List[TokensPrompt]]:
-        request_prompts = [
-            request_prompt
-            for request_prompt in self._tokenize_prompt_input_or_inputs(
-                request,
-                tokenizer,
-                input_or_inputs,
-                suffix=suffix,
-                truncate_prompt_tokens=truncate_prompt_tokens,
-                add_special_tokens=add_special_tokens,
-            )
-        ]
-=======
     ) -> Tuple[List[TextTokensPrompt], List[TokensPrompt]]:
         request_prompts = await self._tokenize_prompt_input_or_inputs_async(
             request,
@@ -456,8 +382,8 @@
             input_or_inputs,
             truncate_prompt_tokens=truncate_prompt_tokens,
             add_special_tokens=add_special_tokens,
+            suffix=suffix
         )
->>>>>>> 367cb8ce
 
         engine_prompts = [
             TokensPrompt(prompt_token_ids=request_prompt["prompt_token_ids"])

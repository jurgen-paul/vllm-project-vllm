--- conflicted
+++ resolved
@@ -145,15 +145,10 @@
 
     def _maybe_get_adapter(
         self, request: Union[CompletionRequest, ChatCompletionRequest,
-<<<<<<< HEAD
                              EmbeddingRequest, TokenizeRequest,
                              DetokenizeRequest]
-    ) -> Optional[LoRARequest]:
-=======
-                             EmbeddingRequest]
     ) -> Tuple[Optional[str], Optional[Union[LoRARequest,
                                              PromptAdapterRequest]]]:
->>>>>>> 44cc7661
         if request.model in self.served_model_names:
             return None, None
         for lora in self.lora_requests:

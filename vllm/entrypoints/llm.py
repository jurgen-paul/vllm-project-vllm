<<<<<<< HEAD
import warnings
=======
import itertools
>>>>>>> 873edda6
from contextlib import contextmanager
from dataclasses import dataclass
from typing import (Any, ClassVar, Dict, List, Optional, Sequence, Tuple,
                    Union, cast, overload)

from tqdm import tqdm

from vllm.engine.arg_utils import EngineArgs
from vllm.engine.llm_engine import LLMEngine
from vllm.entrypoints.chat_utils import (ChatCompletionMessageParam,
                                         apply_hf_chat_template,
                                         apply_mistral_chat_template,
                                         parse_chat_messages)
from vllm.inputs import PromptType, TextPrompt, TokensPrompt
from vllm.inputs.parse import parse_and_batch_prompt
from vllm.logger import init_logger
from vllm.lora.request import LoRARequest
from vllm.model_executor.guided_decoding.guided_fields import (
    GuidedDecodingRequest, LLMGuidedOptions)
from vllm.outputs import EmbeddingRequestOutput, RequestOutput
from vllm.pooling_params import PoolingParams
from vllm.prompt_adapter.request import PromptAdapterRequest
from vllm.sampling_params import (GuidedDecodingParams, RequestOutputKind,
                                  SamplingParams)
from vllm.transformers_utils.tokenizer import (AnyTokenizer, MistralTokenizer,
                                               get_cached_tokenizer)
from vllm.transformers_utils.tokenizer_group import TokenizerGroup
from vllm.usage.usage_lib import UsageContext
from vllm.utils import Counter, deprecate_kwargs, is_list_of

logger = init_logger(__name__)


@dataclass
class BeamSearchSequence:
    """A sequence for beam search.
    It keeps track of the tokens and the log probability of the sequence.
    The text field is optional and will only be filled when the sequence is
    about to be returned to the user.
    """
    # The tokens includes the prompt.
    tokens: List[int]
    cum_logprob: float = 0.0
    text: Optional[str] = None


@dataclass
class BeamSearchOutput:
    """The output of beam search.
    It contains the list of the best beam search sequences.
    The length of the list is equal to the beam width.
    """
    sequences: List[BeamSearchSequence]


class BeamSearchInstance:

    def __init__(self, prompt_tokens: List[int]):
        self.beams: List[BeamSearchSequence] = [
            BeamSearchSequence(tokens=prompt_tokens)
        ]
        self.completed: List[BeamSearchSequence] = []


class LLM:
    """An LLM for generating texts from given prompts and sampling parameters.

    This class includes a tokenizer, a language model (possibly distributed
    across multiple GPUs), and GPU memory space allocated for intermediate
    states (aka KV cache). Given a batch of prompts and sampling parameters,
    this class generates texts from the model, using an intelligent batching
    mechanism and efficient memory management.

    Args:
        model: The name or path of a HuggingFace Transformers model.
        tokenizer: The name or path of a HuggingFace Transformers tokenizer.
        tokenizer_mode: The tokenizer mode. "auto" will use the fast tokenizer
            if available, and "slow" will always use the slow tokenizer.
        skip_tokenizer_init: If true, skip initialization of tokenizer and
            detokenizer. Expect valid prompt_token_ids and None for prompt
            from the input.
        trust_remote_code: Trust remote code (e.g., from HuggingFace) when
            downloading the model and tokenizer.
        tensor_parallel_size: The number of GPUs to use for distributed
            execution with tensor parallelism.
        dtype: The data type for the model weights and activations. Currently,
            we support `float32`, `float16`, and `bfloat16`. If `auto`, we use
            the `torch_dtype` attribute specified in the model config file.
            However, if the `torch_dtype` in the config is `float32`, we will
            use `float16` instead.
        quantization: The method used to quantize the model weights. Currently,
            we support "awq", "gptq", and "fp8" (experimental).
            If None, we first check the `quantization_config` attribute in the
            model config file. If that is None, we assume the model weights are
            not quantized and use `dtype` to determine the data type of
            the weights.
        revision: The specific model version to use. It can be a branch name,
            a tag name, or a commit id.
        tokenizer_revision: The specific tokenizer version to use. It can be a
            branch name, a tag name, or a commit id.
        seed: The seed to initialize the random number generator for sampling.
        gpu_memory_utilization: The ratio (between 0 and 1) of GPU memory to
            reserve for the model weights, activations, and KV cache. Higher
            values will increase the KV cache size and thus improve the model's
            throughput. However, if the value is too high, it may cause out-of-
            memory (OOM) errors.
        swap_space: The size (GiB) of CPU memory per GPU to use as swap space.
            This can be used for temporarily storing the states of the requests
            when their `best_of` sampling parameters are larger than 1. If all
            requests will have `best_of=1`, you can safely set this to 0.
            Otherwise, too small values may cause out-of-memory (OOM) errors.
        cpu_offload_gb: The size (GiB) of CPU memory to use for offloading
            the model weights. This virtually increases the GPU memory space
            you can use to hold the model weights, at the cost of CPU-GPU data
            transfer for every forward pass.
        enforce_eager: Whether to enforce eager execution. If True, we will
            disable CUDA graph and always execute the model in eager mode.
            If False, we will use CUDA graph and eager execution in hybrid.
        max_context_len_to_capture: Maximum context len covered by CUDA graphs.
            When a sequence has context length larger than this, we fall back
            to eager mode (DEPRECATED. Use `max_seq_len_to_capture` instead).
        max_seq_len_to_capture: Maximum sequence len covered by CUDA graphs.
            When a sequence has context length larger than this, we fall back
            to eager mode. Additionally for encoder-decoder models, if the
            sequence length of the encoder input is larger than this, we fall
            back to the eager mode.
        disable_custom_all_reduce: See ParallelConfig
        **kwargs: Arguments for :class:`~vllm.EngineArgs`. (See
            :ref:`engine_args`)

    Note:
        This class is intended to be used for offline inference. For online
        serving, use the :class:`~vllm.AsyncLLMEngine` class instead.
    """

    DEPRECATE_LEGACY: ClassVar[bool] = False
    """A flag to toggle whether to deprecate the legacy generate/encode API."""

    @classmethod
    @contextmanager
    def deprecate_legacy_api(cls):
        cls.DEPRECATE_LEGACY = True

        yield

        cls.DEPRECATE_LEGACY = False

    def __init__(
        self,
        model: str,
        tokenizer: Optional[str] = None,
        tokenizer_mode: str = "auto",
        skip_tokenizer_init: bool = False,
        trust_remote_code: bool = False,
        tensor_parallel_size: int = 1,
        dtype: str = "auto",
        quantization: Optional[str] = None,
        revision: Optional[str] = None,
        tokenizer_revision: Optional[str] = None,
        seed: int = 0,
        gpu_memory_utilization: float = 0.9,
        swap_space: float = 4,
        cpu_offload_gb: float = 0,
        enforce_eager: Optional[bool] = None,
        max_context_len_to_capture: Optional[int] = None,
        max_seq_len_to_capture: int = 8192,
        disable_custom_all_reduce: bool = False,
        disable_async_output_proc: bool = False,
        mm_processor_kwargs: Optional[Dict[str, Any]] = None,
        **kwargs,
    ) -> None:
        '''
        LLM constructor.

        Note: if enforce_eager is unset (enforce_eager is None)
        it defaults to False.
        '''

        if "disable_log_stats" not in kwargs:
            kwargs["disable_log_stats"] = True
        removed_vision_keys = (
            "image_token_id",
            "image_feature_size",
            "image_input_shape",
            "image_input_type",
        )
        if any(k in kwargs for k in removed_vision_keys):
            raise TypeError(
                "There is no need to pass vision-related arguments anymore.")
        engine_args = EngineArgs(
            model=model,
            tokenizer=tokenizer,
            tokenizer_mode=tokenizer_mode,
            skip_tokenizer_init=skip_tokenizer_init,
            trust_remote_code=trust_remote_code,
            tensor_parallel_size=tensor_parallel_size,
            dtype=dtype,
            quantization=quantization,
            revision=revision,
            tokenizer_revision=tokenizer_revision,
            seed=seed,
            gpu_memory_utilization=gpu_memory_utilization,
            swap_space=swap_space,
            cpu_offload_gb=cpu_offload_gb,
            enforce_eager=enforce_eager,
            max_context_len_to_capture=max_context_len_to_capture,
            max_seq_len_to_capture=max_seq_len_to_capture,
            disable_custom_all_reduce=disable_custom_all_reduce,
            disable_async_output_proc=disable_async_output_proc,
            mm_processor_kwargs=mm_processor_kwargs,
            **kwargs,
        )
        self.llm_engine = LLMEngine.from_engine_args(
            engine_args, usage_context=UsageContext.LLM_CLASS)
        self.request_counter = Counter()

    def get_tokenizer(self) -> AnyTokenizer:
        return self.llm_engine.get_tokenizer_group(TokenizerGroup).tokenizer

    def set_tokenizer(self, tokenizer: AnyTokenizer) -> None:
        tokenizer_group = self.llm_engine.get_tokenizer_group(TokenizerGroup)

        # While CachedTokenizer is dynamic, have no choice but
        # compare class name. Misjudgment will arise from
        # user-defined tokenizer started with 'Cached'
        if tokenizer.__class__.__name__.startswith("Cached"):
            tokenizer_group.tokenizer = tokenizer
        else:
            tokenizer_group.tokenizer = get_cached_tokenizer(tokenizer)

    @overload  # LEGACY: single (prompt + optional token ids)
    def generate(
        self,
        prompts: str,
        sampling_params: Optional[Union[SamplingParams,
                                        List[SamplingParams]]] = None,
        prompt_token_ids: Optional[List[int]] = None,
        use_tqdm: bool = True,
        lora_request: Optional[Union[List[LoRARequest], LoRARequest]] = None,
    ) -> List[RequestOutput]:
        ...

    @overload  # LEGACY: multi (prompt + optional token ids)
    def generate(
        self,
        prompts: List[str],
        sampling_params: Optional[Union[SamplingParams,
                                        List[SamplingParams]]] = None,
        prompt_token_ids: Optional[List[List[int]]] = None,
        use_tqdm: bool = True,
        lora_request: Optional[Union[List[LoRARequest], LoRARequest]] = None,
    ) -> List[RequestOutput]:
        ...

    @overload  # LEGACY: single (token ids + optional prompt)
    def generate(
        self,
        prompts: Optional[str] = None,
        sampling_params: Optional[Union[SamplingParams,
                                        List[SamplingParams]]] = None,
        *,
        prompt_token_ids: List[int],
        use_tqdm: bool = True,
        lora_request: Optional[Union[List[LoRARequest], LoRARequest]] = None,
    ) -> List[RequestOutput]:
        ...

    @overload  # LEGACY: multi (token ids + optional prompt)
    def generate(
        self,
        prompts: Optional[List[str]] = None,
        sampling_params: Optional[Union[SamplingParams,
                                        List[SamplingParams]]] = None,
        *,
        prompt_token_ids: List[List[int]],
        use_tqdm: bool = True,
        lora_request: Optional[Union[List[LoRARequest], LoRARequest]] = None,
    ) -> List[RequestOutput]:
        ...

    @overload  # LEGACY: single or multi token ids [pos-only]
    def generate(
        self,
        prompts: None,
        sampling_params: None,
        prompt_token_ids: Union[List[int], List[List[int]]],
        use_tqdm: bool = True,
        lora_request: Optional[Union[List[LoRARequest], LoRARequest]] = None,
    ) -> List[RequestOutput]:
        ...

    @overload
    def generate(
        self,
        prompts: Union[PromptType, Sequence[PromptType]],
        /,
        *,
        sampling_params: Optional[Union[SamplingParams,
                                        Sequence[SamplingParams]]] = None,
        use_tqdm: bool = True,
        lora_request: Optional[Union[List[LoRARequest], LoRARequest]] = None,
    ) -> List[RequestOutput]:
        ...

    @deprecate_kwargs(
        "prompt_token_ids",
        is_deprecated=lambda: LLM.DEPRECATE_LEGACY,
        additional_message="Please use the 'prompts' parameter instead.",
    )
    def generate(
        self,
        prompts: Union[Union[PromptType, Sequence[PromptType]],
                       Optional[Union[str, List[str]]]] = None,
        sampling_params: Optional[Union[SamplingParams,
                                        Sequence[SamplingParams]]] = None,
        prompt_token_ids: Optional[Union[List[int], List[List[int]]]] = None,
        use_tqdm: bool = True,
        lora_request: Optional[Union[List[LoRARequest], LoRARequest]] = None,
        prompt_adapter_request: Optional[PromptAdapterRequest] = None,
        guided_options_request: Optional[Union[LLMGuidedOptions,
                                               GuidedDecodingRequest]] = None,
        priority: Optional[List[int]] = None,
    ) -> List[RequestOutput]:
        """Generates the completions for the input prompts.

        This class automatically batches the given prompts, considering
        the memory constraint. For the best performance, put all of your prompts
        into a single list and pass it to this method.

        Args:
            prompts: The prompts to the LLM. You may pass a sequence of prompts
                for batch inference. See :class:`~vllm.inputs.PromptType`
                for more details about the format of each prompts.
            sampling_params: The sampling parameters for text generation. If
                None, we use the default sampling parameters.
                When it is a single value, it is applied to every prompt.
                When it is a list, the list must have the same length as the
                prompts and it is paired one by one with the prompt.
            use_tqdm: Whether to use tqdm to display the progress bar.
            lora_request: LoRA request to use for generation, if any.
            prompt_adapter_request: Prompt Adapter request to use for
                generation, if any.
            priority: The priority of the requests, if any.
                Only applicable when priority scheduling policy is enabled.

        Returns:
            A list of ``RequestOutput`` objects containing the
            generated completions in the same order as the input prompts.

        Note:
            Using ``prompts`` and ``prompt_token_ids`` as keyword parameters is
            considered legacy and may be deprecated in the future. You should
            instead pass them via the ``inputs`` parameter.
        """
        if self.llm_engine.model_config.embedding_mode:
            raise ValueError(
                "LLM.generate() is only supported for (conditional) generation "
                "models (XForCausalLM, XForConditionalGeneration).")

        if prompt_token_ids is not None:
            parsed_prompts = self._convert_v1_inputs(
                prompts=cast(Optional[Union[str, List[str]]], prompts),
                prompt_token_ids=prompt_token_ids,
            )
        else:
            parsed_prompts = cast(Union[PromptType, Sequence[PromptType]],
                                  prompts)

        if isinstance(guided_options_request, dict):
            if len(guided_options_request) > 1:
                raise ValueError(
                    "You can only use one guided decoding but multiple is "
                    f"specified: {guided_options_request}")
            guided_options_request = GuidedDecodingRequest(
                **guided_options_request)

        if sampling_params is None:
            # Use default sampling params.
            sampling_params = SamplingParams()

        self._validate_and_add_requests(
            prompts=parsed_prompts,
            params=sampling_params,
            lora_request=lora_request,
            prompt_adapter_request=prompt_adapter_request,
            guided_options=guided_options_request,
            priority=priority)

        outputs = self._run_engine(use_tqdm=use_tqdm)
        return LLMEngine.validate_outputs(outputs, RequestOutput)

    def beam_search(
        self,
        prompts: List[Union[str, List[int]]],
        beam_width: int,
        max_tokens: int,
        ignore_eos: bool = False,
    ) -> List[BeamSearchOutput]:
        """
        Generate sequences using beam search.

        Args:
            prompts: A list of prompts. Each prompt can be a string or a list
                of token IDs.
            beam_width: The number of beams to keep at each step.
            max_tokens: The max number of tokens to generate for each prompt.
        
        TODO: how does beam search work together with length penalty, frequency
        penalty, and stopping criteria, etc.?
        """

        tokenizer = self.get_tokenizer()
        # generate 2 * beam_width candidates at each step
        # following the huggingface transformers implementation
        # at https://github.com/huggingface/transformers/blob/e15687fffe5c9d20598a19aeab721ae0a7580f8a/src/transformers/generation/beam_search.py#L534 # noqa
        beam_search_params = SamplingParams(logprobs=2 * beam_width,
                                            max_tokens=1,
                                            temperature=0.0)
        instances: List[BeamSearchInstance] = []

        for prompt in prompts:
            prompt_tokens = prompt if isinstance(
                prompt, list) else tokenizer.encode(prompt)
            instances.append(BeamSearchInstance(prompt_tokens))

        for _ in range(max_tokens):
            all_beams: List[BeamSearchSequence] = list(
                sum((instance.beams for instance in instances), []))
            pos = [0] + list(
                itertools.accumulate(
                    len(instance.beams) for instance in instances))
            instance_start_and_end: List[Tuple[int, int]] = list(
                zip(pos[:-1], pos[1:]))

            if len(all_beams) == 0:
                break

            prompts_batch = [
                TokensPrompt(prompt_token_ids=beam.tokens)
                for beam in all_beams
            ]

            # only runs for one step
            # we don't need to use tqdm here
            output = self.generate(prompts_batch,
                                   sampling_params=beam_search_params,
                                   use_tqdm=False)

            for (start, end), instance in zip(instance_start_and_end,
                                              instances):
                instance_new_beams = []
                for i in range(start, end):
                    current_beam = all_beams[i]
                    result = output[i]

                    if result.outputs[0].logprobs is not None:
                        # if `result.outputs[0].logprobs` is None, it means
                        # the sequence is completed because of the max-model-len
                        # or abortion. we don't need to add it to the new beams.
                        logprobs = result.outputs[0].logprobs[0]
                        for token_id, logprob_obj in logprobs.items():
                            new_beam = BeamSearchSequence(
                                tokens=current_beam.tokens + [token_id],
                                cum_logprob=current_beam.cum_logprob +
                                logprob_obj.logprob)

                            if token_id == tokenizer.eos_token_id and \
                                not ignore_eos:
                                instance.completed.append(new_beam)
                            else:
                                instance_new_beams.append(new_beam)
                sorted_beams = sorted(instance_new_beams,
                                      key=lambda x: x.cum_logprob,
                                      reverse=True)
                instance.beams = sorted_beams[:beam_width]

        outputs = []
        for instance in instances:
            instance.completed.extend(instance.beams)
            sorted_completed = sorted(instance.completed,
                                      key=lambda x: x.cum_logprob,
                                      reverse=True)
            best_beams = sorted_completed[:beam_width]

            for beam in best_beams:
                beam.text = tokenizer.decode(beam.tokens)
            outputs.append(BeamSearchOutput(sequences=best_beams))

        return outputs

    def chat(
        self,
        messages: Union[List[ChatCompletionMessageParam],
                        List[List[ChatCompletionMessageParam]]],
        sampling_params: Optional[Union[SamplingParams,
                                        List[SamplingParams]]] = None,
        use_tqdm: bool = True,
        lora_request: Optional[LoRARequest] = None,
        chat_template: Optional[str] = None,
        add_generation_prompt: bool = True,
        tools: Optional[List[Dict[str, Any]]] = None,
    ) -> List[RequestOutput]:
        """
        Generate responses for a chat conversation.

        The chat conversation is converted into a text prompt using the
        tokenizer and calls the :meth:`generate` method to generate the
        responses.

        Multi-modal inputs can be passed in the same way you would pass them
        to the OpenAI API.

        Args:
            messages: A list of conversations or a single conversation. 
                - Each conversation is represented as a list of messages.
                - Each message is a dictionary with 'role' and 'content' keys.
            sampling_params: The sampling parameters for text generation.
                If None, we use the default sampling parameters. When it
                is a single value, it is applied to every prompt. When it
                is a list, the list must have the same length as the
                prompts and it is paired one by one with the prompt.
            use_tqdm: Whether to use tqdm to display the progress bar.
            lora_request: LoRA request to use for generation, if any.
            chat_template: The template to use for structuring the chat.
              If not provided, the model's default chat template will be used.
            add_generation_prompt: If True, adds a generation template
                to each message.

        Returns:
            A list of ``RequestOutput`` objects containing the generated
            responses in the same order as the input messages.
        """
        list_of_messages: List[List[ChatCompletionMessageParam]]

        # Handle multi and single conversations
        if is_list_of(messages, list):
            # messages is List[List[...]]
            list_of_messages = messages
        else:
            # messages is List[...]
            list_of_messages = [messages]

        prompts: List[Union[TokensPrompt, TextPrompt]] = []

        for msgs in list_of_messages:
            tokenizer = self.get_tokenizer()
            model_config = self.llm_engine.get_model_config()

            conversation, mm_data = parse_chat_messages(
                msgs, model_config, tokenizer)

            prompt_data: Union[str, List[int]]
            if isinstance(tokenizer, MistralTokenizer):
                prompt_data = apply_mistral_chat_template(
                    tokenizer,
                    messages=msgs,
                    chat_template=chat_template,
                    add_generation_prompt=add_generation_prompt,
                    tools=tools,
                )
            else:
                prompt_data = apply_hf_chat_template(
                    tokenizer,
                    conversation=conversation,
                    chat_template=chat_template,
                    add_generation_prompt=add_generation_prompt,
                    tools=tools,
                )

            prompt: Union[TokensPrompt, TextPrompt]
            if is_list_of(prompt_data, int):
                prompt = TokensPrompt(prompt_token_ids=prompt_data)
            else:
                prompt = TextPrompt(prompt=prompt_data)

            if mm_data is not None:
                prompt["multi_modal_data"] = mm_data

            prompts.append(prompt)

        return self.generate(
            prompts,
            sampling_params=sampling_params,
            use_tqdm=use_tqdm,
            lora_request=lora_request,
        )

    @overload  # LEGACY: single (prompt + optional token ids)
    def encode(
        self,
        prompts: str,
        pooling_params: Optional[Union[PoolingParams,
                                       Sequence[PoolingParams]]] = None,
        prompt_token_ids: Optional[List[int]] = None,
        use_tqdm: bool = True,
        lora_request: Optional[Union[List[LoRARequest], LoRARequest]] = None,
    ) -> List[EmbeddingRequestOutput]:
        ...

    @overload  # LEGACY: multi (prompt + optional token ids)
    def encode(
        self,
        prompts: List[str],
        pooling_params: Optional[Union[PoolingParams,
                                       Sequence[PoolingParams]]] = None,
        prompt_token_ids: Optional[List[List[int]]] = None,
        use_tqdm: bool = True,
        lora_request: Optional[Union[List[LoRARequest], LoRARequest]] = None,
    ) -> List[EmbeddingRequestOutput]:
        ...

    @overload  # LEGACY: single (token ids + optional prompt)
    def encode(
        self,
        prompts: Optional[str] = None,
        pooling_params: Optional[Union[PoolingParams,
                                       Sequence[PoolingParams]]] = None,
        *,
        prompt_token_ids: List[int],
        use_tqdm: bool = True,
        lora_request: Optional[Union[List[LoRARequest], LoRARequest]] = None,
    ) -> List[EmbeddingRequestOutput]:
        ...

    @overload  # LEGACY: multi (token ids + optional prompt)
    def encode(
        self,
        prompts: Optional[List[str]] = None,
        pooling_params: Optional[Union[PoolingParams,
                                       Sequence[PoolingParams]]] = None,
        *,
        prompt_token_ids: List[List[int]],
        use_tqdm: bool = True,
        lora_request: Optional[Union[List[LoRARequest], LoRARequest]] = None,
    ) -> List[EmbeddingRequestOutput]:
        ...

    @overload  # LEGACY: single or multi token ids [pos-only]
    def encode(
        self,
        prompts: None,
        pooling_params: None,
        prompt_token_ids: Union[List[int], List[List[int]]],
        use_tqdm: bool = True,
        lora_request: Optional[Union[List[LoRARequest], LoRARequest]] = None,
    ) -> List[EmbeddingRequestOutput]:
        ...

    @overload
    def encode(
        self,
        prompts: Union[PromptType, Sequence[PromptType]],
        /,
        *,
        pooling_params: Optional[Union[PoolingParams,
                                       Sequence[PoolingParams]]] = None,
        use_tqdm: bool = True,
        lora_request: Optional[Union[List[LoRARequest], LoRARequest]] = None,
    ) -> List[EmbeddingRequestOutput]:
        ...

    @deprecate_kwargs(
        "prompt_token_ids",
        is_deprecated=lambda: LLM.DEPRECATE_LEGACY,
        additional_message="Please use the 'prompts' parameter instead.",
    )
    def encode(
        self,
        prompts: Union[Union[PromptType, Sequence[PromptType]],
                       Optional[Union[str, List[str]]]] = None,
        pooling_params: Optional[Union[PoolingParams,
                                       Sequence[PoolingParams]]] = None,
        prompt_token_ids: Optional[Union[List[int], List[List[int]]]] = None,
        use_tqdm: bool = True,
        lora_request: Optional[Union[List[LoRARequest], LoRARequest]] = None,
        prompt_adapter_request: Optional[PromptAdapterRequest] = None,
    ) -> List[EmbeddingRequestOutput]:
        """Generates the completions for the input prompts.

        This class automatically batches the given prompts, considering
        the memory constraint. For the best performance, put all of your prompts
        into a single list and pass it to this method.

        Args:
            prompts: The prompts to the LLM. You may pass a sequence of prompts
                for batch inference. See :class:`~vllm.inputs.PromptType`
                for more details about the format of each prompts.
            pooling_params: The pooling parameters for pooling. If None, we
                use the default pooling parameters.
            use_tqdm: Whether to use tqdm to display the progress bar.
            lora_request: LoRA request to use for generation, if any.
            prompt_adapter_request: Prompt Adapter request to use for
                generation, if any.

        Returns:
            A list of `EmbeddingRequestOutput` objects containing the
            generated embeddings in the same order as the input prompts.

        Note:
            Using ``prompts`` and ``prompt_token_ids`` as keyword parameters is
            considered legacy and may be deprecated in the future. You should
            instead pass them via the ``inputs`` parameter.
        """
        if not self.llm_engine.model_config.embedding_mode:
            raise ValueError(
                "LLM.encode() is only supported for embedding models (XModel)."
            )

        if prompt_token_ids is not None:
            parsed_prompts = self._convert_v1_inputs(
                prompts=cast(Optional[Union[str, List[str]]], prompts),
                prompt_token_ids=prompt_token_ids,
            )
        else:
            parsed_prompts = cast(Union[PromptType, Sequence[PromptType]],
                                  prompts)

        if pooling_params is None:
            # Use default pooling params.
            pooling_params = PoolingParams()

        self._validate_and_add_requests(
            prompts=parsed_prompts,
            params=pooling_params,
            lora_request=lora_request,
            prompt_adapter_request=prompt_adapter_request,
        )

        outputs = self._run_engine(use_tqdm=use_tqdm)
        return LLMEngine.validate_outputs(outputs, EmbeddingRequestOutput)

    def start_profile(self) -> None:
        self.llm_engine.start_profile()

    def stop_profile(self) -> None:
        self.llm_engine.stop_profile()

    # LEGACY
    def _convert_v1_inputs(
        self,
        prompts: Optional[Union[str, List[str]]],
        prompt_token_ids: Optional[Union[List[int], List[List[int]]]],
    ):
        # skip_tokenizer_init is now checked in engine

        if prompts is not None:
            prompts = [p["content"] for p in parse_and_batch_prompt(prompts)]
        if prompt_token_ids is not None:
            prompt_token_ids = [
                p["content"] for p in parse_and_batch_prompt(prompt_token_ids)
            ]

        num_requests = None
        if prompts is not None:
            num_requests = len(prompts)
        if prompt_token_ids is not None:
            if (num_requests is not None
                    and num_requests != len(prompt_token_ids)):
                raise ValueError("The lengths of prompts and prompt_token_ids "
                                 "must be the same.")

            num_requests = len(prompt_token_ids)
        if num_requests is None:
            raise ValueError("Either prompts or prompt_token_ids must be "
                             "provided.")

        parsed_prompts: List[PromptType] = []
        for i in range(num_requests):
            item: PromptType

            if prompts is not None:
                item = TextPrompt(prompt=prompts[i])
            elif prompt_token_ids is not None:
                item = TokensPrompt(prompt_token_ids=prompt_token_ids[i])
            else:
                raise AssertionError

            parsed_prompts.append(item)

        return parsed_prompts

    def _validate_and_add_requests(
        self,
        prompts: Union[PromptType, Sequence[PromptType]],
        params: Union[SamplingParams, Sequence[SamplingParams], PoolingParams,
                      Sequence[PoolingParams]],
        lora_request: Optional[Union[Sequence[LoRARequest], LoRARequest]],
        prompt_adapter_request: Optional[PromptAdapterRequest],
        guided_options: Optional[GuidedDecodingRequest] = None,
        priority: Optional[List[int]] = None,
    ) -> None:
<<<<<<< HEAD
        if guided_options is not None:
            warnings.warn(
                "guided_options_request is deprecated, use "
                "SamplingParams.guided_decoding instead",
                DeprecationWarning,
                stacklevel=2,
            )

        if isinstance(inputs, (str, dict)):
=======
        if isinstance(prompts, (str, dict)):
>>>>>>> 873edda6
            # Convert a single prompt to a list.
            prompts = [prompts]

        num_requests = len(prompts)
        if isinstance(params, list) and len(params) != num_requests:
            raise ValueError("The lengths of prompts and params "
                             "must be the same.")
        if isinstance(lora_request,
                      list) and len(lora_request) != num_requests:
            raise ValueError("The lengths of prompts and lora_request "
                             "must be the same.")

        for sp in params if isinstance(params, list) else (params, ):
            if isinstance(sp, SamplingParams):
                self._add_guided_params(sp, guided_options)

                # We only care about the final output
                sp.output_kind = RequestOutputKind.FINAL_ONLY

        # Add requests to the engine.
        for i, prompt in enumerate(prompts):
            self._add_request(
                prompt,
                params[i] if isinstance(params, Sequence) else params,
                lora_request=lora_request[i] if isinstance(
                    lora_request, Sequence) else lora_request,
                prompt_adapter_request=prompt_adapter_request,
                priority=priority[i] if priority else 0,
            )

    def _add_request(
        self,
        prompt: PromptType,
        params: Union[SamplingParams, PoolingParams],
        lora_request: Optional[LoRARequest] = None,
        prompt_adapter_request: Optional[PromptAdapterRequest] = None,
        priority: int = 0,
    ) -> None:
        request_id = str(next(self.request_counter))
        self.llm_engine.add_request(
            request_id,
            prompt,
            params,
            lora_request=lora_request,
            prompt_adapter_request=prompt_adapter_request,
            priority=priority,
        )

    def _add_guided_params(
            self,
            params: SamplingParams,
            guided_options: Optional[GuidedDecodingRequest] = None):
        if guided_options is None:
            return params

        if params.guided_decoding is not None:
            raise ValueError("Cannot set both guided_options_request and"
                             "params.guided_decoding.")

        params.guided_decoding = GuidedDecodingParams(
            json=guided_options.guided_json,
            regex=guided_options.guided_regex,
            choice=guided_options.guided_choice,
            grammar=guided_options.guided_grammar,
            json_object=guided_options.guided_json_object,
            backend=guided_options.guided_decoding_backend,
            whitespace_pattern=guided_options.guided_whitespace_pattern)
        return params

    def _run_engine(
            self, *, use_tqdm: bool
    ) -> List[Union[RequestOutput, EmbeddingRequestOutput]]:
        # Initialize tqdm.
        if use_tqdm:
            num_requests = self.llm_engine.get_num_unfinished_requests()
            pbar = tqdm(
                total=num_requests,
                desc="Processed prompts",
                dynamic_ncols=True,
                postfix=(f"est. speed input: {0:.2f} toks/s, "
                         f"output: {0:.2f} toks/s"),
            )

        # Run the engine.
        outputs: List[Union[RequestOutput, EmbeddingRequestOutput]] = []
        total_in_toks = 0
        total_out_toks = 0
        while self.llm_engine.has_unfinished_requests():
            step_outputs = self.llm_engine.step()
            for output in step_outputs:
                if output.finished:
                    outputs.append(output)
                    if use_tqdm:
                        if isinstance(output, RequestOutput):
                            # Calculate tokens only for RequestOutput
                            assert output.prompt_token_ids is not None
                            total_in_toks += len(output.prompt_token_ids)
                            in_spd = total_in_toks / pbar.format_dict["elapsed"]
                            total_out_toks += sum(
                                len(stp.token_ids) for stp in output.outputs)
                            out_spd = (total_out_toks /
                                       pbar.format_dict["elapsed"])
                            pbar.postfix = (
                                f"est. speed input: {in_spd:.2f} toks/s, "
                                f"output: {out_spd:.2f} toks/s")
                        pbar.update(1)

        if use_tqdm:
            pbar.close()
        # Sort the outputs by request ID.
        # This is necessary because some requests may be finished earlier than
        # its previous requests.
        return sorted(outputs, key=lambda x: int(x.request_id))

    def _is_encoder_decoder_model(self):
        return self.llm_engine.is_encoder_decoder_model()

    def _is_embedding_model(self):
        return self.llm_engine.is_embedding_model()<|MERGE_RESOLUTION|>--- conflicted
+++ resolved
@@ -1,8 +1,5 @@
-<<<<<<< HEAD
+import itertools
 import warnings
-=======
-import itertools
->>>>>>> 873edda6
 from contextlib import contextmanager
 from dataclasses import dataclass
 from typing import (Any, ClassVar, Dict, List, Optional, Sequence, Tuple,
@@ -794,7 +791,6 @@
         guided_options: Optional[GuidedDecodingRequest] = None,
         priority: Optional[List[int]] = None,
     ) -> None:
-<<<<<<< HEAD
         if guided_options is not None:
             warnings.warn(
                 "guided_options_request is deprecated, use "
@@ -803,10 +799,7 @@
                 stacklevel=2,
             )
 
-        if isinstance(inputs, (str, dict)):
-=======
         if isinstance(prompts, (str, dict)):
->>>>>>> 873edda6
             # Convert a single prompt to a list.
             prompts = [prompts]
 

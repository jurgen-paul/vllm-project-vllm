from contextlib import contextmanager
from typing import (Any, ClassVar, Dict, List, Optional, Sequence, Union, cast,
                    overload)

from tqdm import tqdm

from vllm.engine.arg_utils import EngineArgs
from vllm.engine.llm_engine import LLMEngine
from vllm.entrypoints.chat_utils import (ChatCompletionMessageParam,
                                         apply_hf_chat_template,
                                         apply_mistral_chat_template,
                                         parse_chat_messages)
from vllm.inputs import PromptType, TextPrompt, TokensPrompt
from vllm.inputs.parse import parse_and_batch_prompt
from vllm.logger import init_logger
from vllm.lora.request import LoRARequest
from vllm.model_executor.guided_decoding import (
    GuidedDecodingRequest, get_local_guided_decoding_logits_processor)
from vllm.model_executor.guided_decoding.guided_fields import LLMGuidedOptions
from vllm.outputs import EmbeddingRequestOutput, RequestOutput
from vllm.pooling_params import PoolingParams
from vllm.prompt_adapter.request import PromptAdapterRequest
from vllm.sampling_params import RequestOutputKind, SamplingParams
from vllm.transformers_utils.tokenizer import (AnyTokenizer, MistralTokenizer,
                                               get_cached_tokenizer)
from vllm.transformers_utils.tokenizer_group import TokenizerGroup
from vllm.usage.usage_lib import UsageContext
from vllm.utils import Counter, deprecate_kwargs, is_list_of

logger = init_logger(__name__)


class LLM:
    """An LLM for generating texts from given prompts and sampling parameters.

    This class includes a tokenizer, a language model (possibly distributed
    across multiple GPUs), and GPU memory space allocated for intermediate
    states (aka KV cache). Given a batch of prompts and sampling parameters,
    this class generates texts from the model, using an intelligent batching
    mechanism and efficient memory management.

    Args:
        model: The name or path of a HuggingFace Transformers model.
        tokenizer: The name or path of a HuggingFace Transformers tokenizer.
        tokenizer_mode: The tokenizer mode. "auto" will use the fast tokenizer
            if available, and "slow" will always use the slow tokenizer.
        skip_tokenizer_init: If true, skip initialization of tokenizer and
            detokenizer. Expect valid prompt_token_ids and None for prompt
            from the input.
        trust_remote_code: Trust remote code (e.g., from HuggingFace) when
            downloading the model and tokenizer.
        tensor_parallel_size: The number of GPUs to use for distributed
            execution with tensor parallelism.
        dtype: The data type for the model weights and activations. Currently,
            we support `float32`, `float16`, and `bfloat16`. If `auto`, we use
            the `torch_dtype` attribute specified in the model config file.
            However, if the `torch_dtype` in the config is `float32`, we will
            use `float16` instead.
        quantization: The method used to quantize the model weights. Currently,
            we support "awq", "gptq", and "fp8" (experimental).
            If None, we first check the `quantization_config` attribute in the
            model config file. If that is None, we assume the model weights are
            not quantized and use `dtype` to determine the data type of
            the weights.
        revision: The specific model version to use. It can be a branch name,
            a tag name, or a commit id.
        tokenizer_revision: The specific tokenizer version to use. It can be a
            branch name, a tag name, or a commit id.
        seed: The seed to initialize the random number generator for sampling.
        gpu_memory_utilization: The ratio (between 0 and 1) of GPU memory to
            reserve for the model weights, activations, and KV cache. Higher
            values will increase the KV cache size and thus improve the model's
            throughput. However, if the value is too high, it may cause out-of-
            memory (OOM) errors.
        swap_space: The size (GiB) of CPU memory per GPU to use as swap space.
            This can be used for temporarily storing the states of the requests
            when their `best_of` sampling parameters are larger than 1. If all
            requests will have `best_of=1`, you can safely set this to 0.
            Otherwise, too small values may cause out-of-memory (OOM) errors.
        cpu_offload_gb: The size (GiB) of CPU memory to use for offloading
            the model weights. This virtually increases the GPU memory space
            you can use to hold the model weights, at the cost of CPU-GPU data
            transfer for every forward pass.
        enforce_eager: Whether to enforce eager execution. If True, we will
            disable CUDA graph and always execute the model in eager mode.
            If False, we will use CUDA graph and eager execution in hybrid.
        max_context_len_to_capture: Maximum context len covered by CUDA graphs.
            When a sequence has context length larger than this, we fall back
            to eager mode (DEPRECATED. Use `max_seq_len_to_capture` instead).
        max_seq_len_to_capture: Maximum sequence len covered by CUDA graphs.
            When a sequence has context length larger than this, we fall back
            to eager mode. Additionally for encoder-decoder models, if the
            sequence length of the encoder input is larger than this, we fall
            back to the eager mode.
        disable_custom_all_reduce: See ParallelConfig
        **kwargs: Arguments for :class:`~vllm.EngineArgs`. (See
            :ref:`engine_args`)

    Note:
        This class is intended to be used for offline inference. For online
        serving, use the :class:`~vllm.AsyncLLMEngine` class instead.
    """

    DEPRECATE_LEGACY: ClassVar[bool] = False
    """A flag to toggle whether to deprecate the legacy generate/encode API."""

    @classmethod
    @contextmanager
    def deprecate_legacy_api(cls):
        cls.DEPRECATE_LEGACY = True

        yield

        cls.DEPRECATE_LEGACY = False

    def __init__(
        self,
        model: str,
        tokenizer: Optional[str] = None,
        tokenizer_mode: str = "auto",
        skip_tokenizer_init: bool = False,
        trust_remote_code: bool = False,
        tensor_parallel_size: int = 1,
        dtype: str = "auto",
        quantization: Optional[str] = None,
        revision: Optional[str] = None,
        tokenizer_revision: Optional[str] = None,
        seed: int = 0,
        gpu_memory_utilization: float = 0.9,
        swap_space: float = 4,
        cpu_offload_gb: float = 0,
        enforce_eager: Optional[bool] = None,
        max_context_len_to_capture: Optional[int] = None,
        max_seq_len_to_capture: int = 8192,
        disable_custom_all_reduce: bool = False,
        disable_async_output_proc: bool = False,
        **kwargs,
    ) -> None:
        '''
        LLM constructor.

        Note: if enforce_eager is unset (enforce_eager is None)
        it defaults to False.
        '''

        if "disable_log_stats" not in kwargs:
            kwargs["disable_log_stats"] = True
        removed_vision_keys = (
            "image_token_id",
            "image_feature_size",
            "image_input_shape",
            "image_input_type",
        )
        if any(k in kwargs for k in removed_vision_keys):
            raise TypeError(
                "There is no need to pass vision-related arguments anymore.")
        engine_args = EngineArgs(
            model=model,
            tokenizer=tokenizer,
            tokenizer_mode=tokenizer_mode,
            skip_tokenizer_init=skip_tokenizer_init,
            trust_remote_code=trust_remote_code,
            tensor_parallel_size=tensor_parallel_size,
            dtype=dtype,
            quantization=quantization,
            revision=revision,
            tokenizer_revision=tokenizer_revision,
            seed=seed,
            gpu_memory_utilization=gpu_memory_utilization,
            swap_space=swap_space,
            cpu_offload_gb=cpu_offload_gb,
            enforce_eager=enforce_eager,
            max_context_len_to_capture=max_context_len_to_capture,
            max_seq_len_to_capture=max_seq_len_to_capture,
            disable_custom_all_reduce=disable_custom_all_reduce,
            disable_async_output_proc=disable_async_output_proc,
            **kwargs,
        )
        self.llm_engine = LLMEngine.from_engine_args(
            engine_args, usage_context=UsageContext.LLM_CLASS)
        self.request_counter = Counter()

    def get_tokenizer(self) -> AnyTokenizer:
        return self.llm_engine.get_tokenizer_group(TokenizerGroup).tokenizer

    def set_tokenizer(self, tokenizer: AnyTokenizer) -> None:
        tokenizer_group = self.llm_engine.get_tokenizer_group(TokenizerGroup)

        # While CachedTokenizer is dynamic, have no choice but
        # compare class name. Misjudgment will arise from
        # user-defined tokenizer started with 'Cached'
        if tokenizer.__class__.__name__.startswith("Cached"):
            tokenizer_group.tokenizer = tokenizer
        else:
            tokenizer_group.tokenizer = get_cached_tokenizer(tokenizer)

    @overload  # LEGACY: single (prompt + optional token ids)
    def generate(
        self,
        prompts: str,
        sampling_params: Optional[Union[SamplingParams,
                                        List[SamplingParams]]] = None,
        prompt_token_ids: Optional[List[int]] = None,
        use_tqdm: bool = True,
        lora_request: Optional[Union[List[LoRARequest], LoRARequest]] = None,
    ) -> List[RequestOutput]:
        ...

    @overload  # LEGACY: multi (prompt + optional token ids)
    def generate(
        self,
        prompts: List[str],
        sampling_params: Optional[Union[SamplingParams,
                                        List[SamplingParams]]] = None,
        prompt_token_ids: Optional[List[List[int]]] = None,
        use_tqdm: bool = True,
        lora_request: Optional[Union[List[LoRARequest], LoRARequest]] = None,
    ) -> List[RequestOutput]:
        ...

    @overload  # LEGACY: single (token ids + optional prompt)
    def generate(
        self,
        prompts: Optional[str] = None,
        sampling_params: Optional[Union[SamplingParams,
                                        List[SamplingParams]]] = None,
        *,
        prompt_token_ids: List[int],
        use_tqdm: bool = True,
        lora_request: Optional[Union[List[LoRARequest], LoRARequest]] = None,
    ) -> List[RequestOutput]:
        ...

    @overload  # LEGACY: multi (token ids + optional prompt)
    def generate(
        self,
        prompts: Optional[List[str]] = None,
        sampling_params: Optional[Union[SamplingParams,
                                        List[SamplingParams]]] = None,
        *,
        prompt_token_ids: List[List[int]],
        use_tqdm: bool = True,
        lora_request: Optional[Union[List[LoRARequest], LoRARequest]] = None,
    ) -> List[RequestOutput]:
        ...

    @overload  # LEGACY: single or multi token ids [pos-only]
    def generate(
        self,
        prompts: None,
        sampling_params: None,
        prompt_token_ids: Union[List[int], List[List[int]]],
        use_tqdm: bool = True,
        lora_request: Optional[Union[List[LoRARequest], LoRARequest]] = None,
    ) -> List[RequestOutput]:
        ...

    @overload
    def generate(
        self,
        prompts: Union[PromptType, Sequence[PromptType]],
<<<<<<< HEAD
        /,  # We may enable `prompts` keyword after removing the old API
=======
        /,
>>>>>>> 065a304c
        *,
        sampling_params: Optional[Union[SamplingParams,
                                        Sequence[SamplingParams]]] = None,
        use_tqdm: bool = True,
        lora_request: Optional[Union[List[LoRARequest], LoRARequest]] = None,
    ) -> List[RequestOutput]:
        ...

    @deprecate_kwargs(
        "prompts",
        "prompt_token_ids",
        is_deprecated=lambda: LLM.DEPRECATE_LEGACY,
        additional_message="Please use the 'inputs' parameter instead.",
    )
    def generate(
        self,
        prompts: Union[Union[PromptType, Sequence[PromptType]],
                       Optional[Union[str, List[str]]]] = None,
        sampling_params: Optional[Union[SamplingParams,
                                        Sequence[SamplingParams]]] = None,
        prompt_token_ids: Optional[Union[List[int], List[List[int]]]] = None,
        use_tqdm: bool = True,
        lora_request: Optional[Union[List[LoRARequest], LoRARequest]] = None,
        prompt_adapter_request: Optional[PromptAdapterRequest] = None,
        guided_options_request: Optional[Union[LLMGuidedOptions,
                                               GuidedDecodingRequest]] = None
    ) -> List[RequestOutput]:
        """Generates the completions for the input prompts.

        This class automatically batches the given prompts, considering
        the memory constraint. For the best performance, put all of your prompts
        into a single list and pass it to this method.

        Args:
            prompts: The prompts to the LLM. You may pass a sequence of prompts
                for batch inference. See :class:`~vllm.inputs.PromptType`
                for more details about the format of each prompts.
            sampling_params: The sampling parameters for text generation. If
                None, we use the default sampling parameters.
                When it is a single value, it is applied to every prompt.
                When it is a list, the list must have the same length as the
                prompts and it is paired one by one with the prompt.
            use_tqdm: Whether to use tqdm to display the progress bar.
            lora_request: LoRA request to use for generation, if any.
            prompt_adapter_request: Prompt Adapter request to use for
                generation, if any.

        Returns:
            A list of ``RequestOutput`` objects containing the
            generated completions in the same order as the input prompts.

        Note:
            Using ``prompts`` and ``prompt_token_ids`` as keyword parameters is
            considered legacy and may be deprecated in the future. You should
            instead pass them via the ``inputs`` parameter.
        """
        if self.llm_engine.model_config.embedding_mode:
            raise ValueError(
                "LLM.generate() is only supported for (conditional) generation "
                "models (XForCausalLM, XForConditionalGeneration).")

        if prompt_token_ids is not None:
            parsed_prompts = self._convert_v1_inputs(
                prompts=cast(Optional[Union[str, List[str]]], prompts),
                prompt_token_ids=prompt_token_ids,
            )
        else:
            parsed_prompts = cast(Union[PromptType, Sequence[PromptType]],
                                  prompts)

        if isinstance(guided_options_request, dict):
            if len(guided_options_request) > 1:
                raise ValueError(
                    "You can only use one guided decoding but multiple is "
                    f"specified: {guided_options_request}")
            guided_options_request = GuidedDecodingRequest(
                **guided_options_request)

        if sampling_params is None:
            # Use default sampling params.
            sampling_params = SamplingParams()

        self._validate_and_add_requests(
            prompts=parsed_prompts,
            params=sampling_params,
            lora_request=lora_request,
            prompt_adapter_request=prompt_adapter_request,
            guided_options=guided_options_request)

        outputs = self._run_engine(use_tqdm=use_tqdm)
        return LLMEngine.validate_outputs(outputs, RequestOutput)

    def chat(
        self,
        messages: List[ChatCompletionMessageParam],
        sampling_params: Optional[Union[SamplingParams,
                                        List[SamplingParams]]] = None,
        use_tqdm: bool = True,
        lora_request: Optional[LoRARequest] = None,
        chat_template: Optional[str] = None,
        add_generation_prompt: bool = True,
        tools: Optional[List[Dict[str, Any]]] = None,
    ) -> List[RequestOutput]:
        """
        Generate responses for a chat conversation.

        The chat conversation is converted into a text prompt using the
        tokenizer and calls the :meth:`generate` method to generate the
        responses.

        Multi-modal inputs can be passed in the same way you would pass them
        to the OpenAI API.

        Args:
            messages: A single conversation represented as a list of messages.
                Each message is a dictionary with 'role' and 'content' keys.
            sampling_params: The sampling parameters for text generation.
                If None, we use the default sampling parameters. When it
                is a single value, it is applied to every prompt. When it
                is a list, the list must have the same length as the
                prompts and it is paired one by one with the prompt.
            use_tqdm: Whether to use tqdm to display the progress bar.
            lora_request: LoRA request to use for generation, if any.
            chat_template: The template to use for structuring the chat.
              If not provided, the model's default chat template will be used.
            add_generation_prompt: If True, adds a generation template
                to each message.

        Returns:
            A list of ``RequestOutput`` objects containing the generated
            responses in the same order as the input messages.
        """

        tokenizer = self.get_tokenizer()
        model_config = self.llm_engine.get_model_config()

        conversation, mm_data = parse_chat_messages(messages, model_config,
                                                    tokenizer)

        prompt_data: Union[str, List[int]]
        if isinstance(tokenizer, MistralTokenizer):
            prompt_data = apply_mistral_chat_template(
                tokenizer,
                messages=messages,
                chat_template=chat_template,
                add_generation_prompt=add_generation_prompt,
                tools=tools,
            )
        else:
            prompt_data = apply_hf_chat_template(
                tokenizer,
                conversation=conversation,
                chat_template=chat_template,
                add_generation_prompt=add_generation_prompt,
                tools=tools,
            )

<<<<<<< HEAD
        parsed_prompt: PromptType
        if is_list_of(prompt, int):
            parsed_prompt = TokensPrompt(prompt_token_ids=prompt)
        else:
            parsed_prompt = TextPrompt(prompt=prompt)

        if mm_data is not None:
            parsed_prompt["multi_modal_data"] = mm_data

        return self.generate(
            parsed_prompt,
=======
        prompt: PromptType
        if is_list_of(prompt_data, int):
            prompt = TokensPrompt(prompt_token_ids=prompt_data)
        else:
            prompt = TextPrompt(prompt=prompt_data)

        if mm_data is not None:
            prompt["multi_modal_data"] = mm_data

        return self.generate(
            prompt,
>>>>>>> 065a304c
            sampling_params=sampling_params,
            use_tqdm=use_tqdm,
            lora_request=lora_request,
        )

    @overload  # LEGACY: single (prompt + optional token ids)
    def encode(
        self,
        prompts: str,
        pooling_params: Optional[Union[PoolingParams,
                                       Sequence[PoolingParams]]] = None,
        prompt_token_ids: Optional[List[int]] = None,
        use_tqdm: bool = True,
        lora_request: Optional[Union[List[LoRARequest], LoRARequest]] = None,
    ) -> List[EmbeddingRequestOutput]:
        ...

    @overload  # LEGACY: multi (prompt + optional token ids)
    def encode(
        self,
        prompts: List[str],
        pooling_params: Optional[Union[PoolingParams,
                                       Sequence[PoolingParams]]] = None,
        prompt_token_ids: Optional[List[List[int]]] = None,
        use_tqdm: bool = True,
        lora_request: Optional[Union[List[LoRARequest], LoRARequest]] = None,
    ) -> List[EmbeddingRequestOutput]:
        ...

    @overload  # LEGACY: single (token ids + optional prompt)
    def encode(
        self,
        prompts: Optional[str] = None,
        pooling_params: Optional[Union[PoolingParams,
                                       Sequence[PoolingParams]]] = None,
        *,
        prompt_token_ids: List[int],
        use_tqdm: bool = True,
        lora_request: Optional[Union[List[LoRARequest], LoRARequest]] = None,
    ) -> List[EmbeddingRequestOutput]:
        ...

    @overload  # LEGACY: multi (token ids + optional prompt)
    def encode(
        self,
        prompts: Optional[List[str]] = None,
        pooling_params: Optional[Union[PoolingParams,
                                       Sequence[PoolingParams]]] = None,
        *,
        prompt_token_ids: List[List[int]],
        use_tqdm: bool = True,
        lora_request: Optional[Union[List[LoRARequest], LoRARequest]] = None,
    ) -> List[EmbeddingRequestOutput]:
        ...

    @overload  # LEGACY: single or multi token ids [pos-only]
    def encode(
        self,
        prompts: None,
        pooling_params: None,
        prompt_token_ids: Union[List[int], List[List[int]]],
        use_tqdm: bool = True,
        lora_request: Optional[Union[List[LoRARequest], LoRARequest]] = None,
    ) -> List[EmbeddingRequestOutput]:
        ...

    @overload
    def encode(
        self,
        prompts: Union[PromptType, Sequence[PromptType]],
<<<<<<< HEAD
        /,  # We may enable `inputs` keyword after removing the old API
=======
        /,
>>>>>>> 065a304c
        *,
        pooling_params: Optional[Union[PoolingParams,
                                       Sequence[PoolingParams]]] = None,
        use_tqdm: bool = True,
        lora_request: Optional[Union[List[LoRARequest], LoRARequest]] = None,
    ) -> List[EmbeddingRequestOutput]:
        ...

    @deprecate_kwargs(
        "prompts",
        "prompt_token_ids",
        is_deprecated=lambda: LLM.DEPRECATE_LEGACY,
        additional_message="Please use the 'inputs' parameter instead.",
    )
    def encode(
        self,
        prompts: Union[Union[PromptType, Sequence[PromptType]],
                       Optional[Union[str, List[str]]]] = None,
        pooling_params: Optional[Union[PoolingParams,
                                       Sequence[PoolingParams]]] = None,
        prompt_token_ids: Optional[Union[List[int], List[List[int]]]] = None,
        use_tqdm: bool = True,
        lora_request: Optional[Union[List[LoRARequest], LoRARequest]] = None,
        prompt_adapter_request: Optional[PromptAdapterRequest] = None,
    ) -> List[EmbeddingRequestOutput]:
        """Generates the completions for the input prompts.

        This class automatically batches the given prompts, considering
        the memory constraint. For the best performance, put all of your prompts
        into a single list and pass it to this method.

        Args:
<<<<<<< HEAD
            prompts: The prompts to the LLM. You may pass a sequence of inputs
                for batch inference. See :class:`~vllm.inputs.PromptType`
                for more details about the format of each input.
=======
            prompts: The prompts to the LLM. You may pass a sequence of prompts
                for batch inference. See :class:`~vllm.inputs.PromptType`
                for more details about the format of each prompts.
>>>>>>> 065a304c
            pooling_params: The pooling parameters for pooling. If None, we
                use the default pooling parameters.
            use_tqdm: Whether to use tqdm to display the progress bar.
            lora_request: LoRA request to use for generation, if any.
            prompt_adapter_request: Prompt Adapter request to use for
                generation, if any.

        Returns:
            A list of `EmbeddingRequestOutput` objects containing the
            generated embeddings in the same order as the input prompts.

        Note:
            Using ``prompts`` and ``prompt_token_ids`` as keyword parameters is
            considered legacy and may be deprecated in the future. You should
            instead pass them via the ``inputs`` parameter.
        """
        if not self.llm_engine.model_config.embedding_mode:
            raise ValueError(
                "LLM.encode() is only supported for embedding models (XModel)."
            )

        if prompt_token_ids is not None:
            parsed_prompts = self._convert_v1_inputs(
                prompts=cast(Optional[Union[str, List[str]]], prompts),
                prompt_token_ids=prompt_token_ids,
            )
        else:
            parsed_prompts = cast(Union[PromptType, Sequence[PromptType]],
                                  prompts)

        if pooling_params is None:
            # Use default pooling params.
            pooling_params = PoolingParams()

        self._validate_and_add_requests(
            prompts=parsed_prompts,
            params=pooling_params,
            lora_request=lora_request,
            prompt_adapter_request=prompt_adapter_request,
        )

        outputs = self._run_engine(use_tqdm=use_tqdm)
        return LLMEngine.validate_outputs(outputs, EmbeddingRequestOutput)

    def start_profile(self) -> None:
        self.llm_engine.start_profile()

    def stop_profile(self) -> None:
        self.llm_engine.stop_profile()

    # LEGACY
    def _convert_v1_inputs(
        self,
        prompts: Optional[Union[str, List[str]]],
        prompt_token_ids: Optional[Union[List[int], List[List[int]]]],
    ):
        # skip_tokenizer_init is now checked in engine

        if prompts is not None:
            prompts = [p["content"] for p in parse_and_batch_prompt(prompts)]
        if prompt_token_ids is not None:
            prompt_token_ids = [
                p["content"] for p in parse_and_batch_prompt(prompt_token_ids)
            ]

        num_requests = None
        if prompts is not None:
            num_requests = len(prompts)
        if prompt_token_ids is not None:
            if (num_requests is not None
                    and num_requests != len(prompt_token_ids)):
                raise ValueError("The lengths of prompts and prompt_token_ids "
                                 "must be the same.")

            num_requests = len(prompt_token_ids)
        if num_requests is None:
            raise ValueError("Either prompts or prompt_token_ids must be "
                             "provided.")

        parsed_prompts: List[PromptType] = []
        for i in range(num_requests):
            item: PromptType

            if prompts is not None:
                item = TextPrompt(prompt=prompts[i])
            elif prompt_token_ids is not None:
                item = TokensPrompt(prompt_token_ids=prompt_token_ids[i])
            else:
                raise AssertionError

            parsed_prompts.append(item)

        return parsed_prompts

    def _validate_and_add_requests(
        self,
        prompts: Union[PromptType, Sequence[PromptType]],
        params: Union[SamplingParams, Sequence[SamplingParams], PoolingParams,
                      Sequence[PoolingParams]],
        lora_request: Optional[Union[Sequence[LoRARequest], LoRARequest]],
        prompt_adapter_request: Optional[PromptAdapterRequest],
        guided_options: Optional[GuidedDecodingRequest] = None,
    ) -> None:
        if isinstance(prompts, (str, dict)):
            # Convert a single prompt to a list.
            prompts = [prompts]

        num_requests = len(prompts)
        if isinstance(params, list) and len(params) != num_requests:
            raise ValueError("The lengths of prompts and params "
                             "must be the same.")
        if isinstance(lora_request,
                      list) and len(lora_request) != num_requests:
            raise ValueError("The lengths of prompts and lora_request "
                             "must be the same.")

        for sp in params if isinstance(params, list) else (params, ):
            if isinstance(sp, SamplingParams):
                self._add_guided_processor(sp, guided_options)

                # We only care about the final output
                sp.output_kind = RequestOutputKind.FINAL_ONLY

        # Add requests to the engine.
<<<<<<< HEAD
        for i, request_inputs in enumerate(prompts):
=======
        for i, prompt in enumerate(prompts):
>>>>>>> 065a304c
            self._add_request(
                prompt,
                params[i] if isinstance(params, Sequence) else params,
                lora_request=lora_request[i] if isinstance(
                    lora_request, Sequence) else lora_request,
                prompt_adapter_request=prompt_adapter_request,
            )

    def _add_request(
        self,
        prompt: PromptType,
        params: Union[SamplingParams, PoolingParams],
        lora_request: Optional[LoRARequest] = None,
        prompt_adapter_request: Optional[PromptAdapterRequest] = None,
    ) -> None:
        request_id = str(next(self.request_counter))
        self.llm_engine.add_request(
            request_id,
            prompt,
            params,
            lora_request=lora_request,
            prompt_adapter_request=prompt_adapter_request,
        )

    def _add_guided_processor(
            self,
            params: SamplingParams,
            guided_options: Optional[GuidedDecodingRequest] = None):
        if guided_options:
            if guided_options.guided_decoding_backend is None:
                decoding_config = self.llm_engine.get_decoding_config()
                guided_options.guided_decoding_backend = (
                    decoding_config.guided_decoding_backend)
            guided_logits_processor = get_local_guided_decoding_logits_processor(  #noqa
                guided_options.guided_decoding_backend, guided_options,
                self.get_tokenizer())
            if guided_logits_processor:
                if params.logits_processors is None:
                    params.logits_processors = []
                params.logits_processors.append(guided_logits_processor)
        return params

    def _run_engine(
            self, *, use_tqdm: bool
    ) -> List[Union[RequestOutput, EmbeddingRequestOutput]]:
        # Initialize tqdm.
        if use_tqdm:
            num_requests = self.llm_engine.get_num_unfinished_requests()
            pbar = tqdm(
                total=num_requests,
                desc="Processed prompts",
                dynamic_ncols=True,
                postfix=(f"est. speed input: {0:.2f} toks/s, "
                         f"output: {0:.2f} toks/s"),
            )

        # Run the engine.
        outputs: List[Union[RequestOutput, EmbeddingRequestOutput]] = []
        total_in_toks = 0
        total_out_toks = 0
        while self.llm_engine.has_unfinished_requests():
            step_outputs = self.llm_engine.step()
            for output in step_outputs:
                if output.finished:
                    outputs.append(output)
                    if use_tqdm:
                        if isinstance(output, RequestOutput):
                            # Calculate tokens only for RequestOutput
                            assert output.prompt_token_ids is not None
                            total_in_toks += len(output.prompt_token_ids)
                            in_spd = total_in_toks / pbar.format_dict["elapsed"]
                            total_out_toks += sum(
                                len(stp.token_ids) for stp in output.outputs)
                            out_spd = (total_out_toks /
                                       pbar.format_dict["elapsed"])
                            pbar.postfix = (
                                f"est. speed input: {in_spd:.2f} toks/s, "
                                f"output: {out_spd:.2f} toks/s")
                        pbar.update(1)

        if use_tqdm:
            pbar.close()
        # Sort the outputs by request ID.
        # This is necessary because some requests may be finished earlier than
        # its previous requests.
        return sorted(outputs, key=lambda x: int(x.request_id))

    def _is_encoder_decoder_model(self):
        return self.llm_engine.is_encoder_decoder_model()

    def _is_embedding_model(self):
        return self.llm_engine.is_embedding_model()<|MERGE_RESOLUTION|>--- conflicted
+++ resolved
@@ -259,11 +259,7 @@
     def generate(
         self,
         prompts: Union[PromptType, Sequence[PromptType]],
-<<<<<<< HEAD
-        /,  # We may enable `prompts` keyword after removing the old API
-=======
         /,
->>>>>>> 065a304c
         *,
         sampling_params: Optional[Union[SamplingParams,
                                         Sequence[SamplingParams]]] = None,
@@ -421,19 +417,6 @@
                 tools=tools,
             )
 
-<<<<<<< HEAD
-        parsed_prompt: PromptType
-        if is_list_of(prompt, int):
-            parsed_prompt = TokensPrompt(prompt_token_ids=prompt)
-        else:
-            parsed_prompt = TextPrompt(prompt=prompt)
-
-        if mm_data is not None:
-            parsed_prompt["multi_modal_data"] = mm_data
-
-        return self.generate(
-            parsed_prompt,
-=======
         prompt: PromptType
         if is_list_of(prompt_data, int):
             prompt = TokensPrompt(prompt_token_ids=prompt_data)
@@ -445,7 +428,6 @@
 
         return self.generate(
             prompt,
->>>>>>> 065a304c
             sampling_params=sampling_params,
             use_tqdm=use_tqdm,
             lora_request=lora_request,
@@ -516,11 +498,7 @@
     def encode(
         self,
         prompts: Union[PromptType, Sequence[PromptType]],
-<<<<<<< HEAD
-        /,  # We may enable `inputs` keyword after removing the old API
-=======
         /,
->>>>>>> 065a304c
         *,
         pooling_params: Optional[Union[PoolingParams,
                                        Sequence[PoolingParams]]] = None,
@@ -553,15 +531,9 @@
         into a single list and pass it to this method.
 
         Args:
-<<<<<<< HEAD
-            prompts: The prompts to the LLM. You may pass a sequence of inputs
-                for batch inference. See :class:`~vllm.inputs.PromptType`
-                for more details about the format of each input.
-=======
             prompts: The prompts to the LLM. You may pass a sequence of prompts
                 for batch inference. See :class:`~vllm.inputs.PromptType`
                 for more details about the format of each prompts.
->>>>>>> 065a304c
             pooling_params: The pooling parameters for pooling. If None, we
                 use the default pooling parameters.
             use_tqdm: Whether to use tqdm to display the progress bar.
@@ -686,11 +658,7 @@
                 sp.output_kind = RequestOutputKind.FINAL_ONLY
 
         # Add requests to the engine.
-<<<<<<< HEAD
-        for i, request_inputs in enumerate(prompts):
-=======
         for i, prompt in enumerate(prompts):
->>>>>>> 065a304c
             self._add_request(
                 prompt,
                 params[i] if isinstance(params, Sequence) else params,

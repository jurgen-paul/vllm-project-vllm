--- conflicted
+++ resolved
@@ -1,10 +1,6 @@
 from contextlib import contextmanager
-<<<<<<< HEAD
-from typing import ClassVar, List, Optional, Sequence, Tuple, Union, cast, overload
-=======
-from typing import (Any, ClassVar, Dict, List, Optional, Sequence, Union, cast,
+from typing import (Any, ClassVar, Dict, List, Optional, Sequence, Tuple, Union, cast,
                     overload)
->>>>>>> b3195bc9
 
 from tqdm import tqdm
 

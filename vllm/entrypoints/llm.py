from contextlib import contextmanager
from typing import (Any, ClassVar, Dict, List, Optional, Sequence, Union, cast,
                    overload)

from tqdm import tqdm

from vllm.engine.arg_utils import EngineArgs
from vllm.engine.llm_engine import LLMEngine
from vllm.entrypoints.chat_utils import (ChatCompletionMessageParam,
                                         apply_hf_chat_template,
                                         apply_mistral_chat_template,
                                         parse_chat_messages)
from vllm.inputs import PromptInputs, TextPrompt, TokensPrompt
from vllm.inputs.parse import parse_and_batch_prompt
from vllm.logger import init_logger
from vllm.lora.request import LoRARequest
from vllm.model_executor.guided_decoding import (
    GuidedDecodingRequest, get_local_guided_decoding_logits_processor)
from vllm.model_executor.guided_decoding.guided_fields import LLMGuidedOptions
from vllm.outputs import EmbeddingRequestOutput, RequestOutput
from vllm.pooling_params import PoolingParams
from vllm.prompt_adapter.request import PromptAdapterRequest
from vllm.sampling_params import RequestOutputKind, SamplingParams
from vllm.transformers_utils.tokenizer import (AnyTokenizer, MistralTokenizer,
                                               get_cached_tokenizer)
from vllm.transformers_utils.tokenizer_group import TokenizerGroup
from vllm.usage.usage_lib import UsageContext
from vllm.utils import Counter, deprecate_kwargs, is_list_of

logger = init_logger(__name__)


class LLM:
    """An LLM for generating texts from given prompts and sampling parameters.

    This class includes a tokenizer, a language model (possibly distributed
    across multiple GPUs), and GPU memory space allocated for intermediate
    states (aka KV cache). Given a batch of prompts and sampling parameters,
    this class generates texts from the model, using an intelligent batching
    mechanism and efficient memory management.

    Args:
        model: The name or path of a HuggingFace Transformers model.
        tokenizer: The name or path of a HuggingFace Transformers tokenizer.
        tokenizer_mode: The tokenizer mode. "auto" will use the fast tokenizer
            if available, and "slow" will always use the slow tokenizer.
        skip_tokenizer_init: If true, skip initialization of tokenizer and
            detokenizer. Expect valid prompt_token_ids and None for prompt
            from the input.
        trust_remote_code: Trust remote code (e.g., from HuggingFace) when
            downloading the model and tokenizer.
        tensor_parallel_size: The number of GPUs to use for distributed
            execution with tensor parallelism.
        dtype: The data type for the model weights and activations. Currently,
            we support `float32`, `float16`, and `bfloat16`. If `auto`, we use
            the `torch_dtype` attribute specified in the model config file.
            However, if the `torch_dtype` in the config is `float32`, we will
            use `float16` instead.
        quantization: The method used to quantize the model weights. Currently,
            we support "awq", "gptq", and "fp8" (experimental).
            If None, we first check the `quantization_config` attribute in the
            model config file. If that is None, we assume the model weights are
            not quantized and use `dtype` to determine the data type of
            the weights.
        revision: The specific model version to use. It can be a branch name,
            a tag name, or a commit id.
        tokenizer_revision: The specific tokenizer version to use. It can be a
            branch name, a tag name, or a commit id.
        seed: The seed to initialize the random number generator for sampling.
        gpu_memory_utilization: The ratio (between 0 and 1) of GPU memory to
            reserve for the model weights, activations, and KV cache. Higher
            values will increase the KV cache size and thus improve the model's
            throughput. However, if the value is too high, it may cause out-of-
            memory (OOM) errors.
        swap_space: The size (GiB) of CPU memory per GPU to use as swap space.
            This can be used for temporarily storing the states of the requests
            when their `best_of` sampling parameters are larger than 1. If all
            requests will have `best_of=1`, you can safely set this to 0.
            Otherwise, too small values may cause out-of-memory (OOM) errors.
        cpu_offload_gb: The size (GiB) of CPU memory to use for offloading
            the model weights. This virtually increases the GPU memory space
            you can use to hold the model weights, at the cost of CPU-GPU data
            transfer for every forward pass.
        enforce_eager: Whether to enforce eager execution. If True, we will
            disable CUDA graph and always execute the model in eager mode.
            If False, we will use CUDA graph and eager execution in hybrid.
        max_context_len_to_capture: Maximum context len covered by CUDA graphs.
            When a sequence has context length larger than this, we fall back
            to eager mode (DEPRECATED. Use `max_seq_len_to_capture` instead).
        max_seq_len_to_capture: Maximum sequence len covered by CUDA graphs.
            When a sequence has context length larger than this, we fall back
            to eager mode. Additionally for encoder-decoder models, if the
            sequence length of the encoder input is larger than this, we fall
            back to the eager mode.
        disable_custom_all_reduce: See ParallelConfig
        **kwargs: Arguments for :class:`~vllm.EngineArgs`. (See
            :ref:`engine_args`)

    Note:
        This class is intended to be used for offline inference. For online
        serving, use the :class:`~vllm.AsyncLLMEngine` class instead.
    """

    DEPRECATE_LEGACY: ClassVar[bool] = False
    """A flag to toggle whether to deprecate the legacy generate/encode API."""

    @classmethod
    @contextmanager
    def deprecate_legacy_api(cls):
        cls.DEPRECATE_LEGACY = True

        yield

        cls.DEPRECATE_LEGACY = False

    def __init__(
        self,
        model: str,
        tokenizer: Optional[str] = None,
        tokenizer_mode: str = "auto",
        skip_tokenizer_init: bool = False,
        trust_remote_code: bool = False,
        tensor_parallel_size: int = 1,
        dtype: str = "auto",
        quantization: Optional[str] = None,
        revision: Optional[str] = None,
        tokenizer_revision: Optional[str] = None,
        seed: int = 0,
        gpu_memory_utilization: float = 0.9,
        swap_space: float = 4,
        cpu_offload_gb: float = 0,
        enforce_eager: Optional[bool] = None,
        max_context_len_to_capture: Optional[int] = None,
        max_seq_len_to_capture: int = 8192,
        disable_custom_all_reduce: bool = False,
        disable_async_output_proc: bool = False,
        **kwargs,
    ) -> None:
        """
        LLM constructor.

        Note: if enforce_eager is unset (enforce_eager is None)
<<<<<<< HEAD
        it defaults to False for decoder-only models and True
        for encoder/decoder models, since encoder/decoder models
        do not currently support CUDAGraph.
        """
=======
        it defaults to False.
        '''
>>>>>>> 18ae428a

        if "disable_log_stats" not in kwargs:
            kwargs["disable_log_stats"] = True
        removed_vision_keys = (
            "image_token_id",
            "image_feature_size",
            "image_input_shape",
            "image_input_type",
        )
        if any(k in kwargs for k in removed_vision_keys):
            raise TypeError(
                "There is no need to pass vision-related arguments anymore.")
        engine_args = EngineArgs(
            model=model,
            tokenizer=tokenizer,
            tokenizer_mode=tokenizer_mode,
            skip_tokenizer_init=skip_tokenizer_init,
            trust_remote_code=trust_remote_code,
            tensor_parallel_size=tensor_parallel_size,
            dtype=dtype,
            quantization=quantization,
            revision=revision,
            tokenizer_revision=tokenizer_revision,
            seed=seed,
            gpu_memory_utilization=gpu_memory_utilization,
            swap_space=swap_space,
            cpu_offload_gb=cpu_offload_gb,
            enforce_eager=enforce_eager,
            max_context_len_to_capture=max_context_len_to_capture,
            max_seq_len_to_capture=max_seq_len_to_capture,
            disable_custom_all_reduce=disable_custom_all_reduce,
            disable_async_output_proc=disable_async_output_proc,
            **kwargs,
        )
        self.llm_engine = LLMEngine.from_engine_args(
            engine_args, usage_context=UsageContext.LLM_CLASS)
        self.request_counter = Counter()

    def get_tokenizer(self) -> AnyTokenizer:
        return self.llm_engine.get_tokenizer_group(TokenizerGroup).tokenizer

    def set_tokenizer(self, tokenizer: AnyTokenizer) -> None:
        tokenizer_group = self.llm_engine.get_tokenizer_group(TokenizerGroup)

        # While CachedTokenizer is dynamic, have no choice but
        # compare class name. Misjudgment will arise from
        # user-defined tokenizer started with 'Cached'
        if tokenizer.__class__.__name__.startswith("Cached"):
            tokenizer_group.tokenizer = tokenizer
        else:
            tokenizer_group.tokenizer = get_cached_tokenizer(tokenizer)

    @overload  # LEGACY: single (prompt + optional token ids)
    def generate(
        self,
        prompts: str,
        sampling_params: Optional[Union[SamplingParams,
                                        List[SamplingParams]]] = None,
        prompt_token_ids: Optional[List[int]] = None,
        use_tqdm: bool = True,
        lora_request: Optional[Union[List[LoRARequest], LoRARequest]] = None,
    ) -> List[RequestOutput]:
        ...

    @overload  # LEGACY: multi (prompt + optional token ids)
    def generate(
        self,
        prompts: List[str],
        sampling_params: Optional[Union[SamplingParams,
                                        List[SamplingParams]]] = None,
        prompt_token_ids: Optional[List[List[int]]] = None,
        use_tqdm: bool = True,
        lora_request: Optional[Union[List[LoRARequest], LoRARequest]] = None,
    ) -> List[RequestOutput]:
        ...

    @overload  # LEGACY: single (token ids + optional prompt)
    def generate(
        self,
        prompts: Optional[str] = None,
        sampling_params: Optional[Union[SamplingParams,
                                        List[SamplingParams]]] = None,
        *,
        prompt_token_ids: List[int],
        use_tqdm: bool = True,
        lora_request: Optional[Union[List[LoRARequest], LoRARequest]] = None,
    ) -> List[RequestOutput]:
        ...

    @overload  # LEGACY: multi (token ids + optional prompt)
    def generate(
        self,
        prompts: Optional[List[str]] = None,
        sampling_params: Optional[Union[SamplingParams,
                                        List[SamplingParams]]] = None,
        *,
        prompt_token_ids: List[List[int]],
        use_tqdm: bool = True,
        lora_request: Optional[Union[List[LoRARequest], LoRARequest]] = None,
    ) -> List[RequestOutput]:
        ...

    @overload  # LEGACY: single or multi token ids [pos-only]
    def generate(
        self,
        prompts: None,
        sampling_params: None,
        prompt_token_ids: Union[List[int], List[List[int]]],
        use_tqdm: bool = True,
        lora_request: Optional[Union[List[LoRARequest], LoRARequest]] = None,
    ) -> List[RequestOutput]:
        ...

    @overload
    def generate(
        self,
        inputs: Union[PromptInputs, Sequence[PromptInputs]],
        /,  # We may enable `inputs` keyword after removing the old API
        *,
        sampling_params: Optional[Union[SamplingParams,
                                        Sequence[SamplingParams]]] = None,
        use_tqdm: bool = True,
        lora_request: Optional[Union[List[LoRARequest], LoRARequest]] = None,
    ) -> List[RequestOutput]:
        ...

    @deprecate_kwargs(
        "prompts",
        "prompt_token_ids",
        is_deprecated=lambda: LLM.DEPRECATE_LEGACY,
        additional_message="Please use the 'inputs' parameter instead.",
    )
    def generate(
        self,
        prompts: Union[Union[PromptInputs, Sequence[PromptInputs]],
                       Optional[Union[str, List[str]]], ] = None,
        sampling_params: Optional[Union[SamplingParams,
                                        Sequence[SamplingParams]]] = None,
        prompt_token_ids: Optional[Union[List[int], List[List[int]]]] = None,
        use_tqdm: bool = True,
        lora_request: Optional[Union[List[LoRARequest], LoRARequest]] = None,
        prompt_adapter_request: Optional[PromptAdapterRequest] = None,
        guided_options_request: Optional[Union[LLMGuidedOptions,
                                               GuidedDecodingRequest]] = None,
    ) -> List[RequestOutput]:
        """Generates the completions for the input prompts.

        This class automatically batches the given prompts, considering
        the memory constraint. For the best performance, put all of your prompts
        into a single list and pass it to this method.

        Args:
            inputs: A list of inputs to generate completions for.
            sampling_params: The sampling parameters for text generation. If
                None, we use the default sampling parameters.
                When it is a single value, it is applied to every prompt.
                When it is a list, the list must have the same length as the
                prompts and it is paired one by one with the prompt.
            use_tqdm: Whether to use tqdm to display the progress bar.
            lora_request: LoRA request to use for generation, if any.
            prompt_adapter_request: Prompt Adapter request to use for
                generation, if any.

        Returns:
            A list of ``RequestOutput`` objects containing the
            generated completions in the same order as the input prompts.

        Note:
            Using ``prompts`` and ``prompt_token_ids`` as keyword parameters is
            considered legacy and may be deprecated in the future. You should
            instead pass them via the ``inputs`` parameter.
        """
        if self.llm_engine.model_config.embedding_mode:
            raise ValueError(
                "LLM.generate() is only supported for (conditional) generation "
                "models (XForCausalLM, XForConditionalGeneration).")

        if prompt_token_ids is not None:
            inputs = self._convert_v1_inputs(
                prompts=cast(Optional[Union[str, List[str]]], prompts),
                prompt_token_ids=prompt_token_ids,
            )
        else:
            inputs = cast(Union[PromptInputs, Sequence[PromptInputs]], prompts)

        if isinstance(guided_options_request, dict):
            if len(guided_options_request) > 1:
                raise ValueError(
                    "You can only use one guided decoding but multiple is "
                    f"specified: {guided_options_request}")
            guided_options_request = GuidedDecodingRequest(
                **guided_options_request)

        if sampling_params is None:
            # Use default sampling params.
            sampling_params = SamplingParams()

        self._validate_and_add_requests(
            inputs=inputs,
            params=sampling_params,
            lora_request=lora_request,
            prompt_adapter_request=prompt_adapter_request,
            guided_options=guided_options_request,
        )

        outputs = self._run_engine(use_tqdm=use_tqdm)
        return LLMEngine.validate_outputs(outputs, RequestOutput)

    def chat(
        self,
        conversations: List[List[ChatCompletionMessageParam]],
        sampling_params: Optional[Union[SamplingParams,
                                        List[SamplingParams]]] = None,
        use_tqdm: bool = True,
        lora_request: Optional[LoRARequest] = None,
        chat_template: Optional[str] = None,
        add_generation_prompt: bool = True,
<<<<<<< HEAD
    ) -> List[List[RequestOutput]]:
=======
        tools: Optional[List[Dict[str, Any]]] = None,
    ) -> List[RequestOutput]:
>>>>>>> 18ae428a
        """
        Generate responses for a chat conversation.

        The chat conversation is converted into a text prompt using the
        tokenizer and calls the :meth:`generate` method to generate the
        responses.

        Multi-modal inputs can be passed in the same way you would pass them
        to the OpenAI API.

        Args:
            conversations: A list of conversations each represented as a list of
                messages. Each message is a dictionary with 'role' and 'content'
                keys.
            sampling_params: The sampling parameters for text generation.
                If None, we use the default sampling parameters. When it
                is a single value, it is applied to every prompt. When it
                is a list, the list must have the same length as the
                prompts and it is paired one by one with the prompt.
            use_tqdm: Whether to use tqdm to display the progress bar.
            lora_request: LoRA request to use for generation, if any.
            chat_template: The template to use for structuring the chat.
              If not provided, the model's default chat template will be used.
            add_generation_prompt: If True, adds a generation template
                to each message.

        Returns:
            A list of the ``RequestOutput`` objects containing the generated
            responses in the same order as the input conversations and messages.
        """
        generations = []
        for messages in conversations:
            tokenizer = self.get_tokenizer()
            model_config = self.llm_engine.get_model_config()

            conversation, mm_data = parse_chat_messages(
                messages, model_config, tokenizer)

            prompt: Union[str, List[int]]
            if isinstance(tokenizer, MistralTokenizer):
                prompt = apply_mistral_chat_template(
                    tokenizer,
                    messages=messages,
                    chat_template=chat_template,
                    add_generation_prompt=add_generation_prompt,
                )
            else:
                prompt = apply_hf_chat_template(
                    tokenizer,
                    conversation=conversation,
                    chat_template=chat_template,
                    add_generation_prompt=add_generation_prompt,
                )

            inputs: PromptInputs
            if is_list_of(prompt, int):
                inputs = TokensPrompt(prompt_token_ids=prompt)
            else:
                inputs = TextPrompt(prompt=prompt)

            if mm_data is not None:
                inputs["multi_modal_data"] = mm_data

<<<<<<< HEAD
            output = self.generate(
                inputs,
                sampling_params=sampling_params,
                use_tqdm=use_tqdm,
                lora_request=lora_request,
=======
        prompt: Union[str, List[int]]
        if isinstance(tokenizer, MistralTokenizer):
            prompt = apply_mistral_chat_template(
                tokenizer,
                messages=messages,
                chat_template=chat_template,
                add_generation_prompt=add_generation_prompt,
                tools=tools,
            )
        else:
            prompt = apply_hf_chat_template(
                tokenizer,
                conversation=conversation,
                chat_template=chat_template,
                add_generation_prompt=add_generation_prompt,
                tools=tools,
>>>>>>> 18ae428a
            )
            generations.append(output)

        return generations

    @overload  # LEGACY: single (prompt + optional token ids)
    def encode(
        self,
        prompts: str,
        pooling_params: Optional[Union[PoolingParams,
                                       Sequence[PoolingParams]]] = None,
        prompt_token_ids: Optional[List[int]] = None,
        use_tqdm: bool = True,
        lora_request: Optional[Union[List[LoRARequest], LoRARequest]] = None,
    ) -> List[EmbeddingRequestOutput]:
        ...

    @overload  # LEGACY: multi (prompt + optional token ids)
    def encode(
        self,
        prompts: List[str],
        pooling_params: Optional[Union[PoolingParams,
                                       Sequence[PoolingParams]]] = None,
        prompt_token_ids: Optional[List[List[int]]] = None,
        use_tqdm: bool = True,
        lora_request: Optional[Union[List[LoRARequest], LoRARequest]] = None,
    ) -> List[EmbeddingRequestOutput]:
        ...

    @overload  # LEGACY: single (token ids + optional prompt)
    def encode(
        self,
        prompts: Optional[str] = None,
        pooling_params: Optional[Union[PoolingParams,
                                       Sequence[PoolingParams]]] = None,
        *,
        prompt_token_ids: List[int],
        use_tqdm: bool = True,
        lora_request: Optional[Union[List[LoRARequest], LoRARequest]] = None,
    ) -> List[EmbeddingRequestOutput]:
        ...

    @overload  # LEGACY: multi (token ids + optional prompt)
    def encode(
        self,
        prompts: Optional[List[str]] = None,
        pooling_params: Optional[Union[PoolingParams,
                                       Sequence[PoolingParams]]] = None,
        *,
        prompt_token_ids: List[List[int]],
        use_tqdm: bool = True,
        lora_request: Optional[Union[List[LoRARequest], LoRARequest]] = None,
    ) -> List[EmbeddingRequestOutput]:
        ...

    @overload  # LEGACY: single or multi token ids [pos-only]
    def encode(
        self,
        prompts: None,
        pooling_params: None,
        prompt_token_ids: Union[List[int], List[List[int]]],
        use_tqdm: bool = True,
        lora_request: Optional[Union[List[LoRARequest], LoRARequest]] = None,
    ) -> List[EmbeddingRequestOutput]:
        ...

    @overload
    def encode(
        self,
        inputs: Union[PromptInputs, Sequence[PromptInputs]],
        /,  # We may enable `inputs` keyword after removing the old API
        *,
        pooling_params: Optional[Union[PoolingParams,
                                       Sequence[PoolingParams]]] = None,
        use_tqdm: bool = True,
        lora_request: Optional[Union[List[LoRARequest], LoRARequest]] = None,
    ) -> List[EmbeddingRequestOutput]:
        ...

    @deprecate_kwargs(
        "prompts",
        "prompt_token_ids",
        is_deprecated=lambda: LLM.DEPRECATE_LEGACY,
        additional_message="Please use the 'inputs' parameter instead.",
    )
    def encode(
        self,
        prompts: Union[Union[PromptInputs, Sequence[PromptInputs]],
                       Optional[Union[str, List[str]]], ] = None,
        pooling_params: Optional[Union[PoolingParams,
                                       Sequence[PoolingParams]]] = None,
        prompt_token_ids: Optional[Union[List[int], List[List[int]]]] = None,
        use_tqdm: bool = True,
        lora_request: Optional[Union[List[LoRARequest], LoRARequest]] = None,
        prompt_adapter_request: Optional[PromptAdapterRequest] = None,
    ) -> List[EmbeddingRequestOutput]:
        """Generates the completions for the input prompts.

        This class automatically batches the given prompts, considering
        the memory constraint. For the best performance, put all of your prompts
        into a single list and pass it to this method.

        Args:
            inputs: The inputs to the LLM. You may pass a sequence of inputs for
                batch inference. See :class:`~vllm.inputs.PromptInputs`
                for more details about the format of each input.
            pooling_params: The pooling parameters for pooling. If None, we
                use the default pooling parameters.
            use_tqdm: Whether to use tqdm to display the progress bar.
            lora_request: LoRA request to use for generation, if any.
            prompt_adapter_request: Prompt Adapter request to use for
                generation, if any.

        Returns:
            A list of `EmbeddingRequestOutput` objects containing the
            generated embeddings in the same order as the input prompts.

        Note:
            Using ``prompts`` and ``prompt_token_ids`` as keyword parameters is
            considered legacy and may be deprecated in the future. You should
            instead pass them via the ``inputs`` parameter.
        """
        if not self.llm_engine.model_config.embedding_mode:
            raise ValueError(
                "LLM.encode() is only supported for embedding models (XModel)."
            )

        if prompt_token_ids is not None:
            inputs = self._convert_v1_inputs(
                prompts=cast(Optional[Union[str, List[str]]], prompts),
                prompt_token_ids=prompt_token_ids,
            )
        else:
            inputs = cast(Union[PromptInputs, Sequence[PromptInputs]], prompts)

        if pooling_params is None:
            # Use default pooling params.
            pooling_params = PoolingParams()

        self._validate_and_add_requests(
            inputs=inputs,
            params=pooling_params,
            lora_request=lora_request,
            prompt_adapter_request=prompt_adapter_request,
        )

        outputs = self._run_engine(use_tqdm=use_tqdm)
        return LLMEngine.validate_outputs(outputs, EmbeddingRequestOutput)

    def start_profile(self) -> None:
        self.llm_engine.start_profile()

    def stop_profile(self) -> None:
        self.llm_engine.stop_profile()

    # LEGACY
    def _convert_v1_inputs(
        self,
        prompts: Optional[Union[str, List[str]]],
        prompt_token_ids: Optional[Union[List[int], List[List[int]]]],
    ):
        # skip_tokenizer_init is now checked in engine

        if prompts is not None:
            prompts = [p["content"] for p in parse_and_batch_prompt(prompts)]
        if prompt_token_ids is not None:
            prompt_token_ids = [
                p["content"] for p in parse_and_batch_prompt(prompt_token_ids)
            ]

        num_requests = None
        if prompts is not None:
            num_requests = len(prompts)
        if prompt_token_ids is not None:
            if num_requests is not None and num_requests != len(
                    prompt_token_ids):
                raise ValueError("The lengths of prompts and prompt_token_ids "
                                 "must be the same.")

            num_requests = len(prompt_token_ids)
        if num_requests is None:
            raise ValueError("Either prompts or prompt_token_ids must be "
                             "provided.")

        inputs: List[PromptInputs] = []
        for i in range(num_requests):
            item: PromptInputs

            if prompts is not None:
                item = TextPrompt(prompt=prompts[i])
            elif prompt_token_ids is not None:
                item = TokensPrompt(prompt_token_ids=prompt_token_ids[i])
            else:
                raise AssertionError

            inputs.append(item)

        return inputs

    def _validate_and_add_requests(
        self,
        inputs: Union[PromptInputs, Sequence[PromptInputs]],
        params: Union[SamplingParams, Sequence[SamplingParams], PoolingParams,
                      Sequence[PoolingParams], ],
        lora_request: Optional[Union[Sequence[LoRARequest], LoRARequest]],
        prompt_adapter_request: Optional[PromptAdapterRequest],
        guided_options: Optional[GuidedDecodingRequest] = None,
    ) -> None:
        if isinstance(inputs, (str, dict)):
            # Convert a single prompt to a list.
            inputs = [inputs]

        num_requests = len(inputs)
        if isinstance(params, list) and len(params) != num_requests:
            raise ValueError("The lengths of prompts and params "
                             "must be the same.")
        if isinstance(lora_request,
                      list) and len(lora_request) != num_requests:
            raise ValueError("The lengths of prompts and lora_request "
                             "must be the same.")

        for sp in params if isinstance(params, list) else (params, ):
            if isinstance(sp, SamplingParams):
                self._add_guided_processor(sp, guided_options)

                # We only care about the final output
                sp.output_kind = RequestOutputKind.FINAL_ONLY

        # Add requests to the engine.
        for i, request_inputs in enumerate(inputs):
            self._add_request(
                request_inputs,
                params[i] if isinstance(params, Sequence) else params,
                lora_request=lora_request[i] if isinstance(
                    lora_request, Sequence) else lora_request,
                prompt_adapter_request=prompt_adapter_request,
            )

    def _add_request(
        self,
        inputs: PromptInputs,
        params: Union[SamplingParams, PoolingParams],
        lora_request: Optional[LoRARequest] = None,
        prompt_adapter_request: Optional[PromptAdapterRequest] = None,
    ) -> None:
        request_id = str(next(self.request_counter))
        self.llm_engine.add_request(
            request_id,
            inputs,
            params,
            lora_request=lora_request,
            prompt_adapter_request=prompt_adapter_request,
        )

    def _add_guided_processor(
        self,
        params: SamplingParams,
        guided_options: Optional[GuidedDecodingRequest] = None,
    ):
        if guided_options:
            if guided_options.guided_decoding_backend is None:
                decoding_config = self.llm_engine.get_decoding_config()
                guided_options.guided_decoding_backend = (
                    decoding_config.guided_decoding_backend)
            guided_logits_processor = (
                get_local_guided_decoding_logits_processor(  # noqa
                    guided_options.guided_decoding_backend,
                    guided_options,
                    self.get_tokenizer(),
                ))
            if guided_logits_processor:
                if params.logits_processors is None:
                    params.logits_processors = []
                params.logits_processors.append(guided_logits_processor)
        return params

    def _run_engine(
            self, *, use_tqdm: bool
    ) -> List[Union[RequestOutput, EmbeddingRequestOutput]]:
        # Initialize tqdm.
        if use_tqdm:
            num_requests = self.llm_engine.get_num_unfinished_requests()
            pbar = tqdm(
                total=num_requests,
                desc="Processed prompts",
                dynamic_ncols=True,
                postfix=(f"est. speed input: {0:.2f} toks/s, "
                         f"output: {0:.2f} toks/s"),
            )

        # Run the engine.
        outputs: List[Union[RequestOutput, EmbeddingRequestOutput]] = []
        total_in_toks = 0
        total_out_toks = 0
        while self.llm_engine.has_unfinished_requests():
            step_outputs = self.llm_engine.step()
            for output in step_outputs:
                if output.finished:
                    outputs.append(output)
                    if use_tqdm:
                        if isinstance(output, RequestOutput):
                            # Calculate tokens only for RequestOutput
                            assert output.prompt_token_ids is not None
                            total_in_toks += len(output.prompt_token_ids)
                            in_spd = total_in_toks / pbar.format_dict["elapsed"]
                            total_out_toks += sum(
                                len(stp.token_ids) for stp in output.outputs)
                            out_spd = (total_out_toks /
                                       pbar.format_dict["elapsed"])
                            pbar.postfix = (
                                f"est. speed input: {in_spd:.2f} toks/s, "
                                f"output: {out_spd:.2f} toks/s")
                        pbar.update(1)

        if use_tqdm:
            pbar.close()
        # Sort the outputs by request ID.
        # This is necessary because some requests may be finished earlier than
        # its previous requests.
        return sorted(outputs, key=lambda x: int(x.request_id))

    def _is_encoder_decoder_model(self):
        return self.llm_engine.is_encoder_decoder_model()

    def _is_embedding_model(self):
        return self.llm_engine.is_embedding_model()<|MERGE_RESOLUTION|>--- conflicted
+++ resolved
@@ -1,28 +1,44 @@
 from contextlib import contextmanager
-from typing import (Any, ClassVar, Dict, List, Optional, Sequence, Union, cast,
-                    overload)
+from typing import (
+    Any,
+    ClassVar,
+    Dict,
+    List,
+    Optional,
+    Sequence,
+    Union,
+    cast,
+    overload,
+)
 
 from tqdm import tqdm
 
 from vllm.engine.arg_utils import EngineArgs
 from vllm.engine.llm_engine import LLMEngine
-from vllm.entrypoints.chat_utils import (ChatCompletionMessageParam,
-                                         apply_hf_chat_template,
-                                         apply_mistral_chat_template,
-                                         parse_chat_messages)
+from vllm.entrypoints.chat_utils import (
+    ChatCompletionMessageParam,
+    apply_hf_chat_template,
+    apply_mistral_chat_template,
+    parse_chat_messages,
+)
 from vllm.inputs import PromptInputs, TextPrompt, TokensPrompt
 from vllm.inputs.parse import parse_and_batch_prompt
 from vllm.logger import init_logger
 from vllm.lora.request import LoRARequest
 from vllm.model_executor.guided_decoding import (
-    GuidedDecodingRequest, get_local_guided_decoding_logits_processor)
+    GuidedDecodingRequest,
+    get_local_guided_decoding_logits_processor,
+)
 from vllm.model_executor.guided_decoding.guided_fields import LLMGuidedOptions
 from vllm.outputs import EmbeddingRequestOutput, RequestOutput
 from vllm.pooling_params import PoolingParams
 from vllm.prompt_adapter.request import PromptAdapterRequest
 from vllm.sampling_params import RequestOutputKind, SamplingParams
-from vllm.transformers_utils.tokenizer import (AnyTokenizer, MistralTokenizer,
-                                               get_cached_tokenizer)
+from vllm.transformers_utils.tokenizer import (
+    AnyTokenizer,
+    MistralTokenizer,
+    get_cached_tokenizer,
+)
 from vllm.transformers_utils.tokenizer_group import TokenizerGroup
 from vllm.usage.usage_lib import UsageContext
 from vllm.utils import Counter, deprecate_kwargs, is_list_of
@@ -140,15 +156,8 @@
         LLM constructor.
 
         Note: if enforce_eager is unset (enforce_eager is None)
-<<<<<<< HEAD
-        it defaults to False for decoder-only models and True
-        for encoder/decoder models, since encoder/decoder models
-        do not currently support CUDAGraph.
+        it defaults to False.
         """
-=======
-        it defaults to False.
-        '''
->>>>>>> 18ae428a
 
         if "disable_log_stats" not in kwargs:
             kwargs["disable_log_stats"] = True
@@ -160,7 +169,8 @@
         )
         if any(k in kwargs for k in removed_vision_keys):
             raise TypeError(
-                "There is no need to pass vision-related arguments anymore.")
+                "There is no need to pass vision-related arguments anymore."
+            )
         engine_args = EngineArgs(
             model=model,
             tokenizer=tokenizer,
@@ -184,7 +194,8 @@
             **kwargs,
         )
         self.llm_engine = LLMEngine.from_engine_args(
-            engine_args, usage_context=UsageContext.LLM_CLASS)
+            engine_args, usage_context=UsageContext.LLM_CLASS
+        )
         self.request_counter = Counter()
 
     def get_tokenizer(self) -> AnyTokenizer:
@@ -205,51 +216,51 @@
     def generate(
         self,
         prompts: str,
-        sampling_params: Optional[Union[SamplingParams,
-                                        List[SamplingParams]]] = None,
+        sampling_params: Optional[
+            Union[SamplingParams, List[SamplingParams]]
+        ] = None,
         prompt_token_ids: Optional[List[int]] = None,
         use_tqdm: bool = True,
         lora_request: Optional[Union[List[LoRARequest], LoRARequest]] = None,
-    ) -> List[RequestOutput]:
-        ...
+    ) -> List[RequestOutput]: ...
 
     @overload  # LEGACY: multi (prompt + optional token ids)
     def generate(
         self,
         prompts: List[str],
-        sampling_params: Optional[Union[SamplingParams,
-                                        List[SamplingParams]]] = None,
+        sampling_params: Optional[
+            Union[SamplingParams, List[SamplingParams]]
+        ] = None,
         prompt_token_ids: Optional[List[List[int]]] = None,
         use_tqdm: bool = True,
         lora_request: Optional[Union[List[LoRARequest], LoRARequest]] = None,
-    ) -> List[RequestOutput]:
-        ...
+    ) -> List[RequestOutput]: ...
 
     @overload  # LEGACY: single (token ids + optional prompt)
     def generate(
         self,
         prompts: Optional[str] = None,
-        sampling_params: Optional[Union[SamplingParams,
-                                        List[SamplingParams]]] = None,
+        sampling_params: Optional[
+            Union[SamplingParams, List[SamplingParams]]
+        ] = None,
         *,
         prompt_token_ids: List[int],
         use_tqdm: bool = True,
         lora_request: Optional[Union[List[LoRARequest], LoRARequest]] = None,
-    ) -> List[RequestOutput]:
-        ...
+    ) -> List[RequestOutput]: ...
 
     @overload  # LEGACY: multi (token ids + optional prompt)
     def generate(
         self,
         prompts: Optional[List[str]] = None,
-        sampling_params: Optional[Union[SamplingParams,
-                                        List[SamplingParams]]] = None,
+        sampling_params: Optional[
+            Union[SamplingParams, List[SamplingParams]]
+        ] = None,
         *,
         prompt_token_ids: List[List[int]],
         use_tqdm: bool = True,
         lora_request: Optional[Union[List[LoRARequest], LoRARequest]] = None,
-    ) -> List[RequestOutput]:
-        ...
+    ) -> List[RequestOutput]: ...
 
     @overload  # LEGACY: single or multi token ids [pos-only]
     def generate(
@@ -259,8 +270,7 @@
         prompt_token_ids: Union[List[int], List[List[int]]],
         use_tqdm: bool = True,
         lora_request: Optional[Union[List[LoRARequest], LoRARequest]] = None,
-    ) -> List[RequestOutput]:
-        ...
+    ) -> List[RequestOutput]: ...
 
     @overload
     def generate(
@@ -268,12 +278,12 @@
         inputs: Union[PromptInputs, Sequence[PromptInputs]],
         /,  # We may enable `inputs` keyword after removing the old API
         *,
-        sampling_params: Optional[Union[SamplingParams,
-                                        Sequence[SamplingParams]]] = None,
-        use_tqdm: bool = True,
-        lora_request: Optional[Union[List[LoRARequest], LoRARequest]] = None,
-    ) -> List[RequestOutput]:
-        ...
+        sampling_params: Optional[
+            Union[SamplingParams, Sequence[SamplingParams]]
+        ] = None,
+        use_tqdm: bool = True,
+        lora_request: Optional[Union[List[LoRARequest], LoRARequest]] = None,
+    ) -> List[RequestOutput]: ...
 
     @deprecate_kwargs(
         "prompts",
@@ -283,16 +293,20 @@
     )
     def generate(
         self,
-        prompts: Union[Union[PromptInputs, Sequence[PromptInputs]],
-                       Optional[Union[str, List[str]]], ] = None,
-        sampling_params: Optional[Union[SamplingParams,
-                                        Sequence[SamplingParams]]] = None,
+        prompts: Union[
+            Union[PromptInputs, Sequence[PromptInputs]],
+            Optional[Union[str, List[str]]],
+        ] = None,
+        sampling_params: Optional[
+            Union[SamplingParams, Sequence[SamplingParams]]
+        ] = None,
         prompt_token_ids: Optional[Union[List[int], List[List[int]]]] = None,
         use_tqdm: bool = True,
         lora_request: Optional[Union[List[LoRARequest], LoRARequest]] = None,
         prompt_adapter_request: Optional[PromptAdapterRequest] = None,
-        guided_options_request: Optional[Union[LLMGuidedOptions,
-                                               GuidedDecodingRequest]] = None,
+        guided_options_request: Optional[
+            Union[LLMGuidedOptions, GuidedDecodingRequest]
+        ] = None,
     ) -> List[RequestOutput]:
         """Generates the completions for the input prompts.
 
@@ -324,7 +338,8 @@
         if self.llm_engine.model_config.embedding_mode:
             raise ValueError(
                 "LLM.generate() is only supported for (conditional) generation "
-                "models (XForCausalLM, XForConditionalGeneration).")
+                "models (XForCausalLM, XForConditionalGeneration)."
+            )
 
         if prompt_token_ids is not None:
             inputs = self._convert_v1_inputs(
@@ -338,9 +353,11 @@
             if len(guided_options_request) > 1:
                 raise ValueError(
                     "You can only use one guided decoding but multiple is "
-                    f"specified: {guided_options_request}")
+                    f"specified: {guided_options_request}"
+                )
             guided_options_request = GuidedDecodingRequest(
-                **guided_options_request)
+                **guided_options_request
+            )
 
         if sampling_params is None:
             # Use default sampling params.
@@ -360,18 +377,15 @@
     def chat(
         self,
         conversations: List[List[ChatCompletionMessageParam]],
-        sampling_params: Optional[Union[SamplingParams,
-                                        List[SamplingParams]]] = None,
+        sampling_params: Optional[
+            Union[SamplingParams, List[SamplingParams]]
+        ] = None,
         use_tqdm: bool = True,
         lora_request: Optional[LoRARequest] = None,
         chat_template: Optional[str] = None,
         add_generation_prompt: bool = True,
-<<<<<<< HEAD
+        tools: Optional[List[Dict[str, Any]]] = None,
     ) -> List[List[RequestOutput]]:
-=======
-        tools: Optional[List[Dict[str, Any]]] = None,
-    ) -> List[RequestOutput]:
->>>>>>> 18ae428a
         """
         Generate responses for a chat conversation.
 
@@ -399,7 +413,7 @@
                 to each message.
 
         Returns:
-            A list of the ``RequestOutput`` objects containing the generated
+            A list of list of ``RequestOutput`` objects containing the generated
             responses in the same order as the input conversations and messages.
         """
         generations = []
@@ -408,7 +422,8 @@
             model_config = self.llm_engine.get_model_config()
 
             conversation, mm_data = parse_chat_messages(
-                messages, model_config, tokenizer)
+                messages, model_config, tokenizer
+            )
 
             prompt: Union[str, List[int]]
             if isinstance(tokenizer, MistralTokenizer):
@@ -417,6 +432,7 @@
                     messages=messages,
                     chat_template=chat_template,
                     add_generation_prompt=add_generation_prompt,
+                    tools=tools,
                 )
             else:
                 prompt = apply_hf_chat_template(
@@ -424,6 +440,7 @@
                     conversation=conversation,
                     chat_template=chat_template,
                     add_generation_prompt=add_generation_prompt,
+                    tools=tools,
                 )
 
             inputs: PromptInputs
@@ -435,30 +452,11 @@
             if mm_data is not None:
                 inputs["multi_modal_data"] = mm_data
 
-<<<<<<< HEAD
             output = self.generate(
                 inputs,
                 sampling_params=sampling_params,
                 use_tqdm=use_tqdm,
                 lora_request=lora_request,
-=======
-        prompt: Union[str, List[int]]
-        if isinstance(tokenizer, MistralTokenizer):
-            prompt = apply_mistral_chat_template(
-                tokenizer,
-                messages=messages,
-                chat_template=chat_template,
-                add_generation_prompt=add_generation_prompt,
-                tools=tools,
-            )
-        else:
-            prompt = apply_hf_chat_template(
-                tokenizer,
-                conversation=conversation,
-                chat_template=chat_template,
-                add_generation_prompt=add_generation_prompt,
-                tools=tools,
->>>>>>> 18ae428a
             )
             generations.append(output)
 
@@ -468,51 +466,51 @@
     def encode(
         self,
         prompts: str,
-        pooling_params: Optional[Union[PoolingParams,
-                                       Sequence[PoolingParams]]] = None,
+        pooling_params: Optional[
+            Union[PoolingParams, Sequence[PoolingParams]]
+        ] = None,
         prompt_token_ids: Optional[List[int]] = None,
         use_tqdm: bool = True,
         lora_request: Optional[Union[List[LoRARequest], LoRARequest]] = None,
-    ) -> List[EmbeddingRequestOutput]:
-        ...
+    ) -> List[EmbeddingRequestOutput]: ...
 
     @overload  # LEGACY: multi (prompt + optional token ids)
     def encode(
         self,
         prompts: List[str],
-        pooling_params: Optional[Union[PoolingParams,
-                                       Sequence[PoolingParams]]] = None,
+        pooling_params: Optional[
+            Union[PoolingParams, Sequence[PoolingParams]]
+        ] = None,
         prompt_token_ids: Optional[List[List[int]]] = None,
         use_tqdm: bool = True,
         lora_request: Optional[Union[List[LoRARequest], LoRARequest]] = None,
-    ) -> List[EmbeddingRequestOutput]:
-        ...
+    ) -> List[EmbeddingRequestOutput]: ...
 
     @overload  # LEGACY: single (token ids + optional prompt)
     def encode(
         self,
         prompts: Optional[str] = None,
-        pooling_params: Optional[Union[PoolingParams,
-                                       Sequence[PoolingParams]]] = None,
+        pooling_params: Optional[
+            Union[PoolingParams, Sequence[PoolingParams]]
+        ] = None,
         *,
         prompt_token_ids: List[int],
         use_tqdm: bool = True,
         lora_request: Optional[Union[List[LoRARequest], LoRARequest]] = None,
-    ) -> List[EmbeddingRequestOutput]:
-        ...
+    ) -> List[EmbeddingRequestOutput]: ...
 
     @overload  # LEGACY: multi (token ids + optional prompt)
     def encode(
         self,
         prompts: Optional[List[str]] = None,
-        pooling_params: Optional[Union[PoolingParams,
-                                       Sequence[PoolingParams]]] = None,
+        pooling_params: Optional[
+            Union[PoolingParams, Sequence[PoolingParams]]
+        ] = None,
         *,
         prompt_token_ids: List[List[int]],
         use_tqdm: bool = True,
         lora_request: Optional[Union[List[LoRARequest], LoRARequest]] = None,
-    ) -> List[EmbeddingRequestOutput]:
-        ...
+    ) -> List[EmbeddingRequestOutput]: ...
 
     @overload  # LEGACY: single or multi token ids [pos-only]
     def encode(
@@ -522,8 +520,7 @@
         prompt_token_ids: Union[List[int], List[List[int]]],
         use_tqdm: bool = True,
         lora_request: Optional[Union[List[LoRARequest], LoRARequest]] = None,
-    ) -> List[EmbeddingRequestOutput]:
-        ...
+    ) -> List[EmbeddingRequestOutput]: ...
 
     @overload
     def encode(
@@ -531,12 +528,12 @@
         inputs: Union[PromptInputs, Sequence[PromptInputs]],
         /,  # We may enable `inputs` keyword after removing the old API
         *,
-        pooling_params: Optional[Union[PoolingParams,
-                                       Sequence[PoolingParams]]] = None,
-        use_tqdm: bool = True,
-        lora_request: Optional[Union[List[LoRARequest], LoRARequest]] = None,
-    ) -> List[EmbeddingRequestOutput]:
-        ...
+        pooling_params: Optional[
+            Union[PoolingParams, Sequence[PoolingParams]]
+        ] = None,
+        use_tqdm: bool = True,
+        lora_request: Optional[Union[List[LoRARequest], LoRARequest]] = None,
+    ) -> List[EmbeddingRequestOutput]: ...
 
     @deprecate_kwargs(
         "prompts",
@@ -546,10 +543,13 @@
     )
     def encode(
         self,
-        prompts: Union[Union[PromptInputs, Sequence[PromptInputs]],
-                       Optional[Union[str, List[str]]], ] = None,
-        pooling_params: Optional[Union[PoolingParams,
-                                       Sequence[PoolingParams]]] = None,
+        prompts: Union[
+            Union[PromptInputs, Sequence[PromptInputs]],
+            Optional[Union[str, List[str]]],
+        ] = None,
+        pooling_params: Optional[
+            Union[PoolingParams, Sequence[PoolingParams]]
+        ] = None,
         prompt_token_ids: Optional[Union[List[int], List[List[int]]]] = None,
         use_tqdm: bool = True,
         lora_request: Optional[Union[List[LoRARequest], LoRARequest]] = None,
@@ -634,14 +634,18 @@
             num_requests = len(prompts)
         if prompt_token_ids is not None:
             if num_requests is not None and num_requests != len(
-                    prompt_token_ids):
-                raise ValueError("The lengths of prompts and prompt_token_ids "
-                                 "must be the same.")
+                prompt_token_ids
+            ):
+                raise ValueError(
+                    "The lengths of prompts and prompt_token_ids "
+                    "must be the same."
+                )
 
             num_requests = len(prompt_token_ids)
         if num_requests is None:
-            raise ValueError("Either prompts or prompt_token_ids must be "
-                             "provided.")
+            raise ValueError(
+                "Either prompts or prompt_token_ids must be " "provided."
+            )
 
         inputs: List[PromptInputs] = []
         for i in range(num_requests):
@@ -661,8 +665,12 @@
     def _validate_and_add_requests(
         self,
         inputs: Union[PromptInputs, Sequence[PromptInputs]],
-        params: Union[SamplingParams, Sequence[SamplingParams], PoolingParams,
-                      Sequence[PoolingParams], ],
+        params: Union[
+            SamplingParams,
+            Sequence[SamplingParams],
+            PoolingParams,
+            Sequence[PoolingParams],
+        ],
         lora_request: Optional[Union[Sequence[LoRARequest], LoRARequest]],
         prompt_adapter_request: Optional[PromptAdapterRequest],
         guided_options: Optional[GuidedDecodingRequest] = None,
@@ -673,14 +681,15 @@
 
         num_requests = len(inputs)
         if isinstance(params, list) and len(params) != num_requests:
-            raise ValueError("The lengths of prompts and params "
-                             "must be the same.")
-        if isinstance(lora_request,
-                      list) and len(lora_request) != num_requests:
-            raise ValueError("The lengths of prompts and lora_request "
-                             "must be the same.")
-
-        for sp in params if isinstance(params, list) else (params, ):
+            raise ValueError(
+                "The lengths of prompts and params " "must be the same."
+            )
+        if isinstance(lora_request, list) and len(lora_request) != num_requests:
+            raise ValueError(
+                "The lengths of prompts and lora_request " "must be the same."
+            )
+
+        for sp in params if isinstance(params, list) else (params,):
             if isinstance(sp, SamplingParams):
                 self._add_guided_processor(sp, guided_options)
 
@@ -692,8 +701,9 @@
             self._add_request(
                 request_inputs,
                 params[i] if isinstance(params, Sequence) else params,
-                lora_request=lora_request[i] if isinstance(
-                    lora_request, Sequence) else lora_request,
+                lora_request=lora_request[i]
+                if isinstance(lora_request, Sequence)
+                else lora_request,
                 prompt_adapter_request=prompt_adapter_request,
             )
 
@@ -722,13 +732,15 @@
             if guided_options.guided_decoding_backend is None:
                 decoding_config = self.llm_engine.get_decoding_config()
                 guided_options.guided_decoding_backend = (
-                    decoding_config.guided_decoding_backend)
+                    decoding_config.guided_decoding_backend
+                )
             guided_logits_processor = (
                 get_local_guided_decoding_logits_processor(  # noqa
                     guided_options.guided_decoding_backend,
                     guided_options,
                     self.get_tokenizer(),
-                ))
+                )
+            )
             if guided_logits_processor:
                 if params.logits_processors is None:
                     params.logits_processors = []
@@ -736,7 +748,7 @@
         return params
 
     def _run_engine(
-            self, *, use_tqdm: bool
+        self, *, use_tqdm: bool
     ) -> List[Union[RequestOutput, EmbeddingRequestOutput]]:
         # Initialize tqdm.
         if use_tqdm:
@@ -745,8 +757,10 @@
                 total=num_requests,
                 desc="Processed prompts",
                 dynamic_ncols=True,
-                postfix=(f"est. speed input: {0:.2f} toks/s, "
-                         f"output: {0:.2f} toks/s"),
+                postfix=(
+                    f"est. speed input: {0:.2f} toks/s, "
+                    f"output: {0:.2f} toks/s"
+                ),
             )
 
         # Run the engine.
@@ -765,12 +779,15 @@
                             total_in_toks += len(output.prompt_token_ids)
                             in_spd = total_in_toks / pbar.format_dict["elapsed"]
                             total_out_toks += sum(
-                                len(stp.token_ids) for stp in output.outputs)
-                            out_spd = (total_out_toks /
-                                       pbar.format_dict["elapsed"])
+                                len(stp.token_ids) for stp in output.outputs
+                            )
+                            out_spd = (
+                                total_out_toks / pbar.format_dict["elapsed"]
+                            )
                             pbar.postfix = (
                                 f"est. speed input: {in_spd:.2f} toks/s, "
-                                f"output: {out_spd:.2f} toks/s")
+                                f"output: {out_spd:.2f} toks/s"
+                            )
                         pbar.update(1)
 
         if use_tqdm:

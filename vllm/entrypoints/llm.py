import itertools
import warnings
from contextlib import contextmanager
from dataclasses import dataclass
from typing import (Any, ClassVar, Dict, List, Optional, Sequence, Tuple,
                    Union, cast, overload)

from tqdm import tqdm

from vllm.engine.arg_utils import EngineArgs
from vllm.engine.llm_engine import LLMEngine
from vllm.entrypoints.chat_utils import (ChatCompletionMessageParam,
                                         apply_hf_chat_template,
                                         apply_mistral_chat_template,
                                         parse_chat_messages)
from vllm.inputs import PromptType, TextPrompt, TokensPrompt
from vllm.inputs.parse import parse_and_batch_prompt
from vllm.logger import init_logger
from vllm.lora.request import LoRARequest
from vllm.model_executor.guided_decoding.guided_fields import (
    GuidedDecodingRequest, LLMGuidedOptions)
from vllm.outputs import EmbeddingRequestOutput, RequestOutput
from vllm.pooling_params import PoolingParams
from vllm.prompt_adapter.request import PromptAdapterRequest
from vllm.sampling_params import (GuidedDecodingParams, RequestOutputKind,
                                  SamplingParams)
from vllm.transformers_utils.tokenizer import (AnyTokenizer, MistralTokenizer,
                                               get_cached_tokenizer)
from vllm.transformers_utils.tokenizer_group import TokenizerGroup
from vllm.usage.usage_lib import UsageContext
from vllm.utils import Counter, deprecate_kwargs, is_list_of

logger = init_logger(__name__)


@dataclass
class BeamSearchSequence:
    """A sequence for beam search.
    It keeps track of the tokens and the log probability of the sequence.
    The text field is optional and will only be filled when the sequence is
    about to be returned to the user.
    """
    # The tokens includes the prompt.
    tokens: List[int]
    cum_logprob: float = 0.0
    text: Optional[str] = None


@dataclass
class BeamSearchOutput:
    """The output of beam search.
    It contains the list of the best beam search sequences.
    The length of the list is equal to the beam width.
    """
    sequences: List[BeamSearchSequence]


class BeamSearchInstance:

    def __init__(self, prompt_tokens: List[int]):
        self.beams: List[BeamSearchSequence] = [
            BeamSearchSequence(tokens=prompt_tokens)
        ]
        self.completed: List[BeamSearchSequence] = []


class LLM:
    """An LLM for generating texts from given prompts and sampling parameters.

    This class includes a tokenizer, a language model (possibly distributed
    across multiple GPUs), and GPU memory space allocated for intermediate
    states (aka KV cache). Given a batch of prompts and sampling parameters,
    this class generates texts from the model, using an intelligent batching
    mechanism and efficient memory management.

    Args:
        model: The name or path of a HuggingFace Transformers model.
        tokenizer: The name or path of a HuggingFace Transformers tokenizer.
        tokenizer_mode: The tokenizer mode. "auto" will use the fast tokenizer
            if available, and "slow" will always use the slow tokenizer.
        skip_tokenizer_init: If true, skip initialization of tokenizer and
            detokenizer. Expect valid prompt_token_ids and None for prompt
            from the input.
        trust_remote_code: Trust remote code (e.g., from HuggingFace) when
            downloading the model and tokenizer.
        tensor_parallel_size: The number of GPUs to use for distributed
            execution with tensor parallelism.
        dtype: The data type for the model weights and activations. Currently,
            we support `float32`, `float16`, and `bfloat16`. If `auto`, we use
            the `torch_dtype` attribute specified in the model config file.
            However, if the `torch_dtype` in the config is `float32`, we will
            use `float16` instead.
        quantization: The method used to quantize the model weights. Currently,
            we support "awq", "gptq", and "fp8" (experimental).
            If None, we first check the `quantization_config` attribute in the
            model config file. If that is None, we assume the model weights are
            not quantized and use `dtype` to determine the data type of
            the weights.
        revision: The specific model version to use. It can be a branch name,
            a tag name, or a commit id.
        tokenizer_revision: The specific tokenizer version to use. It can be a
            branch name, a tag name, or a commit id.
        seed: The seed to initialize the random number generator for sampling.
        gpu_memory_utilization: The ratio (between 0 and 1) of GPU memory to
            reserve for the model weights, activations, and KV cache. Higher
            values will increase the KV cache size and thus improve the model's
            throughput. However, if the value is too high, it may cause out-of-
            memory (OOM) errors.
        swap_space: The size (GiB) of CPU memory per GPU to use as swap space.
            This can be used for temporarily storing the states of the requests
            when their `best_of` sampling parameters are larger than 1. If all
            requests will have `best_of=1`, you can safely set this to 0.
            Otherwise, too small values may cause out-of-memory (OOM) errors.
        cpu_offload_gb: The size (GiB) of CPU memory to use for offloading
            the model weights. This virtually increases the GPU memory space
            you can use to hold the model weights, at the cost of CPU-GPU data
            transfer for every forward pass.
        enforce_eager: Whether to enforce eager execution. If True, we will
            disable CUDA graph and always execute the model in eager mode.
            If False, we will use CUDA graph and eager execution in hybrid.
        max_context_len_to_capture: Maximum context len covered by CUDA graphs.
            When a sequence has context length larger than this, we fall back
            to eager mode (DEPRECATED. Use `max_seq_len_to_capture` instead).
        max_seq_len_to_capture: Maximum sequence len covered by CUDA graphs.
            When a sequence has context length larger than this, we fall back
            to eager mode. Additionally for encoder-decoder models, if the
            sequence length of the encoder input is larger than this, we fall
            back to the eager mode.
        disable_custom_all_reduce: See ParallelConfig
        **kwargs: Arguments for :class:`~vllm.EngineArgs`. (See
            :ref:`engine_args`)

    Note:
        This class is intended to be used for offline inference. For online
        serving, use the :class:`~vllm.AsyncLLMEngine` class instead.
    """

    DEPRECATE_LEGACY: ClassVar[bool] = False
    """A flag to toggle whether to deprecate the legacy generate/encode API."""

    @classmethod
    @contextmanager
    def deprecate_legacy_api(cls):
        cls.DEPRECATE_LEGACY = True

        yield

        cls.DEPRECATE_LEGACY = False

    def __init__(
        self,
        model: str,
        tokenizer: Optional[str] = None,
        tokenizer_mode: str = "auto",
        skip_tokenizer_init: bool = False,
        trust_remote_code: bool = False,
        tensor_parallel_size: int = 1,
        dtype: str = "auto",
        quantization: Optional[str] = None,
        revision: Optional[str] = None,
        tokenizer_revision: Optional[str] = None,
        seed: int = 0,
        gpu_memory_utilization: float = 0.9,
        swap_space: float = 4,
        cpu_offload_gb: float = 0,
        enforce_eager: Optional[bool] = None,
        max_context_len_to_capture: Optional[int] = None,
        max_seq_len_to_capture: int = 8192,
        disable_custom_all_reduce: bool = False,
        disable_async_output_proc: bool = False,
        mm_processor_kwargs: Optional[Dict[str, Any]] = None,
        **kwargs,
    ) -> None:
        '''
        LLM constructor.

        Note: if enforce_eager is unset (enforce_eager is None)
        it defaults to False.
        '''

        if "disable_log_stats" not in kwargs:
            kwargs["disable_log_stats"] = True
        removed_vision_keys = (
            "image_token_id",
            "image_feature_size",
            "image_input_shape",
            "image_input_type",
        )
        if any(k in kwargs for k in removed_vision_keys):
            raise TypeError(
                "There is no need to pass vision-related arguments anymore.")
        engine_args = EngineArgs(
            model=model,
            tokenizer=tokenizer,
            tokenizer_mode=tokenizer_mode,
            skip_tokenizer_init=skip_tokenizer_init,
            trust_remote_code=trust_remote_code,
            tensor_parallel_size=tensor_parallel_size,
            dtype=dtype,
            quantization=quantization,
            revision=revision,
            tokenizer_revision=tokenizer_revision,
            seed=seed,
            gpu_memory_utilization=gpu_memory_utilization,
            swap_space=swap_space,
            cpu_offload_gb=cpu_offload_gb,
            enforce_eager=enforce_eager,
            max_context_len_to_capture=max_context_len_to_capture,
            max_seq_len_to_capture=max_seq_len_to_capture,
            disable_custom_all_reduce=disable_custom_all_reduce,
            disable_async_output_proc=disable_async_output_proc,
            mm_processor_kwargs=mm_processor_kwargs,
            **kwargs,
        )
        self.llm_engine = LLMEngine.from_engine_args(
            engine_args, usage_context=UsageContext.LLM_CLASS)
        self.request_counter = Counter()

    def get_tokenizer(self) -> AnyTokenizer:
        return self.llm_engine.get_tokenizer_group(TokenizerGroup).tokenizer

    def set_tokenizer(self, tokenizer: AnyTokenizer) -> None:
        tokenizer_group = self.llm_engine.get_tokenizer_group(TokenizerGroup)

        # While CachedTokenizer is dynamic, have no choice but
        # compare class name. Misjudgment will arise from
        # user-defined tokenizer started with 'Cached'
        if tokenizer.__class__.__name__.startswith("Cached"):
            tokenizer_group.tokenizer = tokenizer
        else:
            tokenizer_group.tokenizer = get_cached_tokenizer(tokenizer)

    @overload  # LEGACY: single (prompt + optional token ids)
    def generate(
        self,
        prompts: str,
        sampling_params: Optional[Union[SamplingParams,
                                        List[SamplingParams]]] = None,
        prompt_token_ids: Optional[List[int]] = None,
        use_tqdm: bool = True,
        lora_request: Optional[Union[List[LoRARequest], LoRARequest]] = None,
    ) -> List[RequestOutput]:
        ...

    @overload  # LEGACY: multi (prompt + optional token ids)
    def generate(
        self,
        prompts: List[str],
        sampling_params: Optional[Union[SamplingParams,
                                        List[SamplingParams]]] = None,
        prompt_token_ids: Optional[List[List[int]]] = None,
        use_tqdm: bool = True,
        lora_request: Optional[Union[List[LoRARequest], LoRARequest]] = None,
    ) -> List[RequestOutput]:
        ...

    @overload  # LEGACY: single (token ids + optional prompt)
    def generate(
        self,
        prompts: Optional[str] = None,
        sampling_params: Optional[Union[SamplingParams,
                                        List[SamplingParams]]] = None,
        *,
        prompt_token_ids: List[int],
        use_tqdm: bool = True,
        lora_request: Optional[Union[List[LoRARequest], LoRARequest]] = None,
    ) -> List[RequestOutput]:
        ...

    @overload  # LEGACY: multi (token ids + optional prompt)
    def generate(
        self,
        prompts: Optional[List[str]] = None,
        sampling_params: Optional[Union[SamplingParams,
                                        List[SamplingParams]]] = None,
        *,
        prompt_token_ids: List[List[int]],
        use_tqdm: bool = True,
        lora_request: Optional[Union[List[LoRARequest], LoRARequest]] = None,
    ) -> List[RequestOutput]:
        ...

    @overload  # LEGACY: single or multi token ids [pos-only]
    def generate(
        self,
        prompts: None,
        sampling_params: None,
        prompt_token_ids: Union[List[int], List[List[int]]],
        use_tqdm: bool = True,
        lora_request: Optional[Union[List[LoRARequest], LoRARequest]] = None,
    ) -> List[RequestOutput]:
        ...

    @overload
    def generate(
        self,
        prompts: Union[PromptType, Sequence[PromptType]],
        /,
        *,
        sampling_params: Optional[Union[SamplingParams,
                                        Sequence[SamplingParams]]] = None,
        use_tqdm: bool = True,
        lora_request: Optional[Union[List[LoRARequest], LoRARequest]] = None,
    ) -> List[RequestOutput]:
        ...

    @deprecate_kwargs(
        "prompt_token_ids",
        is_deprecated=lambda: LLM.DEPRECATE_LEGACY,
        additional_message="Please use the 'prompts' parameter instead.",
    )
    def generate(
        self,
        prompts: Union[Union[PromptType, Sequence[PromptType]],
                       Optional[Union[str, List[str]]]] = None,
        sampling_params: Optional[Union[SamplingParams,
                                        Sequence[SamplingParams]]] = None,
        prompt_token_ids: Optional[Union[List[int], List[List[int]]]] = None,
        use_tqdm: bool = True,
        lora_request: Optional[Union[List[LoRARequest], LoRARequest]] = None,
        prompt_adapter_request: Optional[PromptAdapterRequest] = None,
        guided_options_request: Optional[Union[LLMGuidedOptions,
                                               GuidedDecodingRequest]] = None,
        priority: Optional[List[int]] = None,
    ) -> List[RequestOutput]:
        """Generates the completions for the input prompts.

        This class automatically batches the given prompts, considering
        the memory constraint. For the best performance, put all of your prompts
        into a single list and pass it to this method.

        Args:
            prompts: The prompts to the LLM. You may pass a sequence of prompts
                for batch inference. See :class:`~vllm.inputs.PromptType`
                for more details about the format of each prompts.
            sampling_params: The sampling parameters for text generation. If
                None, we use the default sampling parameters.
                When it is a single value, it is applied to every prompt.
                When it is a list, the list must have the same length as the
                prompts and it is paired one by one with the prompt.
            use_tqdm: Whether to use tqdm to display the progress bar.
            lora_request: LoRA request to use for generation, if any.
            prompt_adapter_request: Prompt Adapter request to use for
                generation, if any.
            priority: The priority of the requests, if any.
                Only applicable when priority scheduling policy is enabled.

        Returns:
            A list of ``RequestOutput`` objects containing the
            generated completions in the same order as the input prompts.

        Note:
            Using ``prompts`` and ``prompt_token_ids`` as keyword parameters is
            considered legacy and may be deprecated in the future. You should
            instead pass them via the ``inputs`` parameter.
        """
        if self.llm_engine.model_config.embedding_mode:
            raise ValueError(
                "LLM.generate() is only supported for (conditional) generation "
                "models (XForCausalLM, XForConditionalGeneration).")

        if prompt_token_ids is not None:
            parsed_prompts = self._convert_v1_inputs(
                prompts=cast(Optional[Union[str, List[str]]], prompts),
                prompt_token_ids=prompt_token_ids,
            )
        else:
            parsed_prompts = cast(Union[PromptType, Sequence[PromptType]],
                                  prompts)

        if isinstance(guided_options_request, dict):
            if len(guided_options_request) > 1:
                raise ValueError(
                    "You can only use one guided decoding but multiple is "
                    f"specified: {guided_options_request}")
            guided_options_request = GuidedDecodingRequest(
                **guided_options_request)

        if sampling_params is None:
            # Use default sampling params.
            sampling_params = SamplingParams()

        self._validate_and_add_requests(
            prompts=parsed_prompts,
            params=sampling_params,
            lora_request=lora_request,
            prompt_adapter_request=prompt_adapter_request,
            guided_options=guided_options_request,
            priority=priority)

        outputs = self._run_engine(use_tqdm=use_tqdm)
        return LLMEngine.validate_outputs(outputs, RequestOutput)

    def beam_search(
        self,
        prompts: List[Union[str, List[int]]],
        beam_width: int,
        max_tokens: int,
        ignore_eos: bool = False,
    ) -> List[BeamSearchOutput]:
        """
        Generate sequences using beam search.

        Args:
            prompts: A list of prompts. Each prompt can be a string or a list
                of token IDs.
            beam_width: The number of beams to keep at each step.
            max_tokens: The max number of tokens to generate for each prompt.
        
        TODO: how does beam search work together with length penalty, frequency
        penalty, and stopping criteria, etc.?
        """

        tokenizer = self.get_tokenizer()
        # generate 2 * beam_width candidates at each step
        # following the huggingface transformers implementation
        # at https://github.com/huggingface/transformers/blob/e15687fffe5c9d20598a19aeab721ae0a7580f8a/src/transformers/generation/beam_search.py#L534 # noqa
        beam_search_params = SamplingParams(logprobs=2 * beam_width,
                                            max_tokens=1,
                                            temperature=0.0)
        instances: List[BeamSearchInstance] = []

        for prompt in prompts:
            prompt_tokens = prompt if isinstance(
                prompt, list) else tokenizer.encode(prompt)
            instances.append(BeamSearchInstance(prompt_tokens))

        for _ in range(max_tokens):
            all_beams: List[BeamSearchSequence] = list(
                sum((instance.beams for instance in instances), []))
            pos = [0] + list(
                itertools.accumulate(
                    len(instance.beams) for instance in instances))
            instance_start_and_end: List[Tuple[int, int]] = list(
                zip(pos[:-1], pos[1:]))

            if len(all_beams) == 0:
                break

            prompts_batch = [
                TokensPrompt(prompt_token_ids=beam.tokens)
                for beam in all_beams
            ]

            # only runs for one step
            # we don't need to use tqdm here
            output = self.generate(prompts_batch,
                                   sampling_params=beam_search_params,
                                   use_tqdm=False)

            for (start, end), instance in zip(instance_start_and_end,
                                              instances):
                instance_new_beams = []
                for i in range(start, end):
                    current_beam = all_beams[i]
                    result = output[i]

                    if result.outputs[0].logprobs is not None:
                        # if `result.outputs[0].logprobs` is None, it means
                        # the sequence is completed because of the max-model-len
                        # or abortion. we don't need to add it to the new beams.
                        logprobs = result.outputs[0].logprobs[0]
                        for token_id, logprob_obj in logprobs.items():
                            new_beam = BeamSearchSequence(
                                tokens=current_beam.tokens + [token_id],
                                cum_logprob=current_beam.cum_logprob +
                                logprob_obj.logprob)

                            if token_id == tokenizer.eos_token_id and \
                                not ignore_eos:
                                instance.completed.append(new_beam)
                            else:
                                instance_new_beams.append(new_beam)
                sorted_beams = sorted(instance_new_beams,
                                      key=lambda x: x.cum_logprob,
                                      reverse=True)
                instance.beams = sorted_beams[:beam_width]

        outputs = []
        for instance in instances:
            instance.completed.extend(instance.beams)
            sorted_completed = sorted(instance.completed,
                                      key=lambda x: x.cum_logprob,
                                      reverse=True)
            best_beams = sorted_completed[:beam_width]

            for beam in best_beams:
                beam.text = tokenizer.decode(beam.tokens)
            outputs.append(BeamSearchOutput(sequences=best_beams))

        return outputs

    def chat(
        self,
        messages: Union[List[ChatCompletionMessageParam],
                        List[List[ChatCompletionMessageParam]]],
        sampling_params: Optional[Union[SamplingParams,
                                        List[SamplingParams]]] = None,
        use_tqdm: bool = True,
        lora_request: Optional[LoRARequest] = None,
        chat_template: Optional[str] = None,
        add_generation_prompt: bool = True,
        tools: Optional[List[Dict[str, Any]]] = None,
    ) -> List[RequestOutput]:
        """
        Generate responses for a chat conversation.

        The chat conversation is converted into a text prompt using the
        tokenizer and calls the :meth:`generate` method to generate the
        responses.

        Multi-modal inputs can be passed in the same way you would pass them
        to the OpenAI API.

        Args:
            messages: A list of conversations or a single conversation. 
                - Each conversation is represented as a list of messages.
                - Each message is a dictionary with 'role' and 'content' keys.
            sampling_params: The sampling parameters for text generation.
                If None, we use the default sampling parameters. When it
                is a single value, it is applied to every prompt. When it
                is a list, the list must have the same length as the
                prompts and it is paired one by one with the prompt.
            use_tqdm: Whether to use tqdm to display the progress bar.
            lora_request: LoRA request to use for generation, if any.
            chat_template: The template to use for structuring the chat.
              If not provided, the model's default chat template will be used.
            add_generation_prompt: If True, adds a generation template
                to each message.

        Returns:
            A list of ``RequestOutput`` objects containing the generated
            responses in the same order as the input messages.
        """
        list_of_messages: List[List[ChatCompletionMessageParam]]

        # Handle multi and single conversations
        if is_list_of(messages, list):
            # messages is List[List[...]]
            list_of_messages = messages
        else:
            # messages is List[...]
            list_of_messages = [messages]

        prompts: List[Union[TokensPrompt, TextPrompt]] = []

        for msgs in list_of_messages:
            tokenizer = self.get_tokenizer()
            model_config = self.llm_engine.get_model_config()

            conversation, mm_data = parse_chat_messages(
                msgs, model_config, tokenizer)

            prompt_data: Union[str, List[int]]
            if isinstance(tokenizer, MistralTokenizer):
                prompt_data = apply_mistral_chat_template(
                    tokenizer,
                    messages=msgs,
                    chat_template=chat_template,
                    add_generation_prompt=add_generation_prompt,
                    tools=tools,
                )
            else:
                prompt_data = apply_hf_chat_template(
                    tokenizer,
                    conversation=conversation,
                    chat_template=chat_template,
                    add_generation_prompt=add_generation_prompt,
                    tools=tools,
                )

            prompt: Union[TokensPrompt, TextPrompt]
            if is_list_of(prompt_data, int):
                prompt = TokensPrompt(prompt_token_ids=prompt_data)
            else:
                prompt = TextPrompt(prompt=prompt_data)

            if mm_data is not None:
                prompt["multi_modal_data"] = mm_data

            prompts.append(prompt)

        return self.generate(
            prompts,
            sampling_params=sampling_params,
            use_tqdm=use_tqdm,
            lora_request=lora_request,
        )

    @overload  # LEGACY: single (prompt + optional token ids)
    def encode(
        self,
        prompts: str,
        pooling_params: Optional[Union[PoolingParams,
                                       Sequence[PoolingParams]]] = None,
        prompt_token_ids: Optional[List[int]] = None,
        use_tqdm: bool = True,
        lora_request: Optional[Union[List[LoRARequest], LoRARequest]] = None,
    ) -> List[EmbeddingRequestOutput]:
        ...

    @overload  # LEGACY: multi (prompt + optional token ids)
    def encode(
        self,
        prompts: List[str],
        pooling_params: Optional[Union[PoolingParams,
                                       Sequence[PoolingParams]]] = None,
        prompt_token_ids: Optional[List[List[int]]] = None,
        use_tqdm: bool = True,
        lora_request: Optional[Union[List[LoRARequest], LoRARequest]] = None,
    ) -> List[EmbeddingRequestOutput]:
        ...

    @overload  # LEGACY: single (token ids + optional prompt)
    def encode(
        self,
        prompts: Optional[str] = None,
        pooling_params: Optional[Union[PoolingParams,
                                       Sequence[PoolingParams]]] = None,
        *,
        prompt_token_ids: List[int],
        use_tqdm: bool = True,
        lora_request: Optional[Union[List[LoRARequest], LoRARequest]] = None,
    ) -> List[EmbeddingRequestOutput]:
        ...

    @overload  # LEGACY: multi (token ids + optional prompt)
    def encode(
        self,
        prompts: Optional[List[str]] = None,
        pooling_params: Optional[Union[PoolingParams,
                                       Sequence[PoolingParams]]] = None,
        *,
        prompt_token_ids: List[List[int]],
        use_tqdm: bool = True,
        lora_request: Optional[Union[List[LoRARequest], LoRARequest]] = None,
    ) -> List[EmbeddingRequestOutput]:
        ...

    @overload  # LEGACY: single or multi token ids [pos-only]
    def encode(
        self,
        prompts: None,
        pooling_params: None,
        prompt_token_ids: Union[List[int], List[List[int]]],
        use_tqdm: bool = True,
        lora_request: Optional[Union[List[LoRARequest], LoRARequest]] = None,
    ) -> List[EmbeddingRequestOutput]:
        ...

    @overload
    def encode(
        self,
        prompts: Union[PromptType, Sequence[PromptType]],
        /,
        *,
        pooling_params: Optional[Union[PoolingParams,
                                       Sequence[PoolingParams]]] = None,
        use_tqdm: bool = True,
        lora_request: Optional[Union[List[LoRARequest], LoRARequest]] = None,
    ) -> List[EmbeddingRequestOutput]:
        ...

    @deprecate_kwargs(
        "prompt_token_ids",
        is_deprecated=lambda: LLM.DEPRECATE_LEGACY,
        additional_message="Please use the 'prompts' parameter instead.",
    )
    def encode(
        self,
        prompts: Union[Union[PromptType, Sequence[PromptType]],
                       Optional[Union[str, List[str]]]] = None,
        pooling_params: Optional[Union[PoolingParams,
                                       Sequence[PoolingParams]]] = None,
        prompt_token_ids: Optional[Union[List[int], List[List[int]]]] = None,
        use_tqdm: bool = True,
        lora_request: Optional[Union[List[LoRARequest], LoRARequest]] = None,
        prompt_adapter_request: Optional[PromptAdapterRequest] = None,
    ) -> List[EmbeddingRequestOutput]:
        """Generates the completions for the input prompts.

        This class automatically batches the given prompts, considering
        the memory constraint. For the best performance, put all of your prompts
        into a single list and pass it to this method.

        Args:
            prompts: The prompts to the LLM. You may pass a sequence of prompts
                for batch inference. See :class:`~vllm.inputs.PromptType`
                for more details about the format of each prompts.
            pooling_params: The pooling parameters for pooling. If None, we
                use the default pooling parameters.
            use_tqdm: Whether to use tqdm to display the progress bar.
            lora_request: LoRA request to use for generation, if any.
            prompt_adapter_request: Prompt Adapter request to use for
                generation, if any.

        Returns:
            A list of `EmbeddingRequestOutput` objects containing the
            generated embeddings in the same order as the input prompts.

        Note:
            Using ``prompts`` and ``prompt_token_ids`` as keyword parameters is
            considered legacy and may be deprecated in the future. You should
            instead pass them via the ``inputs`` parameter.
        """
        if not self.llm_engine.model_config.embedding_mode:
            raise ValueError(
                "LLM.encode() is only supported for embedding models (XModel)."
            )

        if prompt_token_ids is not None:
            parsed_prompts = self._convert_v1_inputs(
                prompts=cast(Optional[Union[str, List[str]]], prompts),
                prompt_token_ids=prompt_token_ids,
            )
        else:
            parsed_prompts = cast(Union[PromptType, Sequence[PromptType]],
                                  prompts)

        if pooling_params is None:
            # Use default pooling params.
            pooling_params = PoolingParams()

        self._validate_and_add_requests(
            prompts=parsed_prompts,
            params=pooling_params,
            lora_request=lora_request,
            prompt_adapter_request=prompt_adapter_request,
        )

        outputs = self._run_engine(use_tqdm=use_tqdm)
        return LLMEngine.validate_outputs(outputs, EmbeddingRequestOutput)

    def start_profile(self) -> None:
        self.llm_engine.start_profile()

    def stop_profile(self) -> None:
        self.llm_engine.stop_profile()

    # LEGACY
    def _convert_v1_inputs(
        self,
        prompts: Optional[Union[str, List[str]]],
        prompt_token_ids: Optional[Union[List[int], List[List[int]]]],
    ):
        # skip_tokenizer_init is now checked in engine

        if prompts is not None:
            prompts = [p["content"] for p in parse_and_batch_prompt(prompts)]
        if prompt_token_ids is not None:
            prompt_token_ids = [
                p["content"] for p in parse_and_batch_prompt(prompt_token_ids)
            ]

        num_requests = None
        if prompts is not None:
            num_requests = len(prompts)
        if prompt_token_ids is not None:
            if (num_requests is not None
                    and num_requests != len(prompt_token_ids)):
                raise ValueError("The lengths of prompts and prompt_token_ids "
                                 "must be the same.")

            num_requests = len(prompt_token_ids)
        if num_requests is None:
            raise ValueError("Either prompts or prompt_token_ids must be "
                             "provided.")

        parsed_prompts: List[PromptType] = []
        for i in range(num_requests):
            item: PromptType

            if prompts is not None:
                item = TextPrompt(prompt=prompts[i])
            elif prompt_token_ids is not None:
                item = TokensPrompt(prompt_token_ids=prompt_token_ids[i])
            else:
                raise AssertionError

            parsed_prompts.append(item)

        return parsed_prompts

    def _validate_and_add_requests(
        self,
        prompts: Union[PromptType, Sequence[PromptType]],
        params: Union[SamplingParams, Sequence[SamplingParams], PoolingParams,
                      Sequence[PoolingParams]],
        lora_request: Optional[Union[Sequence[LoRARequest], LoRARequest]],
        prompt_adapter_request: Optional[PromptAdapterRequest],
        guided_options: Optional[GuidedDecodingRequest] = None,
        priority: Optional[List[int]] = None,
    ) -> None:
<<<<<<< HEAD
        if guided_options is not None:
            warnings.warn(
                "guided_options_request is deprecated, use "
                "SamplingParams.guided_decoding instead",
                DeprecationWarning,
                stacklevel=2,
            )

        if isinstance(inputs, (str, dict)):
=======
        if isinstance(prompts, (str, dict)):
>>>>>>> 8df2dc3c
            # Convert a single prompt to a list.
            prompts = [prompts]

        num_requests = len(prompts)
        if isinstance(params, list) and len(params) != num_requests:
            raise ValueError("The lengths of prompts and params "
                             "must be the same.")
        if isinstance(lora_request,
                      list) and len(lora_request) != num_requests:
            raise ValueError("The lengths of prompts and lora_request "
                             "must be the same.")

        for sp in params if isinstance(params, list) else (params, ):
            if isinstance(sp, SamplingParams):
                self._add_guided_params(sp, guided_options)

                # We only care about the final output
                sp.output_kind = RequestOutputKind.FINAL_ONLY

        # Add requests to the engine.
        for i, prompt in enumerate(prompts):
            self._add_request(
                prompt,
                params[i] if isinstance(params, Sequence) else params,
                lora_request=lora_request[i] if isinstance(
                    lora_request, Sequence) else lora_request,
                prompt_adapter_request=prompt_adapter_request,
                priority=priority[i] if priority else 0,
            )

    def _add_request(
        self,
        prompt: PromptType,
        params: Union[SamplingParams, PoolingParams],
        lora_request: Optional[LoRARequest] = None,
        prompt_adapter_request: Optional[PromptAdapterRequest] = None,
        priority: int = 0,
    ) -> None:
        request_id = str(next(self.request_counter))
        self.llm_engine.add_request(
            request_id,
            prompt,
            params,
            lora_request=lora_request,
            prompt_adapter_request=prompt_adapter_request,
            priority=priority,
        )

    def _add_guided_params(
            self,
            params: SamplingParams,
            guided_options: Optional[GuidedDecodingRequest] = None):
        if guided_options is None:
            return params

        if params.guided_decoding is not None:
            raise ValueError("Cannot set both guided_options_request and"
                             "params.guided_decoding.")

        params.guided_decoding = GuidedDecodingParams(
            json=guided_options.guided_json,
            regex=guided_options.guided_regex,
            choice=guided_options.guided_choice,
            grammar=guided_options.guided_grammar,
            json_object=guided_options.guided_json_object,
            backend=guided_options.guided_decoding_backend,
            whitespace_pattern=guided_options.guided_whitespace_pattern)
        return params

    def _run_engine(
            self, *, use_tqdm: bool
    ) -> List[Union[RequestOutput, EmbeddingRequestOutput]]:
        # Initialize tqdm.
        if use_tqdm:
            num_requests = self.llm_engine.get_num_unfinished_requests()
            pbar = tqdm(
                total=num_requests,
                desc="Processed prompts",
                dynamic_ncols=True,
                postfix=(f"est. speed input: {0:.2f} toks/s, "
                         f"output: {0:.2f} toks/s"),
            )

        # Run the engine.
        outputs: List[Union[RequestOutput, EmbeddingRequestOutput]] = []
        total_in_toks = 0
        total_out_toks = 0
        while self.llm_engine.has_unfinished_requests():
            step_outputs = self.llm_engine.step()
            for output in step_outputs:
                if output.finished:
                    outputs.append(output)
                    if use_tqdm:
                        if isinstance(output, RequestOutput):
                            # Calculate tokens only for RequestOutput
                            assert output.prompt_token_ids is not None
                            total_in_toks += len(output.prompt_token_ids)
                            in_spd = total_in_toks / pbar.format_dict["elapsed"]
                            total_out_toks += sum(
                                len(stp.token_ids) for stp in output.outputs)
                            out_spd = (total_out_toks /
                                       pbar.format_dict["elapsed"])
                            pbar.postfix = (
                                f"est. speed input: {in_spd:.2f} toks/s, "
                                f"output: {out_spd:.2f} toks/s")
                        pbar.update(1)

        if use_tqdm:
            pbar.close()
        # Sort the outputs by request ID.
        # This is necessary because some requests may be finished earlier than
        # its previous requests.
        return sorted(outputs, key=lambda x: int(x.request_id))

    def _is_encoder_decoder_model(self):
        return self.llm_engine.is_encoder_decoder_model()

    def _is_embedding_model(self):
        return self.llm_engine.is_embedding_model()<|MERGE_RESOLUTION|>--- conflicted
+++ resolved
@@ -791,7 +791,6 @@
         guided_options: Optional[GuidedDecodingRequest] = None,
         priority: Optional[List[int]] = None,
     ) -> None:
-<<<<<<< HEAD
         if guided_options is not None:
             warnings.warn(
                 "guided_options_request is deprecated, use "
@@ -800,10 +799,7 @@
                 stacklevel=2,
             )
 
-        if isinstance(inputs, (str, dict)):
-=======
         if isinstance(prompts, (str, dict)):
->>>>>>> 8df2dc3c
             # Convert a single prompt to a list.
             prompts = [prompts]
 

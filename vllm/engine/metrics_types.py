"""
These types are defined in this file to avoid importing vllm.engine.metrics
and therefore importing prometheus_client.

This is required due to usage of Prometheus multiprocess mode to enable 
metrics after splitting out the uvicorn process from the engine process.

Prometheus multiprocess mode requires setting PROMETHEUS_MULTIPROC_DIR
before prometheus_client is imported. Typically, this is done by setting
the env variable before launch, but since we are a library, we need to
do this in Python code and lazily import prometheus_client.
"""

import time
from abc import ABC, abstractmethod
from dataclasses import dataclass
from typing import Dict, List, Optional, Protocol

from vllm.spec_decode.metrics import SpecDecodeWorkerMetrics


@dataclass
class Stats:
    """Created by LLMEngine for use by StatLogger."""
    now: float

    # System stats (should have _sys suffix)
    #   Scheduler State
    num_running_sys: int
    num_waiting_sys: int
    num_swapped_sys: int
    #   KV Cache Usage in %
    gpu_cache_usage_sys: float
    cpu_cache_usage_sys: float
    #   Prefix caching block hit rate
    cpu_prefix_cache_hit_rate: float
    gpu_prefix_cache_hit_rate: float

    # Iteration stats (should have _iter suffix)
    num_prompt_tokens_iter: int
    num_generation_tokens_iter: int
    num_tokens_iter: int
    time_to_first_tokens_iter: List[float]
    time_per_output_tokens_iter: List[float]
    num_preemption_iter: int

    # Request stats (should have _requests suffix)
    #   Latency
    time_e2e_requests: List[float]
<<<<<<< HEAD
    time_queue_requests: List[float]
    time_inference_requests: List[float]
    time_prefill_requests: List[float]
    time_decode_requests: List[float]
=======
    time_in_queue_requests: List[float]
    model_forward_time_requests: List[float]
    model_execute_time_requests: List[float]
>>>>>>> 6bb52b0f
    #   Metadata
    num_prompt_tokens_requests: List[int]
    num_generation_tokens_requests: List[int]
    n_requests: List[int]
<<<<<<< HEAD
    max_num_generation_tokens_requests: List[int]
=======
    max_tokens_requests: List[int]
>>>>>>> 6bb52b0f
    finished_reason_requests: List[str]
    waiting_lora_adapters: List[str]
    running_lora_adapters: List[str]
    max_lora: str

    spec_decode_metrics: Optional["SpecDecodeWorkerMetrics"] = None


class SupportsMetricsInfo(Protocol):

    def metrics_info(self) -> Dict[str, str]:
        ...


class StatLoggerBase(ABC):
    """Base class for StatLogger."""

    def __init__(self, local_interval: float) -> None:
        # Tracked stats over current local logging interval.
        self.num_prompt_tokens: List[int] = []
        self.num_generation_tokens: List[int] = []
        self.last_local_log = time.time()
        self.local_interval = local_interval
        self.spec_decode_metrics: Optional[SpecDecodeWorkerMetrics] = None

    @abstractmethod
    def log(self, stats: Stats) -> None:
        raise NotImplementedError

    @abstractmethod
    def info(self, type: str, obj: SupportsMetricsInfo) -> None:
        raise NotImplementedError

    def maybe_update_spec_decode_metrics(self, stats: Stats):
        """Save spec decode metrics (since they are unlikely
        to be emitted at same time as log interval)."""
        if stats.spec_decode_metrics is not None:
            self.spec_decode_metrics = stats.spec_decode_metrics<|MERGE_RESOLUTION|>--- conflicted
+++ resolved
@@ -47,25 +47,19 @@
     # Request stats (should have _requests suffix)
     #   Latency
     time_e2e_requests: List[float]
-<<<<<<< HEAD
     time_queue_requests: List[float]
     time_inference_requests: List[float]
     time_prefill_requests: List[float]
     time_decode_requests: List[float]
-=======
     time_in_queue_requests: List[float]
     model_forward_time_requests: List[float]
     model_execute_time_requests: List[float]
->>>>>>> 6bb52b0f
     #   Metadata
     num_prompt_tokens_requests: List[int]
     num_generation_tokens_requests: List[int]
     n_requests: List[int]
-<<<<<<< HEAD
     max_num_generation_tokens_requests: List[int]
-=======
     max_tokens_requests: List[int]
->>>>>>> 6bb52b0f
     finished_reason_requests: List[str]
     waiting_lora_adapters: List[str]
     running_lora_adapters: List[str]

import asyncio
import time
from functools import partial
from typing import (Any, Dict, Iterable, List, Optional, Set, Tuple, Type,
                    Union, AsyncIterator)

from vllm.lora.request import LoRARequest
from vllm.config import ModelConfig
from vllm.engine.arg_utils import AsyncEngineArgs
from vllm.engine.llm_engine import LLMEngine
from vllm.engine.ray_utils import initialize_cluster, ray
from vllm.logger import init_logger
from vllm.outputs import RequestOutput
from vllm.sampling_params import SamplingParams

logger = init_logger(__name__)


class AsyncEngineDeadError(RuntimeError):
    pass


def _raise_exception_on_finish(task: asyncio.Task,
                               request_tracker: "RequestTracker") -> None:
    msg = ("Task finished unexpectedly. This should never happen! "
           "Please open an issue on Github.")
    try:
        try:
            task.result()
        except asyncio.CancelledError:
            return
        except Exception as exc:
            raise AsyncEngineDeadError(
                msg + " See stack trace above for the actual cause.") from exc
        raise AsyncEngineDeadError(msg)
    except Exception as exc:
        request_tracker.propagate_exception(exc)
        raise exc


class AsyncStream:
    """A stream of RequestOutputs for a request that can be
    iterated over asynchronously."""

    def __init__(self, request_id: str) -> None:
        self.request_id = request_id
        self._queue = asyncio.Queue()
        self._finished = False

    def put(self, item: RequestOutput) -> None:
        if self._finished:
            return
        self._queue.put_nowait(item)

    def finish(self) -> None:
        self._queue.put_nowait(StopIteration)
        self._finished = True

    @property
    def finished(self) -> bool:
        return self._finished

    def __aiter__(self):
        return self

    async def __anext__(self) -> RequestOutput:
        result = await self._queue.get()
        if result is StopIteration:
            raise StopAsyncIteration
        elif isinstance(result, Exception):
            raise result
        return result


class RequestTracker:
    """Synchronous abstraction for tracking requests."""

    def __init__(self) -> None:
        self._request_streams: Dict[str, AsyncStream] = {}
        self._finished_requests: asyncio.Queue[str] = asyncio.Queue()
        self._new_requests: asyncio.Queue[Tuple[AsyncStream,
                                                dict]] = asyncio.Queue()
        self.new_requests_event = None

    def __contains__(self, item):
        return item in self._request_streams

    def init_event(self):
        self.new_requests_event = asyncio.Event()

    def propagate_exception(self,
                            exc: Exception,
                            request_id: Optional[str] = None) -> None:
        """Propagate an exception to request streams
        (all if request_id is None)."""
        if request_id is not None:
            self._request_streams[request_id].put(exc)
        else:
            for stream in self._request_streams.values():
                stream.put(exc)

    def process_request_output(self,
                               request_output: RequestOutput,
                               *,
                               verbose: bool = False) -> None:
        """Process a request output from the engine."""
        request_id = request_output.request_id

        self._request_streams[request_id].put(request_output)
        if request_output.finished:
            if verbose:
                logger.info(f"Finished request {request_id}.")
            self.abort_request(request_id)

    def add_request(self, request_id: str,
                    **engine_add_request_kwargs) -> AsyncStream:
        """Add a request to be sent to the engine on the next background
        loop iteration."""
        if request_id in self._request_streams:
            raise KeyError(f"Request {request_id} already exists.")

        stream = AsyncStream(request_id)
        self._new_requests.put_nowait((stream, {
            "request_id": request_id,
            **engine_add_request_kwargs
        }))

        self.new_requests_event.set()

        return stream

    def abort_request(self, request_id: str, *, verbose: bool = False) -> None:
        """Abort a request during next background loop iteration."""
        if verbose:
            logger.info(f"Aborted request {request_id}.")

        self._finished_requests.put_nowait(request_id)

        if request_id not in self._request_streams or self._request_streams[
                request_id].finished:
            # The request has already finished or been aborted.
            return

        self._request_streams[request_id].finish()

    def get_new_and_finished_requests(self) -> Tuple[List[Dict], Set[str]]:
        """Get the new requests and finished requests to be
        sent to the engine."""
        new_requests: List[Dict] = []
        finished_requests: Set[str] = set()

        while not self._finished_requests.empty():
            request_id = self._finished_requests.get_nowait()
            finished_requests.add(request_id)
            self._request_streams.pop(request_id, None)

        while not self._new_requests.empty():
            stream, new_request = self._new_requests.get_nowait()
            if stream.request_id in finished_requests:
                # The request has already been aborted.
                stream.finish()
                continue
            self._request_streams[stream.request_id] = stream
            new_requests.append(new_request)

        self.new_requests_event.clear()

        return new_requests, finished_requests

    async def wait_for_new_requests(self):
        await self.new_requests_event.wait()


class _AsyncLLMEngine(LLMEngine):
    """Extension of LLMEngine to add async methods."""

    async def step_async(self) -> List[RequestOutput]:
        """Performs one decoding iteration and returns newly generated results.
        The workers are ran asynchronously if possible.

        This function performs one decoding iteration of the engine. It first
        schedules the sequences to be executed in the next iteration and the
        token blocks to be swapped in/out/copy. Then, it executes the model
        and updates the scheduler with the model outputs. Finally, it decodes
        the sequences and returns the newly generated results.
        """
        seq_group_metadata_list, scheduler_outputs, ignored = self._schedule()
        if scheduler_outputs.is_empty():
            return ignored

        # Execute the model.
        output = await self._run_workers_async(
            "execute_model",
            seq_group_metadata_list=seq_group_metadata_list,
            blocks_to_swap_in=scheduler_outputs.blocks_to_swap_in,
            blocks_to_swap_out=scheduler_outputs.blocks_to_swap_out,
            blocks_to_copy=scheduler_outputs.blocks_to_copy,
        )

        return self._process_model_outputs(output, scheduler_outputs) + ignored

    async def encode_request_async(
        self,
        request_id: str,  # pylint: disable=unused-argument
        prompt: Optional[str],
        prompt_token_ids: Optional[List[int]] = None,
        lora_request: Optional[LoRARequest] = None,
    ):
        if prompt_token_ids is None:
            assert prompt is not None
            prompt_token_ids = await self.tokenizer.encode_async(
                request_id=request_id,
                prompt=prompt,
                lora_request=lora_request)
        return prompt_token_ids

    async def add_request_async(
        self,
        request_id: str,
        prompt: Optional[str],
        sampling_params: SamplingParams,
        prompt_token_ids: Optional[List[int]] = None,
        arrival_time: Optional[float] = None,
        lora_request: Optional[LoRARequest] = None,
    ) -> None:
        if lora_request is not None and not self.lora_config:
            raise ValueError(f"Got lora_request {lora_request} but LoRA is "
                             "not enabled!")
        if arrival_time is None:
            arrival_time = time.time()
        prompt_token_ids = await self.encode_request_async(
            request_id=request_id,
            prompt=prompt,
            prompt_token_ids=prompt_token_ids,
            lora_request=lora_request)

        return self.add_request(
            request_id,
            prompt=prompt,
            prompt_token_ids=prompt_token_ids,
            sampling_params=sampling_params,
            arrival_time=arrival_time,
            lora_request=lora_request,
        )

    async def _run_workers_async(
        self,
        method: str,
        *args,
        get_all_outputs: bool = False,
        **kwargs,
    ) -> Any:
        """Runs the given method on all workers."""
        coros = []
        for worker in self.workers:
            if self.parallel_config.worker_use_ray:
                coros.append(
                    worker.execute_method.remote(method, *args, **kwargs))
            else:
                executor = getattr(worker, method)
                coros.append(asyncio.get_event_loop().run_in_executor(
                    None, partial(executor, *args, **kwargs)))

        all_outputs = await asyncio.gather(*coros)

        if get_all_outputs:
            return all_outputs

        # Make sure all workers have the same results.
        output = all_outputs[0]
        for other_output in all_outputs[1:]:
            assert output == other_output
        return output


class AsyncLLMEngine:
    """An asynchronous wrapper for LLMEngine.

    This class is used to wrap the LLMEngine class to make it asynchronous. It
    uses asyncio to create a background loop that keeps processing incoming
    requests. The LLMEngine is kicked by the generate method when there
    are requests in the waiting queue. The generate method yields the outputs
    from the LLMEngine to the caller.

    NOTE: For the comprehensive list of arguments, see `LLMEngine`.

    Args:
        worker_use_ray: Whether to use Ray for model workers. Required for
            distributed execution. Should be the same as
            `parallel_config.worker_use_ray`.
        engine_use_ray: Whether to make LLMEngine a Ray actor. If so, the
            async frontend will be executed in a separate process as the
            model workers.
        log_requests: Whether to log the requests.
        start_engine_loop: If True, the background task to run the engine
            will be automatically started in the generate call.
        *args, *kwargs: Arguments for LLMEngine.
    """

    _engine_class: Type[_AsyncLLMEngine] = _AsyncLLMEngine

    def __init__(self,
                 worker_use_ray: bool,
                 engine_use_ray: bool,
                 *args,
                 log_requests: bool = True,
                 max_log_len: Optional[int] = None,
                 start_engine_loop: bool = True,
                 **kwargs) -> None:
        self.worker_use_ray = worker_use_ray
        self.engine_use_ray = engine_use_ray
        self.log_requests = log_requests
        self.max_log_len = max_log_len
        self.engine = self._init_engine(*args, **kwargs)

        self.background_loop = None
        # We need to keep a reference to unshielded
        # task as well to prevent it from being garbage
        # collected
        self._background_loop_unshielded = None
        self.start_engine_loop = start_engine_loop
        self._request_tracker = RequestTracker()

    @property
    def is_running(self) -> bool:
        return (self.background_loop is not None
                and not self.background_loop.done())

    def start_background_loop(self) -> None:
        """Start the background loop."""
        if self.is_running:
            raise RuntimeError("Background loop is already running.")
        self._request_tracker.init_event()

        self._background_loop_unshielded = asyncio.get_event_loop(
        ).create_task(self.run_engine_loop())
        self._background_loop_unshielded.add_done_callback(
            partial(_raise_exception_on_finish,
                    request_tracker=self._request_tracker))
        self.background_loop = asyncio.shield(self._background_loop_unshielded)

    def _init_engine(self, *args,
                     **kwargs) -> Union[_AsyncLLMEngine, "ray.ObjectRef"]:
        if not self.engine_use_ray:
            engine_class = self._engine_class
        elif self.worker_use_ray:
            engine_class = ray.remote(num_cpus=0)(self._engine_class).remote
        else:
            # FIXME(woosuk): This is a bit hacky. Be careful when changing the
            # order of the arguments.
            cache_config = args[1]
            parallel_config = args[2]
            if parallel_config.tensor_parallel_size == 1:
                num_gpus = cache_config.gpu_memory_utilization
            else:
                num_gpus = 1
            engine_class = ray.remote(num_gpus=num_gpus)(
                self._engine_class).remote
        return engine_class(*args, **kwargs)

    async def engine_step(self) -> bool:
        """Kick the engine to process the waiting requests.

        Returns True if there are in-progress requests."""

        new_requests, finished_requests = (
            self._request_tracker.get_new_and_finished_requests())

        for new_request in new_requests:
            # Add the request into the vLLM engine's waiting queue.
            # TODO: Maybe add add_request_batch to reduce Ray overhead
            if self.engine_use_ray:
                await self.engine.add_request.remote(**new_request)
            else:
                await self.engine.add_request_async(**new_request)

        if finished_requests:
            await self._engine_abort(finished_requests)

        if self.engine_use_ray:
            request_outputs = await self.engine.step.remote()
        else:
            request_outputs = await self.engine.step_async()

        # Put the outputs into the corresponding streams.
        for request_output in request_outputs:
            self._request_tracker.process_request_output(
                request_output, verbose=self.log_requests)

        return len(request_outputs) > 0

    async def _engine_abort(self, request_ids: Iterable[str]):
        if self.engine_use_ray:
            await self.engine.abort_request.remote(request_ids)
        else:
            self.engine.abort_request(request_ids)

    async def run_engine_loop(self):
        # Initialize the RequestTracker here so it uses the right event loop.
        has_requests_in_progress = False
        while True:
            if not has_requests_in_progress:
                await self._request_tracker.wait_for_new_requests()
            has_requests_in_progress = await self.engine_step()
            await asyncio.sleep(0)

    async def add_request(
        self,
        request_id: str,
        prompt: Optional[str],
        sampling_params: SamplingParams,
        prompt_token_ids: Optional[List[int]] = None,
        arrival_time: Optional[float] = None,
        lora_request: Optional[LoRARequest] = None,
    ) -> AsyncStream:
        if self.log_requests:
            shortened_prompt = prompt
            shortened_token_ids = prompt_token_ids
            if self.max_log_len is not None:
                if shortened_prompt is not None:
                    shortened_prompt = shortened_prompt[:self.max_log_len]
                if shortened_token_ids is not None:
                    shortened_token_ids = shortened_token_ids[:self.
                                                              max_log_len]
            logger.info(f"Received request {request_id}: "
                        f"prompt: {shortened_prompt!r}, "
                        f"sampling params: {sampling_params}, "
                        f"prompt token ids: {shortened_token_ids}, "
                        f"lora_request: {lora_request}.")

        if not self.is_running:
            if self.start_engine_loop:
                self.start_background_loop()
            else:
                raise AsyncEngineDeadError(
                    "Background loop is not running. If it was running, "
                    "inspect the output to find the stacktrace of the "
                    "error that caused the background loop to stop "
                    "(AsyncEngineDeadError).")

        if arrival_time is None:
            arrival_time = time.time()
        prompt_token_ids = await self.engine.encode_request_async(
            request_id=request_id,
            prompt=prompt,
            prompt_token_ids=prompt_token_ids,
            lora_request=lora_request)

        stream = self._request_tracker.add_request(
            request_id,
            prompt=prompt,
            sampling_params=sampling_params,
            prompt_token_ids=prompt_token_ids,
            arrival_time=arrival_time,
            lora_request=lora_request,
        )

        return stream

    async def generate(
<<<<<<< HEAD
            self,
            prompt: Optional[str],
            sampling_params: SamplingParams,
            request_id: str,
            prompt_token_ids: Optional[List[int]] = None,
            lora_request: Optional[LoRARequest] = None) -> RequestOutput:
=======
        self,
        prompt: Optional[str],
        sampling_params: SamplingParams,
        request_id: str,
        prompt_token_ids: Optional[List[int]] = None
    ) -> AsyncIterator[RequestOutput]:
>>>>>>> a1b9cb2a
        """Generate outputs for a request.

        Generate outputs for a request. This method is a coroutine. It adds the
        request into the waiting queue of the LLMEngine and streams the outputs
        from the LLMEngine to the caller.

        Args:
            prompt: The prompt string. Can be None if prompt_token_ids is
                provided.
            sampling_params: The sampling parameters of the request.
            request_id: The unique id of the request.
            prompt_token_ids: The token IDs of the prompt. If None, we
                use the tokenizer to convert the prompts to token IDs.
            lora_request: LoRA request to use for generation, if any.

        Yields:
            The output `RequestOutput` objects from the LLMEngine for the
            request.
        """
        # Preprocess the request.
        # This should not be used for logging, as it is monotonic time.
        arrival_time = time.monotonic()

        try:
            stream = await self.add_request(
                request_id,
                prompt,
                sampling_params,
                prompt_token_ids=prompt_token_ids,
                arrival_time=arrival_time,
                lora_request=lora_request,
            )

            async for request_output in stream:
                yield request_output
        except (Exception, asyncio.CancelledError) as e:
            # If there is an exception or coroutine is cancelled, abort the
            # request.
            self._abort(request_id)
            raise e

    async def abort(self, request_id: str) -> None:
        """Abort a request.

        Abort a submitted request. If the request is finished or not found,
        this method will be a no-op.

        Args:
            request_id: The unique id of the request.
        """
        if not self.is_running:
            raise AsyncEngineDeadError(
                "Background loop is not running. If it was running, "
                "inspect the output to find the stacktrace of the "
                "error that caused the background loop to stop "
                "(AsyncEngineDeadError).")

        return self._abort(request_id)

    def _abort(self, request_id: str) -> None:
        """Abort a request.

        Abort a submitted request. If the request is finished or not found,
        this method will be a no-op.

        Args:
            request_id: The unique id of the request.
        """
        self._request_tracker.abort_request(request_id,
                                            verbose=self.log_requests)

    async def get_model_config(self) -> ModelConfig:
        """Get the model configuration of the vLLM engine."""
        if self.engine_use_ray:
            return await self.engine.get_model_config.remote()
        else:
            return self.engine.get_model_config()

    @classmethod
    def from_engine_args(cls,
                         engine_args: AsyncEngineArgs,
                         start_engine_loop: bool = True) -> "AsyncLLMEngine":
        """Creates an async LLM engine from the engine arguments."""
        # Create the engine configs.
        engine_configs = engine_args.create_engine_configs()
        parallel_config = engine_configs[2]
        # Initialize the cluster.
        distributed_init_method, placement_group = initialize_cluster(
            parallel_config, engine_args.engine_use_ray)
        # Create the async LLM engine.
        engine = cls(parallel_config.worker_use_ray,
                     engine_args.engine_use_ray,
                     *engine_configs,
                     distributed_init_method,
                     placement_group,
                     log_requests=not engine_args.disable_log_requests,
                     log_stats=not engine_args.disable_log_stats,
                     max_log_len=engine_args.max_log_len,
                     start_engine_loop=start_engine_loop)
        return engine<|MERGE_RESOLUTION|>--- conflicted
+++ resolved
@@ -458,21 +458,13 @@
         return stream
 
     async def generate(
-<<<<<<< HEAD
-            self,
-            prompt: Optional[str],
-            sampling_params: SamplingParams,
-            request_id: str,
-            prompt_token_ids: Optional[List[int]] = None,
-            lora_request: Optional[LoRARequest] = None) -> RequestOutput:
-=======
         self,
         prompt: Optional[str],
         sampling_params: SamplingParams,
         request_id: str,
-        prompt_token_ids: Optional[List[int]] = None
+        prompt_token_ids: Optional[List[int]] = None,
+        lora_request: Optional[LoRARequest] = None
     ) -> AsyncIterator[RequestOutput]:
->>>>>>> a1b9cb2a
         """Generate outputs for a request.
 
         Generate outputs for a request. This method is a coroutine. It adds the

--- conflicted
+++ resolved
@@ -528,23 +528,13 @@
                 if shortened_prompt is not None:
                     shortened_prompt = shortened_prompt[:max_log_len]
                 if shortened_token_ids is not None:
-<<<<<<< HEAD
                     shortened_token_ids = shortened_token_ids[:max_log_len]
 
-            logger.info(f"Received request {request_id}: "
-                        f"prompt: {shortened_prompt!r}, "
-                        f"sampling_params: {sampling_params}, "
-                        f"prompt_token_ids: {shortened_token_ids}, "
-                        f"lora_request: {lora_request}.")
-=======
-                    shortened_token_ids = shortened_token_ids[:self.
-                                                              max_log_len]
             logger.info(
                 "Received request %s: prompt: %r, "
                 "sampling_params: %s, prompt_token_ids: %s, "
                 "lora_request: %s.", request_id, shortened_prompt,
                 sampling_params, shortened_token_ids, lora_request)
->>>>>>> 8947bc3c
 
         if not self.is_running:
             if self.start_engine_loop:

import asyncio
import copy
import time
import weakref
from functools import partial
from typing import (Any, AsyncGenerator, Callable, Coroutine, Dict, Iterable,
                    List, Mapping, Optional, Set, Tuple, Type, Union, overload)
from weakref import ReferenceType

from typing_extensions import deprecated

import vllm.envs as envs
from vllm.config import (DecodingConfig, LoRAConfig, ModelConfig,
                         ParallelConfig, SchedulerConfig, VllmConfig)
from vllm.core.scheduler import SchedulerOutputs
from vllm.engine.arg_utils import AsyncEngineArgs
from vllm.engine.async_timeout import asyncio_timeout
from vllm.engine.llm_engine import LLMEngine, SchedulerOutputState
from vllm.engine.metrics_types import StatLoggerBase
from vllm.engine.protocol import EngineClient
from vllm.executor.executor_base import ExecutorBase
from vllm.inputs import PromptType
from vllm.inputs.preprocess import InputPreprocessor
from vllm.logger import init_logger
from vllm.lora.request import LoRARequest
from vllm.model_executor.guided_decoding import (
    get_guided_decoding_logits_processor)
from vllm.model_executor.layers.sampler import SamplerOutput
from vllm.outputs import PoolingRequestOutput, RequestOutput
from vllm.pooling_params import PoolingParams
from vllm.prompt_adapter.request import PromptAdapterRequest
from vllm.sampling_params import SamplingParams
from vllm.sequence import ExecuteModelRequest
from vllm.transformers_utils.tokenizer import AnyTokenizer
from vllm.usage.usage_lib import UsageContext
from vllm.utils import deprecate_kwargs, weak_bind

logger = init_logger(__name__)
ENGINE_ITERATION_TIMEOUT_S = envs.VLLM_ENGINE_ITERATION_TIMEOUT_S


class AsyncEngineDeadError(RuntimeError):
    pass


def _log_task_completion(task: asyncio.Task,
                         error_callback: Callable[[Exception], None]) -> None:
    """This function is only intended for the `engine.run_engine_loop()` task.

    In particular, that task runs a `while True` loop that can only exit if
    there is an exception.
    """

    exception = None
    try:
        return_value = task.result()
        raise AssertionError(
            f"The engine background task should never finish without an "
            f"exception. {return_value}")
    except asyncio.exceptions.CancelledError:
        # We assume that if the task is cancelled, we are gracefully shutting
        # down. This should only happen on program exit.
        logger.info("Engine is gracefully shutting down.")
    except Exception as e:
        exception = e
        logger.error("Engine background task failed", exc_info=e)
        error_callback(exception)
        raise AsyncEngineDeadError(
            "Task finished unexpectedly. This should never happen! "
            "Please open an issue on Github. See stack trace above for the "
            "actual cause.") from e


STOP_ITERATION = Exception()  # Sentinel


class AsyncStream:
    """A stream of RequestOutputs or PoolingRequestOutputs for a request
    that can be iterated over asynchronously via an async generator."""

    def __init__(self, request_id: str, cancel: Callable[[str], None]) -> None:
        self.request_id = request_id
        self._cancel = cancel
        self._queue: asyncio.Queue = asyncio.Queue()
        self._finished = False

    def put(self, item: Union[RequestOutput, PoolingRequestOutput,
                              Exception]) -> None:
        if not self._finished:
            self._queue.put_nowait(item)

    def finish(
        self,
        exception: Optional[Union[BaseException, Type[BaseException]]] = None,
    ) -> None:
        if not self._finished:
            self._finished = True
            self._queue.put_nowait(
                exception if self._is_raisable(exception) else STOP_ITERATION)

    @property
    def finished(self) -> bool:
        return self._finished

    async def generator(
        self
    ) -> AsyncGenerator[Union[RequestOutput, PoolingRequestOutput], None]:
        try:
            while True:
                result = await self._queue.get()
                if self._is_raisable(result):
                    if result == STOP_ITERATION:
                        return
                    raise result
                yield result
        except GeneratorExit:
            self._cancel(self.request_id)
            raise asyncio.CancelledError from None

    @staticmethod
    def _is_raisable(value: Any):
        return isinstance(value, BaseException) or \
                (isinstance(value, type) and \
                 issubclass(value, BaseException))


class RequestTracker:
    """Synchronous abstraction for tracking requests."""

    def __init__(self) -> None:
        self._request_streams: Dict[str, AsyncStream] = {}
        self._aborted_requests: asyncio.Queue[str] = asyncio.Queue()
        self._new_requests: asyncio.Queue[Tuple[AsyncStream,
                                                dict]] = asyncio.Queue()
        self.new_requests_event = asyncio.Event()

    def __contains__(self, item):
        return item in self._request_streams

    def __len__(self) -> int:
        return len(self._request_streams)

    def propagate_exception(self,
                            exc: Exception,
                            request_id: Optional[str] = None) -> None:
        """Propagate an exception to request streams
        (all if request_id is None)."""
        if request_id is not None:
            self.abort_request(request_id, exception=exc)
        else:
            # NB: tuple() used here because self.abort_request pops the stream
            # out of self._request_streams, so we can't iterate on it directly
            for rid in tuple(self._request_streams.keys()):
                self.abort_request(rid, exception=exc)

    def process_request_output(self,
                               request_output: Union[RequestOutput,
                                                     PoolingRequestOutput],
                               *,
                               verbose: bool = False) -> None:
        """Process a request output from the engine."""
        request_id = request_output.request_id
        finished = request_output.finished

        if finished:
            stream = self._request_streams.pop(request_id, None)
        else:
            stream = self._request_streams.get(request_id)
        # Guard against a KeyError which can occur if the request was aborted
        # while the output was generated
        if stream is not None:
            stream.put(request_output)
            if finished:
                stream.finish()

        if verbose and finished:
            logger.info("Finished request %s.", request_id)

    def process_exception(self,
                          request_id: str,
                          exception: BaseException,
                          *,
                          verbose: bool = False) -> None:
        """Propagate an exception from the engine."""
        if verbose:
            logger.info("Finished request %s.", request_id)
        self.abort_request(request_id, exception=exception)

    def add_request(self,
                    request_id: str,
                    *,
                    verbose: bool = False,
                    **engine_add_request_kwargs) -> AsyncStream:
        """Add a request to be sent to the engine on the next background
        loop iteration."""
        if request_id in self._request_streams:
            raise KeyError(f"Request {request_id} already exists.")

        abort_request = partial(self.abort_request, verbose=verbose)
        stream = AsyncStream(request_id, abort_request)
        self._new_requests.put_nowait((stream, {
            "request_id": request_id,
            **engine_add_request_kwargs
        }))

        self.new_requests_event.set()

        if verbose:
            logger.info("Added request %s.", request_id)

        return stream

    def abort_request(self,
                      request_id: str,
                      *,
                      exception: Optional[Union[BaseException,
                                                Type[BaseException]]] = None,
                      verbose: bool = False) -> None:
        """Abort a request during next background loop iteration."""
        if verbose:
            logger.info("Aborted request %s.", request_id)

        self._aborted_requests.put_nowait(request_id)

        stream = self._request_streams.pop(request_id, None)
        if stream is not None:
            stream.finish(exception=exception)

    def get_new_and_aborted_requests(self) -> Tuple[List[Dict], Set[str]]:
        """Get the new requests and finished requests to be
        sent to the engine."""
        new_requests: List[Dict] = []
        finished_requests: Set[str] = set()

        while not self._aborted_requests.empty():
            request_id = self._aborted_requests.get_nowait()
            finished_requests.add(request_id)

        while not self._new_requests.empty():
            stream, new_request = self._new_requests.get_nowait()
            request_id = stream.request_id
            if request_id in finished_requests:
                # The request has already been aborted.
                stream.finish(asyncio.CancelledError)
                finished_requests.discard(request_id)
            else:
                self._request_streams[request_id] = stream
                new_requests.append(new_request)

        return new_requests, finished_requests

    async def wait_for_new_requests(self):
        if not self.has_new_requests():
            await self.new_requests_event.wait()
        self.new_requests_event.clear()

    def has_new_requests(self):
        return not self._new_requests.empty()


class _AsyncLLMEngine(LLMEngine):
    """Extension of LLMEngine to add async methods."""

    def __init__(self, *args, **kwargs):
        super().__init__(*args, **kwargs)

    async def step_async(
        self, virtual_engine: int
    ) -> List[Union[RequestOutput, PoolingRequestOutput]]:
        """Performs one decoding iteration and returns newly generated results.
        The workers are ran asynchronously if possible.

        This function performs one decoding iteration of the engine. It first
        schedules the sequences to be executed in the next iteration and the
        token blocks to be swapped in/out/copy. Then, it executes the model
        and updates the scheduler with the model outputs. Finally, it decodes
        the sequences and returns the newly generated results.
        """
        # these are cached outputs from previous iterations. None if on first
        # iteration
        cached_outputs = self.cached_scheduler_outputs[virtual_engine]
        seq_group_metadata_list = cached_outputs.seq_group_metadata_list
        scheduler_outputs = cached_outputs.scheduler_outputs
        allow_async_output_proc = cached_outputs.allow_async_output_proc

        ctx = self.scheduler_contexts[virtual_engine]

        # Clear outputs for each new scheduler iteration
        ctx.request_outputs.clear()

        # skip the scheduler if there are any remaining steps in the seq groups.
        # This ensures that the scheduler is only called again when the current
        # batch has completed.
        if not self._has_remaining_steps(seq_group_metadata_list):

            # Schedule iteration
            (seq_group_metadata_list, scheduler_outputs,
             allow_async_output_proc
             ) = self.scheduler[virtual_engine].schedule()

            ctx.seq_group_metadata_list = seq_group_metadata_list
            ctx.scheduler_outputs = scheduler_outputs

            finished_requests_ids = self.scheduler[
                virtual_engine].get_and_reset_finished_requests_ids()

            # Maybe switch from async mode to sync mode
            if not allow_async_output_proc and len(ctx.output_queue) > 0:
                self._process_model_outputs(ctx=ctx)

            if (self.scheduler_config.is_multi_step
                    and scheduler_outputs.num_lookahead_slots > 0):
                # cache the scheduler outputs for the next iteration if we have
                # lookahead slots
                self._cache_scheduler_outputs_for_multi_step(
                    virtual_engine, seq_group_metadata_list, scheduler_outputs,
                    allow_async_output_proc)
        else:
            finished_requests_ids = list()

        assert seq_group_metadata_list is not None
        assert scheduler_outputs is not None

        if not scheduler_outputs.is_empty():

            # Check if we have a cached last_output from the previous iteration.
            # For supporting PP this is probably the best way to pass the
            # sampled_token_ids, as a separate broadcast over all the PP stages
            # will cause one virtual engine's microbatch to block the pipeline.
            last_sampled_token_ids = \
                self._get_last_sampled_token_ids(virtual_engine)

            execute_model_req = ExecuteModelRequest(
                seq_group_metadata_list=seq_group_metadata_list,
                blocks_to_swap_in=scheduler_outputs.blocks_to_swap_in,
                blocks_to_swap_out=scheduler_outputs.blocks_to_swap_out,
                blocks_to_copy=scheduler_outputs.blocks_to_copy,
                virtual_engine=virtual_engine,
                num_lookahead_slots=scheduler_outputs.num_lookahead_slots,
                running_queue_size=scheduler_outputs.running_queue_size,
                finished_requests_ids=finished_requests_ids,
                # We use ExecuteModelRequest to pass the last sampled_token_ids
                # to each of the non-last PP stages for in-place prepare_input.
                last_sampled_token_ids=last_sampled_token_ids)

            if allow_async_output_proc:
                execute_model_req.async_callback = self.async_callbacks[
                    virtual_engine]

            # Execute the model.
            outputs = await self.model_executor.execute_model_async(
                execute_model_req)

            # we need to do this here so that last step's sampled_token_ids can
            # be passed to the next iteration for PP.
            if self.scheduler_config.is_multi_step:
                self._update_cached_scheduler_output(virtual_engine, outputs)
        else:
            if len(ctx.output_queue) > 0:
                self._process_model_outputs(ctx=ctx)
            outputs = []

        # Finish the current step for all the sequence groups.
        if self.scheduler_config.is_multi_step:
            for seq_group in seq_group_metadata_list:
                seq_group.finish_step()

        if not self._has_remaining_steps(seq_group_metadata_list):
            # Clear the cache if we have finished all the steps
            if self.scheduler_config.is_multi_step:
                self.cached_scheduler_outputs[
                    virtual_engine] = SchedulerOutputState()

            # is_first_step_output is True only when the num_steps of all
            # the sequences are 1. When the num_steps > 1,
            # multi_step_model_runner does the first-step output append.
            is_first_step_output: bool = False if not seq_group_metadata_list \
                else seq_group_metadata_list[0].state.num_steps == 1

            ctx.append_output(outputs=outputs,
                              seq_group_metadata_list=seq_group_metadata_list,
                              scheduler_outputs=scheduler_outputs,
                              is_async=allow_async_output_proc,
                              is_last_step=True,
                              is_first_step_output=is_first_step_output)

            if outputs and allow_async_output_proc:
                assert len(
                    outputs
                ) == 1, "Async postprocessor expects only a single output set"
                self._advance_to_next_step(
                    outputs[0], seq_group_metadata_list,
                    scheduler_outputs.scheduled_seq_groups)

            if not allow_async_output_proc:
                self._process_model_outputs(ctx=ctx)

                # Log stats.
                self.do_log_stats(scheduler_outputs, outputs)

                # Tracing
                self.do_tracing(scheduler_outputs)

        else:
            # Multi-step case
            return ctx.request_outputs

        if not self.has_unfinished_requests():
            # Drain async postprocessor (if exists)
            if len(ctx.output_queue) > 0:
                self._process_model_outputs(ctx=ctx)
            assert len(ctx.output_queue) == 0

        return ctx.request_outputs

    async def stop_remote_worker_execution_loop_async(self) -> None:
        """Stop the remote worker execution loop."""
        await self.model_executor.stop_remote_worker_execution_loop_async()

    async def get_tokenizer_async(self,
                                  lora_request: Optional[LoRARequest] = None
                                  ) -> AnyTokenizer:
        return await (
            self.get_tokenizer_group().get_lora_tokenizer_async(lora_request))

    @overload
    @deprecated("'inputs' will be renamed to 'prompt")
    async def add_request_async(
        self,
        request_id: str,
        *,
        inputs: PromptType,
        params: Union[SamplingParams, PoolingParams],
        arrival_time: Optional[float] = None,
        lora_request: Optional[LoRARequest] = None,
        trace_headers: Optional[Mapping[str, str]] = None,
        prompt_adapter_request: Optional[PromptAdapterRequest] = None,
        priority: int = 0,
    ) -> None:
        ...

    @overload
    async def add_request_async(
        self,
        request_id: str,
        prompt: PromptType,
        params: Union[SamplingParams, PoolingParams],
        arrival_time: Optional[float] = None,
        lora_request: Optional[LoRARequest] = None,
        trace_headers: Optional[Mapping[str, str]] = None,
        prompt_adapter_request: Optional[PromptAdapterRequest] = None,
        priority: int = 0,
    ) -> None:
        ...

    @deprecate_kwargs(
        "inputs",
        additional_message="Please use the 'prompt' parameter instead.",
    )
    async def add_request_async(
            self,
            request_id: str,
            prompt: Optional[PromptType] = None,
            params: Optional[Union[SamplingParams, PoolingParams]] = None,
            arrival_time: Optional[float] = None,
            lora_request: Optional[LoRARequest] = None,
            trace_headers: Optional[Mapping[str, str]] = None,
            prompt_adapter_request: Optional[PromptAdapterRequest] = None,
            priority: int = 0,
            *,
            inputs: Optional[PromptType] = None,  # DEPRECATED
    ) -> None:
        """Async version of :meth:`add_request`."""
        if inputs is not None:
            prompt = inputs
        assert prompt is not None and params is not None

        if lora_request is not None and not self.lora_config:
            raise ValueError(f"Got lora_request {lora_request} but LoRA is "
                             "not enabled!")
        if priority != 0 and not self.scheduler_config.policy == "priority":
            raise ValueError(f"Got priority {priority} but "
                             "Priority scheduling is not enabled.")
        if arrival_time is None:
            arrival_time = time.time()

        if self.tokenizer is not None:
            tokenizer = await self.get_tokenizer_async(lora_request)
            self._validate_token_prompt(prompt, tokenizer=tokenizer)

        preprocessed_inputs = await self.input_preprocessor.preprocess_async(
            prompt,
            request_id=request_id,
            lora_request=lora_request,
            prompt_adapter_request=prompt_adapter_request,
        )
        processed_inputs = self.input_processor(preprocessed_inputs)

        if isinstance(params, SamplingParams) and \
            params.guided_decoding is not None:
            # Guided decoding has an async implementation for building logits
            # processors in a separate threadpool.
            # We want to invoke that here instead of using the blocking
            # implementation in the LLMEngine
            params = await build_guided_decoding_logits_processor_async(
                sampling_params=params,
                tokenizer=await self.get_tokenizer_async(lora_request),
                default_guided_backend=self.decoding_config.
                guided_decoding_backend,
                model_config=self.model_config)

        self._add_processed_request(
            request_id=request_id,
            processed_inputs=processed_inputs,
            params=params,
            arrival_time=arrival_time,
            lora_request=lora_request,
            prompt_adapter_request=prompt_adapter_request,
            trace_headers=trace_headers,
            priority=priority,
        )

    async def check_health_async(self) -> None:
        if self.tokenizer:
            self.tokenizer.check_health()
        self.model_executor.check_health()


async def build_guided_decoding_logits_processor_async(
        sampling_params: SamplingParams, tokenizer: AnyTokenizer,
        default_guided_backend: str,
        model_config: ModelConfig) -> SamplingParams:
    """Constructs logits processors based on the guided_decoding,
    logits_bias, and allowed_token_ids fields in sampling_params. Deletes
    those fields and adds the constructed logits processors to the
    logits_processors field. Modifies sampling params in-place and returns
    the modified sampling params."""
    if sampling_params.guided_decoding is None:
        return sampling_params

    # Defensively copy sampling params since guided decoding logits
    # processors can have different state for each request
    sampling_params = copy.copy(sampling_params)
    guided_decoding = sampling_params.guided_decoding

    logger.debug("Building guided decoding logits processor. "
                 "Params: %s", guided_decoding)

    guided_decoding.backend = guided_decoding.backend or default_guided_backend

    processor = await get_guided_decoding_logits_processor(
        guided_params=guided_decoding,
        tokenizer=tokenizer,
        model_config=model_config)

    if processor:
        if sampling_params.logits_processors is None:
            sampling_params.logits_processors = []
        sampling_params.logits_processors.append(processor)

    # Unset guided decoding params after constructing the lp from them
    sampling_params.guided_decoding = None

    return sampling_params


class AsyncLLMEngine(EngineClient):
    """An asynchronous wrapper for :class:`LLMEngine`.

    This class is used to wrap the :class:`LLMEngine` class to make it
    asynchronous. It uses asyncio to create a background loop that keeps
    processing incoming requests. The :class:`LLMEngine` is kicked by the
    generate method when there are requests in the waiting queue. The generate
    method yields the outputs from the :class:`LLMEngine` to the caller.

    Args:
        log_requests: Whether to log the requests.
        start_engine_loop: If True, the background task to run the engine
            will be automatically started in the generate call.
        *args: Arguments for :class:`LLMEngine`.
        **kwargs: Arguments for :class:`LLMEngine`.
    """

    _engine_class: Type[_AsyncLLMEngine] = _AsyncLLMEngine

    def __init__(self,
                 *args,
                 log_requests: bool = True,
                 start_engine_loop: bool = True,
                 **kwargs) -> None:
        self.log_requests = log_requests
        self.engine = self._engine_class(*args, **kwargs)

        # This ensures quick processing of request outputs
        # so the append to asyncio queues is not delayed,
        # especially for multi-step.
        self.use_process_request_outputs_callback = (
            self.engine.model_config.use_async_output_proc)

        if self.use_process_request_outputs_callback:
            self.engine.process_request_outputs_callback = \
                weak_bind(self.process_request_outputs)

        self.background_loop: Optional[asyncio.Future] = None
        # We need to keep a reference to unshielded
        # task as well to prevent it from being garbage
        # collected
        self._background_loop_unshielded: Optional[asyncio.Task] = None
        self.start_engine_loop = start_engine_loop
        self._errored_with: Optional[BaseException] = None

        # Lazy initialized fields
        self._request_tracker: RequestTracker

    def __del__(self):
        if rt := getattr(self, "request_tracker", None):
            # Wake up engine loop so that it will exit cleanly
            rt.new_requests_event.set()

    @classmethod
    def _get_executor_cls(cls,
                          engine_config: VllmConfig) -> Type[ExecutorBase]:
        return LLMEngine._get_executor_cls(engine_config)

    @classmethod
    def from_engine_args(
        cls,
        engine_args: AsyncEngineArgs,
        engine_config: Optional[VllmConfig] = None,
        start_engine_loop: bool = True,
        usage_context: UsageContext = UsageContext.ENGINE_CONTEXT,
        stat_loggers: Optional[Dict[str, StatLoggerBase]] = None,
    ) -> "AsyncLLMEngine":
        """Creates an async LLM engine from the engine arguments."""
        # Create the engine configs.
        if engine_config is None:
            engine_config = engine_args.create_engine_config(usage_context)

        executor_class = cls._get_executor_cls(engine_config)

        # Create the async LLM engine.
        engine = cls(
            vllm_config=engine_config,
            executor_class=executor_class,
            log_requests=not engine_args.disable_log_requests,
            log_stats=not engine_args.disable_log_stats,
            start_engine_loop=start_engine_loop,
            usage_context=usage_context,
            stat_loggers=stat_loggers,
        )
        return engine

    @property
    def is_running(self) -> bool:
        return (self.background_loop is not None
                and self._background_loop_unshielded is not None
                and not self._background_loop_unshielded.done())

    @property
    def is_stopped(self) -> bool:
        return self.errored or (self.background_loop is not None and
                                self._background_loop_unshielded is not None
                                and self._background_loop_unshielded.done())

    @property
    def errored(self) -> bool:
        return self._errored_with is not None

    @property
    def dead_error(self) -> BaseException:
        return AsyncEngineDeadError(
            "Background loop is not running. If it was running, "
            "inspect the output to find the stacktrace of the "
            "error that caused the background loop to stop "
            "(AsyncEngineDeadError).")

    def set_errored(self, exc: Exception) -> None:
        self._errored_with = exc

    def _error_callback(self, exc: Exception) -> None:
        self.set_errored(exc)
        self._request_tracker.propagate_exception(exc)

    async def get_input_preprocessor(self) -> InputPreprocessor:
        return self.engine.input_preprocessor

    async def get_tokenizer(
        self,
        lora_request: Optional[LoRARequest] = None,
    ) -> AnyTokenizer:
        return await self.engine.get_tokenizer_async(lora_request)

    def start_background_loop(self) -> None:
        """Start the background loop."""
        if self.errored:
            raise AsyncEngineDeadError(
                "Background loop has errored already.") from self._errored_with
        if self.is_running:
            raise RuntimeError("Background loop is already running.")
        # Initialize the RequestTracker here so it uses the right event loop.
        self._request_tracker = RequestTracker()

        self._background_loop_unshielded = asyncio.get_event_loop(
        ).create_task(self.run_engine_loop(weakref.ref(self)))
        self._background_loop_unshielded.add_done_callback(
            partial(_log_task_completion, error_callback=self._error_callback))
        self.background_loop = asyncio.shield(self._background_loop_unshielded)

    def shutdown_background_loop(self) -> None:
        """
        Shut down the background loop.

        This method needs to be called during cleanup to remove
        references to `self` and properly GC the resources held
        by the async LLM engine (e.g., the executors as well as
        their resources).
        """
        if self._background_loop_unshielded is not None:
            self._background_loop_unshielded.cancel()
            self._background_loop_unshielded = None
        self.background_loop = None

    async def engine_step(self, virtual_engine: int) -> bool:
        """Kick the engine to process the waiting requests.

        Returns True if there are in-progress requests."""

        new_requests, aborted_requests = (
            self._request_tracker.get_new_and_aborted_requests())

        for new_request in new_requests:
            # Add the request into the vLLM engine's waiting queue.
            try:
                await self.engine.add_request_async(**new_request)
            except ValueError as e:
                # TODO: use a vLLM specific error for failed validation
                self._request_tracker.process_exception(
                    new_request["request_id"],
                    e,
                    verbose=self.log_requests,
                )

        if aborted_requests:
            await self._engine_abort(aborted_requests)

        request_outputs = await self.engine.step_async(virtual_engine)

        # Put the outputs into the corresponding streams.
        # If used as a callback, then already invoked inside
        # LLMEngine's _process_model_outputs
        if not self.use_process_request_outputs_callback:
            all_finished = self.process_request_outputs(request_outputs)
        else:
            # For callback case, we only need to detect when all
            # requests are finished
            all_finished = all(request_output.finished
                               for request_output in request_outputs)

        return not all_finished

    def process_request_outputs(self, request_outputs) -> bool:
        # Put the outputs into the corresponding streams.
        all_finished = True
        for request_output in request_outputs:
            self._request_tracker.process_request_output(
                request_output, verbose=self.log_requests)
            all_finished = all_finished and request_output.finished

        return all_finished

    async def _engine_abort(self, request_ids: Iterable[str]):
        self.engine.abort_request(request_ids)

    @staticmethod
    async def run_engine_loop(engine_ref: ReferenceType):
        """We use a weakref to the engine so that the running loop
        doesn't prevent the engine being garbage collected."""
        engine: Optional[AsyncLLMEngine] = engine_ref()
        if not engine:
            return

        pipeline_parallel_size = \
                engine.engine.parallel_config.pipeline_parallel_size
        has_requests_in_progress = [False] * pipeline_parallel_size
        while True:
            if not any(has_requests_in_progress):
                logger.debug("Waiting for new requests...")
                # Stop the execute model loop in parallel workers until there
                # are more requests to process. This avoids waiting
                # indefinitely in torch.distributed ops which may otherwise
                # timeout, and unblocks the RPC thread in the workers so that
                # they can process any other queued control plane messages,
                # such as add/remove lora adapters.
                await engine.engine.stop_remote_worker_execution_loop_async()
                request_tracker = engine._request_tracker
                # Allow engine to be garbage collected while
                # waiting for new requests
                del engine
                await asyncio.sleep(0)
                if engine_ref() is None:
                    return
                await request_tracker.wait_for_new_requests()
                engine = engine_ref()
                if not engine:
                    return
                logger.debug("Got new requests!")
                requests_in_progress = [
                    asyncio.create_task(engine.engine_step(ve))
                    for ve in range(pipeline_parallel_size)
                ]
                has_requests_in_progress = [True] * pipeline_parallel_size

            # Abort if iteration takes too long due to unrecoverable errors
            # (eg. NCCL timeouts).
            try:
                async with asyncio_timeout(ENGINE_ITERATION_TIMEOUT_S):
                    done, _ = await asyncio.wait(
                        requests_in_progress,
                        return_when=asyncio.FIRST_COMPLETED)
                    for _ in range(pipeline_parallel_size):
                        await asyncio.sleep(0)
                for task in done:
                    result = task.result()
                    virtual_engine = requests_in_progress.index(task)
                    has_unfinished_requests = (
                        engine.engine.
                        has_unfinished_requests_for_virtual_engine(
                            virtual_engine))
                    if result or has_unfinished_requests:
                        requests_in_progress[virtual_engine] = (
                            asyncio.create_task(
                                engine.engine_step(virtual_engine)))
                        has_requests_in_progress[virtual_engine] = True
                    else:
                        has_requests_in_progress[virtual_engine] = False
            except asyncio.TimeoutError as exc:
                logger.error(
                    "Engine iteration timed out. This should never happen!")
                engine.set_errored(exc)
                raise
            await asyncio.sleep(0)

    # This method does not need to be async, but kept that way
    # for backwards compatibility.
    @overload
    @deprecated("'inputs' will be renamed to 'prompt")
    def add_request(
        self,
        request_id: str,
        *,
        inputs: PromptType,
        params: Union[SamplingParams, PoolingParams],
        arrival_time: Optional[float] = None,
        lora_request: Optional[LoRARequest] = None,
        trace_headers: Optional[Mapping[str, str]] = None,
        prompt_adapter_request: Optional[PromptAdapterRequest] = None,
        priority: int = 0,
    ) -> Coroutine[None, None, AsyncGenerator[Union[
            RequestOutput, PoolingRequestOutput], None]]:
        ...

    @overload
    def add_request(
        self,
        request_id: str,
        prompt: PromptType,
        params: Union[SamplingParams, PoolingParams],
        arrival_time: Optional[float] = None,
        lora_request: Optional[LoRARequest] = None,
        trace_headers: Optional[Mapping[str, str]] = None,
        prompt_adapter_request: Optional[PromptAdapterRequest] = None,
        priority: int = 0,
    ) -> Coroutine[None, None, AsyncGenerator[Union[
            RequestOutput, PoolingRequestOutput], None]]:
        ...

    @deprecate_kwargs(
        "inputs",
        additional_message="Please use the 'prompt' parameter instead.",
    )
    async def add_request(
        self,
        request_id: str,
        prompt: Optional[PromptType] = None,
        params: Optional[Union[SamplingParams, PoolingParams]] = None,
        arrival_time: Optional[float] = None,
        lora_request: Optional[LoRARequest] = None,
        trace_headers: Optional[Mapping[str, str]] = None,
        prompt_adapter_request: Optional[PromptAdapterRequest] = None,
        priority: int = 0,
        *,
        inputs: Optional[PromptType] = None,  # DEPRECATED
    ) -> AsyncGenerator[Union[RequestOutput, PoolingRequestOutput], None]:
        if inputs is not None:
            prompt = inputs
        assert prompt is not None and params is not None

        if not self.is_running:
            if self.start_engine_loop:
                self.start_background_loop()
            else:
                raise AsyncEngineDeadError(
                    "Background loop is not running. If it was running, "
                    "inspect the output to find the stacktrace of the "
                    "error that caused the background loop to stop "
                    "(AsyncEngineDeadError).")

        if (priority != 0
                and not self.engine.scheduler_config.policy == "priority"):
            raise ValueError(f"Got priority {priority} but "
                             "Priority scheduling is not enabled.")

        stream = self._request_tracker.add_request(
            request_id,
            verbose=self.log_requests,
            prompt=prompt,
            params=params,
            arrival_time=arrival_time or time.time(),
            lora_request=lora_request,
            trace_headers=trace_headers,
            prompt_adapter_request=prompt_adapter_request,
            priority=priority,
        )

        return stream.generator()

    async def generate(
        self,
        prompt: PromptType,
        sampling_params: SamplingParams,
        request_id: str,
        lora_request: Optional[LoRARequest] = None,
        trace_headers: Optional[Mapping[str, str]] = None,
        prompt_adapter_request: Optional[PromptAdapterRequest] = None,
        priority: int = 0,
    ) -> AsyncGenerator[RequestOutput, None]:
        """Generate outputs for a request.

        Generate outputs for a request. This method is a coroutine. It adds the
        request into the waiting queue of the LLMEngine and streams the outputs
        from the LLMEngine to the caller.

        Args:
            prompt: The prompt to the LLM. See :class:`~vllm.inputs.PromptType`
                for more details about the format of each input.
            sampling_params: The sampling parameters of the request.
            request_id: The unique id of the request.
            lora_request: LoRA request to use for generation, if any.
            trace_headers: OpenTelemetry trace headers.
            prompt_adapter_request: Prompt Adapter request to use
                                            for generation, if any.
            priority: The priority of the request.
                Only applicable with priority scheduling.

        Yields:
            The output `RequestOutput` objects from the LLMEngine
            for the request.

        Details:
            - If the engine is not running, start the background loop,
              which iteratively invokes
              :meth:`~vllm.engine.async_llm_engine.AsyncLLMEngine.engine_step`
              to process the waiting requests.
            - Add the request to the engine's `RequestTracker`.
              On the next background loop, this request will be sent to
              the underlying engine.
              Also, a corresponding `AsyncStream` will be created.
            - Wait for the request outputs from `AsyncStream` and yield them.

        Example:
            >>> # Please refer to entrypoints/api_server.py for
            >>> # the complete example.
            >>>
            >>> # initialize the engine and the example input
            >>> # note that engine_args here is AsyncEngineArgs instance
            >>> engine = AsyncLLMEngine.from_engine_args(engine_args)
            >>> example_input = {
            >>>     "prompt": "What is LLM?",
            >>>     "stream": False, # assume the non-streaming case
            >>>     "temperature": 0.0,
            >>>     "request_id": 0,
            >>> }
            >>>
            >>> # start the generation
            >>> results_generator = engine.generate(
            >>>    example_input["prompt"],
            >>>    SamplingParams(temperature=example_input["temperature"]),
            >>>    example_input["request_id"])
            >>>
            >>> # get the results
            >>> final_output = None
            >>> async for request_output in results_generator:
            >>>     if await request.is_disconnected():
            >>>         # Abort the request if the client disconnects.
            >>>         await engine.abort(request_id)
            >>>         # Return or raise an error
            >>>         ...
            >>>     final_output = request_output
            >>>
            >>> # Process and return the final output
            >>> ...
        """
        try:
            async for output in await self.add_request(
                    request_id,
                    prompt,
                    sampling_params,
                    lora_request=lora_request,
                    trace_headers=trace_headers,
                    prompt_adapter_request=prompt_adapter_request,
                    priority=priority,
            ):
                yield LLMEngine.validate_output(output, RequestOutput)
        except asyncio.CancelledError:
            await self.abort(request_id)
            raise

    async def encode(
        self,
        prompt: PromptType,
        pooling_params: PoolingParams,
        request_id: str,
        lora_request: Optional[LoRARequest] = None,
        trace_headers: Optional[Mapping[str, str]] = None,
        priority: int = 0,
    ) -> AsyncGenerator[PoolingRequestOutput, None]:
        """Generate outputs for a request from a pooling model.

        Generate outputs for a request. This method is a coroutine. It adds the
        request into the waiting queue of the LLMEngine and streams the outputs
        from the LLMEngine to the caller.

        Args:
            prompt: The prompt to the LLM. See :class:`~vllm.inputs.PromptType`
                for more details about the format of each input.
            pooling_params: The pooling parameters of the request.
            request_id: The unique id of the request.
            lora_request: LoRA request to use for generation, if any.
            trace_headers: OpenTelemetry trace headers.
            priority: The priority of the request.
                Only applicable with priority scheduling.

        Yields:
            The output `PoolingRequestOutput` objects from the LLMEngine
            for the request.

        Details:
            - If the engine is not running, start the background loop,
              which iteratively invokes
              :meth:`~vllm.engine.async_llm_engine.AsyncLLMEngine.engine_step`
              to process the waiting requests.
            - Add the request to the engine's `RequestTracker`.
              On the next background loop, this request will be sent to
              the underlying engine.
              Also, a corresponding `AsyncStream` will be created.
            - Wait for the request outputs from `AsyncStream` and yield them.

        Example:
            >>> # Please refer to entrypoints/api_server.py for
            >>> # the complete example.
            >>>
            >>> # initialize the engine and the example input
            >>> # note that engine_args here is AsyncEngineArgs instance
            >>> engine = AsyncLLMEngine.from_engine_args(engine_args)
            >>> example_input = {
            >>>     "input": "What is LLM?",
            >>>     "request_id": 0,
            >>> }
            >>>
            >>> # start the generation
            >>> results_generator = engine.encode(
            >>>    example_input["input"],
            >>>    PoolingParams(),
            >>>    example_input["request_id"])
            >>>
            >>> # get the results
            >>> final_output = None
            >>> async for request_output in results_generator:
            >>>     if await request.is_disconnected():
            >>>         # Abort the request if the client disconnects.
            >>>         await engine.abort(request_id)
            >>>         # Return or raise an error
            >>>         ...
            >>>     final_output = request_output
            >>>
            >>> # Process and return the final output
            >>> ...
        """
        try:
            async for output in await self.add_request(
                    request_id,
                    prompt,
                    pooling_params,
                    lora_request=lora_request,
                    trace_headers=trace_headers,
                    priority=priority,
            ):
                yield LLMEngine.validate_output(output, PoolingRequestOutput)
        except asyncio.CancelledError:
            await self.abort(request_id)
            raise

    async def abort(self, request_id: str) -> None:
        """Abort a request.

        Abort a submitted request. If the request is finished or not found,
        this method will be a no-op.

        Args:
            request_id: The unique id of the request.
        """
        if not self.is_running:
            raise AsyncEngineDeadError(
                "Background loop is not running. If it was running, "
                "inspect the output to find the stacktrace of the "
                "error that caused the background loop to stop "
                "(AsyncEngineDeadError).")

        return self._abort(request_id)

    def _abort(self, request_id: str) -> None:
        """Abort a request.

        Abort a submitted request. If the request is finished or not found,
        this method will be a no-op.

        Args:
            request_id: The unique id of the request.
        """
        self._request_tracker.abort_request(request_id,
                                            exception=asyncio.CancelledError,
                                            verbose=self.log_requests)

    async def get_model_config(self) -> ModelConfig:
        """Get the model configuration of the vLLM engine."""
        return self.engine.get_model_config()

    async def get_parallel_config(self) -> ParallelConfig:
        """Get the parallel configuration of the vLLM engine."""
        return self.engine.get_parallel_config()

    async def get_decoding_config(self) -> DecodingConfig:
        """Get the decoding configuration of the vLLM engine."""
        return self.engine.get_decoding_config()

    async def get_scheduler_config(self) -> SchedulerConfig:
        """Get the scheduling configuration of the vLLM engine."""
        return self.engine.get_scheduler_config()

    async def get_lora_config(self) -> LoRAConfig:
        """Get the lora configuration of the vLLM engine."""
        return self.engine.get_lora_config()

    async def do_log_stats(
            self,
            scheduler_outputs: Optional[SchedulerOutputs] = None,
            model_output: Optional[List[SamplerOutput]] = None) -> None:
        self.engine.do_log_stats()

    async def check_health(self) -> None:
        """Raises an error if engine is unhealthy."""
        t = time.perf_counter()
        logger.debug("Starting health check...")
        if self.is_stopped:
            raise AsyncEngineDeadError("Background loop is stopped.")

        await self.engine.check_health_async()
        logger.debug("Health check took %fs", time.perf_counter() - t)

    async def is_tracing_enabled(self) -> bool:
        return self.engine.is_tracing_enabled()

    def add_logger(self, logger_name: str, logger: StatLoggerBase) -> None:
        self.engine.add_logger(logger_name=logger_name, logger=logger)

    def remove_logger(self, logger_name: str) -> None:
        self.engine.remove_logger(logger_name=logger_name)

    async def start_profile(self) -> None:
        self.engine.start_profile()

    async def stop_profile(self) -> None:
        self.engine.stop_profile()
<<<<<<< HEAD
=======

    async def reset_prefix_cache(self) -> None:
        self.engine.reset_prefix_cache()
>>>>>>> 8d7aa9de

    async def add_lora(self, lora_request: LoRARequest) -> None:
        self.engine.add_lora(lora_request)


# TODO(v1): Remove this class proxy when V1 goes default.
if envs.VLLM_USE_V1:
    from vllm.v1.engine.async_llm import AsyncLLM

    AsyncLLMEngine = AsyncLLM  # type: ignore<|MERGE_RESOLUTION|>--- conflicted
+++ resolved
@@ -1181,12 +1181,9 @@
 
     async def stop_profile(self) -> None:
         self.engine.stop_profile()
-<<<<<<< HEAD
-=======
 
     async def reset_prefix_cache(self) -> None:
         self.engine.reset_prefix_cache()
->>>>>>> 8d7aa9de
 
     async def add_lora(self, lora_request: LoRARequest) -> None:
         self.engine.add_lora(lora_request)

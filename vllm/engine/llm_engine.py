import time
from contextlib import contextmanager
<<<<<<< HEAD
from http import HTTPStatus
=======
from dataclasses import dataclass
>>>>>>> f39153b3
from typing import (TYPE_CHECKING, Any, ClassVar, Dict, Iterable, List,
                    Mapping, Optional)
from typing import Sequence as GenericSequence
from typing import Set, Tuple, Type, Union

import torch
from typing_extensions import TypeVar, assert_never

import vllm.envs as envs
from vllm.config import (CacheConfig, DecodingConfig, DeviceConfig,
                         EngineConfig, LoadConfig, LoRAConfig, ModelConfig,
                         ObservabilityConfig, ParallelConfig,
                         PromptAdapterConfig, SchedulerConfig,
                         SpeculativeConfig)
from vllm.core.scheduler import (ScheduledSequenceGroup, Scheduler,
                                 SchedulerOutputs)
from vllm.engine.arg_utils import EngineArgs
from vllm.engine.metrics_types import StatLoggerBase, Stats
from vllm.engine.output_processor.interfaces import (
    SequenceGroupOutputProcessor)
from vllm.engine.output_processor.stop_checker import StopChecker
from vllm.engine.output_processor.util import create_output_by_sequence_group
from vllm.executor.executor_base import ExecutorBase
from vllm.executor.ray_utils import initialize_ray_cluster
from vllm.inputs import (INPUT_REGISTRY, EncoderDecoderLLMInputs,
                         InputRegistry, LLMInputs, PromptInputs,
                         SingletonPromptInputs)
from vllm.inputs.parse import is_explicit_encoder_decoder_prompt
from vllm.logger import init_logger
from vllm.lora.request import LoRARequest
from vllm.multimodal import MultiModalDataDict
from vllm.outputs import (EmbeddingRequestOutput, RequestOutput,
                          RequestOutputFactory)
from vllm.pooling_params import PoolingParams
from vllm.prompt_adapter.request import PromptAdapterRequest
from vllm.sampling_params import SamplingParams
from vllm.sequence import (EmbeddingSequenceGroupOutput, ExecuteModelRequest,
                           PoolerOutput, SamplerOutput, Sequence,
                           SequenceGroup, SequenceGroupMetadata,
                           SequenceStatus)
from vllm.tracing import (SpanAttributes, SpanKind, extract_trace_context,
                          init_tracer)
from vllm.transformers_utils.config import try_get_generation_config
from vllm.transformers_utils.detokenizer import Detokenizer
from vllm.transformers_utils.tokenizer import AnyTokenizer
from vllm.transformers_utils.tokenizer_group import (
    BaseTokenizerGroup, init_tokenizer_from_configs)
from vllm.usage.usage_lib import (UsageContext, is_usage_stats_enabled,
                                  usage_message)
from vllm.utils import Counter, Device
from vllm.version import __version__ as VLLM_VERSION

logger = init_logger(__name__)
_LOCAL_LOGGING_INTERVAL_SEC = 5


def _load_generation_config_dict(model_config: ModelConfig) -> Dict[str, Any]:
    config = try_get_generation_config(
        model_config.model,
        trust_remote_code=model_config.trust_remote_code,
        revision=model_config.revision,
    )

    if config is None:
        return {}

    return config.to_diff_dict()


_G = TypeVar("_G", bound=BaseTokenizerGroup, default=BaseTokenizerGroup)
_O = TypeVar("_O", RequestOutput, EmbeddingRequestOutput)

PromptComponents = Tuple[Optional[str], List[int],
                         Optional[MultiModalDataDict]]
DecoderPromptComponents = Tuple[Optional[str], Optional[List[int]],
                                Optional[MultiModalDataDict]]


<<<<<<< HEAD
class QueueOverflowError(ValueError):

    def __init__(self,
                 message="Current request would exceed the max queue length.",
                 status_code=503):
        super().__init__(message, status_code)
=======
@dataclass
class SchedulerOutputState:
    """Caches the scheduler outputs for a virtual engine. Used for Multi-Step"""
    last_output: Optional[SamplerOutput] = None
    seq_group_metadata_list: Optional[List[SequenceGroupMetadata]] = None
    scheduler_outputs: Optional[SchedulerOutputs] = None
>>>>>>> f39153b3


class LLMEngine:
    """An LLM engine that receives requests and generates texts.

    This is the main class for the vLLM engine. It receives requests
    from clients and generates texts from the LLM. It includes a tokenizer, a
    language model (possibly distributed across multiple GPUs), and GPU memory
    space allocated for intermediate states (aka KV cache). This class utilizes
    iteration-level scheduling and efficient memory management to maximize the
    serving throughput.

    The :class:`~vllm.LLM` class wraps this class for offline batched inference
    and the :class:`AsyncLLMEngine` class wraps this class for online serving.

    The config arguments are derived from :class:`~vllm.EngineArgs`. (See
    :ref:`engine_args`)

    Args:
        model_config: The configuration related to the LLM model.
        cache_config: The configuration related to the KV cache memory
            management.
        parallel_config: The configuration related to distributed execution.
        scheduler_config: The configuration related to the request scheduler.
        device_config: The configuration related to the device.
        lora_config (Optional): The configuration related to serving multi-LoRA.
        speculative_config (Optional): The configuration related to speculative
            decoding.
        executor_class: The model executor class for managing distributed
            execution.
        prompt_adapter_config (Optional): The configuration related to serving 
            prompt adapters.
        log_stats: Whether to log statistics.
        usage_context: Specified entry point, used for usage info collection.
    """

    DO_VALIDATE_OUTPUT: ClassVar[bool] = False
    """A flag to toggle whether to validate the type of request output."""

    @classmethod
    @contextmanager
    def enable_output_validation(cls):
        cls.DO_VALIDATE_OUTPUT = True

        yield

        cls.DO_VALIDATE_OUTPUT = False

    @classmethod
    def validate_output(
        cls,
        output: object,
        output_type: Type[_O],
    ) -> _O:
        do_validate = cls.DO_VALIDATE_OUTPUT

        if ((TYPE_CHECKING or do_validate)
                and not isinstance(output, output_type)):
            raise TypeError(f"Expected output of type {output_type}, "
                            f"but found type {type(output)}")

        return output

    @classmethod
    def validate_outputs(
        cls,
        outputs: GenericSequence[object],
        output_type: Type[_O],
    ) -> List[_O]:
        do_validate = cls.DO_VALIDATE_OUTPUT

        outputs_: List[_O]
        if TYPE_CHECKING or do_validate:
            outputs_ = []
            for output in outputs:
                if not isinstance(output, output_type):
                    raise TypeError(f"Expected output of type {output_type}, "
                                    f"but found type {type(output)}")

                outputs_.append(output)
        else:
            outputs_ = outputs

        return outputs_

    tokenizer: Optional[BaseTokenizerGroup]

    def __init__(
        self,
        model_config: ModelConfig,
        cache_config: CacheConfig,
        parallel_config: ParallelConfig,
        scheduler_config: SchedulerConfig,
        device_config: DeviceConfig,
        load_config: LoadConfig,
        lora_config: Optional[LoRAConfig],
        speculative_config: Optional[SpeculativeConfig],
        decoding_config: Optional[DecodingConfig],
        observability_config: Optional[ObservabilityConfig],
        prompt_adapter_config: Optional[PromptAdapterConfig],
        executor_class: Type[ExecutorBase],
        log_stats: bool,
        usage_context: UsageContext = UsageContext.ENGINE_CONTEXT,
        stat_loggers: Optional[Dict[str, StatLoggerBase]] = None,
        input_registry: InputRegistry = INPUT_REGISTRY,
    ) -> None:
        logger.info(
            "Initializing an LLM engine (v%s) with config: "
            "model=%r, speculative_config=%r, tokenizer=%r, "
            "skip_tokenizer_init=%s, tokenizer_mode=%s, revision=%s, "
            "rope_scaling=%r, rope_theta=%r, tokenizer_revision=%s, "
            "trust_remote_code=%s, dtype=%s, max_seq_len=%d, "
            "download_dir=%r, load_format=%s, tensor_parallel_size=%d, "
            "pipeline_parallel_size=%d, "
            "disable_custom_all_reduce=%s, quantization=%s, "
            "enforce_eager=%s, kv_cache_dtype=%s, "
            "quantization_param_path=%s, device_config=%s, "
            "decoding_config=%r, observability_config=%r, "
            "seed=%d, served_model_name=%s, use_v2_block_manager=%s, "
            "num_scheduler_steps=%d, enable_prefix_caching=%s)",
            VLLM_VERSION,
            model_config.model,
            speculative_config,
            model_config.tokenizer,
            model_config.skip_tokenizer_init,
            model_config.tokenizer_mode,
            model_config.revision,
            model_config.rope_scaling,
            model_config.rope_theta,
            model_config.tokenizer_revision,
            model_config.trust_remote_code,
            model_config.dtype,
            model_config.max_model_len,
            load_config.download_dir,
            load_config.load_format,
            parallel_config.tensor_parallel_size,
            parallel_config.pipeline_parallel_size,
            parallel_config.disable_custom_all_reduce,
            model_config.quantization,
            model_config.enforce_eager,
            cache_config.cache_dtype,
            model_config.quantization_param_path,
            device_config.device,
            decoding_config,
            observability_config,
            model_config.seed,
            model_config.served_model_name,
            scheduler_config.use_v2_block_manager,
            scheduler_config.num_scheduler_steps,
            cache_config.enable_prefix_caching,
        )
        # TODO(woosuk): Print more configs in debug mode.
        from vllm.plugins import load_general_plugins
        load_general_plugins()

        self.model_config = model_config
        self.cache_config = cache_config
        self.lora_config = lora_config
        self.parallel_config = parallel_config
        self.scheduler_config = scheduler_config
        self.device_config = device_config
        self.speculative_config = speculative_config
        self.load_config = load_config
        self.decoding_config = decoding_config or DecodingConfig()
        self.prompt_adapter_config = prompt_adapter_config
        self.observability_config = observability_config or ObservabilityConfig(
        )
        self.log_stats = log_stats

        if not self.model_config.skip_tokenizer_init:
            self.tokenizer = self._init_tokenizer()
            self.detokenizer = Detokenizer(self.tokenizer)
            tokenizer_group = self.get_tokenizer_group()
        else:
            self.tokenizer = None
            self.detokenizer = None
            tokenizer_group = None

        # Ensure that the function doesn't contain a reference to self,
        # to avoid engine GC issues
        def get_tokenizer_for_seq(sequence: Sequence) -> AnyTokenizer:
            assert tokenizer_group, ("tokenizer_group cannot be None, "
                                     "make sure skip_tokenizer_init is False")
            return tokenizer_group.get_lora_tokenizer(sequence.lora_request)

        self.seq_counter = Counter()
        self.generation_config_fields = _load_generation_config_dict(
            model_config)

        self.input_registry = input_registry
        self.input_processor = input_registry.create_input_processor(
            model_config)

        self.model_executor = executor_class(
            model_config=model_config,
            cache_config=cache_config,
            parallel_config=parallel_config,
            scheduler_config=scheduler_config,
            device_config=device_config,
            lora_config=lora_config,
            speculative_config=speculative_config,
            load_config=load_config,
            prompt_adapter_config=prompt_adapter_config,
            observability_config=self.observability_config,
        )

        if not self.model_config.embedding_mode:
            self._initialize_kv_caches()

        # If usage stat is enabled, collect relevant info.
        if is_usage_stats_enabled():
            from vllm.model_executor.model_loader import (
                get_architecture_class_name)
            usage_message.report_usage(
                get_architecture_class_name(model_config),
                usage_context,
                extra_kvs={
                    # Common configuration
                    "dtype":
                    str(model_config.dtype),
                    "tensor_parallel_size":
                    parallel_config.tensor_parallel_size,
                    "block_size":
                    cache_config.block_size,
                    "gpu_memory_utilization":
                    cache_config.gpu_memory_utilization,

                    # Quantization
                    "quantization":
                    model_config.quantization,
                    "kv_cache_dtype":
                    str(cache_config.cache_dtype),

                    # Feature flags
                    "enable_lora":
                    bool(lora_config),
                    "enable_prompt_adapter":
                    bool(prompt_adapter_config),
                    "enable_prefix_caching":
                    cache_config.enable_prefix_caching,
                    "enforce_eager":
                    model_config.enforce_eager,
                    "disable_custom_all_reduce":
                    parallel_config.disable_custom_all_reduce,
                })

        if self.tokenizer:
            # Ping the tokenizer to ensure liveness if it runs in a
            # different process.
            self.tokenizer.ping()

        # Create the scheduler.
        # NOTE: the cache_config here have been updated with the numbers of
        # GPU and CPU blocks, which are profiled in the distributed executor.
        self.scheduler = [
            Scheduler(scheduler_config, cache_config, lora_config,
                      parallel_config.pipeline_parallel_size)
            for _ in range(parallel_config.pipeline_parallel_size)
        ]

        # Metric Logging.
        if self.log_stats:
            if stat_loggers is not None:
                self.stat_loggers = stat_loggers
            else:
                # Lazy import for prometheus multiprocessing.
                # We need to set PROMETHEUS_MULTIPROC_DIR environment variable
                # before prometheus_client is imported.
                # See https://prometheus.github.io/client_python/multiprocess/
                from vllm.engine.metrics import (LoggingStatLogger,
                                                 PrometheusStatLogger)

                self.stat_loggers = {
                    "logging":
                    LoggingStatLogger(
                        local_interval=_LOCAL_LOGGING_INTERVAL_SEC),
                    "prometheus":
                    PrometheusStatLogger(
                        local_interval=_LOCAL_LOGGING_INTERVAL_SEC,
                        labels=dict(model_name=model_config.served_model_name),
                        max_model_len=self.model_config.max_model_len),
                }
                self.stat_loggers["prometheus"].info("cache_config",
                                                     self.cache_config)

        self.tracer = None
        if self.observability_config.otlp_traces_endpoint:
            self.tracer = init_tracer(
                "vllm.llm_engine",
                self.observability_config.otlp_traces_endpoint)

        # Create sequence output processor, e.g. for beam search or
        # speculative decoding.
        self.output_processor = (
            SequenceGroupOutputProcessor.create_output_processor(
                self.scheduler_config,
                self.detokenizer,
                self.scheduler,
                self.seq_counter,
                get_tokenizer_for_seq,
                stop_checker=StopChecker(
                    self.scheduler_config.max_model_len,
                    get_tokenizer_for_seq,
                ),
            ))

        self.cached_scheduler_outputs = [
            SchedulerOutputState()
            for _ in range(self.parallel_config.pipeline_parallel_size)
        ]

    def _initialize_kv_caches(self) -> None:
        """Initialize the KV cache in the worker(s).

        The workers will determine the number of blocks in both the GPU cache
        and the swap CPU cache.
        """
        num_gpu_blocks, num_cpu_blocks = (
            self.model_executor.determine_num_available_blocks())

        if self.cache_config.num_gpu_blocks_override is not None:
            num_gpu_blocks_override = self.cache_config.num_gpu_blocks_override
            logger.info(
                "Overriding num_gpu_blocks=%d with "
                "num_gpu_blocks_override=%d", num_gpu_blocks,
                num_gpu_blocks_override)
            num_gpu_blocks = num_gpu_blocks_override

        self.cache_config.num_gpu_blocks = num_gpu_blocks
        self.cache_config.num_cpu_blocks = num_cpu_blocks

        self.model_executor.initialize_cache(num_gpu_blocks, num_cpu_blocks)

    @classmethod
    def _get_executor_cls(cls,
                          engine_config: EngineConfig) -> Type[ExecutorBase]:
        distributed_executor_backend = (
            engine_config.parallel_config.distributed_executor_backend)
        # Initialize the cluster and specify the executor class.
        if isinstance(distributed_executor_backend, type):
            if not issubclass(distributed_executor_backend, ExecutorBase):
                raise TypeError(
                    "distributed_executor_backend must be a subclass of "
                    f"ExecutorBase. Got {distributed_executor_backend}.")
            if distributed_executor_backend.uses_ray:  # type: ignore
                initialize_ray_cluster(engine_config.parallel_config)
            executor_class = distributed_executor_backend
        elif engine_config.device_config.device_type == "neuron":
            from vllm.executor.neuron_executor import NeuronExecutor
            executor_class = NeuronExecutor
        elif engine_config.device_config.device_type == "tpu":
            if distributed_executor_backend == "ray":
                initialize_ray_cluster(engine_config.parallel_config)
                from vllm.executor.ray_tpu_executor import RayTPUExecutor
                executor_class = RayTPUExecutor
            else:
                assert distributed_executor_backend is None
                from vllm.executor.tpu_executor import TPUExecutor
                executor_class = TPUExecutor
        elif engine_config.device_config.device_type == "cpu":
            from vllm.executor.cpu_executor import CPUExecutor
            executor_class = CPUExecutor
        elif engine_config.device_config.device_type == "openvino":
            from vllm.executor.openvino_executor import OpenVINOExecutor
            executor_class = OpenVINOExecutor
        elif engine_config.device_config.device_type == "xpu":
            if distributed_executor_backend == "ray":
                initialize_ray_cluster(engine_config.parallel_config)
                from vllm.executor.ray_xpu_executor import RayXPUExecutor
                executor_class = RayXPUExecutor
            else:
                from vllm.executor.xpu_executor import XPUExecutor
                executor_class = XPUExecutor
        elif distributed_executor_backend == "ray":
            initialize_ray_cluster(engine_config.parallel_config)
            from vllm.executor.ray_gpu_executor import RayGPUExecutor
            executor_class = RayGPUExecutor
        elif distributed_executor_backend == "mp":
            from vllm.executor.multiproc_gpu_executor import (
                MultiprocessingGPUExecutor)
            assert not envs.VLLM_USE_RAY_SPMD_WORKER, (
                "multiprocessing distributed executor backend does not "
                "support VLLM_USE_RAY_SPMD_WORKER=1")
            executor_class = MultiprocessingGPUExecutor
        else:
            from vllm.executor.gpu_executor import GPUExecutor
            executor_class = GPUExecutor
        return executor_class

    @classmethod
    def from_engine_args(
        cls,
        engine_args: EngineArgs,
        usage_context: UsageContext = UsageContext.ENGINE_CONTEXT,
        stat_loggers: Optional[Dict[str, StatLoggerBase]] = None,
    ) -> "LLMEngine":
        """Creates an LLM engine from the engine arguments."""
        # Create the engine configs.
        engine_config = engine_args.create_engine_config()
        executor_class = cls._get_executor_cls(engine_config)
        # Create the LLM engine.
        engine = cls(
            **engine_config.to_dict(),
            executor_class=executor_class,
            log_stats=not engine_args.disable_log_stats,
            usage_context=usage_context,
            stat_loggers=stat_loggers,
        )

        return engine

    def __reduce__(self):
        # This is to ensure that the LLMEngine is not referenced in
        # the closure used to initialize Ray worker actors
        raise RuntimeError("LLMEngine should not be pickled!")

    def __del__(self):
        # Shutdown model executor when engine is garbage collected
        # Use getattr since __init__ can fail before the field is set
        if model_executor := getattr(self, "model_executor", None):
            model_executor.shutdown()

    MISSING_TOKENIZER_GROUP_MSG = ("Unable to get tokenizer because "
                                   "skip_tokenizer_init is True")

    def get_tokenizer_group(
        self,
        group_type: Type[_G] = BaseTokenizerGroup,
        *,
        missing_msg: str = MISSING_TOKENIZER_GROUP_MSG,
    ) -> _G:
        tokenizer_group = self.tokenizer

        if tokenizer_group is None:
            raise ValueError(missing_msg)
        if not isinstance(tokenizer_group, group_type):
            raise TypeError("Invalid type of tokenizer group. "
                            f"Expected type: {group_type}, but "
                            f"found type: {type(tokenizer_group)}")

        return tokenizer_group

    def get_tokenizer(
        self,
        lora_request: Optional[LoRARequest] = None,
    ) -> AnyTokenizer:
        return self.get_tokenizer_group().get_lora_tokenizer(lora_request)

    def _init_tokenizer(self) -> BaseTokenizerGroup:
        return init_tokenizer_from_configs(
            model_config=self.model_config,
            scheduler_config=self.scheduler_config,
            parallel_config=self.parallel_config,
            enable_lora=bool(self.lora_config))

    def _verify_args(self) -> None:
        self.model_config.verify_with_parallel_config(self.parallel_config)
        self.cache_config.verify_with_parallel_config(self.parallel_config)
        if self.lora_config:
            self.lora_config.verify_with_model_config(self.model_config)
            self.lora_config.verify_with_scheduler_config(
                self.scheduler_config)
        if self.prompt_adapter_config:
            self.prompt_adapter_config.verify_with_model_config(
                self.model_config)

    def _get_bos_token_id(self,
                          lora_request: Optional[LoRARequest] = None
                          ) -> Optional[int]:
        if self.tokenizer is None:
            logger.warning("Using None for BOS token id because tokenizer "
                           "is not initialized")
            return None

        return self.tokenizer.get_lora_tokenizer(lora_request).bos_token_id

    def _get_eos_token_id(self,
                          lora_request: Optional[LoRARequest] = None
                          ) -> Optional[int]:
        if self.tokenizer is None:
            logger.warning("Using None for EOS token id because tokenizer "
                           "is not initialized")
            return None

        return self.tokenizer.get_lora_tokenizer(lora_request).eos_token_id

    def _get_decoder_start_token_id(self) -> Optional[int]:
        '''
        Obtain the decoder start token id employed by an encoder/decoder
        model. Returns None for non-encoder/decoder models or if the
        model config is unavailable.
        '''

        if not self.is_encoder_decoder_model():
            logger.warning("Using None for decoder start token id because "
                           "this is not an encoder/decoder model.")
            return None

        if (self.model_config is None or self.model_config.hf_config is None):
            logger.warning("Using None for decoder start token id because "
                           "model config is not available.")
            return None

        dec_start_token_id = getattr(self.model_config.hf_config,
                                     'decoder_start_token_id', None)
        if dec_start_token_id is None:
            logger.warning("Falling back on <BOS> for decoder start token id "
                           "because decoder start token id is not available.")
            dec_start_token_id = self._get_bos_token_id()

        return dec_start_token_id

    def _add_processed_request(
        self,
        request_id: str,
        processed_inputs: Union[LLMInputs, EncoderDecoderLLMInputs],
        params: Union[SamplingParams, PoolingParams],
        arrival_time: float,
        lora_request: Optional[LoRARequest],
        prompt_adapter_request: Optional[PromptAdapterRequest],
        trace_headers: Optional[Mapping[str, str]] = None,
    ) -> None:
        self._validate_model_inputs(processed_inputs)
        # Create the sequences.
        block_size = self.cache_config.block_size
        seq_id = next(self.seq_counter)
        eos_token_id = self._get_eos_token_id(lora_request)

        seq = Sequence(seq_id, processed_inputs, block_size, eos_token_id,
                       lora_request, prompt_adapter_request)

        encoder_seq = None
        if 'encoder_prompt_token_ids' in processed_inputs:
            encoder_seq = Sequence(seq_id,
                                   processed_inputs,
                                   block_size,
                                   eos_token_id,
                                   lora_request,
                                   prompt_adapter_request,
                                   from_decoder_prompt=False)

        # Create a SequenceGroup based on SamplingParams or PoolingParams
        if isinstance(params, SamplingParams):
            seq_group = self._create_sequence_group_with_sampling(
                request_id,
                seq,
                params,
                arrival_time=arrival_time,
                lora_request=lora_request,
                trace_headers=trace_headers,
                prompt_adapter_request=prompt_adapter_request,
                encoder_seq=encoder_seq)
        elif isinstance(params, PoolingParams):
            seq_group = self._create_sequence_group_with_pooling(
                request_id,
                seq,
                params,
                arrival_time=arrival_time,
                lora_request=lora_request,
                prompt_adapter_request=prompt_adapter_request,
                encoder_seq=encoder_seq)
        else:
            raise ValueError(
                "Either SamplingParams or PoolingParams must be provided.")

        # Add the sequence group to the scheduler with least unfinished seqs.
        costs = [
            scheduler.get_num_unfinished_seq_groups()
            for scheduler in self.scheduler
        ]
        min_cost_scheduler = self.scheduler[costs.index(min(costs))]

        # Check if request would exceed max queue length of min_cost_scheduler
        curr_queue_len = len(min_cost_scheduler.running) + len(min_cost_scheduler.waiting)
        max_queue_len = min_cost_scheduler.scheduler_config.max_queue_length
        max_num_seqs = min_cost_scheduler.scheduler_config.max_num_seqs
        
        if max_queue_len > -1 and curr_queue_len >= max_num_seqs + max_queue_len:
            raise QueueOverflowError(
                f"Request {request_id} would exceed the indicated maximum "
                f"queue length of {max_queue_len}",
                HTTPStatus.SERVICE_UNAVAILABLE)

        # Add to scheduler
        min_cost_scheduler.add_seq_group(seq_group)

    def stop_remote_worker_execution_loop(self) -> None:
        self.model_executor.stop_remote_worker_execution_loop()

    _LLMInputComponentsType = Tuple[str, List[int]]

    def _prepare_decoder_input_ids_for_generation(
        self,
        decoder_input_ids: Optional[List[int]],
    ) -> List[int]:
        """
        Prepares `decoder_input_ids` for generation with encoder-decoder models.

        Based on

        https://github.com/huggingface/transformers/blob/
        4037a2b5b1278736e566aec12e169100275545ea/
        src/transformers/generation/utils.py

        specifically GenerationMixin._prepare_decoder_input_ids_for_generation()

        Arguments:

        * decoder_input_ids: input token ids to preprocess

        Returns:

        * Processed token list
        """

        decoder_start_token_id = self._get_decoder_start_token_id()
        assert decoder_start_token_id is not None

        if decoder_input_ids is None:
            # no decoder prompt input ->
            # use decoder_start_token_id as decoder_input_ids
            decoder_input_ids = self._get_default_enc_dec_decoder_prompt()

        if (len(decoder_input_ids) == 0
                or decoder_input_ids[0] != decoder_start_token_id):
            decoder_input_ids = [decoder_start_token_id] + decoder_input_ids

        return decoder_input_ids

    def _tokenize_prompt(
        self,
        prompt: str,
        request_id: str,
        lora_request: Optional[LoRARequest],
    ) -> List[int]:
        '''
        Wrapper around application of the model's tokenizer.

        Arguments:

        * prompt
        * request_id
        * lora_request

        Returns:

        * prompt token ids
        '''

        tokenizer = self.get_tokenizer_group(
            missing_msg="prompts must be None if skip_tokenizer_init is True")

        return tokenizer.encode(request_id=request_id,
                                prompt=prompt,
                                lora_request=lora_request)

    def _extract_prompt_components(
        self,
        inputs: SingletonPromptInputs,
        request_id: str,
        lora_request: Optional[LoRARequest] = None,
    ) -> PromptComponents:
        '''
        Extract the components of any single encoder or decoder input prompt.

        Arguments:

        * request_id
        * inputs: single encoder or decoder input prompt
        * lora_request: this is only valid for decoder prompts

        Returns:

        * prompt
        * prompt_token_ids
        * multi_modal_data
        '''

        if isinstance(inputs, str):
            prompt = inputs
            prompt_token_ids = self._tokenize_prompt(
                prompt,
                request_id=request_id,
                lora_request=lora_request,
            )
            multi_modal_data = None
        elif isinstance(inputs, dict):
            if "prompt_token_ids" in inputs:
                prompt = None
                prompt_token_ids = inputs["prompt_token_ids"]
            else:
                # NOTE: This extra assignment is required to pass mypy
                prompt = parsed_prompt = inputs["prompt"]
                prompt_token_ids = self._tokenize_prompt(
                    parsed_prompt,
                    request_id=request_id,
                    lora_request=lora_request,
                )

            multi_modal_data = inputs.get("multi_modal_data")
        else:
            assert_never(inputs)

        return prompt, prompt_token_ids, multi_modal_data

    def _apply_prompt_adapter(
        self,
        prompt_token_ids: List[int],
        prompt_adapter_request: Optional[PromptAdapterRequest],
    ) -> List[int]:
        if prompt_adapter_request:
            prompt_token_ids = (
                [0] * prompt_adapter_request.prompt_adapter_num_virtual_tokens
                + prompt_token_ids)

        return prompt_token_ids

    def _get_default_enc_dec_decoder_prompt(self) -> List[int]:
        '''
        Specifically for encoder/decoder models:
        generate a default decoder prompt for when
        the user specifies only the encoder prompt.

        Encoder/decoder models utilize the decoder
        prompt in different ways; as new models are
        added, it is intended that this function
        will be extended to produce differing
        default decoder prompts, depending on the
        model variety.

        Absent a special case, the default behavior
        of this method is to mirror the behavior of
        the HuggingFace (HF) GenerationMixin for a None
        decoder prompt, which is to employ a logit processor
        setting to force the first decoded token to be <BOS>.
        Here, this behavior is approximated by having the
        "default" decoder prompt be <BOS>.

        However, it is possible that in the future
        other models may have different or more 
        complex logic for the default decoder prompt.
        This motivates having a special helper method
        for default decoder prompts.

        Returns:

        * prompt_token_ids
        '''

        bos_token_id = self._get_bos_token_id()
        assert bos_token_id is not None
        return [bos_token_id]

    def _build_enc_dec_llm_inputs(
        self,
        encoder_comps: PromptComponents,
        decoder_comps: DecoderPromptComponents,
    ) -> EncoderDecoderLLMInputs:
        encoder_prompt, encoder_prompt_ids, encoder_mm_data = encoder_comps
        decoder_prompt, decoder_prompt_ids, decoder_mm_data = decoder_comps

        if encoder_mm_data is not None or decoder_mm_data is not None:
            raise ValueError("Multi-modal encoder-decoder models are "
                             "not supported yet")

        decoder_prompt_ids = (
            self._prepare_decoder_input_ids_for_generation(decoder_prompt_ids))

        return EncoderDecoderLLMInputs(
            prompt_token_ids=decoder_prompt_ids,
            prompt=decoder_prompt,
            encoder_prompt_token_ids=encoder_prompt_ids,
            encoder_prompt=encoder_prompt,
        )

    def _process_encoder_decoder_prompt(
        self,
        inputs: PromptInputs,
        request_id: str,
    ) -> EncoderDecoderLLMInputs:
        '''
        For encoder/decoder models only:
        Process an input prompt into an
        :class:`EncoderDecoderLLMInputs` instance.

        There are two types of input prompts:
        singleton prompts which carry only the
        encoder prompt, and explicit encoder/decoder
        prompts which carry both the encoder and the
        decoder prompts as member variables.

        This function handles the following scenarios:
        * Singleton encoder prompt: extract encoder prompt
          token ids & infer default decoder prompt token ids
        * Explicit encoder/decoder prompt: extract encoder
          and decoder prompt token ids

        Note that for Explicit encoder/decoder prompts,
        each sub-prompt (encoder or decoder prompt) can
        have any possible singleton type; thus this
        method relies on helper functions to obtain
        token ids for the sub-prompts.
        
        Arguments:

        * inputs: an input prompt
        * request_id

        Returns:

        * :class:`EncoderDecoderLLMInputs` instance
        '''

        encoder_comps: PromptComponents
        decoder_comps: DecoderPromptComponents

        if is_explicit_encoder_decoder_prompt(inputs):
            encoder_comps = self._extract_prompt_components(
                inputs["encoder_prompt"],
                request_id=request_id,
            )

            if (decoder_input := inputs["decoder_prompt"]) is None:
                decoder_comps = None, None, None
            else:
                decoder_comps = self._extract_prompt_components(
                    decoder_input,
                    request_id=request_id,
                )
        else:
            encoder_comps = self._extract_prompt_components(
                inputs,
                request_id=request_id,
            )

            decoder_comps = None, None, None

        return self._build_enc_dec_llm_inputs(encoder_comps, decoder_comps)

    def _build_decoder_only_llm_inputs(
        self,
        prompt_comps: PromptComponents,
        prompt_adapter_request: Optional[PromptAdapterRequest],
    ) -> LLMInputs:
        prompt, prompt_token_ids, multi_modal_data = prompt_comps

        prompt_token_ids = self._apply_prompt_adapter(
            prompt_token_ids, prompt_adapter_request=prompt_adapter_request)

        return LLMInputs(prompt_token_ids=prompt_token_ids,
                         prompt=prompt,
                         multi_modal_data=multi_modal_data)

    def _process_decoder_only_prompt(
        self,
        inputs: SingletonPromptInputs,
        request_id: str,
        lora_request: Optional[LoRARequest] = None,
        prompt_adapter_request: Optional[PromptAdapterRequest] = None,
    ) -> LLMInputs:
        '''
        For decoder-only models:
        Process an input prompt into an :class:`LLMInputs` instance.

        Arguments:

        * inputs: input prompt
        * request_id
        * lora_request
        * prompt_adapter_request

        Returns:

        * :class:`LLMInputs` instance
        '''

        prompt_comps = self._extract_prompt_components(
            inputs,
            request_id=request_id,
            lora_request=lora_request,
        )

        return self._build_decoder_only_llm_inputs(
            prompt_comps,
            prompt_adapter_request=prompt_adapter_request,
        )

    def process_model_inputs(
        self,
        inputs: PromptInputs,
        request_id: str,
        lora_request: Optional[LoRARequest] = None,
        prompt_adapter_request: Optional[PromptAdapterRequest] = None,
    ) -> Union[LLMInputs, EncoderDecoderLLMInputs]:

        if self.is_encoder_decoder_model():
            # Encoder-decoder model requires special mapping of
            # input prompts to encoder & decoder
            model_inputs = self._process_encoder_decoder_prompt(
                inputs,
                request_id=request_id,
            )
        else:
            if is_explicit_encoder_decoder_prompt(inputs):
                raise ValueError("Cannot pass encoder-decoder prompt "
                                 "to decoder-only models")

            # Decoder-only operation
            model_inputs = self._process_decoder_only_prompt(
                inputs,
                request_id=request_id,
                lora_request=lora_request,
                prompt_adapter_request=prompt_adapter_request,
            )

        return self.input_processor(model_inputs)

    def add_request(
        self,
        request_id: str,
        inputs: PromptInputs,
        params: Union[SamplingParams, PoolingParams],
        arrival_time: Optional[float] = None,
        lora_request: Optional[LoRARequest] = None,
        trace_headers: Optional[Mapping[str, str]] = None,
        prompt_adapter_request: Optional[PromptAdapterRequest] = None,
    ) -> None:
        """Add a request to the engine's request pool.

        The request is added to the request pool and will be processed by the
        scheduler as `engine.step()` is called. The exact scheduling policy is
        determined by the scheduler.

        Args:
            request_id: The unique ID of the request.
            inputs: The inputs to the LLM. See
                :class:`~vllm.inputs.PromptInputs`
                for more details about the format of each input.
            params: Parameters for sampling or pooling.
                :class:`~vllm.SamplingParams` for text generation.
                :class:`~vllm.PoolingParams` for pooling.
            arrival_time: The arrival time of the request. If None, we use
                the current monotonic time.
            trace_headers: OpenTelemetry trace headers.

        Details:
            - Set arrival_time to the current time if it is None.
            - Set prompt_token_ids to the encoded prompt if it is None.
            - Create `best_of` number of :class:`~vllm.Sequence` objects.
            - Create a :class:`~vllm.SequenceGroup` object
              from the list of :class:`~vllm.Sequence`.
            - Add the :class:`~vllm.SequenceGroup` object to the scheduler.

        Example:
            >>> # initialize engine
            >>> engine = LLMEngine.from_engine_args(engine_args)
            >>> # set request arguments
            >>> example_prompt = "Who is the president of the United States?"
            >>> sampling_params = SamplingParams(temperature=0.0)
            >>> request_id = 0
            >>>
            >>> # add the request to the engine
            >>> engine.add_request(
            >>>    str(request_id),
            >>>    example_prompt,
            >>>    SamplingParams(temperature=0.0))
            >>> # continue the request processing
            >>> ...
        """
        if lora_request is not None and not self.lora_config:
            raise ValueError(f"Got lora_request {lora_request} but LoRA is "
                             "not enabled!")
        if arrival_time is None:
            arrival_time = time.time()

        processed_inputs = self.process_model_inputs(
            inputs,
            request_id=request_id,
            lora_request=lora_request,
            prompt_adapter_request=prompt_adapter_request,
        )

        self._add_processed_request(
            request_id=request_id,
            processed_inputs=processed_inputs,
            params=params,
            arrival_time=arrival_time,
            lora_request=lora_request,
            prompt_adapter_request=prompt_adapter_request,
            trace_headers=trace_headers,
        )

    def _create_sequence_group_with_sampling(
        self,
        request_id: str,
        seq: Sequence,
        sampling_params: SamplingParams,
        arrival_time: float,
        lora_request: Optional[LoRARequest],
        trace_headers: Optional[Mapping[str, str]] = None,
        prompt_adapter_request: Optional[PromptAdapterRequest] = None,
        encoder_seq: Optional[Sequence] = None,
    ) -> SequenceGroup:
        """Creates a SequenceGroup with SamplingParams."""
        max_logprobs = self.get_model_config().max_logprobs
        if (sampling_params.logprobs
                and sampling_params.logprobs > max_logprobs) or (
                    sampling_params.prompt_logprobs
                    and sampling_params.prompt_logprobs > max_logprobs):
            raise ValueError(f"Cannot request more than "
                             f"{max_logprobs} logprobs.")

        # Defensive copy of SamplingParams, which are used by the sampler,
        # this doesn't deep-copy LogitsProcessor objects
        sampling_params = sampling_params.clone()

        sampling_params.update_from_generation_config(
            self.generation_config_fields, seq.eos_token_id)

        # Create the sequence group.
        seq_group = SequenceGroup(
            request_id=request_id,
            seqs=[seq],
            arrival_time=arrival_time,
            sampling_params=sampling_params,
            lora_request=lora_request,
            trace_headers=trace_headers,
            prompt_adapter_request=prompt_adapter_request,
            encoder_seq=encoder_seq)

        return seq_group

    def _create_sequence_group_with_pooling(
        self,
        request_id: str,
        seq: Sequence,
        pooling_params: PoolingParams,
        arrival_time: float,
        lora_request: Optional[LoRARequest],
        prompt_adapter_request: Optional[PromptAdapterRequest],
        encoder_seq: Optional[Sequence] = None,
    ) -> SequenceGroup:
        """Creates a SequenceGroup with PoolingParams."""
        # Defensive copy of PoolingParams, which are used by the pooler
        pooling_params = pooling_params.clone()
        # Create the sequence group.
        seq_group = SequenceGroup(
            request_id=request_id,
            seqs=[seq],
            arrival_time=arrival_time,
            lora_request=lora_request,
            pooling_params=pooling_params,
            prompt_adapter_request=prompt_adapter_request,
            encoder_seq=encoder_seq)
        return seq_group

    def abort_request(self, request_id: Union[str, Iterable[str]]) -> None:
        """Aborts a request(s) with the given ID.

        Args:
            request_id: The ID(s) of the request to abort.

        Details:
            - Refer to the
              :meth:`~vllm.core.scheduler.Scheduler.abort_seq_group`
              from class :class:`~vllm.core.scheduler.Scheduler`.

        Example:
            >>> # initialize engine and add a request with request_id
            >>> request_id = str(0)
            >>> # abort the request
            >>> engine.abort_request(request_id)
        """
        for scheduler in self.scheduler:
            scheduler.abort_seq_group(request_id)

    def get_model_config(self) -> ModelConfig:
        """Gets the model configuration."""
        return self.model_config

    def get_parallel_config(self) -> ParallelConfig:
        """Gets the parallel configuration."""
        return self.parallel_config

    def get_decoding_config(self) -> DecodingConfig:
        """Gets the decoding configuration."""
        return self.decoding_config

    def get_scheduler_config(self) -> SchedulerConfig:
        """Gets the scheduler configuration."""
        return self.scheduler_config

    def get_lora_config(self) -> LoRAConfig:
        """Gets the LoRA configuration."""
        return self.lora_config

    def get_num_unfinished_requests(self) -> int:
        """Gets the number of unfinished requests."""
        return sum(scheduler.get_num_unfinished_seq_groups()
                   for scheduler in self.scheduler)

    def has_unfinished_requests(self) -> bool:
        """Returns True if there are unfinished requests."""
        return any(scheduler.has_unfinished_seqs()
                   for scheduler in self.scheduler)

    def has_unfinished_requests_for_virtual_engine(
            self, virtual_engine: int) -> bool:
        """
        Returns True if there are unfinished requests for the virtual engine.
        """
        return self.scheduler[virtual_engine].has_unfinished_seqs()

    def _process_sequence_group_outputs(
        self,
        seq_group: SequenceGroup,
        outputs: List[EmbeddingSequenceGroupOutput],
    ) -> None:
        seq_group.embeddings = outputs[0].embeddings

        for seq in seq_group.get_seqs():
            seq.status = SequenceStatus.FINISHED_STOPPED

        return

    def _process_model_outputs(
        self,
        output: GenericSequence[Union[SamplerOutput, PoolerOutput]],
        scheduled_seq_groups: List[ScheduledSequenceGroup],
        ignored_seq_groups: List[SequenceGroup],
        seq_group_metadata_list: List[SequenceGroupMetadata],
    ) -> List[Union[RequestOutput, EmbeddingRequestOutput]]:
        """Apply the model output to the sequences in the scheduled seq groups.

        Returns RequestOutputs that can be returned to the client.
        """

        now = time.time()

        # Organize outputs by [sequence group][step] instead of
        # [step][sequence group].
        output_by_sequence_group = create_output_by_sequence_group(
            output, num_seq_groups=len(scheduled_seq_groups))

        # Update the scheduled sequence groups with the model outputs.
        for scheduled_seq_group, outputs, seq_group_meta in zip(
                scheduled_seq_groups, output_by_sequence_group,
                seq_group_metadata_list):
            seq_group = scheduled_seq_group.seq_group
            seq_group.update_num_computed_tokens(
                scheduled_seq_group.token_chunk_size)
            if output is not None and len(output) > 0:
                for o in output:
                    if (isinstance(o, SamplerOutput)
                            and seq_group.metrics is not None):
                        if seq_group.metrics.model_forward_time is not None:
                            seq_group.metrics.model_forward_time += (
                                o.model_forward_time)
                        else:
                            seq_group.metrics.model_forward_time = (
                                o.model_forward_time)
                        if seq_group.metrics.model_execute_time is not None:
                            seq_group.metrics.model_execute_time += (
                                o.model_execute_time)
                        else:
                            seq_group.metrics.model_execute_time = (
                                o.model_execute_time)
            if self.model_config.embedding_mode:
                self._process_sequence_group_outputs(seq_group, outputs)
                continue

            self.output_processor.process_prompt_logprob(seq_group, outputs)
            if seq_group_meta.do_sample:
                self.output_processor.process_outputs(seq_group, outputs)

        # Free the finished sequence groups.
        for scheduler in self.scheduler:
            scheduler.free_finished_seq_groups()

        # Create the outputs.
        request_outputs: List[Union[RequestOutput,
                                    EmbeddingRequestOutput]] = []
        for scheduled_seq_group in scheduled_seq_groups:
            seq_group = scheduled_seq_group.seq_group
            seq_group.maybe_set_first_token_time(now)
            request_output = RequestOutputFactory.create(seq_group)
            request_outputs.append(request_output)
        for seq_group in ignored_seq_groups:
            request_output = RequestOutputFactory.create(seq_group)
            request_outputs.append(request_output)
        return request_outputs

    def step(self) -> List[Union[RequestOutput, EmbeddingRequestOutput]]:
        """Performs one decoding iteration and returns newly generated results.

        .. figure:: https://i.imgur.com/sv2HssD.png
            :alt: Overview of the step function
            :align: center

            Overview of the step function.

        Details:
            - Step 1: Schedules the sequences to be executed in the next
              iteration and the token blocks to be swapped in/out/copy.

                - Depending on the scheduling policy,
                  sequences may be `preempted/reordered`.
                - A Sequence Group (SG) refer to a group of sequences
                  that are generated from the same prompt.

            - Step 2: Calls the distributed executor to execute the model.
            - Step 3: Processes the model output. This mainly includes:

                - Decodes the relevant outputs.
                - Updates the scheduled sequence groups with model outputs
                  based on its `sampling parameters` (`use_beam_search` or not).
                - Frees the finished sequence groups.

            - Finally, it creates and returns the newly generated results.

        Example:
            >>> # Please see the example/ folder for more detailed examples.
            >>>
            >>> # initialize engine and request arguments
            >>> engine = LLMEngine.from_engine_args(engine_args)
            >>> example_inputs = [(0, "What is LLM?",
            >>>    SamplingParams(temperature=0.0))]
            >>>
            >>> # Start the engine with an event loop
            >>> while True:
            >>>     if example_inputs:
            >>>         req_id, prompt, sampling_params = example_inputs.pop(0)
            >>>         engine.add_request(str(req_id),prompt,sampling_params)
            >>>
            >>>     # continue the request processing
            >>>     request_outputs = engine.step()
            >>>     for request_output in request_outputs:
            >>>         if request_output.finished:
            >>>             # return or show the request output
            >>>
            >>>     if not (engine.has_unfinished_requests() or example_inputs):
            >>>         break
        """
        if self.parallel_config.pipeline_parallel_size > 1:
            raise NotImplementedError(
                "Pipeline parallelism is only supported through AsyncLLMEngine "
                "as performance will be severely degraded otherwise.")

        # These are cached outputs from previous iterations. None if on first
        # iteration
        cached_outputs = self.cached_scheduler_outputs[0]
        seq_group_metadata_list = cached_outputs.seq_group_metadata_list
        scheduler_outputs = cached_outputs.scheduler_outputs

        # Skip the scheduler if there are any remaining steps in the seq groups.
        # This ensures that the scheduler is only called again when the current
        # batch has completed.
        if not self._has_remaining_steps(seq_group_metadata_list):
            seq_group_metadata_list, scheduler_outputs = self.scheduler[
                0].schedule()

            if (self.scheduler_config.is_multi_step
                    and scheduler_outputs.num_lookahead_slots > 0):
                # cache the scheduler outputs for the next iteration if we have
                # lookahead slots
                self._cache_scheduler_outputs_for_multi_step(
                    0, seq_group_metadata_list, scheduler_outputs)

        assert seq_group_metadata_list is not None
        assert scheduler_outputs is not None

        if not scheduler_outputs.is_empty():
            finished_requests_ids = self.scheduler[
                0].get_and_reset_finished_requests_ids()

            # Check if we have a cached last_output from the previous iteration.
            # For supporting PP this is probably the best way to pass the
            # sampled_token_ids, as a separate broadcast over all the PP stages
            # will cause one virtual engine's microbatch to block the pipeline.
            last_sampled_token_ids = \
                self._get_last_sampled_token_ids(0)

            execute_model_req = ExecuteModelRequest(
                seq_group_metadata_list=seq_group_metadata_list,
                blocks_to_swap_in=scheduler_outputs.blocks_to_swap_in,
                blocks_to_swap_out=scheduler_outputs.blocks_to_swap_out,
                blocks_to_copy=scheduler_outputs.blocks_to_copy,
                num_lookahead_slots=scheduler_outputs.num_lookahead_slots,
                running_queue_size=scheduler_outputs.running_queue_size,
                finished_requests_ids=finished_requests_ids,
                # We use ExecuteModelRequest to pass the last sampled_token_ids
                # to each of the non-last PP stages for in-place prepare_input.
                last_sampled_token_ids=last_sampled_token_ids)

            output = self.model_executor.execute_model(
                execute_model_req=execute_model_req)

            # we need to do this here so that last step's sampled_token_ids can
            # be passed to the next iteration for PP.
            if self.scheduler_config.is_multi_step:
                self._update_cached_scheduler_output(0, output)
        else:
            output = []

        # Finish the current step for all the sequence groups.
        if self.scheduler_config.is_multi_step:
            for seq_group in seq_group_metadata_list:
                seq_group.finish_step()

        if not self._has_remaining_steps(seq_group_metadata_list):
            # clear the cache if we have finished all the steps
            if self.scheduler_config.is_multi_step:
                self.cached_scheduler_outputs[0] = SchedulerOutputState()
            request_outputs = self._process_model_outputs(
                output, scheduler_outputs.scheduled_seq_groups,
                scheduler_outputs.ignored_seq_groups, seq_group_metadata_list)

        else:
            request_outputs = []

        # Log stats.
        self.do_log_stats(scheduler_outputs, output)

        # Tracing
        self.do_tracing(scheduler_outputs)

        if not self.has_unfinished_requests():
            # Stop the execute model loop in parallel workers until there are
            # more requests to process. This avoids waiting indefinitely in
            # torch.distributed ops which may otherwise timeout, and unblocks
            # the RPC thread in the workers so that they can process any other
            # queued control plane messages, such as add/remove lora adapters.
            self.model_executor.stop_remote_worker_execution_loop()

        return request_outputs

    def _has_remaining_steps(
        self, seq_group_metadata_list: Optional[List[SequenceGroupMetadata]]
    ) -> bool:
        if (not self.scheduler_config.is_multi_step
                or not seq_group_metadata_list):
            return False

        # TODO(will) this is a sanity check for nowto make sure that all the
        # seqs are on the same steps. Eventually we will want to do some sort of
        # dynamic scheduling when doing multi-step decoding.
        ref_remaining_steps = seq_group_metadata_list[0].state.remaining_steps
        if any([
                seq_group.state.remaining_steps != ref_remaining_steps
                for seq_group in seq_group_metadata_list[1:]
        ]):
            raise AssertionError(("All running sequence groups should "
                                  "have the same remaining steps."))

        return ref_remaining_steps > 0

    def _cache_scheduler_outputs_for_multi_step(
            self, virtual_engine: int,
            seq_group_metadata_list: Optional[List[SequenceGroupMetadata]],
            scheduler_outputs: SchedulerOutputs) -> None:
        self.cached_scheduler_outputs[
            virtual_engine].seq_group_metadata_list = seq_group_metadata_list
        self.cached_scheduler_outputs[virtual_engine].scheduler_outputs = \
            scheduler_outputs
        self.cached_scheduler_outputs[virtual_engine].last_output = None

    def _update_cached_scheduler_output(
            self, virtual_engine: int,
            output: List[Optional[SamplerOutput]]) -> None:
        if (self.parallel_config.pipeline_parallel_size > 1 and len(output) > 0
                and output[0] is not None):
            last_output = output[-1]
            assert last_output is not None
            assert last_output.sampled_token_ids_cpu is not None
            assert last_output.sampled_token_ids is None
            assert last_output.sampled_token_probs is None
            self.cached_scheduler_outputs[
                virtual_engine].last_output = last_output

    def _get_last_sampled_token_ids(
            self, virtual_engine: int) -> Optional[torch.Tensor]:
        cached_last_output = self.cached_scheduler_outputs[
            virtual_engine].last_output
        if (self.scheduler_config.is_multi_step
                and self.parallel_config.pipeline_parallel_size > 1
                and cached_last_output is not None
                and cached_last_output.sampled_token_ids_cpu is not None):
            return cached_last_output.sampled_token_ids_cpu
        return None

    def add_logger(self, logger_name: str, logger: StatLoggerBase) -> None:
        if logger_name in self.stat_loggers:
            raise KeyError(f"Logger with name {logger_name} already exists.")
        self.stat_loggers[logger_name] = logger

    def remove_logger(self, logger_name: str) -> None:
        if logger_name not in self.stat_loggers:
            raise KeyError(f"Logger with name {logger_name} does not exist.")
        del self.stat_loggers[logger_name]

    def do_log_stats(
            self,
            scheduler_outputs: Optional[SchedulerOutputs] = None,
            model_output: Optional[List[SamplerOutput]] = None) -> None:
        """Forced log when no requests active."""
        if self.log_stats:
            stats = self._get_stats(scheduler_outputs, model_output)
            for logger in self.stat_loggers.values():
                logger.log(stats)

    def _get_stats(
            self,
            scheduler_outputs: Optional[SchedulerOutputs],
            model_output: Optional[List[SamplerOutput]] = None) -> Stats:
        """Get Stats to be Logged to Prometheus.

        Args:
            scheduler_outputs: Optional, used to populate metrics related to
                the scheduled batch,
            model_output: Optional, used to emit speculative decoding metrics
                which are created by the workers.
        """
        now = time.time()

        # System State
        #   Scheduler State
        num_running_sys = sum(
            len(scheduler.running) for scheduler in self.scheduler)
        num_swapped_sys = sum(
            len(scheduler.swapped) for scheduler in self.scheduler)
        num_waiting_sys = sum(
            len(scheduler.waiting) for scheduler in self.scheduler)

        # KV Cache Usage in %
        num_total_gpu = self.cache_config.num_gpu_blocks
        gpu_cache_usage_sys = 0.
        if num_total_gpu is not None:
            num_free_gpu = sum(
                scheduler.block_manager.get_num_free_gpu_blocks()
                for scheduler in self.scheduler)
            gpu_cache_usage_sys = 1.0 - (num_free_gpu / num_total_gpu)

        num_total_cpu = self.cache_config.num_cpu_blocks
        cpu_cache_usage_sys = 0.
        if num_total_cpu is not None and num_total_cpu > 0:
            num_free_cpu = sum(
                scheduler.block_manager.get_num_free_cpu_blocks()
                for scheduler in self.scheduler)
            cpu_cache_usage_sys = 1.0 - (num_free_cpu / num_total_cpu)

        # Prefix Cache Hit Rate. Note that we always use
        # the cache hit rate of the first virtual engine.
        cpu_prefix_cache_hit_rate = self.scheduler[
            0].get_prefix_cache_hit_rate(Device.CPU)
        gpu_prefix_cache_hit_rate = self.scheduler[
            0].get_prefix_cache_hit_rate(Device.GPU)

        # Iteration stats
        num_prompt_tokens_iter = 0
        num_generation_tokens_iter = 0
        time_to_first_tokens_iter: List[float] = []
        time_per_output_tokens_iter: List[float] = []
        num_preemption_iter = (0 if scheduler_outputs is None else
                               scheduler_outputs.preempted)

        # Request stats
        #   Latency
        time_e2e_requests: List[float] = []
        #   Metadata
        num_prompt_tokens_requests: List[int] = []
        num_generation_tokens_requests: List[int] = []
        best_of_requests: List[int] = []
        n_requests: List[int] = []
        finished_reason_requests: List[str] = []

        # NOTE: This loop assumes prefill seq_groups are before
        # decode seq_groups in scheduled_seq_groups.
        if scheduler_outputs is not None:
            num_generation_tokens_from_prefill_groups = 0.
            # NOTE: if scheduler_outputs.num_prefill_groups > 0 and
            # the len of scheduler_outputs.scheduled_seq_groups is !=
            # scheduler_outputs.num_prefill_groups, this means that
            # chunked prefills have been detected.

            for idx, scheduled_seq_group in enumerate(
                    scheduler_outputs.scheduled_seq_groups):
                group_was_prefill = idx < scheduler_outputs.num_prefill_groups
                seq_group = scheduled_seq_group.seq_group

                # NOTE: a seq_group that completed all of its prefill tokens
                # in the last iteration will have seq_group.is_prefill() = False
                # with group_was_prefill = True
                if group_was_prefill:
                    # Number of prompt tokens.
                    num_prompt_tokens_iter += (
                        scheduled_seq_group.token_chunk_size)

                    # If the seq_group just finished the prefill state
                    # get TTFT.
                    if not seq_group.is_prefill():
                        latency = seq_group.get_last_latency(now)
                        time_to_first_tokens_iter.append(latency)

                        # One generation token per finished prefill.
                        num_generation_tokens_from_prefill_groups += (
                            seq_group.num_seqs())
                else:
                    # TPOTs.
                    latency = seq_group.get_last_latency(now)
                    time_per_output_tokens_iter.append(latency)

                # Because of chunked prefill, we can have a single sequence
                # group that does multiple prompt_runs. To prevent logging
                # the same metadata more than once per request, we standardize
                # on logging request level information for finished requests,
                # which can only happen once.
                if seq_group.is_finished():
                    # Latency timings
                    time_e2e_requests.append(now -
                                             seq_group.metrics.arrival_time)

                    # Metadata
                    num_prompt_tokens_requests.append(
                        len(seq_group.prompt_token_ids))
                    num_generation_tokens_requests.extend([
                        seq.get_output_len()
                        for seq in seq_group.get_finished_seqs()
                    ])
                    if seq_group.sampling_params is not None:
                        best_of_requests.append(
                            seq_group.sampling_params.best_of)
                        n_requests.append(seq_group.sampling_params.n)
                    finished_reason_requests.extend([
                        SequenceStatus.get_finished_reason(seq.status)
                        for seq in seq_group.get_finished_seqs()
                    ])

            # Number of generation tokens.
            #   num_batched_tokens equals the number of prompt_tokens plus the
            #   number of decode_tokens in a single iteration. So,
            #   num_generation_tokens = num_batched_tokens - num_prompt_tokens
            #   + num_generation_tokens_from_prefill_groups (since we generate
            #   one token on prefills on iters where the prefill finishes).
            num_generation_tokens_iter = (
                scheduler_outputs.num_batched_tokens - num_prompt_tokens_iter +
                num_generation_tokens_from_prefill_groups)

        # Spec decode, if enabled, emits specialized metrics from the worker in
        # sampler output.
        if model_output and (model_output[0].spec_decode_worker_metrics
                             is not None):
            spec_decode_metrics = model_output[0].spec_decode_worker_metrics
        else:
            spec_decode_metrics = None

        return Stats(
            now=now,
            # System stats
            #   Scheduler State
            num_running_sys=num_running_sys,
            num_swapped_sys=num_swapped_sys,
            num_waiting_sys=num_waiting_sys,
            #   KV Cache Usage in %
            gpu_cache_usage_sys=gpu_cache_usage_sys,
            cpu_cache_usage_sys=cpu_cache_usage_sys,
            #   Prefix Cache Hit Rate
            cpu_prefix_cache_hit_rate=cpu_prefix_cache_hit_rate,
            gpu_prefix_cache_hit_rate=gpu_prefix_cache_hit_rate,

            # Iteration stats
            num_prompt_tokens_iter=num_prompt_tokens_iter,
            num_generation_tokens_iter=num_generation_tokens_iter,
            time_to_first_tokens_iter=time_to_first_tokens_iter,
            time_per_output_tokens_iter=time_per_output_tokens_iter,
            spec_decode_metrics=spec_decode_metrics,
            num_preemption_iter=num_preemption_iter,

            # Request stats
            #   Latency
            time_e2e_requests=time_e2e_requests,
            #   Metadata
            num_prompt_tokens_requests=num_prompt_tokens_requests,
            num_generation_tokens_requests=num_generation_tokens_requests,
            best_of_requests=best_of_requests,
            n_requests=n_requests,
            finished_reason_requests=finished_reason_requests,
        )

    def add_lora(self, lora_request: LoRARequest) -> bool:
        return self.model_executor.add_lora(lora_request)

    def remove_lora(self, lora_id: int) -> bool:
        return self.model_executor.remove_lora(lora_id)

    def list_loras(self) -> Set[int]:
        return self.model_executor.list_loras()

    def pin_lora(self, lora_id: int) -> bool:
        return self.model_executor.pin_lora(lora_id)

    def add_prompt_adapter(
            self, prompt_adapter_request: PromptAdapterRequest) -> bool:
        return self.model_executor.add_prompt_adapter(prompt_adapter_request)

    def remove_prompt_adapter(self, prompt_adapter_id: int) -> bool:
        return self.model_executor.remove_prompt_adapter(prompt_adapter_id)

    def list_prompt_adapters(self) -> List[int]:
        return self.model_executor.list_prompt_adapters()

    def check_health(self) -> None:
        if self.tokenizer:
            self.tokenizer.check_health()
        self.model_executor.check_health()

    def is_tracing_enabled(self) -> bool:
        return self.tracer is not None

    def do_tracing(self, scheduler_outputs: SchedulerOutputs) -> None:
        if self.tracer is None:
            return

        for scheduled_seq_group in scheduler_outputs.scheduled_seq_groups:
            seq_group = scheduled_seq_group.seq_group
            if seq_group.is_finished():
                self.create_trace_span(seq_group)

    def create_trace_span(self, seq_group: SequenceGroup) -> None:
        if self.tracer is None or seq_group.sampling_params is None:
            return
        arrival_time_nano_seconds = int(seq_group.metrics.arrival_time * 1e9)

        trace_context = extract_trace_context(seq_group.trace_headers)

        with self.tracer.start_as_current_span(
                "llm_request",
                kind=SpanKind.SERVER,
                context=trace_context,
                start_time=arrival_time_nano_seconds) as seq_span:
            metrics = seq_group.metrics
            ttft = metrics.first_token_time - metrics.arrival_time
            e2e_time = metrics.finished_time - metrics.arrival_time
            # attribute names are based on
            # https://github.com/open-telemetry/semantic-conventions/blob/main/docs/gen-ai/llm-spans.md
            seq_span.set_attribute(SpanAttributes.LLM_RESPONSE_MODEL,
                                   self.model_config.model)
            seq_span.set_attribute(SpanAttributes.LLM_REQUEST_ID,
                                   seq_group.request_id)
            seq_span.set_attribute(SpanAttributes.LLM_REQUEST_TEMPERATURE,
                                   seq_group.sampling_params.temperature)
            seq_span.set_attribute(SpanAttributes.LLM_REQUEST_TOP_P,
                                   seq_group.sampling_params.top_p)
            seq_span.set_attribute(SpanAttributes.LLM_REQUEST_MAX_TOKENS,
                                   seq_group.sampling_params.max_tokens)
            seq_span.set_attribute(SpanAttributes.LLM_REQUEST_BEST_OF,
                                   seq_group.sampling_params.best_of)
            seq_span.set_attribute(SpanAttributes.LLM_REQUEST_N,
                                   seq_group.sampling_params.n)
            seq_span.set_attribute(SpanAttributes.LLM_USAGE_NUM_SEQUENCES,
                                   seq_group.num_seqs())
            seq_span.set_attribute(SpanAttributes.LLM_USAGE_PROMPT_TOKENS,
                                   len(seq_group.prompt_token_ids))
            seq_span.set_attribute(
                SpanAttributes.LLM_USAGE_COMPLETION_TOKENS,
                sum([
                    seq.get_output_len()
                    for seq in seq_group.get_finished_seqs()
                ]))
            seq_span.set_attribute(SpanAttributes.LLM_LATENCY_TIME_IN_QUEUE,
                                   metrics.time_in_queue)
            seq_span.set_attribute(
                SpanAttributes.LLM_LATENCY_TIME_TO_FIRST_TOKEN, ttft)
            seq_span.set_attribute(SpanAttributes.LLM_LATENCY_E2E, e2e_time)
            if metrics.scheduler_time is not None:
                seq_span.set_attribute(
                    SpanAttributes.LLM_LATENCY_TIME_IN_SCHEDULER,
                    metrics.scheduler_time)
            if metrics.model_forward_time is not None:
                seq_span.set_attribute(
                    SpanAttributes.LLM_LATENCY_TIME_IN_MODEL_FORWARD,
                    metrics.model_forward_time / 1000.0)
            if metrics.model_execute_time is not None:
                seq_span.set_attribute(
                    SpanAttributes.LLM_LATENCY_TIME_IN_MODEL_EXECUTE,
                    metrics.model_execute_time)

    def is_encoder_decoder_model(self):
        return self.model_config.is_encoder_decoder_model

    def is_embedding_model(self):
        return self.model_config.is_embedding_model

    def _validate_model_inputs(self, inputs: Union[LLMInputs,
                                                   EncoderDecoderLLMInputs]):
        prompt_key = "encoder_prompt_token_ids" \
            if self.is_encoder_decoder_model() else "prompt_token_ids"
        if not inputs.get(prompt_key):
            raise ValueError("Prompt cannot be empty")<|MERGE_RESOLUTION|>--- conflicted
+++ resolved
@@ -1,10 +1,7 @@
 import time
 from contextlib import contextmanager
-<<<<<<< HEAD
 from http import HTTPStatus
-=======
 from dataclasses import dataclass
->>>>>>> f39153b3
 from typing import (TYPE_CHECKING, Any, ClassVar, Dict, Iterable, List,
                     Mapping, Optional)
 from typing import Sequence as GenericSequence
@@ -83,21 +80,19 @@
                                 Optional[MultiModalDataDict]]
 
 
-<<<<<<< HEAD
+
 class QueueOverflowError(ValueError):
-
     def __init__(self,
                  message="Current request would exceed the max queue length.",
                  status_code=503):
         super().__init__(message, status_code)
-=======
+
 @dataclass
 class SchedulerOutputState:
     """Caches the scheduler outputs for a virtual engine. Used for Multi-Step"""
     last_output: Optional[SamplerOutput] = None
     seq_group_metadata_list: Optional[List[SequenceGroupMetadata]] = None
     scheduler_outputs: Optional[SchedulerOutputs] = None
->>>>>>> f39153b3
 
 
 class LLMEngine:

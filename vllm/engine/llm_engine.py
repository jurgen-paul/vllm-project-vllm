--- conflicted
+++ resolved
@@ -22,12 +22,8 @@
 from vllm.lora.request import LoRARequest
 from vllm.outputs import RequestOutput
 from vllm.sampling_params import SamplingParams
-<<<<<<< HEAD
-from vllm.sequence import SamplerOutput, Sequence, SequenceGroup, SequenceStage
-=======
-from vllm.sequence import (MultiModalData, SamplerOutput, Sequence,
-                           SequenceGroup, SequenceGroupMetadata)
->>>>>>> 8947bc3c
+from vllm.sequence import (SamplerOutput, Sequence, SequenceGroup,
+                           SequenceGroupMetadata)
 from vllm.transformers_utils.detokenizer import Detokenizer
 from vllm.transformers_utils.tokenizer_group import (BaseTokenizerGroup,
                                                      get_tokenizer_group)
@@ -303,7 +299,6 @@
         # the closure used to initialize Ray worker actors
         raise RuntimeError("LLMEngine should not be pickled!")
 
-<<<<<<< HEAD
     def _require_tokenizer(self, fail_msg: Optional[str] = None):
         if self.tokenizer is None:
             if fail_msg is None:
@@ -313,13 +308,12 @@
             raise ValueError(fail_msg)
 
         return self.tokenizer
-=======
+
     def __del__(self):
         # Shutdown model executor when engine is garbage collected
         # Use getattr since __init__ can fail before the field is set
         if model_executor := getattr(self, "model_executor", None):
             model_executor.shutdown()
->>>>>>> 8947bc3c
 
     def get_tokenizer(self) -> "PreTrainedTokenizer":
         return self._require_tokenizer().get_lora_tokenizer(None)

import time
from typing import Iterable, List, Optional, Type, Union

from transformers import GenerationConfig, PreTrainedTokenizer

import vllm
from vllm.config import (CacheConfig, DecodingConfig, DeviceConfig, LoadConfig,
                         LoRAConfig, ModelConfig, ParallelConfig,
                         SchedulerConfig, SpeculativeConfig,
                         VisionLanguageConfig)
from vllm.core.scheduler import (ScheduledSequenceGroup, Scheduler,
                                 SchedulerOutputs)
from vllm.engine.arg_utils import EngineArgs
from vllm.engine.metrics import StatLogger, Stats
from vllm.engine.output_processor.interfaces import (
    SequenceGroupOutputProcessor)
from vllm.engine.output_processor.stop_checker import StopChecker
from vllm.engine.output_processor.util import create_output_by_sequence_group
from vllm.executor.executor_base import ExecutorBase
from vllm.executor.ray_utils import initialize_ray_cluster
from vllm.logger import init_logger
from vllm.lora.request import LoRARequest
from vllm.outputs import (EmbeddingRequestOutput, RequestOutput,
                          RequestOutputFactory)
from vllm.pooling_params import PoolingParams
from vllm.sampling_params import SamplingParams
from vllm.sequence import (EmbeddingSequenceGroupOutput, ExecuteModelRequest,
                           MultiModalData, PoolerOutput, SamplerOutput,
                           Sequence, SequenceGroup, SequenceGroupMetadata,
                           SequenceStatus)
from vllm.transformers_utils.detokenizer import Detokenizer
from vllm.transformers_utils.tokenizer_group import (BaseTokenizerGroup,
                                                     get_tokenizer_group)
from vllm.usage.usage_lib import (UsageContext, is_usage_stats_enabled,
                                  usage_message)
from vllm.utils import Counter

logger = init_logger(__name__)
_LOCAL_LOGGING_INTERVAL_SEC = 5


def _load_generation_config_dict(model_config: ModelConfig):
    try:
        return GenerationConfig.from_pretrained(
            model_config.model,
            revision=model_config.revision,
        ).to_diff_dict()
    except OSError:
        # Not found.
        return {}


class LLMEngine:
    """An LLM engine that receives requests and generates texts.

    This is the main class for the vLLM engine. It receives requests
    from clients and generates texts from the LLM. It includes a tokenizer, a
    language model (possibly distributed across multiple GPUs), and GPU memory
    space allocated for intermediate states (aka KV cache). This class utilizes
    iteration-level scheduling and efficient memory management to maximize the
    serving throughput.

    The `LLM` class wraps this class for offline batched inference and the
    `AsyncLLMEngine` class wraps this class for online serving.

    NOTE: The config arguments are derived from the `EngineArgs` class. For the
    comprehensive list of arguments, see `EngineArgs`.

    Args:
        model_config: The configuration related to the LLM model.
        cache_config: The configuration related to the KV cache memory
            management.
        parallel_config: The configuration related to distributed execution.
        scheduler_config: The configuration related to the request scheduler.
        device_config: The configuration related to the device.
        lora_config (Optional): The configuration related to serving multi-LoRA.
        vision_language_config (Optional): The configuration related to vision
            language models.
        speculative_config (Optional): The configuration related to speculative
            decoding.
        executor_class: The model executor class for managing distributed
            execution.
        log_stats: Whether to log statistics.
        usage_context: Specified entry point, used for usage info collection
    """

    def __init__(
        self,
        model_config: ModelConfig,
        cache_config: CacheConfig,
        parallel_config: ParallelConfig,
        scheduler_config: SchedulerConfig,
        device_config: DeviceConfig,
        load_config: LoadConfig,
        lora_config: Optional[LoRAConfig],
        vision_language_config: Optional[VisionLanguageConfig],
        speculative_config: Optional[SpeculativeConfig],
        decoding_config: Optional[DecodingConfig],
        executor_class: Type[ExecutorBase],
        log_stats: bool,
        usage_context: UsageContext = UsageContext.ENGINE_CONTEXT,
    ) -> None:
        logger.info(
            "Initializing an LLM engine (v%s) with config: "
            "model=%r, speculative_config=%r, tokenizer=%r, "
            "skip_tokenizer_init=%s, tokenizer_mode=%s, revision=%s, "
            "tokenizer_revision=%s, trust_remote_code=%s, dtype=%s, "
            "max_seq_len=%d, download_dir=%r, load_format=%s, "
            "tensor_parallel_size=%d, disable_custom_all_reduce=%s, "
            "quantization=%s, enforce_eager=%s, kv_cache_dtype=%s, "
            "quantization_param_path=%s, device_config=%s, "
            "decoding_config=%r, seed=%d, served_model_name=%s)",
            vllm.__version__,
            model_config.model,
            speculative_config,
            model_config.tokenizer,
            model_config.skip_tokenizer_init,
            model_config.tokenizer_mode,
            model_config.revision,
            model_config.tokenizer_revision,
            model_config.trust_remote_code,
            model_config.dtype,
            model_config.max_model_len,
            load_config.download_dir,
            load_config.load_format,
            parallel_config.tensor_parallel_size,
            parallel_config.disable_custom_all_reduce,
            model_config.quantization,
            model_config.enforce_eager,
            cache_config.cache_dtype,
            model_config.quantization_param_path,
            device_config.device,
            decoding_config,
            model_config.seed,
            model_config.served_model_name,
        )
        # TODO(woosuk): Print more configs in debug mode.

        self.model_config = model_config
        self.cache_config = cache_config
        self.lora_config = lora_config
        self.vision_language_config = vision_language_config
        self.parallel_config = parallel_config
        self.scheduler_config = scheduler_config
        self.device_config = device_config
        self.speculative_config = speculative_config
        self.load_config = load_config
        self.decoding_config = decoding_config or DecodingConfig()
        self.log_stats = log_stats

        if not self.model_config.skip_tokenizer_init:
            self.tokenizer: BaseTokenizerGroup
            self._init_tokenizer()
            self.detokenizer = Detokenizer(self.tokenizer)
        else:
            self.detokenizer = None
            self.tokenizer = None

        self.seq_counter = Counter()
        self.generation_config_fields = _load_generation_config_dict(
            model_config)

        self.model_executor = executor_class(
            model_config=model_config,
            cache_config=cache_config,
            parallel_config=parallel_config,
            scheduler_config=scheduler_config,
            device_config=device_config,
            lora_config=lora_config,
            vision_language_config=vision_language_config,
            speculative_config=speculative_config,
            load_config=load_config,
        )

        if not self.model_config.embedding_mode:
            self._initialize_kv_caches()

        # If usage stat is enabled, collect relevant info.
        if is_usage_stats_enabled():
            from vllm.model_executor.model_loader import (
                get_architecture_class_name)
            usage_message.report_usage(
                get_architecture_class_name(model_config),
                usage_context,
                extra_kvs={
                    # Common configuration
                    "dtype":
                    str(model_config.dtype),
                    "tensor_parallel_size":
                    parallel_config.tensor_parallel_size,
                    "block_size":
                    cache_config.block_size,
                    "gpu_memory_utilization":
                    cache_config.gpu_memory_utilization,

                    # Quantization
                    "quantization":
                    model_config.quantization,
                    "kv_cache_dtype":
                    cache_config.cache_dtype,

                    # Feature flags
                    "enable_lora":
                    bool(lora_config),
                    "enable_prefix_caching":
                    cache_config.enable_prefix_caching,
                    "enforce_eager":
                    model_config.enforce_eager,
                    "disable_custom_all_reduce":
                    parallel_config.disable_custom_all_reduce,
                })

        if self.tokenizer:
            # Ping the tokenizer to ensure liveness if it runs in a
            # different process.
            self.tokenizer.ping()

        # Create the scheduler.
        # NOTE: the cache_config here have been updated with the numbers of
        # GPU and CPU blocks, which are profiled in the distributed executor.
        self.scheduler = Scheduler(scheduler_config, cache_config, lora_config)

        # Metric Logging.
        if self.log_stats:
            self.stat_logger = StatLogger(
                local_interval=_LOCAL_LOGGING_INTERVAL_SEC,
                labels=dict(model_name=model_config.served_model_name),
                max_model_len=self.model_config.max_model_len)
            self.stat_logger.info("cache_config", self.cache_config)

        # Create sequence output processor, e.g. for beam search or
        # speculative decoding.
        self.output_processor = (
            SequenceGroupOutputProcessor.create_output_processor(
                self.scheduler_config,
                self.detokenizer,
                self.scheduler,
                self.seq_counter,
                self.get_tokenizer_for_seq,
                stop_checker=StopChecker(
                    self.scheduler_config.max_model_len,
                    self.get_tokenizer_for_seq,
                ),
            ))

    def _initialize_kv_caches(self) -> None:
        """Initialize the KV cache in the worker(s).

        The workers will determine the number of blocks in both the GPU cache
        and the swap CPU cache.
        """
        num_gpu_blocks, num_cpu_blocks = (
            self.model_executor.determine_num_available_blocks())

        if self.cache_config.num_gpu_blocks_override is not None:
            num_gpu_blocks_override = self.cache_config.num_gpu_blocks_override
            logger.info(
                "Overriding num_gpu_blocks=%d with "
                "num_gpu_blocks_override=%d", num_gpu_blocks,
                num_gpu_blocks_override)
            num_gpu_blocks = num_gpu_blocks_override

        self.cache_config.num_gpu_blocks = num_gpu_blocks
        self.cache_config.num_cpu_blocks = num_cpu_blocks

        self.model_executor.initialize_cache(num_gpu_blocks, num_cpu_blocks)

    @classmethod
    def from_engine_args(
        cls,
        engine_args: EngineArgs,
        usage_context: UsageContext = UsageContext.ENGINE_CONTEXT,
    ) -> "LLMEngine":
        """Creates an LLM engine from the engine arguments."""
        # Create the engine configs.
        engine_config = engine_args.create_engine_config()
        distributed_executor_backend = (
            engine_config.parallel_config.distributed_executor_backend)

        # Initialize the cluster and specify the executor class.
        if engine_config.device_config.device_type == "neuron":
            from vllm.executor.neuron_executor import NeuronExecutor
            executor_class = NeuronExecutor
        elif engine_config.device_config.device_type == "cpu":
            from vllm.executor.cpu_executor import CPUExecutor
            executor_class = CPUExecutor
        elif distributed_executor_backend == "ray":
            initialize_ray_cluster(engine_config.parallel_config)
            from vllm.executor.ray_gpu_executor import RayGPUExecutor
            executor_class = RayGPUExecutor
        elif distributed_executor_backend == "mp":
            from vllm.executor.multiproc_gpu_executor import (
                MultiprocessingGPUExecutor)
            executor_class = MultiprocessingGPUExecutor
        else:
            from vllm.executor.gpu_executor import GPUExecutor
            executor_class = GPUExecutor

        # Create the LLM engine.
        engine = cls(
            **engine_config.to_dict(),
            executor_class=executor_class,
            log_stats=not engine_args.disable_log_stats,
            usage_context=usage_context,
        )
        return engine

    def __reduce__(self):
        # This is to ensure that the LLMEngine is not referenced in
        # the closure used to initialize Ray worker actors
        raise RuntimeError("LLMEngine should not be pickled!")

    def __del__(self):
        # Shutdown model executor when engine is garbage collected
        # Use getattr since __init__ can fail before the field is set
        if model_executor := getattr(self, "model_executor", None):
            model_executor.shutdown()

    def get_tokenizer(self) -> "PreTrainedTokenizer":
        return self.tokenizer.get_lora_tokenizer(None)

    def get_tokenizer_for_seq(self,
                              sequence: Sequence) -> "PreTrainedTokenizer":
        return self.tokenizer.get_lora_tokenizer(sequence.lora_request)

    def _init_tokenizer(self, **tokenizer_init_kwargs):
        init_kwargs = dict(
            tokenizer_id=self.model_config.tokenizer,
            enable_lora=bool(self.lora_config),
            max_num_seqs=self.scheduler_config.max_num_seqs,
            max_input_length=None,
            tokenizer_mode=self.model_config.tokenizer_mode,
            trust_remote_code=self.model_config.trust_remote_code,
            revision=self.model_config.tokenizer_revision)
        init_kwargs.update(tokenizer_init_kwargs)
        self.tokenizer = get_tokenizer_group(
            self.parallel_config.tokenizer_pool_config, **init_kwargs)

    def _verify_args(self) -> None:
        self.model_config.verify_with_parallel_config(self.parallel_config)
        self.cache_config.verify_with_parallel_config(self.parallel_config)
        if self.lora_config:
            self.lora_config.verify_with_model_config(self.model_config)
            self.lora_config.verify_with_scheduler_config(
                self.scheduler_config)

    def encode_request(
        self,
        request_id: str,  # pylint: disable=unused-argument
        prompt: Optional[str],
        prompt_token_ids: Optional[List[int]] = None,
        lora_request: Optional[LoRARequest] = None,
    ):
        if prompt_token_ids is None:
            assert prompt is not None
            prompt_token_ids = self.tokenizer.encode(request_id=request_id,
                                                     prompt=prompt,
                                                     lora_request=lora_request)
        return prompt_token_ids

    def add_request(
        self,
        request_id: str,
        prompt: Optional[str],
        params: Union[SamplingParams, PoolingParams],
        prompt_token_ids: Optional[List[int]] = None,
        arrival_time: Optional[float] = None,
        lora_request: Optional[LoRARequest] = None,
        multi_modal_data: Optional[MultiModalData] = None,
    ) -> None:
        """Add a request to the engine's request pool.

        The request is added to the request pool and will be processed by the
        scheduler as `engine.step()` is called. The exact scheduling policy is
        determined by the scheduler.

        Args:
            request_id: The unique ID of the request.
            prompt: The prompt string. Can be None if prompt_token_ids is
                provided.
            params: Parameters for sampling or pooling. SamplingParams
                for text generation. PoolingParams for pooling.
            prompt_token_ids: The token IDs of the prompt. If None, we
                use the tokenizer to convert the prompts to token IDs.
            arrival_time: The arrival time of the request. If None, we use
                the current monotonic time.
            multi_modal_data: Multi modal data per request.

        Details:
            - Set arrival_time to the current time if it is None.
            - Set prompt_token_ids to the encoded prompt if it is None.
            - Create `best_of` number of :class:`~vllm.Sequence` objects.
            - Create a :class:`~vllm.SequenceGroup` object
              from the list of :class:`~vllm.Sequence`.
            - Add the :class:`~vllm.SequenceGroup` object to the scheduler.

        Example:
            >>> # initialize engine
            >>> engine = LLMEngine.from_engine_args(engine_args)
            >>> # set request arguments
            >>> example_prompt = "Who is the president of the United States?"
            >>> sampling_params = SamplingParams(temperature=0.0)
            >>> request_id = 0
            >>>
            >>> # add the request to the engine
            >>> engine.add_request(
            >>>    str(request_id),
            >>>    example_prompt,
            >>>    SamplingParams(temperature=0.0))
            >>> # continue the request processing
            >>> ...
        """
        if lora_request is not None and not self.lora_config:
            raise ValueError(f"Got lora_request {lora_request} but LoRA is "
                             "not enabled!")
        if arrival_time is None:
            arrival_time = time.time()
        prompt_token_ids = self.encode_request(
            request_id=request_id,
            prompt=prompt,
            prompt_token_ids=prompt_token_ids,
            lora_request=lora_request)

        # Create the sequences.
        block_size = self.cache_config.block_size
        seq_id = next(self.seq_counter)
        eos_token_id = None
        if self.tokenizer:
            eos_token_id = self.tokenizer.get_lora_tokenizer(
                lora_request).eos_token_id
        else:
            logger.warning("Use None for EOS token id because tokenizer is "
                           "not initialized")
        seq = Sequence(seq_id, prompt, prompt_token_ids, block_size,
                       eos_token_id, lora_request)

        # Create a SequenceGroup based on SamplingParams or PoolingParams
        if isinstance(params, SamplingParams):
            seq_group = self._create_sequence_group_with_sampling(
                request_id,
                seq,
                params,
                arrival_time,
                lora_request,
                multi_modal_data,
            )
        elif isinstance(params, PoolingParams):
            seq_group = self._create_sequence_group_with_pooling(
                request_id,
                seq,
                params,
                arrival_time,
                lora_request,
                multi_modal_data,
            )
        else:
            raise ValueError(
                "Either SamplingParams or PoolingParams must be provided.")

        # Add the sequence group to the scheduler.
        self.scheduler.add_seq_group(seq_group)

    def _create_sequence_group_with_sampling(
        self,
        request_id: str,
        seq: Sequence,
        sampling_params: SamplingParams,
        arrival_time: Optional[float] = None,
        lora_request: Optional[LoRARequest] = None,
        multi_modal_data: Optional[MultiModalData] = None,
    ) -> SequenceGroup:
        """Creates a SequenceGroup with SamplingParams."""
        max_logprobs = self.get_model_config().max_logprobs
        if (sampling_params.logprobs
                and sampling_params.logprobs > max_logprobs) or (
                    sampling_params.prompt_logprobs
                    and sampling_params.prompt_logprobs > max_logprobs):
            raise ValueError(f"Cannot request more than "
                             f"{max_logprobs} logprobs.")

        # Defensive copy of SamplingParams, which are used by the sampler,
        # this doesn't deep-copy LogitsProcessor objects
        sampling_params = sampling_params.clone()
        # Add the eos token id into the sampling_params to support min_tokens
        # processing
        if seq.eos_token_id is not None:
            sampling_params.all_stop_token_ids.add(seq.eos_token_id)
        sampling_params.update_from_generation_config(
            self.generation_config_fields)

        # Create the sequence group.
        seq_group = SequenceGroup(request_id=request_id,
                                  seqs=[seq],
                                  arrival_time=arrival_time,
                                  sampling_params=sampling_params,
                                  lora_request=lora_request,
                                  multi_modal_data=multi_modal_data)

        return seq_group

    def _create_sequence_group_with_pooling(
        self,
        request_id: str,
        seq: Sequence,
        pooling_params: PoolingParams,
        arrival_time: Optional[float] = None,
        lora_request: Optional[LoRARequest] = None,
        multi_modal_data: Optional[MultiModalData] = None,
    ) -> SequenceGroup:
        """Creates a SequenceGroup with PoolingParams."""
        # Defensive copy of PoolingParams, which are used by the pooler
        pooling_params = pooling_params.clone()
        # Create the sequence group.
        seq_group = SequenceGroup(request_id=request_id,
                                  seqs=[seq],
                                  arrival_time=arrival_time,
                                  lora_request=lora_request,
                                  multi_modal_data=multi_modal_data,
                                  pooling_params=pooling_params)
        return seq_group

    def abort_request(self, request_id: Union[str, Iterable[str]]) -> None:
        """Aborts a request(s) with the given ID.

        Args:
            request_id: The ID(s) of the request to abort.

        Details:
            - Refer to the
              :meth:`~vllm.core.scheduler.Scheduler.abort_seq_group`
              from class :class:`~vllm.core.scheduler.Scheduler`.

        Example:
            >>> # initialize engine and add a request with request_id
            >>> request_id = str(0)
            >>> # abort the request
            >>> engine.abort_request(request_id)
        """
        self.scheduler.abort_seq_group(request_id)

    def get_model_config(self) -> ModelConfig:
        """Gets the model configuration."""
        return self.model_config

    def get_decoding_config(self) -> DecodingConfig:
        """Gets the decoding configuration."""
        return self.decoding_config

    def get_num_unfinished_requests(self) -> int:
        """Gets the number of unfinished requests."""
        return self.scheduler.get_num_unfinished_seq_groups()

    def has_unfinished_requests(self) -> bool:
        """Returns True if there are unfinished requests."""
        return self.scheduler.has_unfinished_seqs()

    def _process_sequence_group_outputs(
        self,
        seq_group: SequenceGroup,
        outputs: List[EmbeddingSequenceGroupOutput],
    ) -> None:
        seq_group.embeddings = outputs[0].embeddings

        for seq in seq_group.get_seqs():
            seq.status = SequenceStatus.FINISHED_STOPPED

        return

    def _process_model_outputs(
        self,
        output: List[Union[SamplerOutput, PoolerOutput]],
        scheduled_seq_groups: List[ScheduledSequenceGroup],
        ignored_seq_groups: List[SequenceGroup],
        seq_group_metadata_list: List[SequenceGroupMetadata],
    ) -> List[Union[RequestOutput, EmbeddingRequestOutput]]:
        """Apply the model output to the sequences in the scheduled seq groups.

        Returns RequestOutputs that can be returned to the client.
        """

        now = time.time()

        # Organize outputs by [sequence group][step] instead of
        # [step][sequence group].
        output_by_sequence_group = create_output_by_sequence_group(
            sampler_outputs=output, num_seq_groups=len(scheduled_seq_groups))

        # Update the scheduled sequence groups with the model outputs.
        for scheduled_seq_group, outputs, seq_group_meta in zip(
                scheduled_seq_groups, output_by_sequence_group,
                seq_group_metadata_list):
            seq_group = scheduled_seq_group.seq_group
            seq_group.update_num_computed_tokens(
                scheduled_seq_group.token_chunk_size)
            if self.model_config.embedding_mode:
                self._process_sequence_group_outputs(seq_group, outputs)
                continue

            self.output_processor.process_prompt_logprob(seq_group, outputs)
            if seq_group_meta.do_sample:
                self.output_processor.process_outputs(seq_group, outputs)

        # Free the finished sequence groups.
        self.scheduler.free_finished_seq_groups()

        # Create the outputs.
        request_outputs: List[Union[RequestOutput,
                                    EmbeddingRequestOutput]] = []
        for scheduled_seq_group in scheduled_seq_groups:
            seq_group = scheduled_seq_group.seq_group
            seq_group.maybe_set_first_token_time(now)
            request_output = RequestOutputFactory.create(seq_group)
            request_outputs.append(request_output)
        for seq_group in ignored_seq_groups:
            request_output = RequestOutputFactory.create(seq_group)
            request_outputs.append(request_output)
        return request_outputs

    def step(self) -> List[Union[RequestOutput, EmbeddingRequestOutput]]:
        """Performs one decoding iteration and returns newly generated results.

        .. figure:: https://i.imgur.com/sv2HssD.png
            :alt: Overview of the step function
            :align: center

            Overview of the step function.

        Details:
            - Step 1: Schedules the sequences to be executed in the next
              iteration and the token blocks to be swapped in/out/copy.

                - Depending on the scheduling policy,
                  sequences may be `preempted/reordered`.
                - A Sequence Group (SG) refer to a group of sequences
                  that are generated from the same prompt.

            - Step 2: Calls the distributed executor to execute the model.
            - Step 3: Processes the model output. This mainly includes:

                - Decodes the relevant outputs.
                - Updates the scheduled sequence groups with model outputs
                  based on its `sampling parameters` (`use_beam_search` or not).
                - Frees the finished sequence groups.

            - Finally, it creates and returns the newly generated results.

        Example:
            >>> # Please see the example/ folder for more detailed examples.
            >>>
            >>> # initialize engine and request arguments
            >>> engine = LLMEngine.from_engine_args(engine_args)
            >>> example_inputs = [(0, "What is LLM?",
            >>>    SamplingParams(temperature=0.0))]
            >>>
            >>> # Start the engine with an event loop
            >>> while True:
            >>>     if example_inputs:
            >>>         req_id, prompt, sampling_params = example_inputs.pop(0)
            >>>         engine.add_request(str(req_id),prompt,sampling_params)
            >>>
            >>>     # continue the request processing
            >>>     request_outputs = engine.step()
            >>>     for request_output in request_outputs:
            >>>         if request_output.finished:
            >>>             # return or show the request output
            >>>
            >>>     if not (engine.has_unfinished_requests() or example_inputs):
            >>>         break
        """
        seq_group_metadata_list, scheduler_outputs = self.scheduler.schedule()

        if not scheduler_outputs.is_empty():
            execute_model_req = ExecuteModelRequest(
                seq_group_metadata_list=seq_group_metadata_list,
                blocks_to_swap_in=scheduler_outputs.blocks_to_swap_in,
                blocks_to_swap_out=scheduler_outputs.blocks_to_swap_out,
                blocks_to_copy=scheduler_outputs.blocks_to_copy,
                num_lookahead_slots=scheduler_outputs.num_lookahead_slots,
                running_queue_size=scheduler_outputs.running_queue_size,
            )
            output = self.model_executor.execute_model(
                execute_model_req=execute_model_req)
        else:
            output = []

<<<<<<< HEAD
        print("\t\tFREE BLOCKS", self.scheduler.block_manager.get_num_free_gpu_blocks())
        return self._process_model_outputs(output, scheduler_outputs)
=======
        request_outputs = self._process_model_outputs(
            output, scheduler_outputs.scheduled_seq_groups,
            scheduler_outputs.ignored_seq_groups, seq_group_metadata_list)
>>>>>>> f12c3b5b

        # Log stats.
        self.do_log_stats(scheduler_outputs, output)

        return request_outputs

    def do_log_stats(
            self,
            scheduler_outputs: Optional[SchedulerOutputs] = None,
            model_output: Optional[List[SamplerOutput]] = None) -> None:
        """Forced log when no requests active."""
        if self.log_stats:
            self.stat_logger.log(
                self._get_stats(scheduler_outputs, model_output))

    def _get_stats(
            self,
            scheduler_outputs: Optional[SchedulerOutputs],
            model_output: Optional[List[SamplerOutput]] = None) -> Stats:
        """Get Stats to be Logged to Prometheus.

        Args:
            scheduler_outputs: Optional, used to populate metrics related to
                the scheduled batch,
            model_output: Optional, used to emit speculative decoding metrics
                which are created by the workers.
        """
        now = time.time()

        # System State
        #   Scheduler State
        num_running_sys = len(self.scheduler.running)
        num_swapped_sys = len(self.scheduler.swapped)
        num_waiting_sys = len(self.scheduler.waiting)

        # KV Cache Usage in %
        num_total_gpu = self.cache_config.num_gpu_blocks
        gpu_cache_usage_sys = 0.
        if num_total_gpu is not None:
            num_free_gpu = self.scheduler.block_manager.get_num_free_gpu_blocks(
            )
            gpu_cache_usage_sys = 1.0 - (num_free_gpu / num_total_gpu)

        num_total_cpu = self.cache_config.num_cpu_blocks
        cpu_cache_usage_sys = 0.
        if num_total_cpu is not None and num_total_cpu > 0:
            num_free_cpu = self.scheduler.block_manager.get_num_free_cpu_blocks(
            )
            cpu_cache_usage_sys = 1.0 - (num_free_cpu / num_total_cpu)

        # Iteration stats
        num_prompt_tokens_iter = 0
        num_generation_tokens_iter = 0
        time_to_first_tokens_iter: List[float] = []
        time_per_output_tokens_iter: List[float] = []
        num_preemption_iter = (0 if scheduler_outputs is None else
                               scheduler_outputs.preempted)

        # Request stats
        #   Latency
        time_e2e_requests: List[float] = []
        #   Metadata
        num_prompt_tokens_requests: List[int] = []
        num_generation_tokens_requests: List[int] = []
        best_of_requests: List[int] = []
        n_requests: List[int] = []
        finished_reason_requests: List[str] = []

        # NOTE: This loop assumes prefill seq_groups are before
        # decode seq_groups in scheduled_seq_groups.
        if scheduler_outputs is not None:
            num_generation_tokens_from_prefill_groups = 0.
            # NOTE: if scheduler_outputs.num_prefill_groups > 0 and
            # the len of scheduler_outputs.scheduled_seq_groups is !=
            # scheduler_outputs.num_prefill_groups, this means that
            # chunked prefills have been detected.

            for idx, scheduled_seq_group in enumerate(
                    scheduler_outputs.scheduled_seq_groups):
                group_was_prefill = idx < scheduler_outputs.num_prefill_groups
                seq_group = scheduled_seq_group.seq_group

                # NOTE: a seq_group that completed all of its prefill tokens
                # in the last iteration will have seq_group.is_prefill() = False
                # with group_was_prefill = True
                if group_was_prefill:
                    # Number of prompt tokens.
                    num_prompt_tokens_iter += (
                        scheduled_seq_group.token_chunk_size)

                    # If the seq_group just finished the prefill state
                    # get TTFT.
                    if not seq_group.is_prefill():
                        latency = seq_group.get_last_latency(now)
                        time_to_first_tokens_iter.append(latency)

                        # One generation token per finished prefill.
                        num_generation_tokens_from_prefill_groups += (
                            seq_group.num_seqs())
                else:
                    # TPOTs.
                    latency = seq_group.get_last_latency(now)
                    time_per_output_tokens_iter.append(latency)

                # Because of chunked prefill, we can have a single sequence
                # group that does multiple prompt_runs. To prevent logging
                # the same metadata more than once per request, we standardize
                # on logging request level information for finished requests,
                # which can only happen once.
                if seq_group.is_finished():
                    # Latency timings
                    time_e2e_requests.append(now -
                                             seq_group.metrics.arrival_time)

                    # Metadata
                    num_prompt_tokens_requests.append(
                        len(seq_group.prompt_token_ids))
                    num_generation_tokens_requests.extend([
                        seq.get_output_len()
                        for seq in seq_group.get_finished_seqs()
                    ])
                    if seq_group.sampling_params is not None:
                        best_of_requests.append(
                            seq_group.sampling_params.best_of)
                        n_requests.append(seq_group.sampling_params.n)
                    finished_reason_requests.extend([
                        SequenceStatus.get_finished_reason(seq.status)
                        for seq in seq_group.get_finished_seqs()
                    ])

            # Number of generation tokens.
            #   num_batched_tokens equals the number of prompt_tokens plus the
            #   number of decode_tokens in a single iteration. So,
            #   num_generation_tokens = num_batched_tokens - num_prompt_tokens
            #   + num_generation_tokens_from_prefill_groups (since we generate
            #   one token on prefills on iters where the prefill finishes).
            num_generation_tokens_iter = (
                scheduler_outputs.num_batched_tokens - num_prompt_tokens_iter +
                num_generation_tokens_from_prefill_groups)

        # Spec decode, if enabled, emits specialized metrics from the worker in
        # sampler output.
        if model_output and (model_output[0].spec_decode_worker_metrics
                             is not None):
            spec_decode_metrics = model_output[0].spec_decode_worker_metrics
        else:
            spec_decode_metrics = None

        return Stats(
            now=now,
            # System stats
            #   Scheduler State
            num_running_sys=num_running_sys,
            num_swapped_sys=num_swapped_sys,
            num_waiting_sys=num_waiting_sys,
            #   KV Cache Usage in %
            gpu_cache_usage_sys=gpu_cache_usage_sys,
            cpu_cache_usage_sys=cpu_cache_usage_sys,

            # Iteration stats
            num_prompt_tokens_iter=num_prompt_tokens_iter,
            num_generation_tokens_iter=num_generation_tokens_iter,
            time_to_first_tokens_iter=time_to_first_tokens_iter,
            time_per_output_tokens_iter=time_per_output_tokens_iter,
            spec_decode_metrics=spec_decode_metrics,
            num_preemption_iter=num_preemption_iter,

            # Request stats
            #   Latency
            time_e2e_requests=time_e2e_requests,
            #   Metadata
            num_prompt_tokens_requests=num_prompt_tokens_requests,
            num_generation_tokens_requests=num_generation_tokens_requests,
            best_of_requests=best_of_requests,
            n_requests=n_requests,
            finished_reason_requests=finished_reason_requests,
        )

<<<<<<< HEAD
    def _check_stop(self, seq: Sequence, new_char_count: int,
                    sampling_params: SamplingParams) -> None:
        """Stop the finished sequences.

       new_char_count is the number of chars added to the
           sequence's output text for the newly generated token
        """

        # Check if the minimum number of tokens has been generated yet;
        # skip the stop string/token checks if not
        if seq.get_output_len() < sampling_params.min_tokens:
            return

        # Check if the sequence has generated the EOS token.
        if ((not sampling_params.ignore_eos)
                and seq.get_last_token_id() == seq.eos_token_id):
            seq.status = SequenceStatus.FINISHED_STOPPED
            return

        # Check if a stop token was encountered.
        # This assumes a single token produced per step.
        last_token_id = seq.get_last_token_id()
        if last_token_id in sampling_params.stop_token_ids:
            if new_char_count and (
                    not sampling_params.include_stop_str_in_output):
                # Remove last token
                seq.output_text = seq.output_text[:-new_char_count]
            seq.status = SequenceStatus.FINISHED_STOPPED
            seq.stop_reason = last_token_id
            return

        # Check if any stop strings are matched.
        stop_str = self._check_stop_strings(seq, new_char_count,
                                            sampling_params)
        if stop_str is not None:
            seq.status = SequenceStatus.FINISHED_STOPPED
            seq.stop_reason = stop_str
            return

        '''FIXME
        Comment this out to temporarily bypass context length.
        Output should start showing gibberish.
        '''
        # Check if the sequence has reached max_model_len.
        # if seq.get_len() > self.scheduler_config.max_model_len:
        #     seq.status = SequenceStatus.FINISHED_LENGTH_CAPPED
        #     return

        # Check if the sequence has reached max_tokens.
        if seq.get_output_len() == sampling_params.max_tokens:
            seq.status = SequenceStatus.FINISHED_LENGTH_CAPPED
            return

    @staticmethod
    def _check_stop_strings(seq: Sequence, new_char_count: int,
                            sampling_params: SamplingParams) -> Optional[str]:
        """Check if any stop strings are matched and truncate sequence
        output text accordingly.

        Returns the stop string if matched or else None.
        """
        if not new_char_count:
            return None

        for stop_str in sampling_params.stop:
            stop_string_len = len(stop_str)
            # Avoid searching already-searched text.
            stop_index = seq.output_text.find(
                stop_str, -new_char_count - stop_string_len)
            if stop_index == -1:
                continue

            if sampling_params.include_stop_str_in_output:
                # Truncate to end of stop string.
                stop_index += stop_string_len
                if stop_index >= len(seq.output_text):
                    # No truncation required.
                    return stop_str

            # Truncate the output text to either the beginning
            # or end of the stop string.
            seq.output_text = seq.output_text[:stop_index]
            return stop_str
        return None

=======
>>>>>>> f12c3b5b
    def add_lora(self, lora_request: LoRARequest) -> bool:
        return self.model_executor.add_lora(lora_request)

    def remove_lora(self, lora_id: int) -> bool:
        return self.model_executor.remove_lora(lora_id)

    def list_loras(self) -> List[int]:
        return self.model_executor.list_loras()

    def check_health(self) -> None:
        self.model_executor.check_health()<|MERGE_RESOLUTION|>--- conflicted
+++ resolved
@@ -683,14 +683,11 @@
         else:
             output = []
 
-<<<<<<< HEAD
         print("\t\tFREE BLOCKS", self.scheduler.block_manager.get_num_free_gpu_blocks())
-        return self._process_model_outputs(output, scheduler_outputs)
-=======
+        
         request_outputs = self._process_model_outputs(
             output, scheduler_outputs.scheduled_seq_groups,
             scheduler_outputs.ignored_seq_groups, seq_group_metadata_list)
->>>>>>> f12c3b5b
 
         # Log stats.
         self.do_log_stats(scheduler_outputs, output)
@@ -869,94 +866,6 @@
             finished_reason_requests=finished_reason_requests,
         )
 
-<<<<<<< HEAD
-    def _check_stop(self, seq: Sequence, new_char_count: int,
-                    sampling_params: SamplingParams) -> None:
-        """Stop the finished sequences.
-
-       new_char_count is the number of chars added to the
-           sequence's output text for the newly generated token
-        """
-
-        # Check if the minimum number of tokens has been generated yet;
-        # skip the stop string/token checks if not
-        if seq.get_output_len() < sampling_params.min_tokens:
-            return
-
-        # Check if the sequence has generated the EOS token.
-        if ((not sampling_params.ignore_eos)
-                and seq.get_last_token_id() == seq.eos_token_id):
-            seq.status = SequenceStatus.FINISHED_STOPPED
-            return
-
-        # Check if a stop token was encountered.
-        # This assumes a single token produced per step.
-        last_token_id = seq.get_last_token_id()
-        if last_token_id in sampling_params.stop_token_ids:
-            if new_char_count and (
-                    not sampling_params.include_stop_str_in_output):
-                # Remove last token
-                seq.output_text = seq.output_text[:-new_char_count]
-            seq.status = SequenceStatus.FINISHED_STOPPED
-            seq.stop_reason = last_token_id
-            return
-
-        # Check if any stop strings are matched.
-        stop_str = self._check_stop_strings(seq, new_char_count,
-                                            sampling_params)
-        if stop_str is not None:
-            seq.status = SequenceStatus.FINISHED_STOPPED
-            seq.stop_reason = stop_str
-            return
-
-        '''FIXME
-        Comment this out to temporarily bypass context length.
-        Output should start showing gibberish.
-        '''
-        # Check if the sequence has reached max_model_len.
-        # if seq.get_len() > self.scheduler_config.max_model_len:
-        #     seq.status = SequenceStatus.FINISHED_LENGTH_CAPPED
-        #     return
-
-        # Check if the sequence has reached max_tokens.
-        if seq.get_output_len() == sampling_params.max_tokens:
-            seq.status = SequenceStatus.FINISHED_LENGTH_CAPPED
-            return
-
-    @staticmethod
-    def _check_stop_strings(seq: Sequence, new_char_count: int,
-                            sampling_params: SamplingParams) -> Optional[str]:
-        """Check if any stop strings are matched and truncate sequence
-        output text accordingly.
-
-        Returns the stop string if matched or else None.
-        """
-        if not new_char_count:
-            return None
-
-        for stop_str in sampling_params.stop:
-            stop_string_len = len(stop_str)
-            # Avoid searching already-searched text.
-            stop_index = seq.output_text.find(
-                stop_str, -new_char_count - stop_string_len)
-            if stop_index == -1:
-                continue
-
-            if sampling_params.include_stop_str_in_output:
-                # Truncate to end of stop string.
-                stop_index += stop_string_len
-                if stop_index >= len(seq.output_text):
-                    # No truncation required.
-                    return stop_str
-
-            # Truncate the output text to either the beginning
-            # or end of the stop string.
-            seq.output_text = seq.output_text[:stop_index]
-            return stop_str
-        return None
-
-=======
->>>>>>> f12c3b5b
     def add_lora(self, lora_request: LoRARequest) -> bool:
         return self.model_executor.add_lora(lora_request)
 

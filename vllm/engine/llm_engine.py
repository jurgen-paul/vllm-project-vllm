--- conflicted
+++ resolved
@@ -1206,11 +1206,7 @@
                 scheduled_seq_group.token_chunk_size)
             if output is not None and len(output) > 0:
                 for o in output:
-<<<<<<< HEAD
-                    if isinstance(o, SamplerOutput):
-=======
                     if seq_group.metrics is not None:
->>>>>>> d1225276
                         if seq_group.metrics.model_forward_time is not None:
                             seq_group.metrics.model_forward_time += (
                                 o.model_forward_time)

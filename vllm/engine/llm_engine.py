--- conflicted
+++ resolved
@@ -1,5 +1,7 @@
 import time
-from typing import Iterable, List, Optional, Type, Union
+from typing import Iterable, List, Optional
+from typing import Sequence as GenericSequence
+from typing import Type, Union
 
 from transformers import GenerationConfig, PreTrainedTokenizer
 
@@ -25,14 +27,9 @@
                           RequestOutputFactory)
 from vllm.pooling_params import PoolingParams
 from vllm.sampling_params import SamplingParams
-<<<<<<< HEAD
-from vllm.sequence import (ExecuteModelRequest, SamplerOutput, Sequence,
+from vllm.sequence import (EmbeddingSequenceGroupOutput, ExecuteModelRequest,
+                           PoolerOutput, SamplerOutput, Sequence,
                            SequenceGroup, SequenceGroupMetadata,
-=======
-from vllm.sequence import (EmbeddingSequenceGroupOutput, ExecuteModelRequest,
-                           MultiModalData, PoolerOutput, SamplerOutput,
-                           Sequence, SequenceGroup, SequenceGroupMetadata,
->>>>>>> e7c46b95
                            SequenceStatus)
 from vllm.transformers_utils.detokenizer import Detokenizer
 from vllm.transformers_utils.tokenizer_group import (BaseTokenizerGroup,
@@ -365,18 +362,10 @@
         self,
         request_id: str,
         processed_inputs: LLMInputs,
-        sampling_params: SamplingParams,
+        params: Union[SamplingParams, PoolingParams],
         arrival_time: float,
         lora_request: Optional[LoRARequest],
     ) -> None:
-        max_logprobs = self.get_model_config().max_logprobs
-        if (sampling_params.logprobs
-                and sampling_params.logprobs > max_logprobs) or (
-                    sampling_params.prompt_logprobs
-                    and sampling_params.prompt_logprobs > max_logprobs):
-            raise ValueError(f"Cannot request more than "
-                             f"{max_logprobs} logprobs.")
-
         # Create the sequences.
         block_size = self.cache_config.block_size
         seq_id = next(self.seq_counter)
@@ -390,19 +379,26 @@
         seq = Sequence(seq_id, processed_inputs, block_size, eos_token_id,
                        lora_request)
 
-        # Defensive copy of SamplingParams, which are used by the sampler,
-        # this doesn't deep-copy LogitsProcessor objects
-        sampling_params = sampling_params.clone()
-        # Add the eos token id into the sampling_params to support min_tokens
-        # processing
-        if seq.eos_token_id is not None:
-            sampling_params.all_stop_token_ids.add(seq.eos_token_id)
-        sampling_params.update_from_generation_config(
-            self.generation_config_fields)
-
-        # Create the sequence group.
-        seq_group = SequenceGroup(request_id, [seq], sampling_params,
-                                  arrival_time, lora_request)
+        # Create a SequenceGroup based on SamplingParams or PoolingParams
+        if isinstance(params, SamplingParams):
+            seq_group = self._create_sequence_group_with_sampling(
+                request_id,
+                seq,
+                params,
+                arrival_time=arrival_time,
+                lora_request=lora_request,
+            )
+        elif isinstance(params, PoolingParams):
+            seq_group = self._create_sequence_group_with_pooling(
+                request_id,
+                seq,
+                params,
+                arrival_time=arrival_time,
+                lora_request=lora_request,
+            )
+        else:
+            raise ValueError(
+                "Either SamplingParams or PoolingParams must be provided.")
 
         # Add the sequence group to the scheduler.
         self.scheduler.add_seq_group(seq_group)
@@ -433,14 +429,8 @@
     def add_request(
         self,
         request_id: str,
-<<<<<<< HEAD
         inputs: PromptInputs,
-        sampling_params: SamplingParams,
-=======
-        prompt: Optional[str],
         params: Union[SamplingParams, PoolingParams],
-        prompt_token_ids: Optional[List[int]] = None,
->>>>>>> e7c46b95
         arrival_time: Optional[float] = None,
         lora_request: Optional[LoRARequest] = None,
     ) -> None:
@@ -452,17 +442,10 @@
 
         Args:
             request_id: The unique ID of the request.
-<<<<<<< HEAD
             inputs: The inputs to the LLM.
-            sampling_params: The sampling parameters for text generation.
-=======
-            prompt: The prompt string. Can be None if prompt_token_ids is
-                provided.
-            params: Parameters for sampling or pooling. SamplingParams
-                for text generation. PoolingParams for pooling.
-            prompt_token_ids: The token IDs of the prompt. If None, we
-                use the tokenizer to convert the prompts to token IDs.
->>>>>>> e7c46b95
+            params: Parameters for sampling or pooling.
+                :class:`~vllm.SamplingParams` for text generation.
+                :class:`~vllm.PoolingParams` for pooling.
             arrival_time: The arrival time of the request. If None, we use
                 the current monotonic time.
 
@@ -496,7 +479,6 @@
         if arrival_time is None:
             arrival_time = time.time()
 
-<<<<<<< HEAD
         processed_inputs = self.process_model_inputs(request_id=request_id,
                                                      inputs=inputs,
                                                      lora_request=lora_request)
@@ -504,58 +486,18 @@
         return self._add_processed_request(
             request_id=request_id,
             processed_inputs=processed_inputs,
-            sampling_params=sampling_params,
+            params=params,
             arrival_time=arrival_time,
             lora_request=lora_request,
         )
-=======
-        # Create the sequences.
-        block_size = self.cache_config.block_size
-        seq_id = next(self.seq_counter)
-        eos_token_id = None
-        if self.tokenizer:
-            eos_token_id = self.tokenizer.get_lora_tokenizer(
-                lora_request).eos_token_id
-        else:
-            logger.warning("Use None for EOS token id because tokenizer is "
-                           "not initialized")
-        seq = Sequence(seq_id, prompt, prompt_token_ids, block_size,
-                       eos_token_id, lora_request)
-
-        # Create a SequenceGroup based on SamplingParams or PoolingParams
-        if isinstance(params, SamplingParams):
-            seq_group = self._create_sequence_group_with_sampling(
-                request_id,
-                seq,
-                params,
-                arrival_time,
-                lora_request,
-                multi_modal_data,
-            )
-        elif isinstance(params, PoolingParams):
-            seq_group = self._create_sequence_group_with_pooling(
-                request_id,
-                seq,
-                params,
-                arrival_time,
-                lora_request,
-                multi_modal_data,
-            )
-        else:
-            raise ValueError(
-                "Either SamplingParams or PoolingParams must be provided.")
-
-        # Add the sequence group to the scheduler.
-        self.scheduler.add_seq_group(seq_group)
 
     def _create_sequence_group_with_sampling(
         self,
         request_id: str,
         seq: Sequence,
         sampling_params: SamplingParams,
-        arrival_time: Optional[float] = None,
-        lora_request: Optional[LoRARequest] = None,
-        multi_modal_data: Optional[MultiModalData] = None,
+        arrival_time: float,
+        lora_request: Optional[LoRARequest],
     ) -> SequenceGroup:
         """Creates a SequenceGroup with SamplingParams."""
         max_logprobs = self.get_model_config().max_logprobs
@@ -581,8 +523,7 @@
                                   seqs=[seq],
                                   arrival_time=arrival_time,
                                   sampling_params=sampling_params,
-                                  lora_request=lora_request,
-                                  multi_modal_data=multi_modal_data)
+                                  lora_request=lora_request)
 
         return seq_group
 
@@ -591,9 +532,8 @@
         request_id: str,
         seq: Sequence,
         pooling_params: PoolingParams,
-        arrival_time: Optional[float] = None,
-        lora_request: Optional[LoRARequest] = None,
-        multi_modal_data: Optional[MultiModalData] = None,
+        arrival_time: float,
+        lora_request: Optional[LoRARequest],
     ) -> SequenceGroup:
         """Creates a SequenceGroup with PoolingParams."""
         # Defensive copy of PoolingParams, which are used by the pooler
@@ -603,10 +543,8 @@
                                   seqs=[seq],
                                   arrival_time=arrival_time,
                                   lora_request=lora_request,
-                                  multi_modal_data=multi_modal_data,
                                   pooling_params=pooling_params)
         return seq_group
->>>>>>> e7c46b95
 
     def abort_request(self, request_id: Union[str, Iterable[str]]) -> None:
         """Aborts a request(s) with the given ID.
@@ -657,7 +595,7 @@
 
     def _process_model_outputs(
         self,
-        output: List[Union[SamplerOutput, PoolerOutput]],
+        output: GenericSequence[Union[SamplerOutput, PoolerOutput]],
         scheduled_seq_groups: List[ScheduledSequenceGroup],
         ignored_seq_groups: List[SequenceGroup],
         seq_group_metadata_list: List[SequenceGroupMetadata],
@@ -672,7 +610,7 @@
         # Organize outputs by [sequence group][step] instead of
         # [step][sequence group].
         output_by_sequence_group = create_output_by_sequence_group(
-            sampler_outputs=output, num_seq_groups=len(scheduled_seq_groups))
+            output, num_seq_groups=len(scheduled_seq_groups))
 
         # Update the scheduled sequence groups with the model outputs.
         for scheduled_seq_group, outputs, seq_group_meta in zip(

import time
from typing import Dict, Iterable, List, Optional, Tuple, Type, Union

from transformers import PreTrainedTokenizer

import vllm
from vllm.lora.request import LoRARequest
from vllm.config import (CacheConfig, DeviceConfig, ModelConfig,
                         ParallelConfig, SchedulerConfig, LoRAConfig)
from vllm.core.scheduler import Scheduler, SchedulerOutputs
from vllm.engine.arg_utils import EngineArgs
from vllm.executor.executor_base import ExecutorBase
from vllm.engine.metrics import StatLogger, Stats
from vllm.engine.ray_utils import initialize_ray_cluster
from vllm.logger import init_logger
from vllm.outputs import RequestOutput
from vllm.sampling_params import SamplingParams
from vllm.sequence import (Logprob, SamplerOutput, Sequence, SequenceGroup,
                           SequenceGroupOutput, SequenceOutput, SequenceStatus)
from vllm.transformers_utils.tokenizer import detokenize_incrementally
from vllm.transformers_utils.tokenizer_group import (BaseTokenizerGroup,
                                                     get_tokenizer_group)
from vllm.utils import Counter

logger = init_logger(__name__)
_LOCAL_LOGGING_INTERVAL_SEC = 5


class LLMEngine:
    """An LLM engine that receives requests and generates texts.

    This is the main class for the vLLM engine. It receives requests
    from clients and generates texts from the LLM. It includes a tokenizer, a
    language model (possibly distributed across multiple GPUs), and GPU memory
    space allocated for intermediate states (aka KV cache). This class utilizes
    iteration-level scheduling and efficient memory management to maximize the
    serving throughput.

    The `LLM` class wraps this class for offline batched inference and the
    `AsyncLLMEngine` class wraps this class for online serving.

    NOTE: The config arguments are derived from the `EngineArgs` class. For the
    comprehensive list of arguments, see `EngineArgs`.

    Args:
        model_config: The configuration related to the LLM model.
        cache_config: The configuration related to the KV cache memory
            management.
        parallel_config: The configuration related to distributed execution.
        scheduler_config: The configuration related to the request scheduler.
        device_config: The configuration related to the device.
        executor_class: The model executor class for managing distributed
            execution.
        log_stats: Whether to log statistics.
    """

    def __init__(
        self,
        model_config: ModelConfig,
        cache_config: CacheConfig,
        parallel_config: ParallelConfig,
        scheduler_config: SchedulerConfig,
        device_config: DeviceConfig,
        lora_config: Optional[LoRAConfig],
        executor_class: Type[ExecutorBase],
        log_stats: bool,
    ) -> None:
        logger.info(
            f"Initializing an LLM engine (v{vllm.__version__}) with config: "
            f"model={model_config.model!r}, "
            f"tokenizer={model_config.tokenizer!r}, "
            f"tokenizer_mode={model_config.tokenizer_mode}, "
            f"revision={model_config.revision}, "
            f"tokenizer_revision={model_config.tokenizer_revision}, "
            f"trust_remote_code={model_config.trust_remote_code}, "
            f"dtype={model_config.dtype}, "
            f"max_seq_len={model_config.max_model_len}, "
            f"download_dir={model_config.download_dir!r}, "
            f"load_format={model_config.load_format}, "
            f"tensor_parallel_size={parallel_config.tensor_parallel_size}, "
            f"disable_custom_all_reduce="
            f"{parallel_config.disable_custom_all_reduce}, "
            f"quantization={model_config.quantization}, "
            f"enforce_eager={model_config.enforce_eager}, "
            f"kv_cache_dtype={cache_config.cache_dtype}, "
            f"device_config={device_config.device}, "
            f"seed={model_config.seed})")
        # TODO(woosuk): Print more configs in debug mode.

        self.model_config = model_config
        self.cache_config = cache_config
        self.lora_config = lora_config
        self.parallel_config = parallel_config
        self.scheduler_config = scheduler_config
        self.device_config = device_config
        self.log_stats = log_stats
        self._verify_args()

        self._init_tokenizer()
        self.seq_counter = Counter()

        self.model_executor = executor_class(model_config, cache_config,
                                             parallel_config, scheduler_config,
                                             device_config, lora_config)

        # Ping the tokenizer to ensure liveness if it runs in a
        # different process.
        self.tokenizer.ping()

        # Create the scheduler.
        # NOTE: the cache_config here have been updated with the numbers of
        # GPU and CPU blocks, which are profiled in the distributed executor.
        self.scheduler = Scheduler(scheduler_config, cache_config, lora_config)

        # Metric Logging.
        if self.log_stats:
            self.stat_logger = StatLogger(
                local_interval=_LOCAL_LOGGING_INTERVAL_SEC,
                labels=dict(model_name=model_config.model))
            self.stat_logger.info("cache_config", self.cache_config)

    @classmethod
    def from_engine_args(cls, engine_args: EngineArgs) -> "LLMEngine":
        """Creates an LLM engine from the engine arguments."""
        # Create the engine configs.
        engine_configs = engine_args.create_engine_configs()
        parallel_config = engine_configs[2]

        # Initialize the cluster and specify the executor class.
        if parallel_config.worker_use_ray:
            initialize_ray_cluster(parallel_config)
            from vllm.executor.ray_gpu_executor import RayGPUExecutor
            executor_class = RayGPUExecutor
        else:
            assert parallel_config.world_size == 1, (
                "Ray is required if parallel_config.world_size > 1.")
            from vllm.executor.gpu_executor import GPUExecutor
            executor_class = GPUExecutor

        # Create the LLM engine.
        engine = cls(*engine_configs,
                     executor_class=executor_class,
                     log_stats=not engine_args.disable_log_stats)
        return engine

    def __reduce__(self):
        # This is to ensure that the LLMEngine is not referenced in
        # the closure used to initialize Ray worker actors
        raise RuntimeError("LLMEngine should not be pickled!")

    def get_tokenizer(self) -> "PreTrainedTokenizer":
        return self.tokenizer.get_lora_tokenizer()

    def get_tokenizer_for_seq(self,
                              sequence: Sequence) -> "PreTrainedTokenizer":
        return self.tokenizer.get_lora_tokenizer(sequence.lora_request)

    def _init_tokenizer(self, **tokenizer_init_kwargs):
        init_kwargs = dict(
            tokenizer_id=self.model_config.tokenizer,
            enable_lora=bool(self.lora_config),
            max_num_seqs=self.scheduler_config.max_num_seqs,
            max_input_length=None,
            tokenizer_mode=self.model_config.tokenizer_mode,
            trust_remote_code=self.model_config.trust_remote_code,
            revision=self.model_config.tokenizer_revision)
        init_kwargs.update(tokenizer_init_kwargs)

        self.tokenizer: BaseTokenizerGroup = get_tokenizer_group(
            self.parallel_config.tokenizer_pool_config, **init_kwargs)

    def _verify_args(self) -> None:
        self.model_config.verify_with_parallel_config(self.parallel_config)
        self.cache_config.verify_with_parallel_config(self.parallel_config)
        if self.lora_config:
            self.lora_config.verify_with_model_config(self.model_config)
            self.lora_config.verify_with_scheduler_config(
                self.scheduler_config)

    def encode_request(
        self,
        request_id: str,  # pylint: disable=unused-argument
        prompt: Optional[str],
        prompt_token_ids: Optional[List[int]] = None,
        lora_request: Optional[LoRARequest] = None,
    ):
        if prompt_token_ids is None:
            assert prompt is not None
            prompt_token_ids = self.tokenizer.encode(request_id=request_id,
                                                     prompt=prompt,
                                                     lora_request=lora_request)
        return prompt_token_ids

    def add_request(
        self,
        request_id: str,
        prompt: Optional[str],
        sampling_params: SamplingParams,
        prompt_token_ids: Optional[List[int]] = None,
        arrival_time: Optional[float] = None,
        lora_request: Optional[LoRARequest] = None,
    ) -> None:
        """Add a request to the engine's request pool.

        The request is added to the request pool and will be processed by the
        scheduler as `engine.step()` is called. The exact scheduling policy is
        determined by the scheduler.

        Args:
            request_id: The unique ID of the request.
            prompt: The prompt string. Can be None if prompt_token_ids is
                provided.
            sampling_params: The sampling parameters for text generation.
            prompt_token_ids: The token IDs of the prompt. If None, we
                use the tokenizer to convert the prompts to token IDs.
            arrival_time: The arrival time of the request. If None, we use
                the current monotonic time.

        Details:
            - Set arrival_time to the current time if it is None.
            - Set prompt_token_ids to the encoded prompt if it is None.
            - Create `best_of` number of :class:`~vllm.Sequence` objects.
            - Create a :class:`~vllm.SequenceGroup` object
              from the list of :class:`~vllm.Sequence`.
            - Add the :class:`~vllm.SequenceGroup` object to the scheduler.

        Example:
            >>> # initialize engine
            >>> engine = LLMEngine.from_engine_args(engine_args)
            >>> # set request arguments
            >>> example_prompt = "Who is the president of the United States?"
            >>> sampling_params = SamplingParams(temperature=0.0)
            >>> request_id = 0
            >>>
            >>> # add the request to the engine
            >>> engine.add_request(
            >>>    str(request_id),
            >>>    example_prompt,
            >>>    SamplingParams(temperature=0.0))
            >>> # continue the request processing
            >>> ...
        """
        if lora_request is not None and not self.lora_config:
            raise ValueError(f"Got lora_request {lora_request} but LoRA is "
                             "not enabled!")
        max_logprobs = self.get_model_config().max_logprobs
        if (sampling_params.logprobs
                and sampling_params.logprobs > max_logprobs) or (
                    sampling_params.prompt_logprobs
                    and sampling_params.prompt_logprobs > max_logprobs):
            raise ValueError(f"Cannot request more than "
                             f"{max_logprobs} logprobs.")
        if arrival_time is None:
            arrival_time = time.time()
        prompt_token_ids = self.encode_request(
            request_id=request_id,
            prompt=prompt,
            prompt_token_ids=prompt_token_ids,
            lora_request=lora_request)

        # Create the sequences.
        block_size = self.cache_config.block_size
        seq_id = next(self.seq_counter)
        eos_token_id = self.tokenizer.get_lora_tokenizer(
            lora_request).eos_token_id
        seq = Sequence(seq_id, prompt, prompt_token_ids, block_size,
                       eos_token_id, lora_request)

<<<<<<< HEAD
        # Defensive copy of SamplingParams, which are used by the sampler
        sampling_params = copy.deepcopy(sampling_params)
        # inject the eos token id into the sampling_params to support min_tokens processing
        sampling_params.eos_token_id = self.get_tokenizer_for_seq(
            seq).eos_token_id
=======
        # Defensive copy of SamplingParams, which are used by the sampler,
        # this doesn't deep-copy LogitsProcessor objects
        sampling_params = sampling_params.clone()
>>>>>>> ba8ae1d8

        # Create the sequence group.
        seq_group = SequenceGroup(request_id, [seq], sampling_params,
                                  arrival_time, lora_request)

        # Add the sequence group to the scheduler.
        self.scheduler.add_seq_group(seq_group)

    def abort_request(self, request_id: Union[str, Iterable[str]]) -> None:
        """Aborts a request(s) with the given ID.

        Args:
            request_id: The ID(s) of the request to abort.

        Details:
            - Refer to the
              :meth:`~vllm.core.scheduler.Scheduler.abort_seq_group`
              from class :class:`~vllm.core.scheduler.Scheduler`.

        Example:
            >>> # initialize engine and add a request with request_id
            >>> request_id = str(0)
            >>> # abort the request
            >>> engine.abort_request(request_id)
        """
        self.scheduler.abort_seq_group(request_id)

    def get_model_config(self) -> ModelConfig:
        """Gets the model configuration."""
        return self.model_config

    def get_num_unfinished_requests(self) -> int:
        """Gets the number of unfinished requests."""
        return self.scheduler.get_num_unfinished_seq_groups()

    def has_unfinished_requests(self) -> bool:
        """Returns True if there are unfinished requests."""
        return self.scheduler.has_unfinished_seqs()

    def _check_beam_search_early_stopping(
        self,
        early_stopping: Union[bool, str],
        sampling_params: SamplingParams,
        best_running_seq: Sequence,
        current_worst_seq: Sequence,
    ) -> bool:
        assert sampling_params.use_beam_search
        length_penalty = sampling_params.length_penalty
        if early_stopping is True:
            return True

        current_worst_score = current_worst_seq.get_beam_search_score(
            length_penalty=length_penalty,
            eos_token_id=current_worst_seq.eos_token_id)
        if early_stopping is False:
            highest_attainable_score = best_running_seq.get_beam_search_score(
                length_penalty=length_penalty,
                eos_token_id=best_running_seq.eos_token_id)
        else:
            assert early_stopping == "never"
            if length_penalty > 0.0:
                # If length_penalty > 0.0, beam search will prefer longer
                # sequences. The highest attainable score calculation is
                # based on the longest possible sequence length in this case.
                max_possible_length = max(
                    best_running_seq.get_prompt_len() +
                    sampling_params.max_tokens,
                    self.scheduler_config.max_model_len)
                highest_attainable_score = (
                    best_running_seq.get_beam_search_score(
                        length_penalty=length_penalty,
                        eos_token_id=best_running_seq.eos_token_id,
                        seq_len=max_possible_length))
            else:
                # Otherwise, beam search will prefer shorter sequences. The
                # highest attainable score calculation is based on the current
                # sequence length.
                highest_attainable_score = (
                    best_running_seq.get_beam_search_score(
                        length_penalty=length_penalty,
                        eos_token_id=best_running_seq.eos_token_id))
        return current_worst_score >= highest_attainable_score

    def _process_sequence_group_outputs(self, seq_group: SequenceGroup,
                                        outputs: SequenceGroupOutput) -> None:

        # Process prompt logprobs
        prompt_logprobs = outputs.prompt_logprobs
        if prompt_logprobs is not None:
            # We can pick any sequence for the prompt.
            seq = next(iter(seq_group.seqs_dict.values()))
            all_token_ids = seq.get_token_ids()
            for i, prompt_logprobs_for_token in enumerate(prompt_logprobs):
                self._decode_logprobs(seq, seq_group.sampling_params,
                                      prompt_logprobs_for_token,
                                      all_token_ids[:i])
            seq_group.prompt_logprobs = prompt_logprobs

        # Process samples
        samples = outputs.samples
        parent_seqs = seq_group.get_seqs(status=SequenceStatus.RUNNING)
        existing_finished_seqs = seq_group.get_finished_seqs()
        parent_child_dict = {
            parent_seq.seq_id: []
            for parent_seq in parent_seqs
        }
        for sample in samples:
            parent_child_dict[sample.parent_seq_id].append(sample)
        # List of (child, parent)
        child_seqs: List[Tuple[Sequence, Sequence]] = []

        # Process the child samples for each parent sequence
        for parent in parent_seqs:
            child_samples: List[SequenceOutput] = parent_child_dict[
                parent.seq_id]
            if len(child_samples) == 0:
                # This parent sequence has no children samples. Remove
                # the parent sequence from the sequence group since it will
                # not be used in the future iterations.
                parent.status = SequenceStatus.FINISHED_ABORTED
                seq_group.remove(parent.seq_id)
                self.scheduler.free_seq(parent)
                continue
            # Fork the parent sequence if there are multiple child samples.
            for child_sample in child_samples[:-1]:
                new_child_seq_id = next(self.seq_counter)
                child = parent.fork(new_child_seq_id)
                child.append_token_id(child_sample.output_token,
                                      child_sample.logprobs)
                child_seqs.append((child, parent))
            # Continue the parent sequence for the last child sample.
            # We reuse the parent sequence here to reduce redundant memory
            # copies, especially when using non-beam search sampling methods.
            last_child_sample = child_samples[-1]
            parent.append_token_id(last_child_sample.output_token,
                                   last_child_sample.logprobs)
            child_seqs.append((parent, parent))

        for seq, _ in child_seqs:
            self._decode_sequence(seq, seq_group.sampling_params)
            self._check_stop(seq, seq_group.sampling_params)

        # Non-beam search case
        if not seq_group.sampling_params.use_beam_search:
            # For newly created child sequences, add them to the sequence group
            # and fork them in block manager if they are not finished.
            for seq, parent in child_seqs:
                if seq is not parent:
                    seq_group.add(seq)
                    if not seq.is_finished():
                        self.scheduler.fork_seq(parent, seq)

            # Free the finished and selected parent sequences' memory in block
            # manager. Keep them in the sequence group as candidate output.
            # NOTE: we need to fork the new sequences before freeing the
            # old sequences.
            for seq, parent in child_seqs:
                if seq is parent and seq.is_finished():
                    self.scheduler.free_seq(seq)
            return

        # Beam search case
        # Select the child sequences to keep in the sequence group.
        selected_child_seqs = []
        unselected_child_seqs = []
        beam_width = seq_group.sampling_params.best_of
        length_penalty = seq_group.sampling_params.length_penalty

        # Select the newly finished sequences with the highest scores
        # to replace existing finished sequences.
        # Tuple of (seq, parent, is_new)
        existing_finished_seqs = [(seq, None, False)
                                  for seq in existing_finished_seqs]
        new_finished_seqs = [(seq, parent, True) for seq, parent in child_seqs
                             if seq.is_finished()]
        all_finished_seqs = existing_finished_seqs + new_finished_seqs
        # Sort the finished sequences by their scores.
        all_finished_seqs.sort(key=lambda x: x[0].get_beam_search_score(
            length_penalty=length_penalty, eos_token_id=x[0].eos_token_id),
                               reverse=True)
        for seq, parent, is_new in all_finished_seqs[:beam_width]:
            if is_new:
                # A newly generated child sequence finishes and has a high
                # score, so we will add it into the sequence group.
                selected_child_seqs.append((seq, parent))
        for seq, parent, is_new in all_finished_seqs[beam_width:]:
            if is_new:
                # A newly generated child sequence finishes but has a low
                # score, so we will not add it into the sequence group.
                # Additionally, if this sequence is a continuation of a
                # parent sequence, we will need remove the parent sequence
                # from the sequence group.
                unselected_child_seqs.append((seq, parent))
            else:
                # An existing finished sequence has a low score, so we will
                # remove it from the sequence group.
                seq_group.remove(seq.seq_id)

        # select the top beam_width sequences from the running
        # sequences for the next iteration to continue the beam
        # search.
        running_child_seqs = [(seq, parent) for seq, parent in child_seqs
                              if not seq.is_finished()]
        # Sort the running sequences by their scores.
        running_child_seqs.sort(key=lambda x: x[0].get_beam_search_score(
            length_penalty=length_penalty, eos_token_id=x[0].eos_token_id),
                                reverse=True)

        # Check if we can stop the beam search.
        if len(running_child_seqs) == 0:
            # No running sequences, stop the beam search.
            stop_beam_search = True
        elif len(all_finished_seqs) < beam_width:
            # Not enough finished sequences, continue the beam search.
            stop_beam_search = False
        else:
            # Check the early stopping criteria
            best_running_seq = running_child_seqs[0][0]
            current_worst_seq = all_finished_seqs[beam_width - 1][0]
            stop_beam_search = self._check_beam_search_early_stopping(
                seq_group.sampling_params.early_stopping,
                seq_group.sampling_params, best_running_seq, current_worst_seq)

        if stop_beam_search:
            # Stop the beam search and remove all the running sequences from
            # the sequence group.
            unselected_child_seqs.extend(running_child_seqs)
        else:
            # Continue the beam search and select the top beam_width sequences
            # to continue the beam search.
            selected_child_seqs.extend(running_child_seqs[:beam_width])
            # The remaining running sequences will not be used in the next
            # iteration. Again, if these sequences are continuations of
            # parent sequences, we will need to remove the parent sequences
            # from the sequence group.
            unselected_child_seqs.extend(running_child_seqs[beam_width:])

        # For newly created child sequences, add them to the sequence group
        # and fork them in block manager if they are not finished.
        for seq, parent in selected_child_seqs:
            if seq is not parent:
                seq_group.add(seq)
                if not seq.is_finished():
                    self.scheduler.fork_seq(parent, seq)

        # Free the finished and selected parent sequences' memory in block
        # manager. Keep them in the sequence group as candidate output.
        for seq, parent in selected_child_seqs:
            if seq is parent and seq.is_finished():
                self.scheduler.free_seq(seq)

        # Remove the unselected parent sequences from the sequence group and
        # free their memory in block manager.
        for seq, parent in unselected_child_seqs:
            if seq is parent:
                # Remove the parent sequence if it is not selected for next
                # iteration
                seq_group.remove(seq.seq_id)
                self.scheduler.free_seq(seq)

    def _process_model_outputs(
            self, output: SamplerOutput,
            scheduler_outputs: SchedulerOutputs) -> List[RequestOutput]:
        now = time.time()
        # Update the scheduled sequence groups with the model outputs.
        scheduled_seq_groups = scheduler_outputs.scheduled_seq_groups

        # If prefix caching is enabled, mark all blocks in the sequence groups
        # as completed so that future requests don't attempt to recompute them
        if self.cache_config.enable_prefix_caching:
            for seq_group in scheduled_seq_groups:
                self.scheduler.mark_blocks_as_computed(seq_group)

        for seq_group, outputs in zip(scheduled_seq_groups, output):
            self._process_sequence_group_outputs(seq_group, outputs)

        # Free the finished sequence groups.
        self.scheduler.free_finished_seq_groups()

        # Create the outputs.
        request_outputs: List[RequestOutput] = []
        for seq_group in scheduled_seq_groups:
            seq_group.maybe_set_first_token_time(now)
            request_output = RequestOutput.from_seq_group(seq_group)
            request_outputs.append(request_output)
        for seq_group in scheduler_outputs.ignored_seq_groups:
            request_output = RequestOutput.from_seq_group(seq_group)
            request_outputs.append(request_output)

        # Log stats.
        if self.log_stats:
            self.stat_logger.log(self._get_stats(scheduler_outputs))

        return request_outputs

    def step(self) -> List[RequestOutput]:
        """Performs one decoding iteration and returns newly generated results.

        .. figure:: https://i.imgur.com/sv2HssD.png
            :alt: Overview of the step function
            :align: center

            Overview of the step function.

        Details:
            - Step 1: Schedules the sequences to be executed in the next
              iteration and the token blocks to be swapped in/out/copy.

                - Depending on the scheduling policy,
                  sequences may be `preempted/reordered`.
                - A Sequence Group (SG) refer to a group of sequences
                  that are generated from the same prompt.

            - Step 2: Calls the distributed executor to execute the model.
            - Step 3: Processes the model output. This mainly includes:

                - Decodes the relevant outputs.
                - Updates the scheduled sequence groups with model outputs
                  based on its `sampling parameters` (`use_beam_search` or not).
                - Frees the finished sequence groups.

            - Finally, it creates and returns the newly generated results.

        Example:
            >>> # Please see the example/ folder for more detailed examples.
            >>>
            >>> # initialize engine and request arguments
            >>> engine = LLMEngine.from_engine_args(engine_args)
            >>> example_inputs = [(0, "What is LLM?",
            >>>    SamplingParams(temperature=0.0))]
            >>>
            >>> # Start the engine with an event loop
            >>> while True:
            >>>     if example_inputs:
            >>>         req_id, prompt, sampling_params = example_inputs.pop(0)
            >>>         engine.add_request(str(req_id), prompt, sampling_params)
            >>>
            >>>     # continue the request processing
            >>>     request_outputs = engine.step()
            >>>     for request_output in request_outputs:
            >>>         if request_output.finished:
            >>>             # return or show the request output
            >>>
            >>>     if not (engine.has_unfinished_requests() or example_inputs):
            >>>         break
        """
        seq_group_metadata_list, scheduler_outputs = self.scheduler.schedule()

        if not scheduler_outputs.is_empty():
            output = self.model_executor.execute_model(
                seq_group_metadata_list, scheduler_outputs.blocks_to_swap_in,
                scheduler_outputs.blocks_to_swap_out,
                scheduler_outputs.blocks_to_copy)
        else:
            output = []

        return self._process_model_outputs(output, scheduler_outputs)

    def do_log_stats(self) -> None:
        """Forced log when no requests active."""
        if self.log_stats:
            self.stat_logger.log(self._get_stats(scheduler_outputs=None))

    def _get_stats(self,
                   scheduler_outputs: Optional[SchedulerOutputs]) -> Stats:
        """Get Stats to be Logged to Prometheus."""
        now = time.time()

        # KV Cache Usage in %.
        num_total_gpu = self.cache_config.num_gpu_blocks
        num_free_gpu = self.scheduler.block_manager.get_num_free_gpu_blocks()
        gpu_cache_usage = 1.0 - (num_free_gpu / num_total_gpu)

        num_total_cpu = self.cache_config.num_cpu_blocks
        cpu_cache_usage = 0.
        if num_total_cpu > 0:
            num_free_cpu = self.scheduler.block_manager.get_num_free_cpu_blocks(
            )
            cpu_cache_usage = 1.0 - (num_free_cpu / num_total_cpu)

        # Scheduler State
        num_running = len(self.scheduler.running)
        num_swapped = len(self.scheduler.swapped)
        num_waiting = len(self.scheduler.waiting)

        # Iteration stats if we have scheduler output.
        num_prompt_tokens = 0
        num_generation_tokens = 0
        time_to_first_tokens = []
        time_per_output_tokens = []
        time_e2e_requests = []
        if scheduler_outputs is not None:
            prompt_run = scheduler_outputs.prompt_run

            # Number of Tokens.
            if prompt_run:
                num_prompt_tokens = sum(
                    len(seq_group.prompt_token_ids)
                    for seq_group in scheduler_outputs.scheduled_seq_groups)
                num_generation_tokens = sum(
                    seq_group.num_seqs()
                    for seq_group in scheduler_outputs.scheduled_seq_groups)
            else:
                num_generation_tokens = scheduler_outputs.num_batched_tokens

            # Latency Timings.
            time_last_iters = []
            for seq_group in scheduler_outputs.scheduled_seq_groups:
                # Time since last token.
                # (n.b. updates seq_group.metrics.last_token_time)
                time_last_iters.append(seq_group.get_last_latency(now))
                # Time since arrival for all finished requests.
                if seq_group.is_finished():
                    time_e2e_requests.append(now -
                                             seq_group.metrics.arrival_time)

            time_to_first_tokens = time_last_iters if prompt_run else []
            time_per_output_tokens = [] if prompt_run else time_last_iters

        return Stats(
            now=now,
            num_running=num_running,
            num_swapped=num_swapped,
            num_waiting=num_waiting,
            gpu_cache_usage=gpu_cache_usage,
            cpu_cache_usage=cpu_cache_usage,
            num_prompt_tokens=num_prompt_tokens,
            num_generation_tokens=num_generation_tokens,
            time_to_first_tokens=time_to_first_tokens,
            time_per_output_tokens=time_per_output_tokens,
            time_e2e_requests=time_e2e_requests,
        )

    def _decode_logprobs(self, seq: Sequence, prms: SamplingParams,
                         logprobs: Dict[int, Logprob],
                         all_input_ids: List[int]) -> None:
        if not logprobs:
            return
        for token_id, sample_logprob in logprobs.items():
            if (sample_logprob.decoded_token is None and token_id != -1):
                all_input_ids_with_logprob = all_input_ids[:-1] + [token_id]
                (_, new_text, prefix_offset,
                 read_offset) = detokenize_incrementally(
                     self.get_tokenizer_for_seq(seq),
                     all_input_ids=all_input_ids_with_logprob,
                     prev_tokens=seq.tokens,
                     prefix_offset=seq.prefix_offset,
                     read_offset=seq.read_offset,
                     skip_special_tokens=prms.skip_special_tokens,
                     spaces_between_special_tokens=prms.
                     spaces_between_special_tokens,
                 )
                sample_logprob.decoded_token = new_text

    def _decode_sequence(self, seq: Sequence, prms: SamplingParams) -> None:
        """Decodes the new token for a sequence."""
        all_input_ids = seq.get_token_ids()
        self._decode_logprobs(seq, prms, seq.output_logprobs[-1],
                              all_input_ids)

        (new_tokens, new_output_text, prefix_offset,
         read_offset) = detokenize_incrementally(
             self.get_tokenizer_for_seq(seq),
             all_input_ids=all_input_ids,
             prev_tokens=seq.tokens,
             prefix_offset=seq.prefix_offset,
             read_offset=seq.read_offset,
             skip_special_tokens=prms.skip_special_tokens,
             spaces_between_special_tokens=prms.spaces_between_special_tokens,
         )
        if seq.tokens is None:
            seq.tokens = new_tokens
        else:
            seq.tokens.extend(new_tokens)
        seq.prefix_offset = prefix_offset
        seq.read_offset = read_offset
        seq.output_text += new_output_text

    def _check_stop(self, seq: Sequence,
                    sampling_params: SamplingParams) -> None:
        """Stop the finished sequences."""
        # Check if the sequence has reached max_model_len.
        if seq.get_len() > self.scheduler_config.max_model_len:
            seq.status = SequenceStatus.FINISHED_LENGTH_CAPPED
            return

        # Check if the sequence has reached max_tokens.
        if seq.get_output_len() == sampling_params.max_tokens:
            seq.status = SequenceStatus.FINISHED_LENGTH_CAPPED
            return

        # Check if the minimum number of tokens has been generated yet;
        # skip the stop string/token checks if not
        if seq.get_output_len() < sampling_params.min_tokens:
            return

        for stop_str in sampling_params.stop:
            if seq.output_text.endswith(stop_str):
                self._finalize_sequence(seq, sampling_params, stop_str)
                seq.status = SequenceStatus.FINISHED_STOPPED
                return
        if seq.get_last_token_id() in sampling_params.stop_token_ids:
            stop_str = self.get_tokenizer_for_seq(seq).convert_ids_to_tokens(
                seq.get_last_token_id())
            self._finalize_sequence(seq, sampling_params, stop_str)
            seq.status = SequenceStatus.FINISHED_STOPPED
            return

        # Check if the sequence has generated the EOS token.
        if ((not sampling_params.ignore_eos)
                and seq.get_last_token_id() == seq.eos_token_id):
            seq.status = SequenceStatus.FINISHED_STOPPED
            return

    def _finalize_sequence(self, seq: Sequence,
                           sampling_params: SamplingParams,
                           stop_string: str) -> None:
        if sampling_params.include_stop_str_in_output:
            return

        if stop_string and seq.output_text.endswith(stop_string):
            # Truncate the output text so that the stop string is
            # not included in the output.
            seq.output_text = seq.output_text[:-len(stop_string)]

    def add_lora(self, lora_request: LoRARequest) -> bool:
        return self.model_executor.add_lora(lora_request)

    def remove_lora(self, lora_id: int) -> bool:
        return self.model_executor.remove_lora(lora_id)

    def list_loras(self) -> List[int]:
        return self.model_executor.list_loras()

    def check_health(self) -> None:
        self.model_executor.check_health()<|MERGE_RESOLUTION|>--- conflicted
+++ resolved
@@ -266,17 +266,12 @@
         seq = Sequence(seq_id, prompt, prompt_token_ids, block_size,
                        eos_token_id, lora_request)
 
-<<<<<<< HEAD
-        # Defensive copy of SamplingParams, which are used by the sampler
-        sampling_params = copy.deepcopy(sampling_params)
+        # Defensive copy of SamplingParams, which are used by the sampler,
+        # this doesn't deep-copy LogitsProcessor objects
+        sampling_params = sampling_params.clone()
         # inject the eos token id into the sampling_params to support min_tokens processing
         sampling_params.eos_token_id = self.get_tokenizer_for_seq(
             seq).eos_token_id
-=======
-        # Defensive copy of SamplingParams, which are used by the sampler,
-        # this doesn't deep-copy LogitsProcessor objects
-        sampling_params = sampling_params.clone()
->>>>>>> ba8ae1d8
 
         # Create the sequence group.
         seq_group = SequenceGroup(request_id, [seq], sampling_params,

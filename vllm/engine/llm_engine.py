--- conflicted
+++ resolved
@@ -236,16 +236,10 @@
             "enforce_eager=%s, kv_cache_dtype=%s, "
             "quantization_param_path=%s, device_config=%s, "
             "decoding_config=%r, observability_config=%r, "
-<<<<<<< HEAD
             "seed=%d, served_model_name=%s, "
-            "num_scheduler_steps=%d, enable_prefix_caching=%s, "
-            "use_async_output_proc=%s)",
-=======
-            "seed=%d, served_model_name=%s, use_v2_block_manager=%s, "
             "num_scheduler_steps=%d, multi_step_stream_outputs=%s, "
             "enable_prefix_caching=%s, use_async_output_proc=%s, "
             "use_cached_outputs=%s, mm_processor_kwargs=%s)",
->>>>>>> 7193774b
             VLLM_VERSION,
             model_config.model,
             speculative_config,

--- conflicted
+++ resolved
@@ -22,12 +22,8 @@
 from vllm.engine.output_processor.util import create_output_by_sequence_group
 from vllm.executor.executor_base import ExecutorBase
 from vllm.executor.ray_utils import initialize_ray_cluster
-<<<<<<< HEAD
-from vllm.inputs import INPUT_REGISTRY, InputRegistry, LLMInputs, PromptInputs
-=======
-from vllm.inputs import (INPUT_REGISTRY, LLMInputs, PromptInputs,
+from vllm.inputs import (INPUT_REGISTRY, InputRegistry, LLMInputs, PromptInputs,
                          get_prompt_type)
->>>>>>> fd95e026
 from vllm.logger import init_logger
 from vllm.lora.request import LoRARequest
 from vllm.outputs import (EmbeddingRequestOutput, RequestOutput,

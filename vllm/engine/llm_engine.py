--- conflicted
+++ resolved
@@ -176,85 +176,6 @@
             self.lora_config.verify_with_scheduler_config(
                 self.scheduler_config)
 
-<<<<<<< HEAD
-    def _init_cache(self) -> None:
-        """Profiles the memory usage and initializes the KV cache.
-
-        The engine will first conduct a profiling of the existing memory usage.
-        Then, it calculate the maximum possible number of GPU and CPU blocks
-        that can be allocated with the remaining free memory.
-        More details can be found in the
-        :meth:`~vllm.worker.worker.Worker.profile_num_available_blocks` method
-        from class :class:`~vllm.worker.Worker`.
-
-        Afterwards, as there may be multiple workers,
-        we take the minimum number of blocks across all workers
-        to ensure this can be applied to all of them.
-
-        Finally, the engine will initialize the KV cache
-        with the calculated number of blocks.
-
-        .. tip::
-            You may limit the usage of GPU memory
-            by adjusting the `gpu_memory_utilization` parameters.
-        """
-        # Get the maximum number of blocks that can be allocated on GPU and CPU.
-        num_blocks = self._run_workers(
-            "profile_num_available_blocks",
-            block_size=self.cache_config.block_size,
-            gpu_memory_utilization=self.cache_config.gpu_memory_utilization,
-            cpu_swap_space=self.cache_config.swap_space_bytes,
-            cache_dtype=self.cache_config.cache_dtype,
-        )
-
-        # Since we use a shared centralized controller, we take the minimum
-        # number of blocks across all workers to make sure all the memory
-        # operators can be applied to all workers.
-        num_gpu_blocks = min(b[0] for b in num_blocks)
-        num_cpu_blocks = min(b[1] for b in num_blocks)
-        # FIXME(woosuk): Change to debug log.
-        logger.info(f"# GPU blocks: {num_gpu_blocks}, "
-                    f"# CPU blocks: {num_cpu_blocks}")
-
-        if num_gpu_blocks <= 0:
-            
-            raise ValueError("No available memory for the cache blocks. "
-                             "Try increasing `gpu_memory_utilization` when "
-                             "initializing the engine.")
-        max_seq_len = self.cache_config.block_size * num_gpu_blocks
-        if self.model_config.max_model_len > max_seq_len:
-            raise ValueError(
-                f"The model's max seq len ({self.model_config.max_model_len}) "
-                "is larger than the maximum number of tokens that can be "
-                f"stored in KV cache ({max_seq_len}). Try increasing "
-                "`gpu_memory_utilization` or decreasing `max_model_len` when "
-                "initializing the engine.")
-
-        self.cache_config.num_gpu_blocks = num_gpu_blocks
-        self.cache_config.num_cpu_blocks = num_cpu_blocks
-
-        # Initialize the cache.
-        self._run_workers("init_cache_engine", cache_config=self.cache_config)
-        # Warm up the model. This includes capturing the model into CUDA graph
-        # if enforce_eager is False.
-        self._run_workers("warm_up_model")
-
-    @classmethod
-    def from_engine_args(cls, engine_args: EngineArgs) -> "LLMEngine":
-        """Creates an LLM engine from the engine arguments."""
-        # Create the engine configs.
-        engine_configs = engine_args.create_engine_configs()
-        parallel_config = engine_configs[2]
-        # Initialize the cluster.
-        placement_group = initialize_cluster(parallel_config)
-        # Create the LLM engine.
-        engine = cls(*engine_configs,
-                     placement_group,
-                     log_stats=not engine_args.disable_log_stats)
-        return engine
-
-=======
->>>>>>> cc63d03f
     def encode_request(
         self,
         request_id: str,  # pylint: disable=unused-argument
@@ -882,82 +803,5 @@
     def list_loras(self) -> List[int]:
         return self.model_executor.list_loras()
 
-<<<<<<< HEAD
-    def _run_workers(
-        self,
-        method: str,
-        *args,
-        driver_args: Optional[List[Any]] = None,
-        driver_kwargs: Optional[Dict[str, Any]] = None,
-        max_concurrent_workers: Optional[int] = None,
-        use_ray_compiled_dag: bool = False,
-        **kwargs,
-    ) -> Any:
-        """Runs the given method on all workers."""
-
-        if max_concurrent_workers:
-            raise NotImplementedError(
-                "max_concurrent_workers is not supported yet.")
-
-        if use_ray_compiled_dag:
-            # Right now, compiled DAG can only accept a single
-            # input. TODO(sang): Fix it.
-            output_channels = self.forward_dag.execute(1)
-        else:
-            # Start the ray workers first.
-            ray_worker_outputs = [
-                worker.execute_method.remote(method, *args, **kwargs)
-                for worker in self.workers
-            ]
-
-
-        if driver_args is None:
-            driver_args = args
-        if driver_kwargs is None:
-            driver_kwargs = kwargs
-
-        # Start the driver worker after all the ray workers.
-        driver_worker_output = getattr(self.driver_worker,
-                                       method)(*driver_args, **driver_kwargs)
-
-        # Get the results of the ray workers.
-        if self.workers:
-            if use_ray_compiled_dag:
-                try:
-                    ray_worker_outputs = [
-                        pickle.loads(chan.begin_read())
-                        for chan in output_channels
-                    ]
-                finally:
-                    # Has to call end_read in order to reuse the DAG.
-                    for chan in output_channels:
-                        chan.end_read()
-            else:
-                ray_worker_outputs = ray.get(ray_worker_outputs)
-    
-        # print("OUTPUT", [driver_worker_output] + ray_worker_outputs)
-        return [driver_worker_output] + ray_worker_outputs
-
-    def _compiled_ray_dag(self):
-        import pkg_resources
-        required_version = "2.9"
-        current_version = pkg_resources.get_distribution("ray").version
-        if current_version < required_version:
-            raise ValueError(f"Ray version {required_version} or greater is "
-                             f"required, but found {current_version}")
-
-        from ray.dag import MultiOutputNode, InputNode
-        assert self.parallel_config.worker_use_ray
-
-        # Right now, compiled DAG requires at least 1 arg. We send
-        # a dummy value for now. It will be fixed soon.
-        with InputNode() as input_data:
-            forward_dag = MultiOutputNode([
-                worker.execute_model_compiled_dag_remote.bind(input_data)
-                for worker in self.workers
-            ])
-        return forward_dag.experimental_compile()
-=======
     def check_health(self) -> None:
-        self.model_executor.check_health()
->>>>>>> cc63d03f
+        self.model_executor.check_health()
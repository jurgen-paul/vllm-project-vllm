--- conflicted
+++ resolved
@@ -226,13 +226,9 @@
             cache_config.enable_prefix_caching,
         )
         # TODO(woosuk): Print more configs in debug mode.
-<<<<<<< HEAD
-=======
-
         from vllm.plugins import load_general_plugins
         load_general_plugins()
 
->>>>>>> dd164d72
         self.model_config = model_config
         self.cache_config = cache_config
         self.lora_config = lora_config

--- conflicted
+++ resolved
@@ -9,12 +9,7 @@
 
 import vllm.envs
 from vllm import AsyncEngineArgs, SamplingParams
-<<<<<<< HEAD
-from vllm.config import (DecodingConfig, LoRAConfig, ModelConfig,
-                         ParallelConfig, SchedulerConfig)
 from vllm.engine.llm_engine import LLMEngine
-=======
->>>>>>> 27cd36e6
 # yapf conflicts with isort for this block
 # yapf: disable
 from vllm.engine.multiprocessing import (ENGINE_DEAD_ERROR, IPC_DATA_EXT,
@@ -29,16 +24,6 @@
 from vllm.logger import init_logger
 from vllm.outputs import RequestOutput
 from vllm.usage.usage_lib import UsageContext
-
-<<<<<<< HEAD
-CONFIG_TYPE = Union[ModelConfig, DecodingConfig, ParallelConfig,
-                    SchedulerConfig, LoRAConfig]
-=======
-if VLLM_USE_V1:
-    from vllm.v1.engine.llm_engine import LLMEngine
-else:
-    from vllm.engine.llm_engine import LLMEngine
->>>>>>> 27cd36e6
 
 logger = init_logger(__name__)
 

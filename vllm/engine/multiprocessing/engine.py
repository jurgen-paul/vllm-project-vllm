import pickle
import signal
from contextlib import contextmanager
from typing import Iterator, List, Optional, Union

import cloudpickle
import zmq

from vllm import AsyncEngineArgs, SamplingParams
from vllm.engine.llm_engine import LLMEngine
# yapf conflicts with isort for this block
# yapf: disable
from vllm.engine.multiprocessing import (ENGINE_DEAD_ERROR, IPC_DATA_EXT,
                                         IPC_HEALTH_EXT, IPC_INPUT_EXT,
                                         IPC_OUTPUT_EXT, REQUEST_OUTPUTS_T,
                                         VLLM_RPC_SUCCESS_STR, RPCAbortRequest,
                                         RPCAdapterLoadedResponse, RPCError,
                                         RPCLoadAdapterRequest,
                                         RPCProcessRequest, RPCStartupRequest,
                                         RPCStartupResponse,
                                         RPCUProfileRequest)
# yapf: enable
<<<<<<< HEAD
from vllm.executor.gpu_executor import GPUExecutor
from vllm.executor.hpu_executor import HPUExecutor
=======
>>>>>>> 87a0c076
from vllm.logger import init_logger
from vllm.outputs import RequestOutput
from vllm.usage.usage_lib import UsageContext

logger = init_logger(__name__)

POLLING_TIMEOUT_MS = 10000
HEALTHY_RESPONSE = (pickle.dumps(VLLM_RPC_SUCCESS_STR), )


class MQLLMEngine:
    """A multiprocessing wrapper for :class:`LLMEngine`.

    This class is used to wrap the :class:`LLMEngine` class to enable use
    in concurrnet manner. It runs a background loop and uses zeromq to 
    receive new requests and stream outputs incrementally via ipc.
    
    The :class:`LLMEngine` generate or encode process is kicked off when a new
    RPCProcessRequest is received by the input_socket.
    
    The self.engine_loop checks the input_socket for new requests,
    adds them to the LLMEngine if there are any, calls the internal
    :class:`LLMEngine.step()`, and sends the RequestOutputs back over
    the output_socket.

    If use_async_sockets is set, the logic associated with reading new
    requests from the socket and sending data to the socket is passed
    as a callback to the llm_engine, which calls the logic asynchronously
    such that the IPC can be overlapped with the GPU.

    Args:
        ipc_path: Base path for zeromq interprocess messaging
        use_async_sockets: Whether to make send/recv async with GPU
        log_requests: Whether to log the requests.
        *args: Arguments for :class:`LLMEngine`.
        **kwargs: Arguments for :class:`LLMEngine`.
    """

    def __init__(self,
                 ipc_path: str,
                 use_async_sockets: bool,
                 *args,
                 log_requests: bool = True,
                 **kwargs) -> None:
        # For MQLLMEngine, we can use cached outputs, since each new request
        # output is immediately pickled and send over the socket, which frees
        # the python object to be reused again.
        kwargs['use_cached_outputs'] = True

        self.engine = LLMEngine(*args, **kwargs)
        self.log_requests = log_requests

        self.use_async_sockets = use_async_sockets
        if self.use_async_sockets:
            self.engine.process_request_outputs_callback = \
                self._async_socket_engine_callback

        self.ctx = zmq.Context()  # type: ignore[attr-defined]

        # Receive input from the client.
        self.input_socket = self.ctx.socket(zmq.constants.PULL)
        self.input_socket.bind(f"{ipc_path}{IPC_INPUT_EXT}")

        # Send output stream back to client.
        self.output_socket = self.ctx.socket(zmq.constants.PUSH)
        self.output_socket.bind(f"{ipc_path}{IPC_OUTPUT_EXT}")

        # Send heartbeats back to client.
        self.heartbeat_socket = self.ctx.socket(zmq.constants.PUSH)
        self.heartbeat_socket.bind(f"{ipc_path}{IPC_HEALTH_EXT}")

        # IPC path for the data socket.
        self.data_ipc_path = f"{ipc_path}{IPC_DATA_EXT}"

        # Error state.
        self._errored_with: Optional[BaseException] = None

    @property
    def dead_error(self) -> BaseException:
        if self._errored_with is not None:
            return ENGINE_DEAD_ERROR(self._errored_with)
        else:
            return ENGINE_DEAD_ERROR()

    @classmethod
    def from_engine_args(cls, engine_args: AsyncEngineArgs,
                         usage_context: UsageContext, ipc_path: str):
        """Creates an MQLLMEngine from the engine arguments."""
        # Setup plugins for each process
        from vllm.plugins import load_general_plugins
        load_general_plugins()

        engine_config = engine_args.create_engine_config(usage_context)
        executor_class = LLMEngine._get_executor_cls(engine_config)

        use_async_sockets = engine_config.model_config.use_async_output_proc

        return cls(ipc_path=ipc_path,
                   use_async_sockets=use_async_sockets,
                   vllm_config=engine_config,
                   executor_class=executor_class,
                   log_requests=not engine_args.disable_log_requests,
                   log_stats=not engine_args.disable_log_stats,
                   usage_context=usage_context)

    def start(self):
        try:
            try:
                logger.debug("Starting Startup Loop.")
                self.run_startup_loop()
                logger.debug("Starting Engine Loop.")
                self.run_engine_loop()
            except Exception as e:
                logger.exception(repr(e))
        except KeyboardInterrupt:
            logger.debug("Shutting down MQLLMEngine.")
        finally:
            logger.debug("MQLLMEngine is shut down.")
            self.cleanup()

    def cleanup(self):
        """Cleanup zeromq state on shutdown."""
        # Closes all sockets and destroys context.
        self.ctx.destroy(linger=0)
        del self.engine

    @contextmanager
    def make_data_socket(
            self) -> Iterator[zmq.Socket]:  # type: ignore[name-defined]
        socket = self.ctx.socket(zmq.constants.ROUTER)
        try:
            socket.bind(self.data_ipc_path)
            yield socket
        finally:
            socket.close(linger=0)

    def run_startup_loop(self) -> None:
        """Startup loop for sending data from Engine -> Client."""

        with self.make_data_socket() as socket:
            response: Union[RPCStartupResponse, BaseException]
            try:
                identity, message = socket.recv_multipart(copy=False)
                request: RPCStartupRequest = pickle.loads(message.buffer)

                # Handle the query from the Client.
                if request == RPCStartupRequest.IS_SERVER_READY:
                    tracing_enabled = self.engine.is_tracing_enabled()
                    response = RPCStartupResponse(
                        tracing_enabled=tracing_enabled)

            except Exception as e:
                response = e

            socket.send_multipart((identity, pickle.dumps(response)),
                                  copy=False)

    def run_engine_loop(self):
        """Core busy loop of the LLMEngine."""

        while True:
            if not self.engine.has_unfinished_requests():
                # Poll until there is work to do.
                while self.input_socket.poll(timeout=POLLING_TIMEOUT_MS) == 0:
                    # When there's no work, check on engine health and send
                    # health status back to client
                    self._health_check()
                    self.engine.do_log_stats()
                    logger.debug("Waiting for new requests in engine loop.")

            # Handle any input from the client.
            self.handle_new_input()

            # Engine step.
            request_outputs = self.engine_step()

            # Send request outputs (if async, done in engine_step callback).
            if not self.use_async_sockets:
                self._send_outputs(request_outputs)

    def engine_step(self) -> List[RequestOutput]:
        """Engine step wrapper with error handling."""
        try:
            return self.engine.step()
        except SystemExit:
            raise
        except BaseException as e:
            self._set_errored(e)
            rpc_err = RPCError(request_id=None,
                               is_engine_errored=True,
                               exception=e)
            self._send_outputs(rpc_err)
            raise e

    def handle_new_input(self):
        """Handle new input from the socket"""
        try:
            while self.input_socket.poll(timeout=0) != 0:
                frames = self.input_socket.recv_multipart(copy=False)
                request = pickle.loads(frames[0].buffer)

                if isinstance(request, RPCProcessRequest):
                    if len(frames) > 1:
                        # Use cloudpickle for logits processors
                        assert isinstance(request.params, SamplingParams)
                        lprocs = cloudpickle.loads(frames[1].buffer)
                        request.params.logits_processors = lprocs
                    self._handle_process_request(request)
                elif isinstance(request, RPCAbortRequest):
                    self._handle_abort_request(request)
                elif isinstance(request, RPCUProfileRequest):
                    if request == RPCUProfileRequest.START_PROFILE:
                        self.start_profile()
                    else:
                        self.stop_profile()
                elif isinstance(request, RPCLoadAdapterRequest):
                    self._handle_load_adapter_request(request)
                else:
                    raise ValueError("Unknown RPCRequest Type: "
                                     f"{type(request)}")

        except Exception as e:
            self._set_errored(e)
            self._send_unhealthy(e)
            raise e

    def _handle_process_request(self, request: RPCProcessRequest):
        """Handle RPCProcessRequest by adding it to the LLMEngine."""
        request_id = request.request_id

        if self._errored_with is not None:
            rpc_err = RPCError(request_id=request_id,
                               is_engine_errored=True,
                               exception=ENGINE_DEAD_ERROR(self._errored_with))
            self._send_outputs(rpc_err)

        try:
            self.engine.add_request(
                request_id=request_id,
                prompt=request.prompt,
                params=request.params,
                lora_request=request.lora_request,
                trace_headers=request.trace_headers,
                prompt_adapter_request=request.prompt_adapter_request,
                priority=request.priority)

            if self.log_requests:
                logger.info("Added request %s.", request.request_id)

        except Exception as e:
            # We do not set self._errored = True here, since the error
            # is due to an issue adding this request to the engine,
            # rather than an issue with the engine itself.
            is_errored = self._errored_with is not None
            rpc_err = RPCError(request_id=request_id,
                               is_engine_errored=is_errored,
                               exception=e)
            self._send_outputs(rpc_err)

            # Remove request from the engine.
            self.engine.abort_request(request_id)

    def _handle_abort_request(self, request: RPCAbortRequest):
        self.engine.abort_request(request.request_id)
        if self.log_requests:
            logger.info("Aborted request %s.", request.request_id)

    def _handle_load_adapter_request(self, request: RPCLoadAdapterRequest):
        try:
            self.engine.add_lora(request.lora_request)
        except BaseException as e:
            # Send back an error if the adater fails to load
            rpc_err = RPCError(request_id=request.request_id,
                               is_engine_errored=False,
                               exception=e)
            self._send_outputs(rpc_err)
            return
        # Otherwise, send back the successful load message
        self._send_outputs(
            RPCAdapterLoadedResponse(request_id=request.request_id))

    def _health_check(self):
        # Send unhealthy if engine has already errored
        if self._errored_with is not None:
            self._send_unhealthy(self._errored_with)
        try:
            self.engine.check_health()
            self._send_healthy()
        except Exception as e:
            self._set_errored(e)
            self._send_unhealthy(e)

    def _send_outputs(self, outputs: REQUEST_OUTPUTS_T):
        """Send outputs back to the engine client. These can be:
        - Exceptions
        - A list of generation outputs
        - A response from loading a lora adapter
        """
        if outputs:
            try:
                from ray.exceptions import RayTaskError

                # RayTaskError might not pickelable here. We need to unpack the
                # underlying exception as the real exception in the output.
                if (isinstance(outputs, RPCError)
                        and isinstance(outputs.exception, RayTaskError)):
                    outputs.exception = outputs.exception.cause
            except ImportError:
                pass

            output_bytes = pickle.dumps(outputs)
            self.output_socket.send_multipart((output_bytes, ), copy=False)

    def _send_healthy(self):
        """Send HEALTHY message to RPCClient."""
        if not self.heartbeat_socket.closed:
            self.heartbeat_socket.send_multipart(HEALTHY_RESPONSE, copy=False)

    def _send_unhealthy(self, error: BaseException):
        """Send UNHEALTHY message to RPCClient."""
        if not self.heartbeat_socket.closed:
            error_bytes = pickle.dumps(error)
            self.heartbeat_socket.send_multipart((error_bytes, ), copy=False)

    def _async_socket_engine_callback(self,
                                      request_outputs: REQUEST_OUTPUTS_T):
        """Callback used by engine to make socket handling async with GPU."""
        self._send_outputs(request_outputs)
        self.handle_new_input()

    def _set_errored(self, e: BaseException):
        """Log and set errored status if this is the first issue."""
        if self._errored_with is None:
            self._errored_with = e

    def start_profile(self) -> None:
<<<<<<< HEAD
        if type(self.engine.model_executor) is GPUExecutor or \
                type(self.engine.model_executor) is HPUExecutor:
            self.engine.model_executor.start_profile()
        else:
            self.engine.model_executor._run_workers("start_profile")

    def stop_profile(self) -> None:
        if type(self.engine.model_executor) is GPUExecutor or \
                type(self.engine.model_executor) is HPUExecutor:
            self.engine.model_executor.stop_profile()
        else:
            self.engine.model_executor._run_workers("stop_profile")
=======
        self.engine.start_profile()

    def stop_profile(self) -> None:
        self.engine.stop_profile()
>>>>>>> 87a0c076


def signal_handler(*_) -> None:
    raise KeyboardInterrupt("MQLLMEngine terminated")


def run_mp_engine(engine_args: AsyncEngineArgs, usage_context: UsageContext,
                  ipc_path: str, engine_alive):
    try:
        engine = MQLLMEngine.from_engine_args(engine_args=engine_args,
                                              usage_context=usage_context,
                                              ipc_path=ipc_path)

        signal.signal(signal.SIGTERM, signal_handler)

        engine.start()

    except BaseException as e:
        logger.exception(e)
        engine_alive.value = False
        raise e<|MERGE_RESOLUTION|>--- conflicted
+++ resolved
@@ -20,11 +20,6 @@
                                          RPCStartupResponse,
                                          RPCUProfileRequest)
 # yapf: enable
-<<<<<<< HEAD
-from vllm.executor.gpu_executor import GPUExecutor
-from vllm.executor.hpu_executor import HPUExecutor
-=======
->>>>>>> 87a0c076
 from vllm.logger import init_logger
 from vllm.outputs import RequestOutput
 from vllm.usage.usage_lib import UsageContext
@@ -361,25 +356,10 @@
             self._errored_with = e
 
     def start_profile(self) -> None:
-<<<<<<< HEAD
-        if type(self.engine.model_executor) is GPUExecutor or \
-                type(self.engine.model_executor) is HPUExecutor:
-            self.engine.model_executor.start_profile()
-        else:
-            self.engine.model_executor._run_workers("start_profile")
-
-    def stop_profile(self) -> None:
-        if type(self.engine.model_executor) is GPUExecutor or \
-                type(self.engine.model_executor) is HPUExecutor:
-            self.engine.model_executor.stop_profile()
-        else:
-            self.engine.model_executor._run_workers("stop_profile")
-=======
         self.engine.start_profile()
 
     def stop_profile(self) -> None:
         self.engine.stop_profile()
->>>>>>> 87a0c076
 
 
 def signal_handler(*_) -> None:

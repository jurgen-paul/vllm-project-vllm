import argparse
import dataclasses
from dataclasses import dataclass
from typing import Optional, Tuple

from vllm.config import (CacheConfig, DeviceConfig, ModelConfig,
                         ParallelConfig, SchedulerConfig, LoRAConfig)


@dataclass
class EngineArgs:
    """Arguments for vLLM engine."""
    model: str
    tokenizer: Optional[str] = None
    tokenizer_mode: str = 'auto'
    trust_remote_code: bool = False
    download_dir: Optional[str] = None
    load_format: str = 'auto'
    dtype: str = 'auto'
    kv_cache_dtype: str = 'auto'
    seed: int = 0
    max_model_len: Optional[int] = None
    worker_use_ray: bool = False
    pipeline_parallel_size: int = 1
    tensor_parallel_size: int = 1
    max_parallel_loading_workers: Optional[int] = None
    block_size: int = 16
    enable_prefix_caching: bool = False
    swap_space: int = 4  # GiB
    gpu_memory_utilization: float = 0.90
    max_num_batched_tokens: Optional[int] = None
    max_num_seqs: int = 256
    max_logprobs: int = 5  # OpenAI default value
    disable_log_stats: bool = False
    revision: Optional[str] = None
    code_revision: Optional[str] = None
    tokenizer_revision: Optional[str] = None
    quantization: Optional[str] = None
    enforce_eager: bool = False
    max_context_len_to_capture: int = 8192
    disable_custom_all_reduce: bool = False
    enable_lora: bool = False
    max_loras: int = 1
    max_lora_rank: int = 16
    lora_extra_vocab_size: int = 256
    lora_dtype = 'auto'
    max_cpu_loras: Optional[int] = None
    flash_style: bool = False
    device: str = 'auto'
    ray_workers_use_nsight: bool = False
    max_chunked_prefill_len: int = -1
    max_num_prompt_seqs: int = 256

    def __post_init__(self):
        if self.tokenizer is None:
            self.tokenizer = self.model

    @staticmethod
    def add_cli_args(
            parser: argparse.ArgumentParser) -> argparse.ArgumentParser:
        """Shared CLI arguments for vLLM engine."""

        # NOTE: If you update any of the arguments below, please also
        # make sure to update docs/source/models/engine_args.rst

        # Model arguments
        parser.add_argument(
            '--model',
            type=str,
            default='facebook/opt-125m',
            help='name or path of the huggingface model to use')
        parser.add_argument(
            '--tokenizer',
            type=str,
            default=EngineArgs.tokenizer,
            help='name or path of the huggingface tokenizer to use')
        parser.add_argument(
            '--revision',
            type=str,
            default=None,
            help='the specific model version to use. It can be a branch '
            'name, a tag name, or a commit id. If unspecified, will use '
            'the default version.')
        parser.add_argument(
            '--code-revision',
            type=str,
            default=None,
            help='the specific revision to use for the model code on '
            'Hugging Face Hub. It can be a branch name, a tag name, or a '
            'commit id. If unspecified, will use the default version.')
        parser.add_argument(
            '--tokenizer-revision',
            type=str,
            default=None,
            help='the specific tokenizer version to use. It can be a branch '
            'name, a tag name, or a commit id. If unspecified, will use '
            'the default version.')
        parser.add_argument('--tokenizer-mode',
                            type=str,
                            default=EngineArgs.tokenizer_mode,
                            choices=['auto', 'slow'],
                            help='tokenizer mode. "auto" will use the fast '
                            'tokenizer if available, and "slow" will '
                            'always use the slow tokenizer.')
        parser.add_argument('--trust-remote-code',
                            action='store_true',
                            help='trust remote code from huggingface')
        parser.add_argument('--download-dir',
                            type=str,
                            default=EngineArgs.download_dir,
                            help='directory to download and load the weights, '
                            'default to the default cache dir of '
                            'huggingface')
        parser.add_argument(
            '--load-format',
            type=str,
            default=EngineArgs.load_format,
            choices=['auto', 'pt', 'safetensors', 'npcache', 'dummy'],
            help='The format of the model weights to load. '
            '"auto" will try to load the weights in the safetensors format '
            'and fall back to the pytorch bin format if safetensors format '
            'is not available. '
            '"pt" will load the weights in the pytorch bin format. '
            '"safetensors" will load the weights in the safetensors format. '
            '"npcache" will load the weights in pytorch format and store '
            'a numpy cache to speed up the loading. '
            '"dummy" will initialize the weights with random values, '
            'which is mainly for profiling.')
        parser.add_argument(
            '--dtype',
            type=str,
            default=EngineArgs.dtype,
            choices=[
                'auto', 'half', 'float16', 'bfloat16', 'float', 'float32'
            ],
            help='data type for model weights and activations. '
            'The "auto" option will use FP16 precision '
            'for FP32 and FP16 models, and BF16 precision '
            'for BF16 models.')
        parser.add_argument(
            '--kv-cache-dtype',
            type=str,
            choices=['auto', 'fp8_e5m2'],
            default=EngineArgs.kv_cache_dtype,
            help='Data type for kv cache storage. If "auto", will use model '
            'data type. Note FP8 is not supported when cuda version is '
            'lower than 11.8.')
        parser.add_argument('--max-model-len',
                            type=int,
                            default=EngineArgs.max_model_len,
                            help='model context length. If unspecified, '
                            'will be automatically derived from the model.')
        # Parallel arguments
        parser.add_argument('--worker-use-ray',
                            action='store_true',
                            help='use Ray for distributed serving, will be '
                            'automatically set when using more than 1 GPU')
        parser.add_argument('--pipeline-parallel-size',
                            '-pp',
                            type=int,
                            default=EngineArgs.pipeline_parallel_size,
                            help='number of pipeline stages')
        parser.add_argument('--tensor-parallel-size',
                            '-tp',
                            type=int,
                            default=EngineArgs.tensor_parallel_size,
                            help='number of tensor parallel replicas')
        parser.add_argument(
            '--max-parallel-loading-workers',
            type=int,
            default=EngineArgs.max_parallel_loading_workers,
            help='load model sequentially in multiple batches, '
            'to avoid RAM OOM when using tensor '
            'parallel and large models')
        parser.add_argument(
            '--ray-workers-use-nsight',
            action='store_true',
            help='If specified, use nsight to profile ray workers')
        # KV cache arguments
        parser.add_argument('--block-size',
                            type=int,
                            default=EngineArgs.block_size,
                            choices=[8, 16, 32, 128],
                            help='token block size')

        parser.add_argument('--enable-prefix-caching',
                            action='store_true',
                            help='Enables automatic prefix caching')

        parser.add_argument('--seed',
                            type=int,
                            default=EngineArgs.seed,
                            help='random seed')
        parser.add_argument('--swap-space',
                            type=int,
                            default=EngineArgs.swap_space,
                            help='CPU swap space size (GiB) per GPU')
        parser.add_argument(
            '--gpu-memory-utilization',
            type=float,
            default=EngineArgs.gpu_memory_utilization,
            help='the fraction of GPU memory to be used for '
            'the model executor, which can range from 0 to 1.'
            'If unspecified, will use the default value of 0.9.')
        parser.add_argument('--max-num-batched-tokens',
                            type=int,
                            default=EngineArgs.max_num_batched_tokens,
                            help='maximum number of batched tokens per '
                            'iteration')
        parser.add_argument('--max-num-seqs',
                            type=int,
                            default=EngineArgs.max_num_seqs,
                            help='maximum number of sequences per iteration')
        parser.add_argument(
            '--max-logprobs',
            type=int,
            default=EngineArgs.max_logprobs,
            help=('max number of log probs to return logprobs is specified in'
                  ' SamplingParams'))
        parser.add_argument('--disable-log-stats',
                            action='store_true',
                            help='disable logging statistics')
        # Quantization settings.
        parser.add_argument('--quantization',
                            '-q',
                            type=str,
                            choices=['awq', 'gptq', 'squeezellm', None],
                            default=EngineArgs.quantization,
                            help='Method used to quantize the weights. If '
                            'None, we first check the `quantization_config` '
                            'attribute in the model config file. If that is '
                            'None, we assume the model weights are not '
                            'quantized and use `dtype` to determine the data '
                            'type of the weights.')
        parser.add_argument('--enforce-eager',
                            action='store_true',
                            help='Always use eager-mode PyTorch. If False, '
                            'will use eager mode and CUDA graph in hybrid '
                            'for maximal performance and flexibility.')
        parser.add_argument('--max-context-len-to-capture',
                            type=int,
                            default=EngineArgs.max_context_len_to_capture,
                            help='maximum context length covered by CUDA '
                            'graphs. When a sequence has context length '
                            'larger than this, we fall back to eager mode.')
        parser.add_argument('--disable-custom-all-reduce',
                            action='store_true',
                            default=EngineArgs.disable_custom_all_reduce,
                            help='See ParallelConfig')
        # LoRA related configs
        parser.add_argument('--enable-lora',
                            action='store_true',
                            help='If True, enable handling of LoRA adapters.')
        parser.add_argument('--max-loras',
                            type=int,
                            default=EngineArgs.max_loras,
                            help='Max number of LoRAs in a single batch.')
        parser.add_argument('--max-lora-rank',
                            type=int,
                            default=EngineArgs.max_lora_rank,
                            help='Max LoRA rank.')
        parser.add_argument(
            '--lora-extra-vocab-size',
            type=int,
            default=EngineArgs.lora_extra_vocab_size,
            help=('Maximum size of extra vocabulary that can be '
                  'present in a LoRA adapter (added to the base '
                  'model vocabulary).'))
        parser.add_argument(
            '--lora-dtype',
            type=str,
            default=EngineArgs.lora_dtype,
            choices=['auto', 'float16', 'bfloat16', 'float32'],
            help=('Data type for LoRA. If auto, will default to '
                  'base model dtype.'))
        parser.add_argument(
            '--max-cpu-loras',
            type=int,
            default=EngineArgs.max_cpu_loras,
            help=('Maximum number of LoRAs to store in CPU memory. '
                  'Must be >= than max_num_seqs. '
                  'Defaults to max_num_seqs.'))
        parser.add_argument("--device",
                            type=str,
                            default=EngineArgs.device,
                            choices=["auto", "cuda", "neuron"],
                            help='Device type for vLLM execution.')
        parser.add_argument('--flash-style',
                            action='store_true',
                            help='use flash attention.')
        parser.add_argument(
            '--max-chunked-prefill-len',
            type=int,
            default=-1,
            help='max number of prefill tokens allowed in chunked prefill'
            ', -1 means no limit')
        parser.add_argument(
            '--max-num-prompt-seqs',
            type=int,
            default=1024,
            help='max number of prompt sequences allowed in prefill')
        return parser

    @classmethod
    def from_cli_args(cls, args: argparse.Namespace) -> 'EngineArgs':
        # Get the list of attributes of this dataclass.
        attrs = [attr.name for attr in dataclasses.fields(cls)]
        # Set the attributes from the parsed arguments.
        engine_args = cls(**{attr: getattr(args, attr) for attr in attrs})
        return engine_args

    def create_engine_configs(
        self,
    ) -> Tuple[ModelConfig, CacheConfig, ParallelConfig, SchedulerConfig,
               DeviceConfig, Optional[LoRAConfig]]:
        device_config = DeviceConfig(self.device)
        model_config = ModelConfig(
            self.model, self.tokenizer, self.tokenizer_mode,
            self.trust_remote_code, self.download_dir, self.load_format,
            self.dtype, self.seed, self.revision, self.code_revision,
            self.tokenizer_revision, self.max_model_len, self.quantization,
            self.enforce_eager, self.max_context_len_to_capture,
            self.max_logprobs,
            self.flash_style)
        cache_config = CacheConfig(self.block_size,
                                   self.gpu_memory_utilization,
                                   self.swap_space, self.kv_cache_dtype,
                                   model_config.get_sliding_window(),
                                   self.enable_prefix_caching,
                                   self.flash_style)
        parallel_config = ParallelConfig(self.pipeline_parallel_size,
                                         self.tensor_parallel_size,
                                         self.worker_use_ray,
                                         self.max_parallel_loading_workers,
                                         self.disable_custom_all_reduce,
                                         self.ray_workers_use_nsight)
<<<<<<< HEAD
        scheduler_config = SchedulerConfig(
            self.max_num_batched_tokens,
            self.max_num_seqs,
            model_config.max_model_len,
            self.max_paddings,
            max_chunked_prefill_len=self.max_chunked_prefill_len,
            max_num_prompt_seqs=self.max_num_prompt_seqs,
            flash_style=self.flash_style,
        )
=======
        scheduler_config = SchedulerConfig(self.max_num_batched_tokens,
                                           self.max_num_seqs,
                                           model_config.max_model_len)
>>>>>>> 406f1d40
        lora_config = LoRAConfig(
            max_lora_rank=self.max_lora_rank,
            max_loras=self.max_loras,
            lora_extra_vocab_size=self.lora_extra_vocab_size,
            lora_dtype=self.lora_dtype,
            max_cpu_loras=self.max_cpu_loras if self.max_cpu_loras
            and self.max_cpu_loras > 0 else None) if self.enable_lora else None
        return (model_config, cache_config, parallel_config, scheduler_config,
                device_config, lora_config)


@dataclass
class AsyncEngineArgs(EngineArgs):
    """Arguments for asynchronous vLLM engine."""
    engine_use_ray: bool = False
    disable_log_requests: bool = False
    max_log_len: Optional[int] = None

    @staticmethod
    def add_cli_args(
            parser: argparse.ArgumentParser) -> argparse.ArgumentParser:
        parser = EngineArgs.add_cli_args(parser)
        parser.add_argument('--engine-use-ray',
                            action='store_true',
                            help='use Ray to start the LLM engine in a '
                            'separate process as the server process.')
        parser.add_argument('--disable-log-requests',
                            action='store_true',
                            help='disable logging requests')
        parser.add_argument('--max-log-len',
                            type=int,
                            default=None,
                            help='max number of prompt characters or prompt '
                            'ID numbers being printed in log. '
                            'Default: unlimited.')
        return parser<|MERGE_RESOLUTION|>--- conflicted
+++ resolved
@@ -334,21 +334,14 @@
                                          self.max_parallel_loading_workers,
                                          self.disable_custom_all_reduce,
                                          self.ray_workers_use_nsight)
-<<<<<<< HEAD
         scheduler_config = SchedulerConfig(
             self.max_num_batched_tokens,
             self.max_num_seqs,
             model_config.max_model_len,
-            self.max_paddings,
             max_chunked_prefill_len=self.max_chunked_prefill_len,
             max_num_prompt_seqs=self.max_num_prompt_seqs,
             flash_style=self.flash_style,
         )
-=======
-        scheduler_config = SchedulerConfig(self.max_num_batched_tokens,
-                                           self.max_num_seqs,
-                                           model_config.max_model_len)
->>>>>>> 406f1d40
         lora_config = LoRAConfig(
             max_lora_rank=self.max_lora_rank,
             max_loras=self.max_loras,

--- conflicted
+++ resolved
@@ -77,13 +77,10 @@
     image_token_id: Optional[int] = None
     image_input_shape: Optional[str] = None
     image_feature_size: Optional[int] = None
-<<<<<<< HEAD
     image_processor: Optional[str] = None
     image_processor_revision: Optional[str] = None
     image_openai: str = VisionLanguageConfig.ImageOpenAI.SINGLE_IMAGE.name
 
-=======
->>>>>>> 2cd6b4f3
     scheduler_delay_factor: float = 0.0
     enable_chunked_prefill: bool = False
 

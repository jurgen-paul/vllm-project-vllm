import argparse
import dataclasses
from dataclasses import dataclass
from typing import Optional, Tuple

from vllm.config import (CacheConfig, DeviceConfig, ModelConfig,
                         ParallelConfig, SchedulerConfig, LoRAConfig)


@dataclass
class EngineArgs:
    """Arguments for vLLM engine."""
    model: str
    tokenizer: Optional[str] = None
    tokenizer_mode: str = 'auto'
    trust_remote_code: bool = False
    download_dir: Optional[str] = None
    load_format: str = 'auto'
    dtype: str = 'auto'
    kv_cache_dtype: str = 'auto'
    seed: int = 0
    max_model_len: Optional[int] = None
    worker_use_ray: bool = False
    pipeline_parallel_size: int = 1
    tensor_parallel_size: int = 1
    max_parallel_loading_workers: Optional[int] = None
    block_size: int = 16
    enable_prefix_caching: bool = False
    swap_space: int = 4  # GiB
    gpu_memory_utilization: float = 0.90
    max_num_batched_tokens: Optional[int] = None
    max_num_seqs: int = 256
    max_paddings: int = 256
    max_logprobs: int = 5  # OpenAI default value
    disable_log_stats: bool = False
    revision: Optional[str] = None
    code_revision: Optional[str] = None
    tokenizer_revision: Optional[str] = None
    quantization: Optional[str] = None
    enforce_eager: bool = False
    max_context_len_to_capture: int = 8192
    disable_custom_all_reduce: bool = False
    enable_lora: bool = False
    max_loras: int = 1
    max_lora_rank: int = 16
    lora_extra_vocab_size: int = 256
    lora_dtype = 'auto'
    max_cpu_loras: Optional[int] = None
    flash_style: bool = False
    device: str = 'auto'
<<<<<<< HEAD
    max_chunked_prefill_len: int = -1
    max_num_prompt_seqs: int = 256
    ray_workers_use_nsight: bool = False
=======
    ray_workers_use_nsight: bool = False
    max_chunked_prefill_len: int = -1
    max_num_prompt_seqs: int = 256
>>>>>>> 5e47c1e9

    def __post_init__(self):
        if self.tokenizer is None:
            self.tokenizer = self.model

    @staticmethod
    def add_cli_args(
            parser: argparse.ArgumentParser) -> argparse.ArgumentParser:
        """Shared CLI arguments for vLLM engine."""

        # NOTE: If you update any of the arguments below, please also
        # make sure to update docs/source/models/engine_args.rst

        # Model arguments
        parser.add_argument(
            '--model',
            type=str,
            default='facebook/opt-125m',
            help='name or path of the huggingface model to use')
        parser.add_argument(
            '--tokenizer',
            type=str,
            default=EngineArgs.tokenizer,
            help='name or path of the huggingface tokenizer to use')
        parser.add_argument(
            '--revision',
            type=str,
            default=None,
            help='the specific model version to use. It can be a branch '
            'name, a tag name, or a commit id. If unspecified, will use '
            'the default version.')
        parser.add_argument(
            '--code-revision',
            type=str,
            default=None,
            help='the specific revision to use for the model code on '
            'Hugging Face Hub. It can be a branch name, a tag name, or a '
            'commit id. If unspecified, will use the default version.')
        parser.add_argument(
            '--tokenizer-revision',
            type=str,
            default=None,
            help='the specific tokenizer version to use. It can be a branch '
            'name, a tag name, or a commit id. If unspecified, will use '
            'the default version.')
        parser.add_argument('--tokenizer-mode',
                            type=str,
                            default=EngineArgs.tokenizer_mode,
                            choices=['auto', 'slow'],
                            help='tokenizer mode. "auto" will use the fast '
                            'tokenizer if available, and "slow" will '
                            'always use the slow tokenizer.')
        parser.add_argument('--trust-remote-code',
                            action='store_true',
                            help='trust remote code from huggingface')
        parser.add_argument('--download-dir',
                            type=str,
                            default=EngineArgs.download_dir,
                            help='directory to download and load the weights, '
                            'default to the default cache dir of '
                            'huggingface')
        parser.add_argument(
            '--load-format',
            type=str,
            default=EngineArgs.load_format,
            choices=['auto', 'pt', 'safetensors', 'npcache', 'dummy'],
            help='The format of the model weights to load. '
            '"auto" will try to load the weights in the safetensors format '
            'and fall back to the pytorch bin format if safetensors format '
            'is not available. '
            '"pt" will load the weights in the pytorch bin format. '
            '"safetensors" will load the weights in the safetensors format. '
            '"npcache" will load the weights in pytorch format and store '
            'a numpy cache to speed up the loading. '
            '"dummy" will initialize the weights with random values, '
            'which is mainly for profiling.')
        parser.add_argument(
            '--dtype',
            type=str,
            default=EngineArgs.dtype,
            choices=[
                'auto', 'half', 'float16', 'bfloat16', 'float', 'float32'
            ],
            help='data type for model weights and activations. '
            'The "auto" option will use FP16 precision '
            'for FP32 and FP16 models, and BF16 precision '
            'for BF16 models.')
        parser.add_argument(
            '--kv-cache-dtype',
            type=str,
            choices=['auto', 'fp8_e5m2'],
            default=EngineArgs.kv_cache_dtype,
            help='Data type for kv cache storage. If "auto", will use model '
            'data type. Note FP8 is not supported when cuda version is '
            'lower than 11.8.')
        parser.add_argument('--max-model-len',
                            type=int,
                            default=EngineArgs.max_model_len,
                            help='model context length. If unspecified, '
                            'will be automatically derived from the model.')
        # Parallel arguments
        parser.add_argument('--worker-use-ray',
                            action='store_true',
                            help='use Ray for distributed serving, will be '
                            'automatically set when using more than 1 GPU')
        parser.add_argument('--pipeline-parallel-size',
                            '-pp',
                            type=int,
                            default=EngineArgs.pipeline_parallel_size,
                            help='number of pipeline stages')
        parser.add_argument('--tensor-parallel-size',
                            '-tp',
                            type=int,
                            default=EngineArgs.tensor_parallel_size,
                            help='number of tensor parallel replicas')
        parser.add_argument(
            '--max-parallel-loading-workers',
            type=int,
            default=EngineArgs.max_parallel_loading_workers,
            help='load model sequentially in multiple batches, '
            'to avoid RAM OOM when using tensor '
            'parallel and large models')
        parser.add_argument(
            '--ray-workers-use-nsight',
            action='store_true',
            help='If specified, use nsight to profile ray workers')
        # KV cache arguments
        parser.add_argument('--block-size',
                            type=int,
                            default=EngineArgs.block_size,
                            choices=[8, 16, 32, 128],
                            help='token block size')

        parser.add_argument('--enable-prefix-caching',
                            action='store_true',
                            help='Enables automatic prefix caching')

        parser.add_argument('--seed',
                            type=int,
                            default=EngineArgs.seed,
                            help='random seed')
        parser.add_argument('--swap-space',
                            type=int,
                            default=EngineArgs.swap_space,
                            help='CPU swap space size (GiB) per GPU')
        parser.add_argument(
            '--gpu-memory-utilization',
            type=float,
            default=EngineArgs.gpu_memory_utilization,
            help='the fraction of GPU memory to be used for '
            'the model executor, which can range from 0 to 1.'
            'If unspecified, will use the default value of 0.9.')
        parser.add_argument('--max-num-batched-tokens',
                            type=int,
                            default=EngineArgs.max_num_batched_tokens,
                            help='maximum number of batched tokens per '
                            'iteration')
        parser.add_argument('--max-num-seqs',
                            type=int,
                            default=EngineArgs.max_num_seqs,
                            help='maximum number of sequences per iteration')
        parser.add_argument('--max-paddings',
                            type=int,
                            default=EngineArgs.max_paddings,
                            help='maximum number of paddings in a batch')
        parser.add_argument(
            '--max-logprobs',
            type=int,
            default=EngineArgs.max_logprobs,
            help=('max number of log probs to return logprobs is specified in'
                  ' SamplingParams'))
        parser.add_argument('--disable-log-stats',
                            action='store_true',
                            help='disable logging statistics')
        # Quantization settings.
        parser.add_argument('--quantization',
                            '-q',
                            type=str,
                            choices=['awq', 'gptq', 'squeezellm', None],
                            default=EngineArgs.quantization,
                            help='Method used to quantize the weights. If '
                            'None, we first check the `quantization_config` '
                            'attribute in the model config file. If that is '
                            'None, we assume the model weights are not '
                            'quantized and use `dtype` to determine the data '
                            'type of the weights.')
        parser.add_argument('--enforce-eager',
                            action='store_true',
                            help='Always use eager-mode PyTorch. If False, '
                            'will use eager mode and CUDA graph in hybrid '
                            'for maximal performance and flexibility.')
        parser.add_argument('--max-context-len-to-capture',
                            type=int,
                            default=EngineArgs.max_context_len_to_capture,
                            help='maximum context length covered by CUDA '
                            'graphs. When a sequence has context length '
                            'larger than this, we fall back to eager mode.')
        parser.add_argument('--disable-custom-all-reduce',
                            action='store_true',
                            default=EngineArgs.disable_custom_all_reduce,
                            help='See ParallelConfig')
        # LoRA related configs
        parser.add_argument('--enable-lora',
                            action='store_true',
                            help='If True, enable handling of LoRA adapters.')
        parser.add_argument('--max-loras',
                            type=int,
                            default=EngineArgs.max_loras,
                            help='Max number of LoRAs in a single batch.')
        parser.add_argument('--max-lora-rank',
                            type=int,
                            default=EngineArgs.max_lora_rank,
                            help='Max LoRA rank.')
        parser.add_argument(
            '--lora-extra-vocab-size',
            type=int,
            default=EngineArgs.lora_extra_vocab_size,
            help=('Maximum size of extra vocabulary that can be '
                  'present in a LoRA adapter (added to the base '
                  'model vocabulary).'))
        parser.add_argument(
            '--lora-dtype',
            type=str,
            default=EngineArgs.lora_dtype,
            choices=['auto', 'float16', 'bfloat16', 'float32'],
            help=('Data type for LoRA. If auto, will default to '
                  'base model dtype.'))
        parser.add_argument(
            '--max-cpu-loras',
            type=int,
            default=EngineArgs.max_cpu_loras,
            help=('Maximum number of LoRAs to store in CPU memory. '
                  'Must be >= than max_num_seqs. '
                  'Defaults to max_num_seqs.'))
        parser.add_argument("--device",
                            type=str,
                            default=EngineArgs.device,
                            choices=["auto", "cuda", "neuron"],
                            help='Device type for vLLM execution.')
        parser.add_argument('--flash-style',
                            action='store_true',
                            help='use flash attention.')
        parser.add_argument(
            '--max-chunked-prefill-len',
            type=int,
            default=-1,
            help='max number of prefill tokens allowed in chunked prefill'
            ', -1 means no limit')
        parser.add_argument(
            '--max-num-prompt-seqs',
            type=int,
            default=1024,
            help='max number of prompt sequences allowed in prefill')
        return parser

    @classmethod
    def from_cli_args(cls, args: argparse.Namespace) -> 'EngineArgs':
        # Get the list of attributes of this dataclass.
        attrs = [attr.name for attr in dataclasses.fields(cls)]
        # Set the attributes from the parsed arguments.
        engine_args = cls(**{attr: getattr(args, attr) for attr in attrs})
        return engine_args

    def create_engine_configs(
        self,
    ) -> Tuple[ModelConfig, CacheConfig, ParallelConfig, SchedulerConfig,
               DeviceConfig, Optional[LoRAConfig]]:
        device_config = DeviceConfig(self.device)
        model_config = ModelConfig(
            self.model, self.tokenizer, self.tokenizer_mode,
            self.trust_remote_code, self.download_dir, self.load_format,
            self.dtype, self.seed, self.revision, self.code_revision,
            self.tokenizer_revision, self.max_model_len, self.quantization,
            self.enforce_eager, self.max_context_len_to_capture,
            self.max_logprobs,
            self.flash_style)
        cache_config = CacheConfig(self.block_size,
                                   self.gpu_memory_utilization,
                                   self.swap_space, self.kv_cache_dtype,
                                   model_config.get_sliding_window(),
                                   self.enable_prefix_caching,
                                   self.flash_style)
        parallel_config = ParallelConfig(self.pipeline_parallel_size,
                                         self.tensor_parallel_size,
                                         self.worker_use_ray,
                                         self.max_parallel_loading_workers,
                                         self.disable_custom_all_reduce,
                                         self.ray_workers_use_nsight)
        scheduler_config = SchedulerConfig(
            self.max_num_batched_tokens,
            self.max_num_seqs,
            model_config.max_model_len,
            self.max_paddings,
            max_chunked_prefill_len=self.max_chunked_prefill_len,
            max_num_prompt_seqs=self.max_num_prompt_seqs,
            flash_style=self.flash_style,
        )
        lora_config = LoRAConfig(
            max_lora_rank=self.max_lora_rank,
            max_loras=self.max_loras,
            lora_extra_vocab_size=self.lora_extra_vocab_size,
            lora_dtype=self.lora_dtype,
            max_cpu_loras=self.max_cpu_loras if self.max_cpu_loras
            and self.max_cpu_loras > 0 else None) if self.enable_lora else None
        return (model_config, cache_config, parallel_config, scheduler_config,
                device_config, lora_config)


@dataclass
class AsyncEngineArgs(EngineArgs):
    """Arguments for asynchronous vLLM engine."""
    engine_use_ray: bool = False
    disable_log_requests: bool = False
    max_log_len: Optional[int] = None

    @staticmethod
    def add_cli_args(
            parser: argparse.ArgumentParser) -> argparse.ArgumentParser:
        parser = EngineArgs.add_cli_args(parser)
        parser.add_argument('--engine-use-ray',
                            action='store_true',
                            help='use Ray to start the LLM engine in a '
                            'separate process as the server process.')
        parser.add_argument('--disable-log-requests',
                            action='store_true',
                            help='disable logging requests')
        parser.add_argument('--max-log-len',
                            type=int,
                            default=None,
                            help='max number of prompt characters or prompt '
                            'ID numbers being printed in log. '
                            'Default: unlimited.')
        return parser<|MERGE_RESOLUTION|>--- conflicted
+++ resolved
@@ -48,15 +48,9 @@
     max_cpu_loras: Optional[int] = None
     flash_style: bool = False
     device: str = 'auto'
-<<<<<<< HEAD
-    max_chunked_prefill_len: int = -1
-    max_num_prompt_seqs: int = 256
-    ray_workers_use_nsight: bool = False
-=======
     ray_workers_use_nsight: bool = False
     max_chunked_prefill_len: int = -1
     max_num_prompt_seqs: int = 256
->>>>>>> 5e47c1e9
 
     def __post_init__(self):
         if self.tokenizer is None:

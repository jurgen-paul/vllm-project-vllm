--- conflicted
+++ resolved
@@ -626,24 +626,6 @@
 
         device_config = DeviceConfig(device=self.device)
         model_config = ModelConfig(
-<<<<<<< HEAD
-            self.model, self.tokenizer, self.tokenizer_mode,
-            self.trust_remote_code, self.dtype, self.seed, self.revision,
-            self.code_revision, self.rope_scaling, self.tokenizer_revision,
-            self.max_model_len, self.quantization,
-            self.quantization_param_path, self.enforce_eager,
-            self.max_context_len_to_capture, self.max_seq_len_to_capture,
-            self.max_logprobs, self.disable_sliding_window,
-            self.skip_tokenizer_init, self.served_model_name,
-            self.use_attention_sinks)
-        cache_config = CacheConfig(self.block_size,
-                                   self.gpu_memory_utilization,
-                                   self.swap_space, self.kv_cache_dtype,
-                                   self.num_gpu_blocks_override,
-                                   model_config.get_sliding_window(),
-                                   self.enable_prefix_caching,
-                                   self.use_attention_sinks)
-=======
             model=self.model,
             tokenizer=self.tokenizer,
             tokenizer_mode=self.tokenizer_mode,
@@ -663,7 +645,8 @@
             max_logprobs=self.max_logprobs,
             disable_sliding_window=self.disable_sliding_window,
             skip_tokenizer_init=self.skip_tokenizer_init,
-            served_model_name=self.served_model_name)
+            served_model_name=self.served_model_name,
+            use_attention_sinks=self.use_attention_sinks)
         cache_config = CacheConfig(
             block_size=self.block_size,
             gpu_memory_utilization=self.gpu_memory_utilization,
@@ -671,8 +654,8 @@
             cache_dtype=self.kv_cache_dtype,
             num_gpu_blocks_override=self.num_gpu_blocks_override,
             sliding_window=model_config.get_sliding_window(),
-            enable_prefix_caching=self.enable_prefix_caching)
->>>>>>> 7b0a0dfb
+            enable_prefix_caching=self.enable_prefix_caching,
+            use_attention_sinks=self.use_attention_sinks)
         parallel_config = ParallelConfig(
             pipeline_parallel_size=self.pipeline_parallel_size,
             tensor_parallel_size=self.tensor_parallel_size,

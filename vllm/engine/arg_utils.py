--- conflicted
+++ resolved
@@ -3,12 +3,8 @@
 import argparse
 import dataclasses
 import json
-<<<<<<< HEAD
+import threading
 from dataclasses import dataclass, field
-=======
-import threading
-from dataclasses import dataclass
->>>>>>> ffa443af
 from typing import (TYPE_CHECKING, Any, Dict, List, Literal, Mapping, Optional,
                     Tuple, Type, Union, cast, get_args)
 

--- conflicted
+++ resolved
@@ -195,11 +195,8 @@
     kv_transfer_config: Optional[KVTransferConfig] = None
 
     generation_config: Optional[str] = None
-<<<<<<< HEAD
-=======
     enable_sleep_mode: bool = False
 
->>>>>>> 2bc3fbba
     calculate_kv_scales: Optional[bool] = None
 
     def __post_init__(self):
@@ -961,15 +958,6 @@
             'be loaded from the model checkpoint if available. '
             'Otherwise, the scales will default to 1.0.')
 
-        parser.add_argument(
-            '--calculate-kv-scales',
-            action='store_true',
-            help='This enables dynamic calculation of '
-            'k_scale and v_scale when kv-cache-dtype is fp8. '
-            'If calculate-kv-scales is false, the scales will '
-            'be loaded from the model checkpoint if available. '
-            'Otherwise, the scales will default to 1.0.')
-
         return parser
 
     @classmethod

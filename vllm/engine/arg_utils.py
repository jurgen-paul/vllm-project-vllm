import argparse
import dataclasses
from dataclasses import dataclass
from typing import Optional, Tuple

from vllm.config import (CacheConfig, DeviceConfig, ModelConfig,
                         ParallelConfig, SchedulerConfig, LoRAConfig)


@dataclass
class EngineArgs:
    """Arguments for vLLM engine."""
    model: str
    tokenizer: Optional[str] = None
    tokenizer_mode: str = 'auto'
    trust_remote_code: bool = False
    download_dir: Optional[str] = None
    load_format: str = 'auto'
    dtype: str = 'auto'
    kv_cache_dtype: str = 'auto'
    kv_cache_scales_path: str = None
    seed: int = 0
    max_model_len: Optional[int] = None
    worker_use_ray: bool = False
    pipeline_parallel_size: int = 1
    tensor_parallel_size: int = 1
    max_parallel_loading_workers: Optional[int] = None
    block_size: int = 16
    enable_prefix_caching: bool = False
    swap_space: int = 4  # GiB
    gpu_memory_utilization: float = 0.90
    max_num_batched_tokens: Optional[int] = None
    max_num_seqs: int = 256
    max_paddings: int = 256
    max_logprobs: int = 5  # OpenAI default value
    disable_log_stats: bool = False
    revision: Optional[str] = None
    code_revision: Optional[str] = None
    tokenizer_revision: Optional[str] = None
    quantization: Optional[str] = None
    enforce_eager: bool = False
    max_context_len_to_capture: int = 8192
    disable_custom_all_reduce: bool = False
    enable_lora: bool = False
    max_loras: int = 1
    max_lora_rank: int = 16
    lora_extra_vocab_size: int = 256
    lora_dtype = 'auto'
    max_cpu_loras: Optional[int] = None
    device: str = 'auto'
    ray_workers_use_nsight: bool = False

    def __post_init__(self):
        if self.tokenizer is None:
            self.tokenizer = self.model

    @staticmethod
    def add_cli_args(
            parser: argparse.ArgumentParser) -> argparse.ArgumentParser:
        """Shared CLI arguments for vLLM engine."""

        # NOTE: If you update any of the arguments below, please also
        # make sure to update docs/source/models/engine_args.rst

        # Model arguments
        parser.add_argument(
            '--model',
            type=str,
            default='facebook/opt-125m',
            help='name or path of the huggingface model to use')
        parser.add_argument(
            '--tokenizer',
            type=str,
            default=EngineArgs.tokenizer,
            help='name or path of the huggingface tokenizer to use')
        parser.add_argument(
            '--revision',
            type=str,
            default=None,
            help='the specific model version to use. It can be a branch '
            'name, a tag name, or a commit id. If unspecified, will use '
            'the default version.')
        parser.add_argument(
            '--code-revision',
            type=str,
            default=None,
            help='the specific revision to use for the model code on '
            'Hugging Face Hub. It can be a branch name, a tag name, or a '
            'commit id. If unspecified, will use the default version.')
        parser.add_argument(
            '--tokenizer-revision',
            type=str,
            default=None,
            help='the specific tokenizer version to use. It can be a branch '
            'name, a tag name, or a commit id. If unspecified, will use '
            'the default version.')
        parser.add_argument('--tokenizer-mode',
                            type=str,
                            default=EngineArgs.tokenizer_mode,
                            choices=['auto', 'slow'],
                            help='tokenizer mode. "auto" will use the fast '
                            'tokenizer if available, and "slow" will '
                            'always use the slow tokenizer.')
        parser.add_argument('--trust-remote-code',
                            action='store_true',
                            help='trust remote code from huggingface')
        parser.add_argument('--download-dir',
                            type=str,
                            default=EngineArgs.download_dir,
                            help='directory to download and load the weights, '
                            'default to the default cache dir of '
                            'huggingface')
        parser.add_argument(
            '--load-format',
            type=str,
            default=EngineArgs.load_format,
            choices=['auto', 'pt', 'safetensors', 'npcache', 'dummy'],
            help='The format of the model weights to load. '
            '"auto" will try to load the weights in the safetensors format '
            'and fall back to the pytorch bin format if safetensors format '
            'is not available. '
            '"pt" will load the weights in the pytorch bin format. '
            '"safetensors" will load the weights in the safetensors format. '
            '"npcache" will load the weights in pytorch format and store '
            'a numpy cache to speed up the loading. '
            '"dummy" will initialize the weights with random values, '
            'which is mainly for profiling.')
        parser.add_argument(
            '--dtype',
            type=str,
            default=EngineArgs.dtype,
            choices=[
                'auto', 'half', 'float16', 'bfloat16', 'float', 'float32'
            ],
            help='data type for model weights and activations. '
            'The "auto" option will use FP16 precision '
            'for FP32 and FP16 models, and BF16 precision '
            'for BF16 models.')
        parser.add_argument(
            '--kv-cache-dtype',
            type=str,
            choices=['auto', 'fp8'],
            default='auto',
            help='Data type for kv cache storage. If "auto", will use model data type. '
            'FP8_E5M2 (without scaling) is only supported on cuda version greater than 11.8. '
            'On ROCm (AMD GPU), FP8_E4M3 is instead supported for common inference criteria.')
        parser.add_argument(
            '--kv-cache-scales-path',
            type=str,
            default=None,
            help='Path to the JSON files containing the KV cache scaling factors. '
            'This should generally be supplied, when KV cache dtype is FP8. Otherwise, '
            'KV cache scaling factors default to 1.0, which may cause accuracy issues. '
            'FP8_E5M2 (without scaling) is only supported on cuda version greater than 11.8. '
            'On ROCm (AMD GPU), FP8_E4M3 is instead supported for common inference criteria.')
        parser.add_argument('--max-model-len',
                            type=int,
                            default=EngineArgs.max_model_len,
                            help='model context length. If unspecified, '
                            'will be automatically derived from the model.')
        # Parallel arguments
        parser.add_argument('--worker-use-ray',
                            action='store_true',
                            help='use Ray for distributed serving, will be '
                            'automatically set when using more than 1 GPU')
        parser.add_argument('--pipeline-parallel-size',
                            '-pp',
                            type=int,
                            default=EngineArgs.pipeline_parallel_size,
                            help='number of pipeline stages')
        parser.add_argument('--tensor-parallel-size',
                            '-tp',
                            type=int,
                            default=EngineArgs.tensor_parallel_size,
                            help='number of tensor parallel replicas')
        parser.add_argument(
            '--max-parallel-loading-workers',
            type=int,
            default=EngineArgs.max_parallel_loading_workers,
            help='load model sequentially in multiple batches, '
            'to avoid RAM OOM when using tensor '
            'parallel and large models')
        parser.add_argument(
            '--ray-workers-use-nsight',
            action='store_true',
            help='If specified, use nsight to profile ray workers')
        # KV cache arguments
        parser.add_argument('--block-size',
                            type=int,
                            default=EngineArgs.block_size,
                            choices=[8, 16, 32, 128],
                            help='token block size')

        parser.add_argument('--enable-prefix-caching',
                            action='store_true',
                            help='Enables automatic prefix caching')

        parser.add_argument('--seed',
                            type=int,
                            default=EngineArgs.seed,
                            help='random seed')
        parser.add_argument('--swap-space',
                            type=int,
                            default=EngineArgs.swap_space,
                            help='CPU swap space size (GiB) per GPU')
        parser.add_argument(
            '--gpu-memory-utilization',
            type=float,
            default=EngineArgs.gpu_memory_utilization,
            help='the fraction of GPU memory to be used for '
            'the model executor, which can range from 0 to 1.'
            'If unspecified, will use the default value of 0.9.')
        parser.add_argument('--max-num-batched-tokens',
                            type=int,
                            default=EngineArgs.max_num_batched_tokens,
                            help='maximum number of batched tokens per '
                            'iteration')
        parser.add_argument('--max-num-seqs',
                            type=int,
                            default=EngineArgs.max_num_seqs,
                            help='maximum number of sequences per iteration')
        parser.add_argument('--max-paddings',
                            type=int,
                            default=EngineArgs.max_paddings,
                            help='maximum number of paddings in a batch')
        parser.add_argument(
            '--max-logprobs',
            type=int,
            default=EngineArgs.max_logprobs,
            help=('max number of log probs to return logprobs is specified in'
                  ' SamplingParams'))
        parser.add_argument('--disable-log-stats',
                            action='store_true',
                            help='disable logging statistics')
        # Quantization settings.
        parser.add_argument('--quantization',
                            '-q',
                            type=str,
                            choices=['awq', 'gptq', 'squeezellm', None],
                            default=EngineArgs.quantization,
                            help='Method used to quantize the weights. If '
                            'None, we first check the `quantization_config` '
                            'attribute in the model config file. If that is '
                            'None, we assume the model weights are not '
                            'quantized and use `dtype` to determine the data '
                            'type of the weights.')
        parser.add_argument('--enforce-eager',
                            action='store_true',
                            help='Always use eager-mode PyTorch. If False, '
                            'will use eager mode and CUDA graph in hybrid '
                            'for maximal performance and flexibility.')
        parser.add_argument('--max-context-len-to-capture',
                            type=int,
                            default=EngineArgs.max_context_len_to_capture,
                            help='maximum context length covered by CUDA '
                            'graphs. When a sequence has context length '
                            'larger than this, we fall back to eager mode.')
        parser.add_argument('--disable-custom-all-reduce',
                            action='store_true',
                            default=EngineArgs.disable_custom_all_reduce,
                            help='See ParallelConfig')
        # LoRA related configs
        parser.add_argument('--enable-lora',
                            action='store_true',
                            help='If True, enable handling of LoRA adapters.')
        parser.add_argument('--max-loras',
                            type=int,
                            default=EngineArgs.max_loras,
                            help='Max number of LoRAs in a single batch.')
        parser.add_argument('--max-lora-rank',
                            type=int,
                            default=EngineArgs.max_lora_rank,
                            help='Max LoRA rank.')
        parser.add_argument(
            '--lora-extra-vocab-size',
            type=int,
            default=EngineArgs.lora_extra_vocab_size,
            help=('Maximum size of extra vocabulary that can be '
                  'present in a LoRA adapter (added to the base '
                  'model vocabulary).'))
        parser.add_argument(
            '--lora-dtype',
            type=str,
            default=EngineArgs.lora_dtype,
            choices=['auto', 'float16', 'bfloat16', 'float32'],
            help=('Data type for LoRA. If auto, will default to '
                  'base model dtype.'))
        parser.add_argument(
            '--max-cpu-loras',
            type=int,
            default=EngineArgs.max_cpu_loras,
            help=('Maximum number of LoRAs to store in CPU memory. '
                  'Must be >= than max_num_seqs. '
                  'Defaults to max_num_seqs.'))
        parser.add_argument("--device",
                            type=str,
                            default=EngineArgs.device,
                            choices=["auto", "cuda", "neuron"],
                            help='Device type for vLLM execution.')
        return parser

    @classmethod
    def from_cli_args(cls, args: argparse.Namespace) -> 'EngineArgs':
        # Get the list of attributes of this dataclass.
        attrs = [attr.name for attr in dataclasses.fields(cls)]
        # Set the attributes from the parsed arguments.
        engine_args = cls(**{attr: getattr(args, attr) for attr in attrs})
        return engine_args

    def create_engine_configs(
        self,
    ) -> Tuple[ModelConfig, CacheConfig, ParallelConfig, SchedulerConfig,
               DeviceConfig, Optional[LoRAConfig]]:
        device_config = DeviceConfig(self.device)
<<<<<<< HEAD
        model_config = ModelConfig(self.model, self.tokenizer,
                                   self.tokenizer_mode, self.trust_remote_code,
                                   self.download_dir, self.kv_cache_scales_path, self.load_format,
                                   self.dtype, self.seed, self.revision, self.code_revision,
                                   self.tokenizer_revision, self.max_model_len,
                                   self.quantization, self.enforce_eager,
                                   self.max_context_len_to_capture)
=======
        model_config = ModelConfig(
            self.model, self.tokenizer, self.tokenizer_mode,
            self.trust_remote_code, self.download_dir, self.load_format,
            self.dtype, self.seed, self.revision, self.code_revision,
            self.tokenizer_revision, self.max_model_len, self.quantization,
            self.enforce_eager, self.max_context_len_to_capture,
            self.max_logprobs)
>>>>>>> 2daf23ab
        cache_config = CacheConfig(self.block_size,
                                   self.gpu_memory_utilization,
                                   self.swap_space, self.kv_cache_dtype,
                                   model_config.get_sliding_window(),
                                   self.enable_prefix_caching)
        parallel_config = ParallelConfig(self.pipeline_parallel_size,
                                         self.tensor_parallel_size,
                                         self.worker_use_ray,
                                         self.max_parallel_loading_workers,
                                         self.disable_custom_all_reduce,
                                         self.ray_workers_use_nsight)
        scheduler_config = SchedulerConfig(self.max_num_batched_tokens,
                                           self.max_num_seqs,
                                           model_config.max_model_len,
                                           self.max_paddings)
        lora_config = LoRAConfig(
            max_lora_rank=self.max_lora_rank,
            max_loras=self.max_loras,
            lora_extra_vocab_size=self.lora_extra_vocab_size,
            lora_dtype=self.lora_dtype,
            max_cpu_loras=self.max_cpu_loras if self.max_cpu_loras
            and self.max_cpu_loras > 0 else None) if self.enable_lora else None
        return (model_config, cache_config, parallel_config, scheduler_config,
                device_config, lora_config)


@dataclass
class AsyncEngineArgs(EngineArgs):
    """Arguments for asynchronous vLLM engine."""
    engine_use_ray: bool = False
    disable_log_requests: bool = False
    max_log_len: Optional[int] = None

    @staticmethod
    def add_cli_args(
            parser: argparse.ArgumentParser) -> argparse.ArgumentParser:
        parser = EngineArgs.add_cli_args(parser)
        parser.add_argument('--engine-use-ray',
                            action='store_true',
                            help='use Ray to start the LLM engine in a '
                            'separate process as the server process.')
        parser.add_argument('--disable-log-requests',
                            action='store_true',
                            help='disable logging requests')
        parser.add_argument('--max-log-len',
                            type=int,
                            default=None,
                            help='max number of prompt characters or prompt '
                            'ID numbers being printed in log. '
                            'Default: unlimited.')
        return parser<|MERGE_RESOLUTION|>--- conflicted
+++ resolved
@@ -312,23 +312,13 @@
     ) -> Tuple[ModelConfig, CacheConfig, ParallelConfig, SchedulerConfig,
                DeviceConfig, Optional[LoRAConfig]]:
         device_config = DeviceConfig(self.device)
-<<<<<<< HEAD
-        model_config = ModelConfig(self.model, self.tokenizer,
-                                   self.tokenizer_mode, self.trust_remote_code,
-                                   self.download_dir, self.kv_cache_scales_path, self.load_format,
-                                   self.dtype, self.seed, self.revision, self.code_revision,
-                                   self.tokenizer_revision, self.max_model_len,
-                                   self.quantization, self.enforce_eager,
-                                   self.max_context_len_to_capture)
-=======
         model_config = ModelConfig(
             self.model, self.tokenizer, self.tokenizer_mode,
-            self.trust_remote_code, self.download_dir, self.load_format,
+            self.trust_remote_code, self.download_dir, self.kv_cache_scales_path, self.load_format,
             self.dtype, self.seed, self.revision, self.code_revision,
             self.tokenizer_revision, self.max_model_len, self.quantization,
             self.enforce_eager, self.max_context_len_to_capture,
             self.max_logprobs)
->>>>>>> 2daf23ab
         cache_config = CacheConfig(self.block_size,
                                    self.gpu_memory_utilization,
                                    self.swap_space, self.kv_cache_dtype,

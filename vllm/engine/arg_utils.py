import argparse
import dataclasses
from dataclasses import dataclass
from typing import Optional, Tuple

from vllm.config import (CacheConfig, ModelConfig, ParallelConfig,
                         SchedulerConfig, LoRAConfig)


@dataclass
class EngineArgs:
    """Arguments for vLLM engine."""
    model: str
    tokenizer: Optional[str] = None
    tokenizer_mode: str = 'auto'
    trust_remote_code: bool = False
    download_dir: Optional[str] = None
    load_format: str = 'auto'
    dtype: str = 'auto'
    kv_cache_dtype: str = 'auto'
    seed: int = 0
    max_model_len: Optional[int] = None
    worker_use_ray: bool = False
    pipeline_parallel_size: int = 1
    tensor_parallel_size: int = 1
    max_parallel_loading_workers: Optional[int] = None
    block_size: int = 16
    swap_space: int = 4  # GiB
    gpu_memory_utilization: float = 0.90
    max_num_batched_tokens: Optional[int] = None
    max_num_seqs: int = 256
    max_paddings: int = 256
    disable_log_stats: bool = False
    revision: Optional[str] = None
    tokenizer_revision: Optional[str] = None
    quantization: Optional[str] = None
    enforce_eager: bool = False
    max_context_len_to_capture: int = 8192
<<<<<<< HEAD
    use_flash_attn: bool = False
=======
    disable_custom_all_reduce: bool = False
    enable_lora: bool = False
    max_loras: int = 1
    max_lora_rank: int = 16
    lora_extra_vocab_size: int = 256
    lora_dtype = 'auto'
    max_cpu_loras: Optional[int] = None
>>>>>>> 93b38bea

    def __post_init__(self):
        if self.tokenizer is None:
            self.tokenizer = self.model

    @staticmethod
    def add_cli_args(
            parser: argparse.ArgumentParser) -> argparse.ArgumentParser:
        """Shared CLI arguments for vLLM engine."""

        # NOTE: If you update any of the arguments below, please also
        # make sure to update docs/source/models/engine_args.rst

        # Model arguments
        parser.add_argument(
            '--model',
            type=str,
            default='facebook/opt-125m',
            help='name or path of the huggingface model to use')
        parser.add_argument(
            '--tokenizer',
            type=str,
            default=EngineArgs.tokenizer,
            help='name or path of the huggingface tokenizer to use')
        parser.add_argument(
            '--revision',
            type=str,
            default=None,
            help='the specific model version to use. It can be a branch '
            'name, a tag name, or a commit id. If unspecified, will use '
            'the default version.')
        parser.add_argument(
            '--tokenizer-revision',
            type=str,
            default=None,
            help='the specific tokenizer version to use. It can be a branch '
            'name, a tag name, or a commit id. If unspecified, will use '
            'the default version.')
        parser.add_argument('--tokenizer-mode',
                            type=str,
                            default=EngineArgs.tokenizer_mode,
                            choices=['auto', 'slow'],
                            help='tokenizer mode. "auto" will use the fast '
                            'tokenizer if available, and "slow" will '
                            'always use the slow tokenizer.')
        parser.add_argument('--trust-remote-code',
                            action='store_true',
                            help='trust remote code from huggingface')
        parser.add_argument('--download-dir',
                            type=str,
                            default=EngineArgs.download_dir,
                            help='directory to download and load the weights, '
                            'default to the default cache dir of '
                            'huggingface')
        parser.add_argument(
            '--load-format',
            type=str,
            default=EngineArgs.load_format,
            choices=['auto', 'pt', 'safetensors', 'npcache', 'dummy'],
            help='The format of the model weights to load. '
            '"auto" will try to load the weights in the safetensors format '
            'and fall back to the pytorch bin format if safetensors format '
            'is not available. '
            '"pt" will load the weights in the pytorch bin format. '
            '"safetensors" will load the weights in the safetensors format. '
            '"npcache" will load the weights in pytorch format and store '
            'a numpy cache to speed up the loading. '
            '"dummy" will initialize the weights with random values, '
            'which is mainly for profiling.')
        parser.add_argument(
            '--dtype',
            type=str,
            default=EngineArgs.dtype,
            choices=[
                'auto', 'half', 'float16', 'bfloat16', 'float', 'float32'
            ],
            help='data type for model weights and activations. '
            'The "auto" option will use FP16 precision '
            'for FP32 and FP16 models, and BF16 precision '
            'for BF16 models.')
        parser.add_argument(
            '--kv-cache-dtype',
            type=str,
            choices=['auto', 'fp8_e5m2'],
            default='auto',
            help='Data type for kv cache storage. If "auto", will use model '
            'data type. Note FP8 is not supported when cuda version is '
            'lower than 11.8.')
        parser.add_argument('--max-model-len',
                            type=int,
                            default=None,
                            help='model context length. If unspecified, '
                            'will be automatically derived from the model.')
        # Parallel arguments
        parser.add_argument('--worker-use-ray',
                            action='store_true',
                            help='use Ray for distributed serving, will be '
                            'automatically set when using more than 1 GPU')
        parser.add_argument('--pipeline-parallel-size',
                            '-pp',
                            type=int,
                            default=EngineArgs.pipeline_parallel_size,
                            help='number of pipeline stages')
        parser.add_argument('--tensor-parallel-size',
                            '-tp',
                            type=int,
                            default=EngineArgs.tensor_parallel_size,
                            help='number of tensor parallel replicas')
        parser.add_argument(
            '--max-parallel-loading-workers',
            type=int,
            help='load model sequentially in multiple batches, '
            'to avoid RAM OOM when using tensor '
            'parallel and large models')
        # KV cache arguments
        parser.add_argument('--block-size',
                            type=int,
                            default=EngineArgs.block_size,
                            choices=[8, 16, 32],
                            help='token block size')
        # TODO(woosuk): Support fine-grained seeds (e.g., seed per request).
        parser.add_argument('--seed',
                            type=int,
                            default=EngineArgs.seed,
                            help='random seed')
        parser.add_argument('--swap-space',
                            type=int,
                            default=EngineArgs.swap_space,
                            help='CPU swap space size (GiB) per GPU')
        parser.add_argument(
            '--gpu-memory-utilization',
            type=float,
            default=EngineArgs.gpu_memory_utilization,
            help='the fraction of GPU memory to be used for '
            'the model executor, which can range from 0 to 1.'
            'If unspecified, will use the default value of 0.9.')
        parser.add_argument('--max-num-batched-tokens',
                            type=int,
                            default=EngineArgs.max_num_batched_tokens,
                            help='maximum number of batched tokens per '
                            'iteration')
        parser.add_argument('--max-num-seqs',
                            type=int,
                            default=EngineArgs.max_num_seqs,
                            help='maximum number of sequences per iteration')
        parser.add_argument('--max-paddings',
                            type=int,
                            default=EngineArgs.max_paddings,
                            help='maximum number of paddings in a batch')
        parser.add_argument('--disable-log-stats',
                            action='store_true',
                            help='disable logging statistics')
        # Quantization settings.
        parser.add_argument('--quantization',
                            '-q',
                            type=str,
                            choices=['awq', 'gptq', 'squeezellm', None],
                            default=None,
                            help='Method used to quantize the weights. If '
                            'None, we first check the `quantization_config` '
                            'attribute in the model config file. If that is '
                            'None, we assume the model weights are not '
                            'quantized and use `dtype` to determine the data '
                            'type of the weights.')
        parser.add_argument('--enforce-eager',
                            action='store_true',
                            help='Always use eager-mode PyTorch. If False, '
                            'will use eager mode and CUDA graph in hybrid '
                            'for maximal performance and flexibility.')
        parser.add_argument('--max-context-len-to-capture',
                            type=int,
                            default=EngineArgs.max_context_len_to_capture,
                            help='maximum context length covered by CUDA '
                            'graphs. When a sequence has context length '
                            'larger than this, we fall back to eager mode.')
<<<<<<< HEAD
        parser.add_argument(
            '--use-flash-attn',
            action='store_true',
            help='Use blocked kv cache flash attention for decode stage. '
            'Note this will rewrite block_size of kv cache.')
=======
        parser.add_argument('--disable-custom-all-reduce',
                            action='store_true',
                            default=EngineArgs.disable_custom_all_reduce,
                            help='See ParallelConfig')
        # LoRA related configs
        parser.add_argument('--enable-lora',
                            action='store_true',
                            help='If True, enable handling of LoRA adapters.')
        parser.add_argument('--max-loras',
                            type=int,
                            default=EngineArgs.max_loras,
                            help='Max number of LoRAs in a single batch.')
        parser.add_argument('--max-lora-rank',
                            type=int,
                            default=EngineArgs.max_lora_rank,
                            help='Max LoRA rank.')
        parser.add_argument(
            '--lora-extra-vocab-size',
            type=int,
            default=EngineArgs.lora_extra_vocab_size,
            help=('Maximum size of extra vocabulary that can be '
                  'present in a LoRA adapter (added to the base '
                  'model vocabulary).'))
        parser.add_argument(
            '--lora-dtype',
            type=str,
            default=EngineArgs.lora_dtype,
            choices=['auto', 'float16', 'bfloat16', 'float32'],
            help=('Data type for LoRA. If auto, will default to '
                  'base model dtype.'))
        parser.add_argument(
            '--max-cpu-loras',
            type=int,
            default=EngineArgs.max_cpu_loras,
            help=('Maximum number of LoRAs to store in CPU memory. '
                  'Must be >= than max_num_seqs. '
                  'Defaults to max_num_seqs.'))
>>>>>>> 93b38bea
        return parser

    @classmethod
    def from_cli_args(cls, args: argparse.Namespace) -> 'EngineArgs':
        # Get the list of attributes of this dataclass.
        attrs = [attr.name for attr in dataclasses.fields(cls)]
        # Set the attributes from the parsed arguments.
        engine_args = cls(**{attr: getattr(args, attr) for attr in attrs})
        return engine_args

    def create_engine_configs(
        self,
<<<<<<< HEAD
    ) -> Tuple[ModelConfig, CacheConfig, ParallelConfig, SchedulerConfig]:
        model_config = ModelConfig(
            self.model, self.tokenizer, self.tokenizer_mode,
            self.trust_remote_code, self.download_dir, self.load_format,
            self.dtype, self.seed, self.revision, self.tokenizer_revision,
            self.max_model_len, self.quantization, self.enforce_eager,
            self.max_context_len_to_capture, self.use_flash_attn)
        if self.use_flash_attn:
            from flash_attn.flash_attn_interface import get_kvcache_block_size
            self.block_size = get_kvcache_block_size(
                model_config.get_head_size())
=======
    ) -> Tuple[ModelConfig, CacheConfig, ParallelConfig, SchedulerConfig,
               Optional[LoRAConfig]]:
        model_config = ModelConfig(self.model, self.tokenizer,
                                   self.tokenizer_mode, self.trust_remote_code,
                                   self.download_dir, self.load_format,
                                   self.dtype, self.seed, self.revision,
                                   self.tokenizer_revision, self.max_model_len,
                                   self.quantization, self.enforce_eager,
                                   self.max_context_len_to_capture)
>>>>>>> 93b38bea
        cache_config = CacheConfig(self.block_size,
                                   self.gpu_memory_utilization,
                                   self.swap_space, self.kv_cache_dtype,
                                   model_config.get_sliding_window())
        parallel_config = ParallelConfig(self.pipeline_parallel_size,
                                         self.tensor_parallel_size,
                                         self.worker_use_ray,
                                         self.max_parallel_loading_workers,
                                         self.disable_custom_all_reduce)
        scheduler_config = SchedulerConfig(self.max_num_batched_tokens,
                                           self.max_num_seqs,
                                           model_config.max_model_len,
                                           self.max_paddings)
        lora_config = LoRAConfig(
            max_lora_rank=self.max_lora_rank,
            max_loras=self.max_loras,
            lora_extra_vocab_size=self.lora_extra_vocab_size,
            lora_dtype=self.lora_dtype,
            max_cpu_loras=self.max_cpu_loras if self.max_cpu_loras
            and self.max_cpu_loras > 0 else None) if self.enable_lora else None
        return model_config, cache_config, parallel_config, scheduler_config, lora_config


@dataclass
class AsyncEngineArgs(EngineArgs):
    """Arguments for asynchronous vLLM engine."""
    engine_use_ray: bool = False
    disable_log_requests: bool = False
    max_log_len: Optional[int] = None

    @staticmethod
    def add_cli_args(
            parser: argparse.ArgumentParser) -> argparse.ArgumentParser:
        parser = EngineArgs.add_cli_args(parser)
        parser.add_argument('--engine-use-ray',
                            action='store_true',
                            help='use Ray to start the LLM engine in a '
                            'separate process as the server process.')
        parser.add_argument('--disable-log-requests',
                            action='store_true',
                            help='disable logging requests')
        parser.add_argument('--max-log-len',
                            type=int,
                            default=None,
                            help='max number of prompt characters or prompt '
                            'ID numbers being printed in log. '
                            'Default: unlimited.')
        return parser<|MERGE_RESOLUTION|>--- conflicted
+++ resolved
@@ -36,9 +36,6 @@
     quantization: Optional[str] = None
     enforce_eager: bool = False
     max_context_len_to_capture: int = 8192
-<<<<<<< HEAD
-    use_flash_attn: bool = False
-=======
     disable_custom_all_reduce: bool = False
     enable_lora: bool = False
     max_loras: int = 1
@@ -46,11 +43,13 @@
     lora_extra_vocab_size: int = 256
     lora_dtype = 'auto'
     max_cpu_loras: Optional[int] = None
->>>>>>> 93b38bea
+    use_flash_attn: bool = False
 
     def __post_init__(self):
         if self.tokenizer is None:
             self.tokenizer = self.model
+        if self.use_flash_attn:
+            self.block_size = 256
 
     @staticmethod
     def add_cli_args(
@@ -222,13 +221,6 @@
                             help='maximum context length covered by CUDA '
                             'graphs. When a sequence has context length '
                             'larger than this, we fall back to eager mode.')
-<<<<<<< HEAD
-        parser.add_argument(
-            '--use-flash-attn',
-            action='store_true',
-            help='Use blocked kv cache flash attention for decode stage. '
-            'Note this will rewrite block_size of kv cache.')
-=======
         parser.add_argument('--disable-custom-all-reduce',
                             action='store_true',
                             default=EngineArgs.disable_custom_all_reduce,
@@ -266,7 +258,10 @@
             help=('Maximum number of LoRAs to store in CPU memory. '
                   'Must be >= than max_num_seqs. '
                   'Defaults to max_num_seqs.'))
->>>>>>> 93b38bea
+        parser.add_argument('--use-flash-attn',
+                            action='store_true',
+                            help='Use paged kv cache flash attention. '
+                            'Note this will rewrite block_size of kv cache.')
         return parser
 
     @classmethod
@@ -279,19 +274,6 @@
 
     def create_engine_configs(
         self,
-<<<<<<< HEAD
-    ) -> Tuple[ModelConfig, CacheConfig, ParallelConfig, SchedulerConfig]:
-        model_config = ModelConfig(
-            self.model, self.tokenizer, self.tokenizer_mode,
-            self.trust_remote_code, self.download_dir, self.load_format,
-            self.dtype, self.seed, self.revision, self.tokenizer_revision,
-            self.max_model_len, self.quantization, self.enforce_eager,
-            self.max_context_len_to_capture, self.use_flash_attn)
-        if self.use_flash_attn:
-            from flash_attn.flash_attn_interface import get_kvcache_block_size
-            self.block_size = get_kvcache_block_size(
-                model_config.get_head_size())
-=======
     ) -> Tuple[ModelConfig, CacheConfig, ParallelConfig, SchedulerConfig,
                Optional[LoRAConfig]]:
         model_config = ModelConfig(self.model, self.tokenizer,
@@ -300,8 +282,8 @@
                                    self.dtype, self.seed, self.revision,
                                    self.tokenizer_revision, self.max_model_len,
                                    self.quantization, self.enforce_eager,
-                                   self.max_context_len_to_capture)
->>>>>>> 93b38bea
+                                   self.max_context_len_to_capture,
+                                   self.use_flash_attn)
         cache_config = CacheConfig(self.block_size,
                                    self.gpu_memory_utilization,
                                    self.swap_space, self.kv_cache_dtype,

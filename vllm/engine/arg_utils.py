import argparse
import dataclasses
import json
from dataclasses import dataclass
from typing import (TYPE_CHECKING, Any, Dict, List, Literal, Mapping, Optional,
                    Tuple, Type, Union, cast, get_args)

import torch

import vllm.envs as envs
from vllm.config import (CacheConfig, CompilationConfig, ConfigFormat,
                         DecodingConfig, DeviceConfig, HfOverrides,
                         KVTransferConfig, LoadConfig, LoadFormat, LoRAConfig,
                         ModelConfig, ObservabilityConfig, ParallelConfig,
                         PoolerConfig, PromptAdapterConfig, SchedulerConfig,
                         SpeculativeConfig, TaskOption, TokenizerPoolConfig,
                         VllmConfig)
from vllm.executor.executor_base import ExecutorBase
from vllm.logger import init_logger
from vllm.model_executor.layers.quantization import QUANTIZATION_METHODS
from vllm.platforms import current_platform
from vllm.transformers_utils.utils import check_gguf_file
from vllm.usage.usage_lib import UsageContext
from vllm.utils import FlexibleArgumentParser, StoreBoolean

if TYPE_CHECKING:
    from vllm.transformers_utils.tokenizer_group import BaseTokenizerGroup

logger = init_logger(__name__)

ALLOWED_DETAILED_TRACE_MODULES = ["model", "worker", "all"]

DEVICE_OPTIONS = [
    "auto",
    "cuda",
    "neuron",
    "cpu",
    "openvino",
    "tpu",
    "xpu",
    "hpu",
]


def nullable_str(val: str):
    if not val or val == "None":
        return None
    return val


def nullable_kvs(val: str) -> Optional[Mapping[str, int]]:
    """Parses a string containing comma separate key [str] to value [int]
    pairs into a dictionary.

    Args:
        val: String value to be parsed.

    Returns:
        Dictionary with parsed values.
    """
    if len(val) == 0:
        return None

    out_dict: Dict[str, int] = {}
    for item in val.split(","):
        kv_parts = [part.lower().strip() for part in item.split("=")]
        if len(kv_parts) != 2:
            raise argparse.ArgumentTypeError(
                "Each item should be in the form KEY=VALUE")
        key, value = kv_parts

        try:
            parsed_value = int(value)
        except ValueError as exc:
            msg = f"Failed to parse value of item {key}={value}"
            raise argparse.ArgumentTypeError(msg) from exc

        if key in out_dict and out_dict[key] != parsed_value:
            raise argparse.ArgumentTypeError(
                f"Conflicting values specified for key: {key}")
        out_dict[key] = parsed_value

    return out_dict


@dataclass
class EngineArgs:
    """Arguments for vLLM engine."""
    model: str = 'facebook/opt-125m'
    served_model_name: Optional[Union[str, List[str]]] = None
    tokenizer: Optional[str] = None
    task: TaskOption = "auto"
    skip_tokenizer_init: bool = False
    tokenizer_mode: str = 'auto'
    trust_remote_code: bool = False
    allowed_local_media_path: str = ""
    download_dir: Optional[str] = None
    load_format: str = 'auto'
    weights_load_device: Optional[str] = None
    config_format: ConfigFormat = ConfigFormat.AUTO
    dtype: str = 'auto'
    kv_cache_dtype: str = 'auto'
    seed: int = 0
    max_model_len: Optional[int] = None
    # Note: Specifying a custom executor backend by passing a class
    # is intended for expert use only. The API may change without
    # notice.
    distributed_executor_backend: Optional[Union[str,
                                                 Type[ExecutorBase]]] = None
    # number of P/D disaggregation (or other disaggregation) workers
    pipeline_parallel_size: int = 1
    tensor_parallel_size: int = 1
    max_parallel_loading_workers: Optional[int] = None
    block_size: Optional[int] = None
    enable_prefix_caching: Optional[bool] = None
    disable_sliding_window: bool = False
    use_v2_block_manager: bool = True
    use_padding_aware_scheduling: bool = current_platform.is_hpu()
    swap_space: float = 4  # GiB
    cpu_offload_gb: float = 0  # GiB
    gpu_memory_utilization: float = 0.90
    max_num_batched_tokens: Optional[int] = None
    max_num_seqs: Optional[int] = None
    max_num_prefill_seqs: Optional[int] = None
    max_logprobs: int = 20  # Default value for OpenAI Chat Completions API
    disable_log_stats: bool = False
    revision: Optional[str] = None
    code_revision: Optional[str] = None
    rope_scaling: Optional[Dict[str, Any]] = None
    rope_theta: Optional[float] = None
    hf_overrides: Optional[HfOverrides] = None
    tokenizer_revision: Optional[str] = None
    quantization: Optional[str] = None
    enforce_eager: Optional[bool] = None
    max_seq_len_to_capture: int = 8192
    disable_custom_all_reduce: bool = False
    tokenizer_pool_size: int = 0
    # Note: Specifying a tokenizer pool by passing a class
    # is intended for expert use only. The API may change without
    # notice.
    tokenizer_pool_type: Union[str, Type["BaseTokenizerGroup"]] = "ray"
    tokenizer_pool_extra_config: Optional[Dict[str, Any]] = None
    limit_mm_per_prompt: Optional[Mapping[str, int]] = None
    mm_processor_kwargs: Optional[Dict[str, Any]] = None
    disable_mm_preprocessor_cache: bool = False
    enable_lora: bool = False
    enable_lora_bias: bool = False
    max_loras: int = 1
    max_lora_rank: int = 16
    enable_prompt_adapter: bool = False
    max_prompt_adapters: int = 1
    max_prompt_adapter_token: int = 0
    fully_sharded_loras: bool = False
    lora_extra_vocab_size: int = 256
    long_lora_scaling_factors: Optional[Tuple[float]] = None
    lora_dtype: Optional[Union[str, torch.dtype]] = 'auto'
    max_cpu_loras: Optional[int] = None
    device: str = 'auto'
    num_scheduler_steps: int = 1
    multi_step_stream_outputs: bool = True
    ray_workers_use_nsight: bool = False
    num_gpu_blocks_override: Optional[int] = None
    num_lookahead_slots: int = 0
    model_loader_extra_config: Optional[dict] = None
    ignore_patterns: Optional[Union[str, List[str]]] = None
    preemption_mode: Optional[str] = None

    scheduler_delay_factor: float = 0.0
    enable_chunked_prefill: Optional[bool] = None

    guided_decoding_backend: str = 'xgrammar'
    logits_processor_pattern: Optional[str] = None
    # Speculative decoding configuration.
    speculative_model: Optional[str] = None
    speculative_model_quantization: Optional[str] = None
    speculative_draft_tensor_parallel_size: Optional[int] = None
    num_speculative_tokens: Optional[int] = None
    speculative_disable_mqa_scorer: Optional[bool] = False
    speculative_max_model_len: Optional[int] = None
    speculative_disable_by_batch_size: Optional[int] = None
    ngram_prompt_lookup_max: Optional[int] = None
    ngram_prompt_lookup_min: Optional[int] = None
    spec_decoding_acceptance_method: str = 'rejection_sampler'
    typical_acceptance_sampler_posterior_threshold: Optional[float] = None
    typical_acceptance_sampler_posterior_alpha: Optional[float] = None
    qlora_adapter_name_or_path: Optional[str] = None
    disable_logprobs_during_spec_decoding: Optional[bool] = None

    otlp_traces_endpoint: Optional[str] = None
    collect_detailed_traces: Optional[str] = None
    disable_async_output_proc: bool = False
    scheduling_policy: Literal["fcfs", "priority"] = "fcfs"

    override_neuron_config: Optional[Dict[str, Any]] = None
    override_pooler_config: Optional[PoolerConfig] = None
    compilation_config: Optional[CompilationConfig] = None
    worker_cls: str = "auto"

    kv_transfer_config: Optional[KVTransferConfig] = None

    generation_config: Optional[str] = None
    enable_sleep_mode: bool = False

    calculate_kv_scales: Optional[bool] = None

    def __post_init__(self):
        if not self.tokenizer:
            self.tokenizer = self.model

        # Override the default value of enable_prefix_caching if it's not set
        # by user.
        if self.enable_prefix_caching is None:
            self.enable_prefix_caching = bool(envs.VLLM_USE_V1)

        # Override max_num_seqs if it's not set by user.
        if self.max_num_seqs is None:
            self.max_num_seqs = 256 if not envs.VLLM_USE_V1 else 1024

        # support `EngineArgs(compilation_config={...})`
        # without having to manually construct a
        # CompilationConfig object
        if isinstance(self.compilation_config, (int, dict)):
            self.compilation_config = CompilationConfig.from_cli(
                str(self.compilation_config))

        # Setup plugins
        from vllm.plugins import load_general_plugins
        load_general_plugins()

    @staticmethod
    def add_cli_args(parser: FlexibleArgumentParser) -> FlexibleArgumentParser:
        """Shared CLI arguments for vLLM engine."""

        # Model arguments
        parser.add_argument(
            '--model',
            type=str,
            default=EngineArgs.model,
            help='Name or path of the huggingface model to use.')
        parser.add_argument(
            '--task',
            default=EngineArgs.task,
            choices=get_args(TaskOption),
            help='The task to use the model for. Each vLLM instance only '
            'supports one task, even if the same model can be used for '
            'multiple tasks. When the model only supports one task, ``"auto"`` '
            'can be used to select it; otherwise, you must specify explicitly '
            'which task to use.')
        parser.add_argument(
            '--tokenizer',
            type=nullable_str,
            default=EngineArgs.tokenizer,
            help='Name or path of the huggingface tokenizer to use. '
            'If unspecified, model name or path will be used.')
        parser.add_argument(
            '--skip-tokenizer-init',
            action='store_true',
            help='Skip initialization of tokenizer and detokenizer.')
        parser.add_argument(
            '--revision',
            type=nullable_str,
            default=None,
            help='The specific model version to use. It can be a branch '
            'name, a tag name, or a commit id. If unspecified, will use '
            'the default version.')
        parser.add_argument(
            '--code-revision',
            type=nullable_str,
            default=None,
            help='The specific revision to use for the model code on '
            'Hugging Face Hub. It can be a branch name, a tag name, or a '
            'commit id. If unspecified, will use the default version.')
        parser.add_argument(
            '--tokenizer-revision',
            type=nullable_str,
            default=None,
            help='Revision of the huggingface tokenizer to use. '
            'It can be a branch name, a tag name, or a commit id. '
            'If unspecified, will use the default version.')
        parser.add_argument(
            '--tokenizer-mode',
            type=str,
            default=EngineArgs.tokenizer_mode,
            choices=['auto', 'slow', 'mistral'],
            help='The tokenizer mode.\n\n* "auto" will use the '
            'fast tokenizer if available.\n* "slow" will '
            'always use the slow tokenizer. \n* '
            '"mistral" will always use the `mistral_common` tokenizer.')
        parser.add_argument('--trust-remote-code',
                            action='store_true',
                            help='Trust remote code from huggingface.')
        parser.add_argument(
            '--allowed-local-media-path',
            type=str,
            help="Allowing API requests to read local images or videos "
            "from directories specified by the server file system. "
            "This is a security risk. "
            "Should only be enabled in trusted environments.")
        parser.add_argument('--download-dir',
                            type=nullable_str,
                            default=EngineArgs.download_dir,
                            help='Directory to download and load the weights, '
                            'default to the default cache dir of '
                            'huggingface.')
        parser.add_argument(
            '--load-format',
            type=str,
            default=EngineArgs.load_format,
            choices=[f.value for f in LoadFormat],
            help='The format of the model weights to load.\n\n'
            '* "auto" will try to load the weights in the safetensors format '
            'and fall back to the pytorch bin format if safetensors format '
            'is not available.\n'
            '* "pt" will load the weights in the pytorch bin format.\n'
            '* "safetensors" will load the weights in the safetensors format.\n'
            '* "npcache" will load the weights in pytorch format and store '
            'a numpy cache to speed up the loading.\n'
            '* "dummy" will initialize the weights with random values, '
            'which is mainly for profiling.\n'
            '* "tensorizer" will load the weights using tensorizer from '
            'CoreWeave. See the Tensorize vLLM Model script in the Examples '
            'section for more information.\n'
            '* "runai_streamer" will load the Safetensors weights using Run:ai'
            'Model Streamer \n'
            '* "bitsandbytes" will load the weights using bitsandbytes '
            'quantization.\n')
        parser.add_argument("--weights-load-device",
                            type=str,
                            default=EngineArgs.weights_load_device,
                            choices=DEVICE_OPTIONS,
                            help=('Device to which model weights '
                                  'will be loaded.'))
        parser.add_argument(
            '--config-format',
            default=EngineArgs.config_format,
            choices=[f.value for f in ConfigFormat],
            help='The format of the model config to load.\n\n'
            '* "auto" will try to load the config in hf format '
            'if available else it will try to load in mistral format ')
        parser.add_argument(
            '--dtype',
            type=str,
            default=EngineArgs.dtype,
            choices=[
                'auto', 'half', 'float16', 'bfloat16', 'float', 'float32'
            ],
            help='Data type for model weights and activations.\n\n'
            '* "auto" will use FP16 precision for FP32 and FP16 models, and '
            'BF16 precision for BF16 models.\n'
            '* "half" for FP16. Recommended for AWQ quantization.\n'
            '* "float16" is the same as "half".\n'
            '* "bfloat16" for a balance between precision and range.\n'
            '* "float" is shorthand for FP32 precision.\n'
            '* "float32" for FP32 precision.')
        parser.add_argument(
            '--kv-cache-dtype',
            type=str,
            choices=['auto', 'fp8', 'fp8_e5m2', 'fp8_e4m3', 'fp8_inc'],
            default=EngineArgs.kv_cache_dtype,
            help='Data type for kv cache storage. If "auto", will use model '
            'data type. CUDA 11.8+ supports fp8 (=fp8_e4m3) and fp8_e5m2. '
<<<<<<< HEAD
            'ROCm (AMD GPU) supports fp8 (=fp8_e4m3). '
            'Intel Gaudi (HPU) supports fp8 (using fp8_inc).')
        parser.add_argument(
            '--quantization-param-path',
            type=nullable_str,
            default=None,
            help='Path to the JSON file containing the KV cache '
            'scaling factors. This should generally be supplied, when '
            'KV cache dtype is FP8. Otherwise, KV cache scaling factors '
            'default to 1.0, which may cause accuracy issues. '
            'FP8_E5M2 (without scaling) is only supported on cuda version '
            'greater than 11.8. On ROCm (AMD GPU), FP8_E4M3 is instead '
            'supported for common inference criteria.')
=======
            'ROCm (AMD GPU) supports fp8 (=fp8_e4m3)')
>>>>>>> 2079e43b
        parser.add_argument('--max-model-len',
                            type=int,
                            default=EngineArgs.max_model_len,
                            help='Model context length. If unspecified, will '
                            'be automatically derived from the model config.')
        parser.add_argument(
            '--guided-decoding-backend',
            type=str,
            default='xgrammar',
            choices=['outlines', 'lm-format-enforcer', 'xgrammar'],
            help='Which engine will be used for guided decoding'
            ' (JSON schema / regex etc) by default. Currently support '
            'https://github.com/outlines-dev/outlines, '
            'https://github.com/mlc-ai/xgrammar, and '
            'https://github.com/noamgat/lm-format-enforcer.'
            ' Can be overridden per request via guided_decoding_backend'
            ' parameter.')
        parser.add_argument(
            '--logits-processor-pattern',
            type=nullable_str,
            default=None,
            help='Optional regex pattern specifying valid logits processor '
            'qualified names that can be passed with the `logits_processors` '
            'extra completion argument. Defaults to None, which allows no '
            'processors.')
        # Parallel arguments
        parser.add_argument(
            '--distributed-executor-backend',
            choices=['ray', 'mp', 'uni', 'external_launcher'],
            default=EngineArgs.distributed_executor_backend,
            help='Backend to use for distributed model '
            'workers, either "ray" or "mp" (multiprocessing). If the product '
            'of pipeline_parallel_size and tensor_parallel_size is less than '
            'or equal to the number of GPUs available, "mp" will be used to '
            'keep processing on a single host. Otherwise, this will default '
            'to "ray" if Ray is installed and fail otherwise. Note that tpu '
<<<<<<< HEAD
            'only support Ray for distributed inference.')
=======
            'only supports Ray for distributed inference.')
>>>>>>> 2079e43b

        parser.add_argument('--pipeline-parallel-size',
                            '-pp',
                            type=int,
                            default=EngineArgs.pipeline_parallel_size,
                            help='Number of pipeline stages.')
        parser.add_argument('--tensor-parallel-size',
                            '-tp',
                            type=int,
                            default=EngineArgs.tensor_parallel_size,
                            help='Number of tensor parallel replicas.')
        parser.add_argument(
            '--max-parallel-loading-workers',
            type=int,
            default=EngineArgs.max_parallel_loading_workers,
            help='Load model sequentially in multiple batches, '
            'to avoid RAM OOM when using tensor '
            'parallel and large models.')
        parser.add_argument(
            '--ray-workers-use-nsight',
            action='store_true',
            help='If specified, use nsight to profile Ray workers.')
        # KV cache arguments
        parser.add_argument('--block-size',
                            type=int,
                            default=EngineArgs.block_size,
                            choices=[8, 16, 32, 64, 128],
                            help='Token block size for contiguous chunks of '
                            'tokens. This is ignored on neuron devices and '
                            'set to ``--max-model-len``. On CUDA devices, '
                            'only block sizes up to 32 are supported. '
                            'On HPU devices, block size defaults to 128.')

        parser.add_argument(
            "--enable-prefix-caching",
            action=argparse.BooleanOptionalAction,
            default=EngineArgs.enable_prefix_caching,
            help="Enables automatic prefix caching. "
            "Use ``--no-enable-prefix-caching`` to disable explicitly.",
        )
        parser.add_argument('--disable-sliding-window',
                            action='store_true',
                            help='Disables sliding window, '
                            'capping to sliding window size.')
        parser.add_argument('--use-v2-block-manager',
                            action='store_true',
                            default=True,
                            help='[DEPRECATED] block manager v1 has been '
                            'removed and SelfAttnBlockSpaceManager (i.e. '
                            'block manager v2) is now the default. '
                            'Setting this flag to True or False'
                            ' has no effect on vLLM behavior.')
        parser.add_argument(
            '--use-padding-aware-scheduling',
            default=EngineArgs.use_padding_aware_scheduling,
            action='store_true',
            help=('Use padding-aware scheduling. If True, the scheduler '
                  'will consider padded tokens in prefill. '
                  'By default this is set to False on non-HPU devices. '))
        parser.add_argument(
            '--num-lookahead-slots',
            type=int,
            default=EngineArgs.num_lookahead_slots,
            help='Experimental scheduling config necessary for '
            'speculative decoding. This will be replaced by '
            'speculative config in the future; it is present '
            'to enable correctness tests until then.')

        parser.add_argument('--seed',
                            type=int,
                            default=EngineArgs.seed,
                            help='Random seed for operations.')
        parser.add_argument('--swap-space',
                            type=float,
                            default=EngineArgs.swap_space,
                            help='CPU swap space size (GiB) per GPU.')
        parser.add_argument(
            '--cpu-offload-gb',
            type=float,
            default=0,
            help='The space in GiB to offload to CPU, per GPU. '
            'Default is 0, which means no offloading. Intuitively, '
            'this argument can be seen as a virtual way to increase '
            'the GPU memory size. For example, if you have one 24 GB '
            'GPU and set this to 10, virtually you can think of it as '
            'a 34 GB GPU. Then you can load a 13B model with BF16 weight, '
            'which requires at least 26GB GPU memory. Note that this '
            'requires fast CPU-GPU interconnect, as part of the model is '
            'loaded from CPU memory to GPU memory on the fly in each '
            'model forward pass.')
        parser.add_argument(
            '--gpu-memory-utilization',
            type=float,
            default=EngineArgs.gpu_memory_utilization,
            help='The fraction of GPU memory to be used for the model '
            'executor, which can range from 0 to 1. For example, a value of '
            '0.5 would imply 50%% GPU memory utilization. If unspecified, '
            'will use the default value of 0.9. This is a per-instance '
            'limit, and only applies to the current vLLM instance.'
            'It does not matter if you have another vLLM instance running '
            'on the same GPU. For example, if you have two vLLM instances '
            'running on the same GPU, you can set the GPU memory utilization '
            'to 0.5 for each instance.')
        parser.add_argument(
            '--num-gpu-blocks-override',
            type=int,
            default=None,
            help='If specified, ignore GPU profiling result and use this number'
            ' of GPU blocks. Used for testing preemption.')
        parser.add_argument('--max-num-batched-tokens',
                            type=int,
                            default=EngineArgs.max_num_batched_tokens,
                            help='Maximum number of batched tokens per '
                            'iteration.')
        parser.add_argument('--max-num-seqs',
                            type=int,
                            default=EngineArgs.max_num_seqs,
                            help='Maximum number of sequences per iteration.')
        parser.add_argument(
            '--max-num-prefill-seqs',
            type=int,
            default=EngineArgs.max_num_prefill_seqs,
            help=('Maximum number of prefill sequences per '
                  'iteration. Can be used only with padding-aware '
                  'scheduling. Must be <= max_num_seqs.'))
        parser.add_argument(
            '--max-logprobs',
            type=int,
            default=EngineArgs.max_logprobs,
            help=('Max number of log probs to return logprobs is specified in'
                  ' SamplingParams.'))
        parser.add_argument('--disable-log-stats',
                            action='store_true',
                            help='Disable logging statistics.')
        # Quantization settings.
        parser.add_argument('--quantization',
                            '-q',
                            type=nullable_str,
                            choices=[*QUANTIZATION_METHODS, None],
                            default=EngineArgs.quantization,
                            help='Method used to quantize the weights. If '
                            'None, we first check the `quantization_config` '
                            'attribute in the model config file. If that is '
                            'None, we assume the model weights are not '
                            'quantized and use `dtype` to determine the data '
                            'type of the weights.')
        parser.add_argument(
            '--rope-scaling',
            default=None,
            type=json.loads,
            help='RoPE scaling configuration in JSON format. '
            'For example, ``{"rope_type":"dynamic","factor":2.0}``')
        parser.add_argument('--rope-theta',
                            default=None,
                            type=float,
                            help='RoPE theta. Use with `rope_scaling`. In '
                            'some cases, changing the RoPE theta improves the '
                            'performance of the scaled model.')
        parser.add_argument('--hf-overrides',
                            type=json.loads,
                            default=EngineArgs.hf_overrides,
                            help='Extra arguments for the HuggingFace config. '
                            'This should be a JSON string that will be '
                            'parsed into a dictionary.')
        parser.add_argument('--enforce-eager',
                            action='store_true',
                            help='Always use eager-mode PyTorch. If False, '
                            'will use eager mode and CUDA graph in hybrid '
                            'for maximal performance and flexibility.')
        parser.add_argument('--max-seq-len-to-capture',
                            type=int,
                            default=EngineArgs.max_seq_len_to_capture,
                            help='Maximum sequence length covered by CUDA '
                            'graphs. When a sequence has context length '
                            'larger than this, we fall back to eager mode. '
                            'Additionally for encoder-decoder models, if the '
                            'sequence length of the encoder input is larger '
                            'than this, we fall back to the eager mode.')
        parser.add_argument('--disable-custom-all-reduce',
                            action='store_true',
                            default=EngineArgs.disable_custom_all_reduce,
                            help='See ParallelConfig.')
        parser.add_argument('--tokenizer-pool-size',
                            type=int,
                            default=EngineArgs.tokenizer_pool_size,
                            help='Size of tokenizer pool to use for '
                            'asynchronous tokenization. If 0, will '
                            'use synchronous tokenization.')
        parser.add_argument('--tokenizer-pool-type',
                            type=str,
                            default=EngineArgs.tokenizer_pool_type,
                            help='Type of tokenizer pool to use for '
                            'asynchronous tokenization. Ignored '
                            'if tokenizer_pool_size is 0.')
        parser.add_argument('--tokenizer-pool-extra-config',
                            type=nullable_str,
                            default=EngineArgs.tokenizer_pool_extra_config,
                            help='Extra config for tokenizer pool. '
                            'This should be a JSON string that will be '
                            'parsed into a dictionary. Ignored if '
                            'tokenizer_pool_size is 0.')

        # Multimodal related configs
        parser.add_argument(
            '--limit-mm-per-prompt',
            type=nullable_kvs,
            default=EngineArgs.limit_mm_per_prompt,
            # The default value is given in
            # MultiModalRegistry.init_mm_limits_per_prompt
            help=('For each multimodal plugin, limit how many '
                  'input instances to allow for each prompt. '
                  'Expects a comma-separated list of items, '
                  'e.g.: `image=16,video=2` allows a maximum of 16 '
                  'images and 2 videos per prompt. Defaults to 1 for '
                  'each modality.'))
        parser.add_argument(
            '--mm-processor-kwargs',
            default=None,
            type=json.loads,
            help=('Overrides for the multimodal input mapping/processing, '
                  'e.g., image processor. For example: ``{"num_crops": 4}``.'))
        parser.add_argument(
            '--disable-mm-preprocessor-cache',
            action='store_true',
            help='If true, then disables caching of the multi-modal '
            'preprocessor/mapper. (not recommended)')

        # LoRA related configs
        parser.add_argument('--enable-lora',
                            action='store_true',
                            help='If True, enable handling of LoRA adapters.')
        parser.add_argument('--enable-lora-bias',
                            action='store_true',
                            help='If True, enable bias for LoRA adapters.')
        parser.add_argument('--max-loras',
                            type=int,
                            default=EngineArgs.max_loras,
                            help='Max number of LoRAs in a single batch.')
        parser.add_argument('--max-lora-rank',
                            type=int,
                            default=EngineArgs.max_lora_rank,
                            help='Max LoRA rank.')
        parser.add_argument(
            '--lora-extra-vocab-size',
            type=int,
            default=EngineArgs.lora_extra_vocab_size,
            help=('Maximum size of extra vocabulary that can be '
                  'present in a LoRA adapter (added to the base '
                  'model vocabulary).'))
        parser.add_argument(
            '--lora-dtype',
            type=str,
            default=EngineArgs.lora_dtype,
            choices=['auto', 'float16', 'bfloat16'],
            help=('Data type for LoRA. If auto, will default to '
                  'base model dtype.'))
        parser.add_argument(
            '--long-lora-scaling-factors',
            type=nullable_str,
            default=EngineArgs.long_lora_scaling_factors,
            help=('Specify multiple scaling factors (which can '
                  'be different from base model scaling factor '
                  '- see eg. Long LoRA) to allow for multiple '
                  'LoRA adapters trained with those scaling '
                  'factors to be used at the same time. If not '
                  'specified, only adapters trained with the '
                  'base model scaling factor are allowed.'))
        parser.add_argument(
            '--max-cpu-loras',
            type=int,
            default=EngineArgs.max_cpu_loras,
            help=('Maximum number of LoRAs to store in CPU memory. '
                  'Must be >= than max_loras. '
                  'Defaults to max_loras.'))
        parser.add_argument(
            '--fully-sharded-loras',
            action='store_true',
            help=('By default, only half of the LoRA computation is '
                  'sharded with tensor parallelism. '
                  'Enabling this will use the fully sharded layers. '
                  'At high sequence length, max rank or '
                  'tensor parallel size, this is likely faster.'))
        parser.add_argument('--enable-prompt-adapter',
                            action='store_true',
                            help='If True, enable handling of PromptAdapters.')
        parser.add_argument('--max-prompt-adapters',
                            type=int,
                            default=EngineArgs.max_prompt_adapters,
                            help='Max number of PromptAdapters in a batch.')
        parser.add_argument('--max-prompt-adapter-token',
                            type=int,
                            default=EngineArgs.max_prompt_adapter_token,
                            help='Max number of PromptAdapters tokens')
        parser.add_argument("--device",
                            type=str,
                            default=EngineArgs.device,
                            choices=DEVICE_OPTIONS,
                            help='Device type for vLLM execution.')
        parser.add_argument('--num-scheduler-steps',
                            type=int,
                            default=1,
                            help=('Maximum number of forward steps per '
                                  'scheduler call.'))

        parser.add_argument(
            '--multi-step-stream-outputs',
            action=StoreBoolean,
            default=EngineArgs.multi_step_stream_outputs,
            nargs="?",
            const="True",
            help='If False, then multi-step will stream outputs at the end '
            'of all steps')
        parser.add_argument(
            '--scheduler-delay-factor',
            type=float,
            default=EngineArgs.scheduler_delay_factor,
            help='Apply a delay (of delay factor multiplied by previous '
            'prompt latency) before scheduling next prompt.')
        parser.add_argument(
            '--enable-chunked-prefill',
            action=StoreBoolean,
            default=EngineArgs.enable_chunked_prefill,
            nargs="?",
            const="True",
            help='If set, the prefill requests can be chunked based on the '
            'max_num_batched_tokens.')

        parser.add_argument(
            '--speculative-model',
            type=nullable_str,
            default=EngineArgs.speculative_model,
            help=
            'The name of the draft model to be used in speculative decoding.')
        # Quantization settings for speculative model.
        parser.add_argument(
            '--speculative-model-quantization',
            type=nullable_str,
            choices=[*QUANTIZATION_METHODS, None],
            default=EngineArgs.speculative_model_quantization,
            help='Method used to quantize the weights of speculative model. '
            'If None, we first check the `quantization_config` '
            'attribute in the model config file. If that is '
            'None, we assume the model weights are not '
            'quantized and use `dtype` to determine the data '
            'type of the weights.')
        parser.add_argument(
            '--num-speculative-tokens',
            type=int,
            default=EngineArgs.num_speculative_tokens,
            help='The number of speculative tokens to sample from '
            'the draft model in speculative decoding.')
        parser.add_argument(
            '--speculative-disable-mqa-scorer',
            action='store_true',
            help=
            'If set to True, the MQA scorer will be disabled in speculative '
            ' and fall back to batch expansion')
        parser.add_argument(
            '--speculative-draft-tensor-parallel-size',
            '-spec-draft-tp',
            type=int,
            default=EngineArgs.speculative_draft_tensor_parallel_size,
            help='Number of tensor parallel replicas for '
            'the draft model in speculative decoding.')

        parser.add_argument(
            '--speculative-max-model-len',
            type=int,
            default=EngineArgs.speculative_max_model_len,
            help='The maximum sequence length supported by the '
            'draft model. Sequences over this length will skip '
            'speculation.')

        parser.add_argument(
            '--speculative-disable-by-batch-size',
            type=int,
            default=EngineArgs.speculative_disable_by_batch_size,
            help='Disable speculative decoding for new incoming requests '
            'if the number of enqueue requests is larger than this value.')

        parser.add_argument(
            '--ngram-prompt-lookup-max',
            type=int,
            default=EngineArgs.ngram_prompt_lookup_max,
            help='Max size of window for ngram prompt lookup in speculative '
            'decoding.')

        parser.add_argument(
            '--ngram-prompt-lookup-min',
            type=int,
            default=EngineArgs.ngram_prompt_lookup_min,
            help='Min size of window for ngram prompt lookup in speculative '
            'decoding.')

        parser.add_argument(
            '--spec-decoding-acceptance-method',
            type=str,
            default=EngineArgs.spec_decoding_acceptance_method,
            choices=['rejection_sampler', 'typical_acceptance_sampler'],
            help='Specify the acceptance method to use during draft token '
            'verification in speculative decoding. Two types of acceptance '
            'routines are supported: '
            '1) RejectionSampler which does not allow changing the '
            'acceptance rate of draft tokens, '
            '2) TypicalAcceptanceSampler which is configurable, allowing for '
            'a higher acceptance rate at the cost of lower quality, '
            'and vice versa.')

        parser.add_argument(
            '--typical-acceptance-sampler-posterior-threshold',
            type=float,
            default=EngineArgs.typical_acceptance_sampler_posterior_threshold,
            help='Set the lower bound threshold for the posterior '
            'probability of a token to be accepted. This threshold is '
            'used by the TypicalAcceptanceSampler to make sampling decisions '
            'during speculative decoding. Defaults to 0.09')

        parser.add_argument(
            '--typical-acceptance-sampler-posterior-alpha',
            type=float,
            default=EngineArgs.typical_acceptance_sampler_posterior_alpha,
            help='A scaling factor for the entropy-based threshold for token '
            'acceptance in the TypicalAcceptanceSampler. Typically defaults '
            'to sqrt of --typical-acceptance-sampler-posterior-threshold '
            'i.e. 0.3')

        parser.add_argument(
            '--disable-logprobs-during-spec-decoding',
            action=StoreBoolean,
            default=EngineArgs.disable_logprobs_during_spec_decoding,
            nargs="?",
            const="True",
            help='If set to True, token log probabilities are not returned '
            'during speculative decoding. If set to False, log probabilities '
            'are returned according to the settings in SamplingParams. If '
            'not specified, it defaults to True. Disabling log probabilities '
            'during speculative decoding reduces latency by skipping logprob '
            'calculation in proposal sampling, target sampling, and after '
            'accepted tokens are determined.')

        parser.add_argument('--model-loader-extra-config',
                            type=nullable_str,
                            default=EngineArgs.model_loader_extra_config,
                            help='Extra config for model loader. '
                            'This will be passed to the model loader '
                            'corresponding to the chosen load_format. '
                            'This should be a JSON string that will be '
                            'parsed into a dictionary.')
        parser.add_argument(
            '--ignore-patterns',
            action="append",
            type=str,
            default=[],
            help="The pattern(s) to ignore when loading the model."
            "Default to `original/**/*` to avoid repeated loading of llama's "
            "checkpoints.")
        parser.add_argument(
            '--preemption-mode',
            type=str,
            default=None,
            help='If \'recompute\', the engine performs preemption by '
            'recomputing; If \'swap\', the engine performs preemption by '
            'block swapping.')

        parser.add_argument(
            "--served-model-name",
            nargs="+",
            type=str,
            default=None,
            help="The model name(s) used in the API. If multiple "
            "names are provided, the server will respond to any "
            "of the provided names. The model name in the model "
            "field of a response will be the first name in this "
            "list. If not specified, the model name will be the "
            "same as the ``--model`` argument. Noted that this name(s) "
            "will also be used in `model_name` tag content of "
            "prometheus metrics, if multiple names provided, metrics "
            "tag will take the first one.")
        parser.add_argument('--qlora-adapter-name-or-path',
                            type=str,
                            default=None,
                            help='Name or path of the QLoRA adapter.')

        parser.add_argument(
            '--otlp-traces-endpoint',
            type=str,
            default=None,
            help='Target URL to which OpenTelemetry traces will be sent.')
        parser.add_argument(
            '--collect-detailed-traces',
            type=str,
            default=None,
            help="Valid choices are " +
            ",".join(ALLOWED_DETAILED_TRACE_MODULES) +
            ". It makes sense to set this only if ``--otlp-traces-endpoint`` is"
            " set. If set, it will collect detailed traces for the specified "
            "modules. This involves use of possibly costly and or blocking "
            "operations and hence might have a performance impact.")

        parser.add_argument(
            '--disable-async-output-proc',
            action='store_true',
            default=EngineArgs.disable_async_output_proc,
            help="Disable async output processing. This may result in "
            "lower performance.")

        parser.add_argument(
            '--scheduling-policy',
            choices=['fcfs', 'priority'],
            default="fcfs",
            help='The scheduling policy to use. "fcfs" (first come first served'
            ', i.e. requests are handled in order of arrival; default) '
            'or "priority" (requests are handled based on given '
            'priority (lower value means earlier handling) and time of '
            'arrival deciding any ties).')

        parser.add_argument(
            '--override-neuron-config',
            type=json.loads,
            default=None,
            help="Override or set neuron device configuration. "
            "e.g. ``{\"cast_logits_dtype\": \"bloat16\"}``.")
        parser.add_argument(
            '--override-pooler-config',
            type=PoolerConfig.from_json,
            default=None,
            help="Override or set the pooling method for pooling models. "
            "e.g. ``{\"pooling_type\": \"mean\", \"normalize\": false}``.")

        parser.add_argument('--compilation-config',
                            '-O',
                            type=CompilationConfig.from_cli,
                            default=None,
                            help='torch.compile configuration for the model.'
                            'When it is a number (0, 1, 2, 3), it will be '
                            'interpreted as the optimization level.\n'
                            'NOTE: level 0 is the default level without '
                            'any optimization. level 1 and 2 are for internal '
                            'testing only. level 3 is the recommended level '
                            'for production.\n'
                            'To specify the full compilation config, '
                            'use a JSON string.\n'
                            'Following the convention of traditional '
                            'compilers, using -O without space is also '
                            'supported. -O3 is equivalent to -O 3.')

        parser.add_argument('--kv-transfer-config',
                            type=KVTransferConfig.from_cli,
                            default=None,
                            help='The configurations for distributed KV cache '
                            'transfer. Should be a JSON string.')

        parser.add_argument(
            '--worker-cls',
            type=str,
            default="auto",
            help='The worker class to use for distributed execution.')

        parser.add_argument(
            "--generation-config",
            type=nullable_str,
            default=None,
            help="The folder path to the generation config. "
            "Defaults to None, will use the default generation config in vLLM. "
            "If set to 'auto', the generation config will be automatically "
            "loaded from model. If set to a folder path, the generation config "
            "will be loaded from the specified folder path. If "
            "`max_new_tokens` is specified, then it sets a server-wide limit "
            "on the number of output tokens for all requests.")

        parser.add_argument("--enable-sleep-mode",
                            action="store_true",
                            default=False,
                            help="Enable sleep mode for the engine. "
                            "(only cuda platform is supported)")

        parser.add_argument(
            '--calculate-kv-scales',
            action='store_true',
            help='This enables dynamic calculation of '
            'k_scale and v_scale when kv-cache-dtype is fp8. '
            'If calculate-kv-scales is false, the scales will '
            'be loaded from the model checkpoint if available. '
            'Otherwise, the scales will default to 1.0.')

        return parser

    @classmethod
    def from_cli_args(cls, args: argparse.Namespace):
        # Get the list of attributes of this dataclass.
        attrs = [attr.name for attr in dataclasses.fields(cls)]
        # Set the attributes from the parsed arguments.
        engine_args = cls(**{attr: getattr(args, attr) for attr in attrs})
        return engine_args

    def create_model_config(self) -> ModelConfig:
        return ModelConfig(
            model=self.model,
            task=self.task,
            # We know this is not None because we set it in __post_init__
            tokenizer=cast(str, self.tokenizer),
            tokenizer_mode=self.tokenizer_mode,
            trust_remote_code=self.trust_remote_code,
            allowed_local_media_path=self.allowed_local_media_path,
            dtype=self.dtype,
            seed=self.seed,
            revision=self.revision,
            code_revision=self.code_revision,
            rope_scaling=self.rope_scaling,
            rope_theta=self.rope_theta,
            hf_overrides=self.hf_overrides,
            tokenizer_revision=self.tokenizer_revision,
            max_model_len=self.max_model_len,
            quantization=self.quantization,
            enforce_eager=self.enforce_eager,
            max_seq_len_to_capture=self.max_seq_len_to_capture,
            max_logprobs=self.max_logprobs,
            disable_sliding_window=self.disable_sliding_window,
            skip_tokenizer_init=self.skip_tokenizer_init,
            served_model_name=self.served_model_name,
            limit_mm_per_prompt=self.limit_mm_per_prompt,
            use_async_output_proc=not self.disable_async_output_proc,
            config_format=self.config_format,
            mm_processor_kwargs=self.mm_processor_kwargs,
            disable_mm_preprocessor_cache=self.disable_mm_preprocessor_cache,
            override_neuron_config=self.override_neuron_config,
            override_pooler_config=self.override_pooler_config,
            logits_processor_pattern=self.logits_processor_pattern,
            generation_config=self.generation_config,
            enable_sleep_mode=self.enable_sleep_mode,
        )

    def create_load_config(self) -> LoadConfig:
        return LoadConfig(
            load_format=self.load_format,
            download_dir=self.download_dir,
            device=self.weights_load_device,
            model_loader_extra_config=self.model_loader_extra_config,
            ignore_patterns=self.ignore_patterns,
        )

    def create_engine_config(self,
                             usage_context: Optional[UsageContext] = None
                             ) -> VllmConfig:
        if envs.VLLM_USE_V1:
            self._override_v1_engine_args(usage_context)

        # gguf file needs a specific model loader and doesn't use hf_repo
        if check_gguf_file(self.model):
            self.quantization = self.load_format = "gguf"

        # bitsandbytes quantization needs a specific model loader
        # so we make sure the quant method and the load format are consistent
        if (self.quantization == "bitsandbytes" or
           self.qlora_adapter_name_or_path is not None) and \
           self.load_format != "bitsandbytes":
            raise ValueError(
                "BitsAndBytes quantization and QLoRA adapter only support "
                f"'bitsandbytes' load format, but got {self.load_format}")

        if (self.load_format == "bitsandbytes" or
            self.qlora_adapter_name_or_path is not None) and \
            self.quantization != "bitsandbytes":
            raise ValueError(
                "BitsAndBytes load format and QLoRA adapter only support "
                f"'bitsandbytes' quantization, but got {self.quantization}")

        assert self.cpu_offload_gb >= 0, (
            "CPU offload space must be non-negative"
            f", but got {self.cpu_offload_gb}")

        device_config = DeviceConfig(device=self.device)
        model_config = self.create_model_config()

        if (model_config.is_multimodal_model and not envs.VLLM_USE_V1
                and self.enable_prefix_caching):
            logger.warning("--enable-prefix-caching is currently not "
                           "supported for multimodal models in v0 and "
                           "has been disabled.")
            self.enable_prefix_caching = False

        cache_config = CacheConfig(
            block_size=self.block_size,
            gpu_memory_utilization=self.gpu_memory_utilization,
            swap_space=self.swap_space,
            cache_dtype=self.kv_cache_dtype,
            is_attention_free=model_config.is_attention_free,
            num_gpu_blocks_override=self.num_gpu_blocks_override,
            sliding_window=model_config.get_sliding_window(),
            enable_prefix_caching=self.enable_prefix_caching,
            cpu_offload_gb=self.cpu_offload_gb,
            calculate_kv_scales=self.calculate_kv_scales,
        )
        parallel_config = ParallelConfig(
            pipeline_parallel_size=self.pipeline_parallel_size,
            tensor_parallel_size=self.tensor_parallel_size,
            max_parallel_loading_workers=self.max_parallel_loading_workers,
            disable_custom_all_reduce=self.disable_custom_all_reduce,
            tokenizer_pool_config=TokenizerPoolConfig.create_config(
                self.tokenizer_pool_size,
                self.tokenizer_pool_type,
                self.tokenizer_pool_extra_config,
            ),
            ray_workers_use_nsight=self.ray_workers_use_nsight,
            distributed_executor_backend=self.distributed_executor_backend,
            worker_cls=self.worker_cls,
        )

        max_model_len = model_config.max_model_len
        use_long_context = max_model_len > 32768
        if self.enable_chunked_prefill is None:
            # If not explicitly set, enable chunked prefill by default for
            # long context (> 32K) models. This is to avoid OOM errors in the
            # initial memory profiling phase.

            # For multimodal models, chunked prefill is disabled by default in
            # V0, but enabled by design in V1
            if model_config.is_multimodal_model:
                self.enable_chunked_prefill = bool(envs.VLLM_USE_V1)

            elif use_long_context:
                is_gpu = device_config.device_type == "cuda"
                use_sliding_window = (model_config.get_sliding_window()
                                      is not None)
                use_spec_decode = self.speculative_model is not None
                from vllm.platforms import current_platform
                if (is_gpu and not use_sliding_window and not use_spec_decode
                        and not self.enable_lora
                        and not self.enable_prompt_adapter
                        and model_config.runner_type != "pooling"
                        and not current_platform.is_rocm()):
                    self.enable_chunked_prefill = True
                    logger.warning(
                        "Chunked prefill is enabled by default for models with "
                        "max_model_len > 32K. Currently, chunked prefill might "
                        "not work with some features or models. If you "
                        "encounter any issues, please disable chunked prefill "
                        "by setting --enable-chunked-prefill=False.")
            if self.enable_chunked_prefill is None:
                self.enable_chunked_prefill = False

        if not self.enable_chunked_prefill and use_long_context:
            logger.warning(
                "The model has a long context length (%s). This may cause OOM "
                "errors during the initial memory profiling phase, or result "
                "in low performance due to small KV cache space. Consider "
                "setting --max-model-len to a smaller value.", max_model_len)
        elif (self.enable_chunked_prefill
              and model_config.runner_type == "pooling"):
            msg = "Chunked prefill is not supported for pooling models"
            raise ValueError(msg)


        speculative_config = SpeculativeConfig.maybe_create_spec_config(
            target_model_config=model_config,
            target_parallel_config=parallel_config,
            target_dtype=self.dtype,
            speculative_model=self.speculative_model,
            speculative_model_quantization = \
                self.speculative_model_quantization,
            speculative_draft_tensor_parallel_size = \
                self.speculative_draft_tensor_parallel_size,
            num_speculative_tokens=self.num_speculative_tokens,
            speculative_disable_mqa_scorer=self.speculative_disable_mqa_scorer,
            speculative_disable_by_batch_size=self.
            speculative_disable_by_batch_size,
            speculative_max_model_len=self.speculative_max_model_len,
            enable_chunked_prefill=self.enable_chunked_prefill,
            disable_log_stats=self.disable_log_stats,
            ngram_prompt_lookup_max=self.ngram_prompt_lookup_max,
            ngram_prompt_lookup_min=self.ngram_prompt_lookup_min,
            draft_token_acceptance_method=\
                self.spec_decoding_acceptance_method,
            typical_acceptance_sampler_posterior_threshold=self.
            typical_acceptance_sampler_posterior_threshold,
            typical_acceptance_sampler_posterior_alpha=self.
            typical_acceptance_sampler_posterior_alpha,
            disable_logprobs=self.disable_logprobs_during_spec_decoding,
        )

        # Reminder: Please update docs/source/features/compatibility_matrix.md
        # If the feature combo become valid
        if self.num_scheduler_steps > 1:
            if speculative_config is not None:
                raise ValueError("Speculative decoding is not supported with "
                                 "multi-step (--num-scheduler-steps > 1)")
            if self.enable_chunked_prefill and self.pipeline_parallel_size > 1:
                raise ValueError("Multi-Step Chunked-Prefill is not supported "
                                 "for pipeline-parallel-size > 1")
            from vllm.platforms import current_platform
            if current_platform.is_cpu():
                logger.warning("Multi-Step (--num-scheduler-steps > 1) is "
                               "currently not supported for CPUs and has been "
                               "disabled.")
                self.num_scheduler_steps = 1

        # make sure num_lookahead_slots is set the higher value depending on
        # if we are using speculative decoding or multi-step
        num_lookahead_slots = max(self.num_lookahead_slots,
                                  self.num_scheduler_steps - 1)
        num_lookahead_slots = num_lookahead_slots \
            if speculative_config is None \
            else speculative_config.num_lookahead_slots

        if not self.use_v2_block_manager:
            logger.warning(
                "[DEPRECATED] Block manager v1 has been removed, "
                "and setting --use-v2-block-manager to True or False has "
                "no effect on vLLM behavior. Please remove "
                "--use-v2-block-manager in your engine argument. "
                "If your use case is not supported by "
                "SelfAttnBlockSpaceManager (i.e. block manager v2),"
                " please file an issue with detailed information.")

        scheduler_config = SchedulerConfig(
            runner_type=model_config.runner_type,
            max_num_batched_tokens=self.max_num_batched_tokens,
            max_num_seqs=self.max_num_seqs,
            max_num_prefill_seqs=self.max_num_prefill_seqs,
            max_model_len=model_config.max_model_len,
            num_lookahead_slots=num_lookahead_slots,
            delay_factor=self.scheduler_delay_factor,
            enable_chunked_prefill=self.enable_chunked_prefill,
            is_multimodal_model=model_config.is_multimodal_model,
            preemption_mode=self.preemption_mode,
            num_scheduler_steps=self.num_scheduler_steps,
            multi_step_stream_outputs=self.multi_step_stream_outputs,
            send_delta_data=(envs.VLLM_USE_RAY_SPMD_WORKER
                             and parallel_config.use_ray),
            policy=self.scheduling_policy,
            use_padding_aware_scheduling=self.use_padding_aware_scheduling)
        lora_config = LoRAConfig(
            bias_enabled=self.enable_lora_bias,
            max_lora_rank=self.max_lora_rank,
            max_loras=self.max_loras,
            fully_sharded_loras=self.fully_sharded_loras,
            lora_extra_vocab_size=self.lora_extra_vocab_size,
            long_lora_scaling_factors=self.long_lora_scaling_factors,
            lora_dtype=self.lora_dtype,
            max_cpu_loras=self.max_cpu_loras if self.max_cpu_loras
            and self.max_cpu_loras > 0 else None) if self.enable_lora else None

        if self.qlora_adapter_name_or_path is not None and \
            self.qlora_adapter_name_or_path != "":
            if self.model_loader_extra_config is None:
                self.model_loader_extra_config = {}
            self.model_loader_extra_config[
                "qlora_adapter_name_or_path"] = self.qlora_adapter_name_or_path

        load_config = self.create_load_config()

        prompt_adapter_config = PromptAdapterConfig(
            max_prompt_adapters=self.max_prompt_adapters,
            max_prompt_adapter_token=self.max_prompt_adapter_token) \
                                        if self.enable_prompt_adapter else None

        decoding_config = DecodingConfig(
            guided_decoding_backend=self.guided_decoding_backend)

        detailed_trace_modules = []
        if self.collect_detailed_traces is not None:
            detailed_trace_modules = self.collect_detailed_traces.split(",")
        for m in detailed_trace_modules:
            if m not in ALLOWED_DETAILED_TRACE_MODULES:
                raise ValueError(
                    f"Invalid module {m} in collect_detailed_traces. "
                    f"Valid modules are {ALLOWED_DETAILED_TRACE_MODULES}")
        observability_config = ObservabilityConfig(
            otlp_traces_endpoint=self.otlp_traces_endpoint,
            collect_model_forward_time="model" in detailed_trace_modules
            or "all" in detailed_trace_modules,
            collect_model_execute_time="worker" in detailed_trace_modules
            or "all" in detailed_trace_modules,
        )

        config = VllmConfig(
            model_config=model_config,
            cache_config=cache_config,
            parallel_config=parallel_config,
            scheduler_config=scheduler_config,
            device_config=device_config,
            lora_config=lora_config,
            speculative_config=speculative_config,
            load_config=load_config,
            decoding_config=decoding_config,
            observability_config=observability_config,
            prompt_adapter_config=prompt_adapter_config,
            compilation_config=self.compilation_config,
            kv_transfer_config=self.kv_transfer_config,
        )

        if envs.VLLM_USE_V1:
            self._override_v1_engine_config(config)
        return config

    def _override_v1_engine_args(self, usage_context: UsageContext) -> None:
        """
        Override the EngineArgs's args based on the usage context for V1.
        """
        assert envs.VLLM_USE_V1, "V1 is not enabled"

        # V1 always uses chunked prefills.
        self.enable_chunked_prefill = True
        # When no user override, set the default values based on the usage
        # context.
        # Use different default values for different hardware.
        from vllm.platforms import current_platform
        device_name = current_platform.get_device_name().lower()
        if "h100" in device_name or "h200" in device_name:
            # For H100 and H200, we use larger default values.
            default_max_num_batched_tokens = {
                UsageContext.LLM_CLASS: 16384,
                UsageContext.OPENAI_API_SERVER: 8192,
            }
        else:
            # TODO(woosuk): Tune the default values for other hardware.
            default_max_num_batched_tokens = {
                UsageContext.LLM_CLASS: 8192,
                UsageContext.OPENAI_API_SERVER: 2048,
            }

        if (self.max_num_batched_tokens is None
                and usage_context in default_max_num_batched_tokens):
            self.max_num_batched_tokens = default_max_num_batched_tokens[
                usage_context]
            logger.warning(
                "Setting max_num_batched_tokens to %d for %s usage context.",
                self.max_num_batched_tokens, usage_context.value)

    def _override_v1_engine_config(self, engine_config: VllmConfig) -> None:
        """
        Override the EngineConfig's configs based on the usage context for V1.
        """
        assert envs.VLLM_USE_V1, "V1 is not enabled"


@dataclass
class AsyncEngineArgs(EngineArgs):
    """Arguments for asynchronous vLLM engine."""
    disable_log_requests: bool = False

    @staticmethod
    def add_cli_args(parser: FlexibleArgumentParser,
                     async_args_only: bool = False) -> FlexibleArgumentParser:
        if not async_args_only:
            parser = EngineArgs.add_cli_args(parser)
        parser.add_argument('--disable-log-requests',
                            action='store_true',
                            help='Disable logging requests.')
        return parser


# These functions are used by sphinx to build the documentation
def _engine_args_parser():
    return EngineArgs.add_cli_args(FlexibleArgumentParser())


def _async_engine_args_parser():
    return AsyncEngineArgs.add_cli_args(FlexibleArgumentParser(),
                                        async_args_only=True)<|MERGE_RESOLUTION|>--- conflicted
+++ resolved
@@ -359,7 +359,6 @@
             default=EngineArgs.kv_cache_dtype,
             help='Data type for kv cache storage. If "auto", will use model '
             'data type. CUDA 11.8+ supports fp8 (=fp8_e4m3) and fp8_e5m2. '
-<<<<<<< HEAD
             'ROCm (AMD GPU) supports fp8 (=fp8_e4m3). '
             'Intel Gaudi (HPU) supports fp8 (using fp8_inc).')
         parser.add_argument(
@@ -373,9 +372,6 @@
             'FP8_E5M2 (without scaling) is only supported on cuda version '
             'greater than 11.8. On ROCm (AMD GPU), FP8_E4M3 is instead '
             'supported for common inference criteria.')
-=======
-            'ROCm (AMD GPU) supports fp8 (=fp8_e4m3)')
->>>>>>> 2079e43b
         parser.add_argument('--max-model-len',
                             type=int,
                             default=EngineArgs.max_model_len,
@@ -412,11 +408,7 @@
             'or equal to the number of GPUs available, "mp" will be used to '
             'keep processing on a single host. Otherwise, this will default '
             'to "ray" if Ray is installed and fail otherwise. Note that tpu '
-<<<<<<< HEAD
-            'only support Ray for distributed inference.')
-=======
             'only supports Ray for distributed inference.')
->>>>>>> 2079e43b
 
         parser.add_argument('--pipeline-parallel-size',
                             '-pp',

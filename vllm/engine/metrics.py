--- conflicted
+++ resolved
@@ -348,20 +348,12 @@
                 "CPU KV cache usage: %.1f%%",
                 prompt_throughput,
                 generation_throughput,
-<<<<<<< HEAD
-                stats.num_running,
-                stats.num_swapped,
-                stats.num_waiting,
-                stats.gpu_cache_usage * 100,
-                stats.cpu_cache_usage * 100,
-                extra=logger_data
-=======
                 stats.num_running_sys,
                 stats.num_swapped_sys,
                 stats.num_waiting_sys,
                 stats.gpu_cache_usage_sys * 100,
                 stats.cpu_cache_usage_sys * 100,
->>>>>>> df29793d
+                extra=logger_data,
             )
 
             # Reset tracked stats for next interval.

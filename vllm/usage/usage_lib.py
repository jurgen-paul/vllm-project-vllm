import datetime
import json
import logging
import os
import platform
import time
from enum import Enum
from pathlib import Path
from threading import Thread
from typing import Any, Dict, Optional
from uuid import uuid4

import cpuinfo
import psutil
import requests
import torch

import vllm.envs as envs
from vllm.version import __version__ as VLLM_VERSION

_config_home = envs.VLLM_CONFIG_ROOT
_USAGE_STATS_JSON_PATH = os.path.join(_config_home, "vllm/usage_stats.json")
_USAGE_STATS_DO_NOT_TRACK_PATH = os.path.join(_config_home,
                                              "vllm/do_not_track")
_USAGE_STATS_ENABLED = None
_USAGE_STATS_SERVER = envs.VLLM_USAGE_STATS_SERVER


def is_usage_stats_enabled():
    """Determine whether or not we can send usage stats to the server.
    The logic is as follows:
    - By default, it should be enabled.
    - Three environment variables can disable it:
        - VLLM_DO_NOT_TRACK=1
        - DO_NOT_TRACK=1
        - VLLM_NO_USAGE_STATS=1
    - A file in the home directory can disable it if it exists:
        - $HOME/.config/vllm/do_not_track
    """
    global _USAGE_STATS_ENABLED
    if _USAGE_STATS_ENABLED is None:
        do_not_track = envs.VLLM_DO_NOT_TRACK
        no_usage_stats = envs.VLLM_NO_USAGE_STATS
        do_not_track_file = os.path.exists(_USAGE_STATS_DO_NOT_TRACK_PATH)

        _USAGE_STATS_ENABLED = not (do_not_track or no_usage_stats
                                    or do_not_track_file)
    return _USAGE_STATS_ENABLED


def _get_current_timestamp_ns() -> int:
    return int(datetime.datetime.now(datetime.timezone.utc).timestamp() * 1e9)


def _detect_cloud_provider() -> str:
    # Try detecting through vendor file
    vendor_files = [
        "/sys/class/dmi/id/product_version", "/sys/class/dmi/id/bios_vendor",
        "/sys/class/dmi/id/product_name",
        "/sys/class/dmi/id/chassis_asset_tag", "/sys/class/dmi/id/sys_vendor"
    ]
    # Mapping of identifiable strings to cloud providers
    cloud_identifiers = {
        "amazon": "AWS",
        "microsoft corporation": "AZURE",
        "google": "GCP",
        "oraclecloud": "OCI",
    }

    for vendor_file in vendor_files:
        path = Path(vendor_file)
        if path.is_file():
            file_content = path.read_text().lower()
            for identifier, provider in cloud_identifiers.items():
                if identifier in file_content:
                    return provider

    # Try detecting through environment variables
    env_to_cloud_provider = {
        "RUNPOD_DC_ID": "RUNPOD",
    }
    for env_var, provider in env_to_cloud_provider.items():
        if os.environ.get(env_var):
            return provider

    return "UNKNOWN"


class UsageContext(str, Enum):
    UNKNOWN_CONTEXT = "UNKNOWN_CONTEXT"
    LLM_CLASS = "LLM_CLASS"
    API_SERVER = "API_SERVER"
    OPENAI_API_SERVER = "OPENAI_API_SERVER"
    OPENAI_BATCH_RUNNER = "OPENAI_BATCH_RUNNER"
    ENGINE_CONTEXT = "ENGINE_CONTEXT"


class UsageMessage:
    """Collect platform information and send it to the usage stats server."""

    def __init__(self) -> None:
        # NOTE: vLLM's server _only_ support flat KV pair.
        # Do not use nested fields.

        self.uuid = str(uuid4())

        # Environment Information
        self.provider: Optional[str] = None
        self.num_cpu: Optional[int] = None
        self.cpu_type: Optional[str] = None
        self.cpu_family_model_stepping: Optional[str] = None
        self.total_memory: Optional[int] = None
        self.architecture: Optional[str] = None
        self.platform: Optional[str] = None
        self.gpu_count: Optional[int] = None
        self.gpu_type: Optional[str] = None
        self.gpu_memory_per_device: Optional[int] = None

        # vLLM Information
        self.model_architecture: Optional[str] = None
        self.vllm_version: Optional[str] = None
        self.context: Optional[str] = None

        # Metadata
        self.log_time: Optional[int] = None
        self.source: Optional[str] = None

    def report_usage(self,
                     model_architecture: str,
                     usage_context: UsageContext,
                     extra_kvs: Optional[Dict[str, Any]] = None) -> None:
        t = Thread(target=self._report_usage_worker,
                   args=(model_architecture, usage_context, extra_kvs or {}),
                   daemon=True)
        t.start()

    def _report_usage_worker(self, model_architecture: str,
                             usage_context: UsageContext,
                             extra_kvs: Dict[str, Any]) -> None:
        self._report_usage_once(model_architecture, usage_context, extra_kvs)
        self._report_continous_usage()

    def _report_usage_once(self, model_architecture: str,
                           usage_context: UsageContext,
                           extra_kvs: Dict[str, Any]) -> None:
        # Platform information
        if torch.cuda.is_available():
            device_property = torch.cuda.get_device_properties(0)
            self.gpu_count = torch.cuda.device_count()
            self.gpu_type = device_property.name
            self.gpu_memory_per_device = device_property.total_memory
        self.provider = _detect_cloud_provider()
        self.architecture = platform.machine()
        self.platform = platform.platform()
        self.total_memory = psutil.virtual_memory().total

        info = cpuinfo.get_cpu_info()
        self.num_cpu = info.get("count", None)
        self.cpu_type = info.get("brand_raw", "")
        self.cpu_family_model_stepping = ",".join([
            str(info.get("family", "")),
            str(info.get("model", "")),
            str(info.get("stepping", ""))
        ])

        # vLLM information
        self.context = usage_context.value
<<<<<<< HEAD
        #self.vllm_version = vllm.__version__
=======
        self.vllm_version = VLLM_VERSION
>>>>>>> 3476ed08
        self.model_architecture = model_architecture

        # Metadata
        self.log_time = _get_current_timestamp_ns()
        self.source = envs.VLLM_USAGE_SOURCE

        data = vars(self)
        if extra_kvs:
            data.update(extra_kvs)

        self._write_to_file(data)
        self._send_to_server(data)

    def _report_continous_usage(self):
        """Report usage every 10 minutes.

        This helps us to collect more data points for uptime of vLLM usages.
        This function can also help send over performance metrics over time.
        """
        while True:
            time.sleep(600)
            data = {"uuid": self.uuid, "log_time": _get_current_timestamp_ns()}

            self._write_to_file(data)
            self._send_to_server(data)

    def _send_to_server(self, data):
        try:
            requests.post(_USAGE_STATS_SERVER, json=data)
        except requests.exceptions.RequestException:
            # silently ignore unless we are using debug log
            logging.debug("Failed to send usage data to server")

    def _write_to_file(self, data):
        os.makedirs(os.path.dirname(_USAGE_STATS_JSON_PATH), exist_ok=True)
        Path(_USAGE_STATS_JSON_PATH).touch(exist_ok=True)
        with open(_USAGE_STATS_JSON_PATH, "a") as f:
            json.dump(data, f)
            f.write("\n")


usage_message = UsageMessage()<|MERGE_RESOLUTION|>--- conflicted
+++ resolved
@@ -165,11 +165,7 @@
 
         # vLLM information
         self.context = usage_context.value
-<<<<<<< HEAD
-        #self.vllm_version = vllm.__version__
-=======
         self.vllm_version = VLLM_VERSION
->>>>>>> 3476ed08
         self.model_architecture = model_architecture
 
         # Metadata

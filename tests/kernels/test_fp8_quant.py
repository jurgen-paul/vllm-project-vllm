--- conflicted
+++ resolved
@@ -33,14 +33,9 @@
             if scale_ub else None
     ref_out, ref_scales = ref_dynamic_per_token_quant(x, torch.float8_e4m3fn,
                                                       scale_ub)
-<<<<<<< HEAD
-    ops_out, ops_scales = ops.dynamic_per_token_scaled_fp8_quant(
-        x, scale_ub, use_per_token_if_dynamic=True)
-=======
     ops_out, ops_scales = ops.scaled_fp8_quant(x,
                                                scale_ub=scale_ub,
                                                use_per_token_if_dynamic=True)
->>>>>>> 2e265642
 
     assert torch.allclose(ref_scales, ops_scales)
     assert torch.allclose(ref_out.to(dtype=torch.float32),

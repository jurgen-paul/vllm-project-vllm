"""Tests for the marlin kernel.

Run `pytest tests/kernels/marlin/test_marlin_gemm.py`.
"""
import pytest
import torch

from tests.kernels.utils import DEFAULT_OPCHECK_TEST_UTILS, opcheck
from tests.quantization.utils import is_quant_method_supported
from vllm import _custom_ops as ops
from vllm.model_executor.layers.quantization.gptq_marlin_24 import (
    GPTQ_MARLIN_24_MAX_PARALLEL, GPTQ_MARLIN_24_MIN_THREAD_N,
    GPTQ_MARLIN_24_SUPPORTED_GROUP_SIZES, GPTQ_MARLIN_24_SUPPORTED_QUANT_TYPES)
from vllm.model_executor.layers.quantization.qqq import (
    MARLIN_QQQ_MAX_PARALLEL, MARLIN_QQQ_MIN_THREAD_N,
    MARLIN_QQQ_SUPPORTED_GROUP_SIZES, MARLIN_QQQ_SUPPORTED_NUM_BITS)
from vllm.model_executor.layers.quantization.utils.marlin_utils import (
    GPTQ_MARLIN_MAX_PARALLEL, GPTQ_MARLIN_MIN_THREAD_N,
    MARLIN_SUPPORTED_GROUP_SIZES, marlin_make_empty_g_idx,
    marlin_permute_scales, query_marlin_supported_quant_types)
from vllm.model_executor.layers.quantization.utils.marlin_utils_fp8 import (
    pack_fp8_to_int32)
from vllm.model_executor.layers.quantization.utils.marlin_utils_test import (
    MarlinWorkspace, awq_marlin_quantize, get_weight_perm, marlin_quantize,
    marlin_weights)
from vllm.model_executor.layers.quantization.utils.marlin_utils_test_24 import (
    marlin_24_quantize)
from vllm.model_executor.layers.quantization.utils.marlin_utils_test_qqq import (  # noqa: E501
    marlin_qqq_quantize)
from vllm.model_executor.layers.quantization.utils.quant_utils import (
    awq_pack, gptq_pack, gptq_quantize_weights, quantize_weights, sort_weights)

ACT_ORDER_OPTS = [False, True]
K_FULL_OPTS = [False, True]
USE_FP32_REDUCE_OPTS = [False, True]

MARLIN_K_CHUNKS = [128]
MARLIN_N_CHUNKS = [64, 128, 256]

MARLIN_24_K_CHUNKS = [128]
MARLIN_24_N_CHUNKS = [512]

MNK_FACTORS = [
    (1, 1, 1),
    (1, 4, 8),
    (1, 7, 5),
    (13, 17, 67),
    (26, 37, 13),
    (67, 13, 11),
]

DTYPES = [torch.float16, torch.bfloat16]


def compute_max_diff(output, output_ref):
    return torch.mean(torch.abs(output - output_ref)) / torch.mean(
        torch.abs(output_ref))


def rand_data(shape, dtype=torch.float16):
    return torch.randn(shape, dtype=dtype, device="cuda")


@pytest.mark.skipif(not is_quant_method_supported("gptq_marlin"),
                    reason="Marlin is not supported on this GPU type.")
@pytest.mark.parametrize("k_chunk", MARLIN_K_CHUNKS)
@pytest.mark.parametrize("n_chunk", MARLIN_N_CHUNKS)
@pytest.mark.parametrize("quant_type",
                         query_marlin_supported_quant_types(False))
@pytest.mark.parametrize("group_size", MARLIN_SUPPORTED_GROUP_SIZES)
@pytest.mark.parametrize("act_order", ACT_ORDER_OPTS)
@pytest.mark.parametrize("mnk_factors", MNK_FACTORS)
def test_gptq_marlin_repack(k_chunk, n_chunk, quant_type, group_size,
                            act_order, mnk_factors):
    m_factor, n_factor, k_factor = mnk_factors

    size_k = k_chunk * k_factor
    size_n = n_chunk * n_factor

    # Filter act_order
    if act_order:
        if group_size == -1:
            return
        if group_size == size_k:
            return

    # Normalize group_size
    if group_size == -1:
        group_size = size_k
    assert group_size <= size_k

    # Create input
    b_weight = rand_data((size_k, size_n))

    # Quantize (and apply act_order if provided)
    w_ref, q_w, s, g_idx, rand_perm = gptq_quantize_weights(
        b_weight, quant_type, group_size, act_order)

    # Pack to GPTQ format
    q_w_gptq = gptq_pack(q_w, quant_type.size_bits, size_k, size_n)

    # For act_order, sort the "weights" and "g_idx" so that group ids are
    # increasing
    sort_indices = torch.empty(0, dtype=torch.int, device=b_weight.device)
    if act_order:
        q_w, g_idx, sort_indices = sort_weights(q_w, g_idx)

    # Pack to Marlin format
    weight_perm = get_weight_perm(quant_type.size_bits)
    marlin_q_w_1 = marlin_weights(q_w, size_k, size_n, quant_type.size_bits,
                                  weight_perm)

    opcheck(torch.ops._C.gptq_marlin_repack,
            (q_w_gptq, sort_indices, size_k, size_n, quant_type.size_bits))

    # Run Marlin repack GPU kernel
    marlin_q_w_2 = ops.gptq_marlin_repack(
        q_w_gptq,
        sort_indices,
        size_k,
        size_n,
        quant_type.size_bits,
    )
    torch.cuda.synchronize()

    torch.testing.assert_close(marlin_q_w_1, marlin_q_w_2)


@pytest.mark.skipif(not is_quant_method_supported("gptq_marlin"),
                    reason="Marlin is not supported on this GPU type.")
@pytest.mark.parametrize("k_chunk", MARLIN_K_CHUNKS)
@pytest.mark.parametrize("n_chunk", MARLIN_N_CHUNKS)
@pytest.mark.parametrize("quant_type",
                         query_marlin_supported_quant_types(False))
@pytest.mark.parametrize("group_size", MARLIN_SUPPORTED_GROUP_SIZES)
@pytest.mark.parametrize("mnk_factors", MNK_FACTORS)
def test_awq_marlin_repack(k_chunk, n_chunk, quant_type, group_size,
                           mnk_factors):
    m_factor, n_factor, k_factor = mnk_factors

    size_k = k_chunk * k_factor
    size_n = n_chunk * n_factor

    # Normalize group_size
    if group_size == -1:
        group_size = size_k
    assert group_size <= size_k

    # Create input
    b_weight = rand_data((size_k, size_n))

    # Quantize
    w_ref, q_w, s, zp = quantize_weights(b_weight,
                                         quant_type,
                                         group_size,
                                         zero_points=True)

    # Pack to AWQ format
    q_w_awq = awq_pack(q_w, quant_type.size_bits, size_k, size_n)

    # Pack to Marlin format
    weight_perm = get_weight_perm(quant_type.size_bits)
    marlin_q_w_1 = marlin_weights(q_w, size_k, size_n, quant_type.size_bits,
                                  weight_perm)

    opcheck(torch.ops._C.awq_marlin_repack,
            (q_w_awq, size_k, size_n, quant_type.size_bits))

    # Run Marlin repack GPU kernel
    marlin_q_w_2 = ops.awq_marlin_repack(
        q_w_awq,
        size_k,
        size_n,
        quant_type.size_bits,
    )
    torch.cuda.synchronize()

    torch.testing.assert_close(marlin_q_w_1, marlin_q_w_2)


@pytest.mark.skipif(not is_quant_method_supported("gptq_marlin"),
                    reason="Marlin is not supported on this GPU type.")
@pytest.mark.parametrize("k_chunk", MARLIN_K_CHUNKS)
@pytest.mark.parametrize("n_chunk", MARLIN_N_CHUNKS)
@pytest.mark.parametrize("quant_type",
                         query_marlin_supported_quant_types(False))
@pytest.mark.parametrize("group_size", MARLIN_SUPPORTED_GROUP_SIZES)
@pytest.mark.parametrize("mnk_factors", MNK_FACTORS)
@pytest.mark.parametrize("act_order", ACT_ORDER_OPTS)
@pytest.mark.parametrize("is_k_full", K_FULL_OPTS)
@pytest.mark.parametrize("use_fp32_reduce", USE_FP32_REDUCE_OPTS)
def test_gptq_marlin_gemm(
    k_chunk,
    n_chunk,
    quant_type,
    group_size,
    mnk_factors,
    act_order,
    is_k_full,
    use_fp32_reduce,
):
    m_factor, n_factor, k_factor = mnk_factors

    size_m = m_factor
    size_k = k_chunk * k_factor
    size_n = n_chunk * n_factor

    if act_order:
        if group_size == -1:
            return
        if group_size == size_k:
            return

    a_input = rand_data((size_m, size_k))
    b_weight = rand_data((size_k, size_n))

    w_ref, marlin_q_w, marlin_s, g_idx, sort_indices, _ = marlin_quantize(
        b_weight, quant_type, group_size, act_order)

    marlin_zp = marlin_make_empty_g_idx(marlin_s.device)

    workspace = MarlinWorkspace(size_n, GPTQ_MARLIN_MIN_THREAD_N,
                                GPTQ_MARLIN_MAX_PARALLEL)

    opcheck(
        torch.ops._C.gptq_marlin_gemm,
        (a_input, marlin_q_w, marlin_s, marlin_zp, g_idx, sort_indices,
<<<<<<< HEAD
         workspace.scratch, quant_type, a_input.shape[0], b_weight.shape[1],
         a_input.shape[1], is_k_full, False, use_fp32_reduce, False),
=======
         workspace.scratch, quant_type.id, a_input.shape[0], b_weight.shape[1],
         a_input.shape[1], is_k_full, False, use_fp32_reduce),
>>>>>>> 6c5af09b
        test_utils=DEFAULT_OPCHECK_TEST_UTILS)

    output = ops.gptq_marlin_gemm(
        a_input,
        marlin_q_w,
        marlin_s,
        marlin_zp,
        g_idx,
        sort_indices,
        workspace.scratch,
        quant_type,
        a_input.shape[0],
        b_weight.shape[1],
        a_input.shape[1],
        is_k_full=is_k_full,
        has_zp=False,
        use_fp32_reduce=use_fp32_reduce,
        is_zp_float=False,
    )
    output_ref = torch.matmul(a_input, w_ref)

    torch.cuda.synchronize()

    max_diff = compute_max_diff(output, output_ref)

    assert max_diff < 0.04


# TODO: find better way to test this?
@torch.compile(fullgraph=True)
def marlin_24_gemm_tester(a_input, marlin_24_q_w_comp, marlin_24_meta,
                          marlin_24_s, scratch, quant_type, size_m, size_n,
                          size_k):
    return ops.gptq_marlin_24_gemm(a_input, marlin_24_q_w_comp, marlin_24_meta,
                                   marlin_24_s, scratch, quant_type, size_m,
                                   size_n, size_k)


@pytest.mark.skipif(not is_quant_method_supported("gptq_marlin"),
                    reason="Marlin is not supported on this GPU type.")
@pytest.mark.parametrize("k_chunk", MARLIN_24_K_CHUNKS)
@pytest.mark.parametrize("n_chunk", MARLIN_24_N_CHUNKS)
@pytest.mark.parametrize("quant_type", GPTQ_MARLIN_24_SUPPORTED_QUANT_TYPES)
@pytest.mark.parametrize("group_size", GPTQ_MARLIN_24_SUPPORTED_GROUP_SIZES)
@pytest.mark.parametrize("mnk_factors", MNK_FACTORS)
def test_gptq_marlin_24_gemm(k_chunk, n_chunk, quant_type, group_size,
                             mnk_factors):
    m_factor, n_factor, k_factor = mnk_factors

    size_m = m_factor
    size_k = k_chunk * k_factor
    size_n = n_chunk * n_factor

    a_input = rand_data((size_m, size_k))
    b_weight = rand_data((size_k, size_n))

    (w_24_ref, marlin_24_q_w_comp, marlin_24_meta,
     marlin_24_s) = marlin_24_quantize(b_weight, quant_type, group_size)

    workspace_24 = MarlinWorkspace(size_n, GPTQ_MARLIN_24_MIN_THREAD_N,
                                   GPTQ_MARLIN_24_MAX_PARALLEL)

    output_ref = torch.matmul(a_input, w_24_ref)

    opcheck(torch.ops._C.gptq_marlin_24_gemm,
            (a_input, marlin_24_q_w_comp, marlin_24_meta, marlin_24_s,
             workspace_24.scratch, quant_type.id, a_input.shape[0],
             b_weight.shape[1], a_input.shape[1]),
            test_utils=DEFAULT_OPCHECK_TEST_UTILS)

    output = marlin_24_gemm_tester(
        a_input,
        marlin_24_q_w_comp,
        marlin_24_meta,
        marlin_24_s,
        workspace_24.scratch,
        quant_type,
        a_input.shape[0],
        b_weight.shape[1],
        a_input.shape[1],
    )

    torch.cuda.synchronize()

    max_diff = compute_max_diff(output, output_ref)

    assert max_diff < 0.04


@pytest.mark.skipif(not is_quant_method_supported("fp8"),
                    reason="Marlin is not supported on this GPU type.")
@pytest.mark.parametrize("k_chunk", MARLIN_K_CHUNKS)
@pytest.mark.parametrize("n_chunk", MARLIN_N_CHUNKS)
@pytest.mark.parametrize("num_bits", [8])
@pytest.mark.parametrize("group_size", [-1])
@pytest.mark.parametrize("mnk_factors", MNK_FACTORS)
@pytest.mark.parametrize("dtype", DTYPES)
def test_fp8_marlin_gemm(
    k_chunk,
    n_chunk,
    num_bits,
    group_size,
    mnk_factors,
    dtype,
):
    m_factor, n_factor, k_factor = mnk_factors

    size_m = m_factor
    size_k = k_chunk * k_factor
    size_n = n_chunk * n_factor

    a_input = rand_data((size_m, size_k), dtype=dtype)
    b_weight = rand_data((size_k, size_n), dtype=dtype)

    # WEIGHTS
    fp8_weight, weight_scale = ops.scaled_fp8_quant(b_weight, scale=None)
    # Repack weights to gptq format (packed int32 elements)
    packed_gptq_qweight = pack_fp8_to_int32(fp8_weight)
    # Repack weights to marlin format
    marlin_qweight = ops.gptq_marlin_repack(
        b_q_weight=packed_gptq_qweight,
        perm=torch.empty(0, dtype=torch.int, device="cuda"),
        size_k=size_k,
        size_n=size_n,
        num_bits=8,
    )

    # WEIGHT SCALES
    # Currently Marlin doesn't support per-tensor scales, so we
    # expand it to channelwise
    scales = weight_scale.repeat(1, size_n).to(a_input.dtype).to("cuda")
    # Permute scales
    marlin_scales = marlin_permute_scales(s=scales,
                                          size_k=size_k,
                                          size_n=size_n,
                                          group_size=-1)

    workspace = MarlinWorkspace(size_n, GPTQ_MARLIN_MIN_THREAD_N,
                                GPTQ_MARLIN_MAX_PARALLEL)

    opcheck(torch.ops._C.fp8_marlin_gemm,
            (a_input, marlin_qweight, marlin_scales, workspace.scratch,
             num_bits, a_input.shape[0], b_weight.shape[1], a_input.shape[1]))

    output = ops.fp8_marlin_gemm(
        a=a_input,
        b_q_weight=marlin_qweight,
        b_scales=marlin_scales,
        workspace=workspace.scratch,
        num_bits=num_bits,
        size_m=a_input.shape[0],
        size_n=b_weight.shape[1],
        size_k=a_input.shape[1],
    )
    output_ref = torch.matmul(a_input, b_weight)

    torch.cuda.synchronize()

    max_diff = compute_max_diff(output, output_ref)

    assert max_diff < 0.04


@pytest.mark.skipif(not is_quant_method_supported("gptq_marlin"),
                    reason="Marlin is not supported on this GPU type.")
@pytest.mark.parametrize("k_chunk", MARLIN_K_CHUNKS)
@pytest.mark.parametrize("n_chunk", MARLIN_N_CHUNKS)
@pytest.mark.parametrize("quant_type",
                         query_marlin_supported_quant_types(True))
@pytest.mark.parametrize("group_size", MARLIN_SUPPORTED_GROUP_SIZES)
@pytest.mark.parametrize("mnk_factors", MNK_FACTORS)
@pytest.mark.parametrize("use_fp32_reduce", USE_FP32_REDUCE_OPTS)
def test_awq_marlin_gemm(
    k_chunk,
    n_chunk,
    quant_type,
    group_size,
    mnk_factors,
    use_fp32_reduce,
):
    m_factor, n_factor, k_factor = mnk_factors

    size_m = m_factor
    size_k = k_chunk * k_factor
    size_n = n_chunk * n_factor

    a_input = rand_data((size_m, size_k))
    b_weight = rand_data((size_k, size_n))

    w_ref, marlin_q_w, marlin_s, marlin_zp = awq_marlin_quantize(
        b_weight, quant_type, group_size)

    g_idx = torch.empty(0, dtype=torch.int, device=marlin_q_w.device)
    sort_indices = torch.empty(0, dtype=torch.int, device=marlin_q_w.device)
    is_k_full = True
    has_zp = True

    workspace = MarlinWorkspace(size_n, GPTQ_MARLIN_MIN_THREAD_N,
                                GPTQ_MARLIN_MAX_PARALLEL)

    output = ops.gptq_marlin_gemm(
        a_input,
        marlin_q_w,
        marlin_s,
        marlin_zp,
        g_idx,
        sort_indices,
        workspace.scratch,
        quant_type,
        a_input.shape[0],
        b_weight.shape[1],
        a_input.shape[1],
        is_k_full=is_k_full,
        has_zp=has_zp,
        use_fp32_reduce=use_fp32_reduce,
        is_zp_float=False,
    )
    output_ref = torch.matmul(a_input, w_ref)

    torch.cuda.synchronize()

    max_diff = compute_max_diff(output, output_ref)

    assert max_diff < 0.04


@pytest.mark.skipif(not is_quant_method_supported("qqq"),
                    reason="Marlin is not supported on this GPU type.")
@pytest.mark.parametrize("k_chunk", MARLIN_K_CHUNKS)
@pytest.mark.parametrize("n_chunk", MARLIN_N_CHUNKS)
@pytest.mark.parametrize("num_bits", MARLIN_QQQ_SUPPORTED_NUM_BITS)
@pytest.mark.parametrize("group_size", MARLIN_QQQ_SUPPORTED_GROUP_SIZES)
@pytest.mark.parametrize("mnk_factors", MNK_FACTORS)
def test_marlin_qqq_gemm(
    k_chunk,
    n_chunk,
    num_bits,
    group_size,
    mnk_factors,
):
    int8_traits = torch.iinfo(torch.int8)
    m_factor, n_factor, k_factor = mnk_factors

    size_m = m_factor
    size_k = k_chunk * k_factor
    size_n = n_chunk * n_factor

    a_input = rand_data((size_m, size_k))
    b_weight = rand_data((size_k, size_n))

    # Quantize activations
    s_a = a_input.abs().max(dim=-1, keepdim=True)[0].div(int8_traits.max).to(
        torch.float)
    q_a = (a_input / s_a).round().clamp(int8_traits.min,
                                        int8_traits.max).to(torch.int8)

    # Quantize weights
    w_ref, marlin_qqq_q_w, marlin_qqq_s_group, marlin_qqq_s_channel = \
    marlin_qqq_quantize(b_weight, num_bits, group_size)

    workspace = MarlinWorkspace(size_n, MARLIN_QQQ_MIN_THREAD_N,
                                MARLIN_QQQ_MAX_PARALLEL)

    opcheck(torch.ops._C.marlin_qqq_gemm,
            (q_a, marlin_qqq_q_w, s_a, marlin_qqq_s_channel,
             marlin_qqq_s_group, workspace.scratch, a_input.shape[0],
             b_weight.shape[1], a_input.shape[1]))

    output = ops.marlin_qqq_gemm(
        q_a,
        marlin_qqq_q_w,
        s_a,
        marlin_qqq_s_channel,
        marlin_qqq_s_group,
        workspace.scratch,
        a_input.shape[0],
        b_weight.shape[1],
        a_input.shape[1],
    )
    output_ref = torch.matmul(q_a.half() * s_a.half(), w_ref)

    torch.cuda.synchronize()

    max_diff = compute_max_diff(output, output_ref)

    assert max_diff < 0.04


def test_marlin_gemm_opcheck():
    size_m = 2048
    size_n = 4096
    size_k = 4096
    a = torch.rand((size_m, size_n), device='cuda', dtype=torch.float16)
    w = torch.randint(-5, 5, (256, 8192), device='cuda', dtype=torch.int32)
    s = torch.full((32, size_k), 0.125, device='cuda', dtype=torch.float16)
    wk = MarlinWorkspace(size_n, GPTQ_MARLIN_MIN_THREAD_N,
                         GPTQ_MARLIN_MAX_PARALLEL).scratch
    x = torch.ops._C.marlin_gemm(a, w, s, wk, size_m, size_n, size_k)
    y = torch.ops._C.marlin_gemm(a, w, s, wk, size_m, size_n, size_k)
    torch.testing.assert_close(x, y)
    opcheck(torch.ops._C.marlin_gemm, (a, w, s, wk, size_m, size_n, size_k))<|MERGE_RESOLUTION|>--- conflicted
+++ resolved
@@ -225,13 +225,8 @@
     opcheck(
         torch.ops._C.gptq_marlin_gemm,
         (a_input, marlin_q_w, marlin_s, marlin_zp, g_idx, sort_indices,
-<<<<<<< HEAD
-         workspace.scratch, quant_type, a_input.shape[0], b_weight.shape[1],
+         workspace.scratch, quant_type.id, a_input.shape[0], b_weight.shape[1],
          a_input.shape[1], is_k_full, False, use_fp32_reduce, False),
-=======
-         workspace.scratch, quant_type.id, a_input.shape[0], b_weight.shape[1],
-         a_input.shape[1], is_k_full, False, use_fp32_reduce),
->>>>>>> 6c5af09b
         test_utils=DEFAULT_OPCHECK_TEST_UTILS)
 
     output = ops.gptq_marlin_gemm(

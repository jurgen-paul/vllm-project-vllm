--- conflicted
+++ resolved
@@ -149,42 +149,8 @@
         torch_dtype = _STR_DTYPE_TO_TORCH_DTYPE[dtype]
 
         self.model_name = model_name
-<<<<<<< HEAD
-
-        self.model = AutoModelForCausalLM.from_pretrained(
-            model_name,
-            torch_dtype=torch_dtype,
-            trust_remote_code=True,
-        ).cuda()
-
-        self.tokenizer = AutoTokenizer.from_pretrained(
-            model_name,
-            torch_dtype=torch_dtype,
-            trust_remote_code=True,
-        )
-
-        try:
-=======
-        if model_name in _VISION_LANGUAGE_MODELS:
-            self.model = _VISION_LANGUAGE_MODELS[model_name].from_pretrained(
-                model_name,
-                torch_dtype=torch_dtype,
-                trust_remote_code=True,
-            ).cuda()
->>>>>>> 65bf2ac1
-            self.processor = AutoProcessor.from_pretrained(
-                model_name,
-                torch_dtype=torch_dtype,
-                trust_remote_code=True,
-            )
-<<<<<<< HEAD
-        except Exception:
-            logger.warn(
-                "Unable to auto-load processor from HuggingFace for "
-                "model %s. Using tokenizer instead.", model_name)
-            self.processor = self.tokenizer
-=======
-        elif model_name in _EMBEDDING_MODELS:
+
+        if model_name in _EMBEDDING_MODELS:
             # Lazy init required for AMD CI
             from sentence_transformers import SentenceTransformer
             self.model = SentenceTransformer(
@@ -197,11 +163,24 @@
                 torch_dtype=torch_dtype,
                 trust_remote_code=True,
             ).cuda()
-            self.processor = None
-        if tokenizer_name is None:
-            tokenizer_name = model_name
-        self.tokenizer = get_tokenizer(tokenizer_name, trust_remote_code=True)
->>>>>>> 65bf2ac1
+
+        self.tokenizer = AutoTokenizer.from_pretrained(
+            model_name,
+            torch_dtype=torch_dtype,
+            trust_remote_code=True,
+        )
+
+        try:
+            self.processor = AutoProcessor.from_pretrained(
+                model_name,
+                torch_dtype=torch_dtype,
+                trust_remote_code=True,
+            )
+        except Exception:
+            logger.warn(
+                "Unable to auto-load processor from HuggingFace for "
+                "model %s. Using tokenizer instead.", model_name)
+            self.processor = self.tokenizer
 
     def generate(
         self,

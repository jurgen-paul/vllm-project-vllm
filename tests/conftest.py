--- conflicted
+++ resolved
@@ -163,11 +163,8 @@
         model_name: str,
         tokenizer_name: Optional[str] = None,
         dtype: str = "half",
-<<<<<<< HEAD
         disable_log_stats: bool = True,
-=======
         tensor_parallel_size: int = 1,
->>>>>>> 86fd8bb0
     ) -> None:
         self.model = LLM(
             model=model_name,
@@ -175,11 +172,8 @@
             trust_remote_code=True,
             dtype=dtype,
             swap_space=0,
-<<<<<<< HEAD
             disable_log_stats=disable_log_stats,
-=======
             tensor_parallel_size=tensor_parallel_size,
->>>>>>> 86fd8bb0
         )
 
     def generate(

--- conflicted
+++ resolved
@@ -24,16 +24,11 @@
 from vllm.config import TokenizerPoolConfig
 from vllm.connections import global_http_connection
 from vllm.distributed import (destroy_distributed_environment,
-<<<<<<< HEAD
-                              destroy_model_parallel)
-from vllm.inputs import EmbedsPrompt, TextPrompt
-=======
                               destroy_model_parallel,
                               init_distributed_environment,
                               initialize_model_parallel)
-from vllm.inputs import (ExplicitEncoderDecoderPrompt, TextPrompt,
+from vllm.inputs import (ExplicitEncoderDecoderPrompt, TextPrompt, EmbedsPrompt,
                          to_enc_dec_tuple_list, zip_enc_dec_prompts)
->>>>>>> ec266536
 from vllm.logger import init_logger
 from vllm.outputs import RequestOutput
 from vllm.sequence import SampleLogprobs

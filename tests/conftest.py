--- conflicted
+++ resolved
@@ -652,7 +652,6 @@
                                                model_id=adapter_name)
 
 
-<<<<<<< HEAD
 class PeftRunner(HfRunner):
 
     def __init__(
@@ -677,8 +676,6 @@
                                                model_id=adapter_name)
 
 
-=======
->>>>>>> 2ed410c0
 @pytest.fixture(scope="session")
 def hf_runner():
     return HfRunner
@@ -688,13 +685,10 @@
 def peft_runner():
     return PeftRunner
 
-<<<<<<< HEAD
 @pytest.fixture(scope="session")
 def peft_runner():
     return PeftRunner
 
-=======
->>>>>>> 2ed410c0
 
 class VllmRunner:
 
@@ -900,11 +894,8 @@
         outputs = self.generate(prompts,
                                 greedy_params,
                                 images=images,
-<<<<<<< HEAD
                                 videos=videos,
                                 audios=audios,
-=======
->>>>>>> 2ed410c0
                                 lora_requests=lora_requests)
         return [(output_ids[0], output_str[0])
                 for output_ids, output_str in outputs]
@@ -931,24 +922,12 @@
         
         
 
-<<<<<<< HEAD
-        outputs = self.generate_w_logprobs(prompts,
-                                           greedy_logprobs_params,
-                                           images=images,
-                                           audios=audios,
-                                           videos=videos,
-                                           lora_requests=lora_requests)
-
-        return [(output_ids, output_str, output_logprobs)
-                for output_ids, output_str, output_logprobs in outputs]
-=======
         return self.generate_w_logprobs(prompts,
                                         greedy_logprobs_params,
                                         images=images,
                                         audios=audios,
                                         videos=videos,
                                         lora_requests=lora_requests)
->>>>>>> 2ed410c0
 
     def generate_encoder_decoder_greedy_logprobs(
         self,

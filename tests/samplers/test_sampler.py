--- conflicted
+++ resolved
@@ -58,13 +58,9 @@
             SequenceGroupMetadata(
                 request_id=f"test_{i}",
                 is_prompt=True,
-<<<<<<< HEAD
-                seq_data={0: SequenceData(array("I", [1, 2, 3]))},
-=======
                 seq_data={
                     0: SequenceData(array(VLLM_TOKEN_ID_ARRAY_TYPE, [1, 2, 3]))
                 },
->>>>>>> ff7ec82c
                 sampling_params=sampling_params,
                 block_tables={0: [1]},
             ))
@@ -209,12 +205,8 @@
 
     def create_sequence_data(num_input=3, num_generated=0):
         seq_data = SequenceData(
-<<<<<<< HEAD
-            array("I", random.choices(range(0, VOCAB_SIZE), k=num_input)))
-=======
             array(VLLM_TOKEN_ID_ARRAY_TYPE,
                   random.choices(range(0, VOCAB_SIZE), k=num_input)))
->>>>>>> ff7ec82c
         if num_generated > 0:
             seq_data.output_token_ids = random.choices(range(0, VOCAB_SIZE),
                                                        k=num_generated)
@@ -517,13 +509,9 @@
             SequenceGroupMetadata(
                 request_id=f"test_{i}",
                 is_prompt=True,
-<<<<<<< HEAD
-                seq_data={0: SequenceData(array("I", [1, 2, 3]))},
-=======
                 seq_data={
                     0: SequenceData(array(VLLM_TOKEN_ID_ARRAY_TYPE, [1, 2, 3]))
                 },
->>>>>>> ff7ec82c
                 sampling_params=sampling_params,
                 block_tables={0: [1]},
             ))
@@ -619,13 +607,9 @@
             SequenceGroupMetadata(
                 request_id=f"test_{i}",
                 is_prompt=True,
-<<<<<<< HEAD
-                seq_data={0: SequenceData(array("I", [1, 2, 3]))},
-=======
                 seq_data={
                     0: SequenceData(array(VLLM_TOKEN_ID_ARRAY_TYPE, [1, 2, 3]))
                 },
->>>>>>> ff7ec82c
                 sampling_params=SamplingParams(
                     temperature=1,
                     top_k=top_k,
@@ -675,15 +659,11 @@
                 SequenceGroupMetadata(
                     request_id=f"test_{i}",
                     is_prompt=True,
-<<<<<<< HEAD
-                    seq_data={0: SequenceData(array("I", [1, 2, 3]))},
-=======
                     seq_data={
                         0:
                         SequenceData(array(VLLM_TOKEN_ID_ARRAY_TYPE,
                                            [1, 2, 3]))
                     },
->>>>>>> ff7ec82c
                     sampling_params=sampling_params[i],
                     block_tables={0: [1]},
                 ))

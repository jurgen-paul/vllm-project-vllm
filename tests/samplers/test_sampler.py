import random
from typing import Tuple
from unittest.mock import patch

import pytest
import torch

from vllm.model_executor.layers.sampler import Sampler
from vllm.model_executor.utils import set_random_seed
from vllm.sequence import SamplingParams, SequenceData, SequenceGroupMetadata
from vllm.worker.model_runner import ModelRunner


class MockLogitsSampler(Sampler):

    def __init__(self, vocab_size: int, fake_logits: torch.Tensor):
        super().__init__(vocab_size=vocab_size)
        self.fake_logits = fake_logits

    def forward(self, *args, **kwargs):
        with patch("vllm.model_executor.layers.sampler._prune_hidden_states",
                   lambda x, y: x), patch(
                       "vllm.model_executor.layers.sampler._get_logits",
                       lambda *args, **kwargs: self.fake_logits):
            return super().forward(*args, **kwargs)


def _prepare_test(
    batch_size: int
) -> Tuple[torch.Tensor, torch.Tensor, MockLogitsSampler, ModelRunner]:
    vocab_size = 32000
    input_tensor = torch.rand((batch_size, 1024),
                              device="cuda",
                              dtype=torch.float16)
    fake_logits = torch.full((batch_size, vocab_size),
                             1e-2,
                             device=input_tensor.device,
                             dtype=input_tensor.dtype)
    sampler = MockLogitsSampler(32000, fake_logits)
    model_runner = ModelRunner(None, None, None)
    return input_tensor, fake_logits, sampler, model_runner


RANDOM_SEEDS = list(range(128))


@pytest.mark.parametrize("seed", RANDOM_SEEDS)
def test_sampler_all_greedy(seed: int):
    set_random_seed(seed)
    batch_size = random.randint(1, 256)
    input_tensor, fake_logits, sampler, model_runner = _prepare_test(
        batch_size)

    seq_group_metadata_list = []
    prompt_lens = []
    for i in range(batch_size):
        seq_group_metadata_list.append(
            SequenceGroupMetadata(
                request_id=f"test_{i}",
                is_prompt=True,
                seq_data={0: SequenceData([1, 2, 3])},
                sampling_params=SamplingParams(temperature=0, ),
                block_tables={0: [1]},
            ))
        prompt_lens.append(seq_group_metadata_list[-1].seq_data[0].get_len())

<<<<<<< HEAD
    _, _, _, input_metadata = worker._prepare_inputs(seq_group_metadata_list)
=======
    sampling_metadata = model_runner._prepare_sample(seq_group_metadata_list,
                                                     prompt_lens)
>>>>>>> 60dc62dc
    sampler_output = sampler(embedding=None,
                             hidden_states=input_tensor,
                             sampling_metadata=sampling_metadata)
    expected = torch.argmax(fake_logits, dim=-1)
    for i, sequence_output in enumerate(sampler_output):
        for nth_output in sequence_output.samples:
            assert nth_output.output_token == expected[i].item()


@pytest.mark.parametrize("seed", RANDOM_SEEDS)
def test_sampler_all_random(seed: int):
    set_random_seed(seed)
    batch_size = random.randint(1, 256)
    input_tensor, fake_logits, sampler, model_runner = _prepare_test(
        batch_size)

    for i in range(batch_size):
        fake_logits[i, i] = 1e2

    seq_group_metadata_list = []
    prompt_lens = []
    for i in range(batch_size):
        seq_group_metadata_list.append(
            SequenceGroupMetadata(
                request_id=f"test_{i}",
                is_prompt=True,
                seq_data={0: SequenceData([1, 2, 3])},
                sampling_params=SamplingParams(
                    temperature=1.0,
                    n=random.randint(1, 10),
                ),
                block_tables={0: [1]},
            ))
        prompt_lens.append(seq_group_metadata_list[-1].seq_data[0].get_len())

<<<<<<< HEAD
    _, _, _, input_metadata = worker._prepare_inputs(seq_group_metadata_list)
=======
    sampling_metadata = model_runner._prepare_sample(seq_group_metadata_list,
                                                     prompt_lens)
>>>>>>> 60dc62dc
    sampler_output = sampler(embedding=None,
                             hidden_states=input_tensor,
                             sampling_metadata=sampling_metadata)
    for i, sequence_output in enumerate(sampler_output):
        for nth_output in sequence_output.samples:
            assert nth_output.output_token == i


@pytest.mark.parametrize("seed", RANDOM_SEEDS)
def test_sampler_all_beam(seed: int):
    set_random_seed(seed)
    batch_size = random.randint(1, 256)
    input_tensor, _, sampler, model_runner = _prepare_test(batch_size)

    seq_group_metadata_list = []
    prompt_lens = []
    for i in range(batch_size):
        seq_group_metadata_list.append(
            SequenceGroupMetadata(
                request_id=f"test_{i}",
                is_prompt=True,
                seq_data={0: SequenceData([1, 2, 3])},
                sampling_params=SamplingParams(
                    temperature=0,
                    best_of=2,
                    use_beam_search=True,
                ),
                block_tables={0: [1]},
            ))
        prompt_lens.append(seq_group_metadata_list[-1].seq_data[0].get_len())

<<<<<<< HEAD
    _, _, _, input_metadata = worker._prepare_inputs(seq_group_metadata_list)
=======
    sampling_metadata = model_runner._prepare_sample(seq_group_metadata_list,
                                                     prompt_lens)
>>>>>>> 60dc62dc
    sampler(embedding=None,
            hidden_states=input_tensor,
            sampling_metadata=sampling_metadata)
    # no assertion here as I am not sure how to determine whether
    # the outputs are expected - in other words, this just tests
    # whether there are no exceptions in the sampler
    # when handling an all-beam search case.


@pytest.mark.parametrize("seed", RANDOM_SEEDS)
def test_sampler_mixed(seed: int):
    set_random_seed(seed)
    batch_size = random.randint(1, 256)
    input_tensor, fake_logits, sampler, model_runner = _prepare_test(
        batch_size)

    seq_group_metadata_list = []
    expected_tokens = []
    prompt_lens = []
    for i in range(batch_size):
        n = 1
        sampling_type = random.randint(0, 2)
        if sampling_type == 0:
            sampling_params = SamplingParams(temperature=0)
        elif sampling_type == 1:
            n = random.randint(1, 10)
            sampling_params = SamplingParams(
                temperature=random.random() + 0.1,
                top_p=min(random.random() + 0.1, 1),
                top_k=random.randint(0, 10) or -1,
                n=n,
                presence_penalty=random.randint(0, 1),
            )
        else:
            sampling_params = SamplingParams(temperature=0,
                                             use_beam_search=True,
                                             best_of=2)
        for idx in range(n):
            fake_logits[i, i + idx] = 1e2
            expected_tokens.append(i + idx)
        seq_group_metadata_list.append(
            SequenceGroupMetadata(
                request_id=f"test_{i}",
                is_prompt=True,
                seq_data={0: SequenceData([1, 2, 3])},
                sampling_params=sampling_params,
                block_tables={0: [1]},
            ))
        prompt_lens.append(seq_group_metadata_list[-1].seq_data[0].get_len())

<<<<<<< HEAD
    _, _, _, input_metadata = worker._prepare_inputs(seq_group_metadata_list)
=======
    sampling_metadata = model_runner._prepare_sample(seq_group_metadata_list,
                                                     prompt_lens)
>>>>>>> 60dc62dc
    sampler_output = sampler(embedding=None,
                             hidden_states=input_tensor,
                             sampling_metadata=sampling_metadata)
    for i, sequence_output in enumerate(sampler_output):
        if seq_group_metadata_list[i].sampling_params.use_beam_search:
            continue
        for nth_output in sequence_output.samples:
            assert nth_output.output_token in expected_tokens


@pytest.mark.parametrize("seed", RANDOM_SEEDS)
def test_sampler_logits_processors(seed: int):
    set_random_seed(seed)
    batch_size = random.randint(1, 256)
    input_tensor, _, sampler, model_runner = _prepare_test(batch_size)

    # This sample logits processor gives infinite score to the i-th token,
    # where i is the length of the input sequence.
    # We therefore expect the output token sequence to be [0, 1, 2, ...]
    def pick_ith(token_ids, logits):
        logits[len(token_ids)] = float("inf")
        return logits

    seq_group_metadata_list = []
    prompt_lens = []
    for i in range(batch_size):
        seq_group_metadata_list.append(
            SequenceGroupMetadata(
                request_id=f"test_{i}",
                is_prompt=True,
                seq_data={0: SequenceData([1, 2, 3])},
                sampling_params=SamplingParams(temperature=0,
                                               logits_processors=[pick_ith]),
                block_tables={0: [1]},
            ))
        prompt_lens.append(seq_group_metadata_list[-1].seq_data[0].get_len())

    sampling_metadata = model_runner._prepare_sample(seq_group_metadata_list,
                                                     prompt_lens)
    sampler_output = sampler(embedding=None,
                             hidden_states=input_tensor,
                             sampling_metadata=sampling_metadata)
    for _, sequence_output in enumerate(sampler_output):
        for idx, nth_output in enumerate(sequence_output.samples):
            assert nth_output.output_token == idx<|MERGE_RESOLUTION|>--- conflicted
+++ resolved
@@ -12,30 +12,34 @@
 
 
 class MockLogitsSampler(Sampler):
-
     def __init__(self, vocab_size: int, fake_logits: torch.Tensor):
         super().__init__(vocab_size=vocab_size)
         self.fake_logits = fake_logits
 
     def forward(self, *args, **kwargs):
-        with patch("vllm.model_executor.layers.sampler._prune_hidden_states",
-                   lambda x, y: x), patch(
-                       "vllm.model_executor.layers.sampler._get_logits",
-                       lambda *args, **kwargs: self.fake_logits):
+        with patch(
+            "vllm.model_executor.layers.sampler._prune_hidden_states",
+            lambda x, y: x,
+        ), patch(
+            "vllm.model_executor.layers.sampler._get_logits",
+            lambda *args, **kwargs: self.fake_logits,
+        ):
             return super().forward(*args, **kwargs)
 
 
 def _prepare_test(
-    batch_size: int
+    batch_size: int,
 ) -> Tuple[torch.Tensor, torch.Tensor, MockLogitsSampler, ModelRunner]:
     vocab_size = 32000
-    input_tensor = torch.rand((batch_size, 1024),
-                              device="cuda",
-                              dtype=torch.float16)
-    fake_logits = torch.full((batch_size, vocab_size),
-                             1e-2,
-                             device=input_tensor.device,
-                             dtype=input_tensor.dtype)
+    input_tensor = torch.rand(
+        (batch_size, 1024), device="cuda", dtype=torch.float16
+    )
+    fake_logits = torch.full(
+        (batch_size, vocab_size),
+        1e-2,
+        device=input_tensor.device,
+        dtype=input_tensor.dtype,
+    )
     sampler = MockLogitsSampler(32000, fake_logits)
     model_runner = ModelRunner(None, None, None)
     return input_tensor, fake_logits, sampler, model_runner
@@ -48,31 +52,32 @@
 def test_sampler_all_greedy(seed: int):
     set_random_seed(seed)
     batch_size = random.randint(1, 256)
-    input_tensor, fake_logits, sampler, model_runner = _prepare_test(
-        batch_size)
-
-    seq_group_metadata_list = []
-    prompt_lens = []
-    for i in range(batch_size):
-        seq_group_metadata_list.append(
-            SequenceGroupMetadata(
-                request_id=f"test_{i}",
-                is_prompt=True,
-                seq_data={0: SequenceData([1, 2, 3])},
-                sampling_params=SamplingParams(temperature=0, ),
-                block_tables={0: [1]},
-            ))
-        prompt_lens.append(seq_group_metadata_list[-1].seq_data[0].get_len())
-
-<<<<<<< HEAD
-    _, _, _, input_metadata = worker._prepare_inputs(seq_group_metadata_list)
-=======
-    sampling_metadata = model_runner._prepare_sample(seq_group_metadata_list,
-                                                     prompt_lens)
->>>>>>> 60dc62dc
-    sampler_output = sampler(embedding=None,
-                             hidden_states=input_tensor,
-                             sampling_metadata=sampling_metadata)
+    input_tensor, fake_logits, sampler, model_runner = _prepare_test(batch_size)
+
+    seq_group_metadata_list = []
+    prompt_lens = []
+    for i in range(batch_size):
+        seq_group_metadata_list.append(
+            SequenceGroupMetadata(
+                request_id=f"test_{i}",
+                is_prompt=True,
+                seq_data={0: SequenceData([1, 2, 3])},
+                sampling_params=SamplingParams(
+                    temperature=0,
+                ),
+                block_tables={0: [1]},
+            )
+        )
+        prompt_lens.append(seq_group_metadata_list[-1].seq_data[0].get_len())
+
+    sampling_metadata = model_runner._prepare_sample(
+        seq_group_metadata_list, prompt_lens
+    )
+    sampler_output = sampler(
+        embedding=None,
+        hidden_states=input_tensor,
+        sampling_metadata=sampling_metadata,
+    )
     expected = torch.argmax(fake_logits, dim=-1)
     for i, sequence_output in enumerate(sampler_output):
         for nth_output in sequence_output.samples:
@@ -83,8 +88,7 @@
 def test_sampler_all_random(seed: int):
     set_random_seed(seed)
     batch_size = random.randint(1, 256)
-    input_tensor, fake_logits, sampler, model_runner = _prepare_test(
-        batch_size)
+    input_tensor, fake_logits, sampler, model_runner = _prepare_test(batch_size)
 
     for i in range(batch_size):
         fake_logits[i, i] = 1e2
@@ -102,18 +106,18 @@
                     n=random.randint(1, 10),
                 ),
                 block_tables={0: [1]},
-            ))
-        prompt_lens.append(seq_group_metadata_list[-1].seq_data[0].get_len())
-
-<<<<<<< HEAD
-    _, _, _, input_metadata = worker._prepare_inputs(seq_group_metadata_list)
-=======
-    sampling_metadata = model_runner._prepare_sample(seq_group_metadata_list,
-                                                     prompt_lens)
->>>>>>> 60dc62dc
-    sampler_output = sampler(embedding=None,
-                             hidden_states=input_tensor,
-                             sampling_metadata=sampling_metadata)
+            )
+        )
+        prompt_lens.append(seq_group_metadata_list[-1].seq_data[0].get_len())
+
+    sampling_metadata = model_runner._prepare_sample(
+        seq_group_metadata_list, prompt_lens
+    )
+    sampler_output = sampler(
+        embedding=None,
+        hidden_states=input_tensor,
+        sampling_metadata=sampling_metadata,
+    )
     for i, sequence_output in enumerate(sampler_output):
         for nth_output in sequence_output.samples:
             assert nth_output.output_token == i
@@ -139,18 +143,18 @@
                     use_beam_search=True,
                 ),
                 block_tables={0: [1]},
-            ))
-        prompt_lens.append(seq_group_metadata_list[-1].seq_data[0].get_len())
-
-<<<<<<< HEAD
-    _, _, _, input_metadata = worker._prepare_inputs(seq_group_metadata_list)
-=======
-    sampling_metadata = model_runner._prepare_sample(seq_group_metadata_list,
-                                                     prompt_lens)
->>>>>>> 60dc62dc
-    sampler(embedding=None,
-            hidden_states=input_tensor,
-            sampling_metadata=sampling_metadata)
+            )
+        )
+        prompt_lens.append(seq_group_metadata_list[-1].seq_data[0].get_len())
+
+    sampling_metadata = model_runner._prepare_sample(
+        seq_group_metadata_list, prompt_lens
+    )
+    sampler(
+        embedding=None,
+        hidden_states=input_tensor,
+        sampling_metadata=sampling_metadata,
+    )
     # no assertion here as I am not sure how to determine whether
     # the outputs are expected - in other words, this just tests
     # whether there are no exceptions in the sampler
@@ -161,8 +165,7 @@
 def test_sampler_mixed(seed: int):
     set_random_seed(seed)
     batch_size = random.randint(1, 256)
-    input_tensor, fake_logits, sampler, model_runner = _prepare_test(
-        batch_size)
+    input_tensor, fake_logits, sampler, model_runner = _prepare_test(batch_size)
 
     seq_group_metadata_list = []
     expected_tokens = []
@@ -182,9 +185,9 @@
                 presence_penalty=random.randint(0, 1),
             )
         else:
-            sampling_params = SamplingParams(temperature=0,
-                                             use_beam_search=True,
-                                             best_of=2)
+            sampling_params = SamplingParams(
+                temperature=0, use_beam_search=True, best_of=2
+            )
         for idx in range(n):
             fake_logits[i, i + idx] = 1e2
             expected_tokens.append(i + idx)
@@ -195,18 +198,18 @@
                 seq_data={0: SequenceData([1, 2, 3])},
                 sampling_params=sampling_params,
                 block_tables={0: [1]},
-            ))
-        prompt_lens.append(seq_group_metadata_list[-1].seq_data[0].get_len())
-
-<<<<<<< HEAD
-    _, _, _, input_metadata = worker._prepare_inputs(seq_group_metadata_list)
-=======
-    sampling_metadata = model_runner._prepare_sample(seq_group_metadata_list,
-                                                     prompt_lens)
->>>>>>> 60dc62dc
-    sampler_output = sampler(embedding=None,
-                             hidden_states=input_tensor,
-                             sampling_metadata=sampling_metadata)
+            )
+        )
+        prompt_lens.append(seq_group_metadata_list[-1].seq_data[0].get_len())
+
+    sampling_metadata = model_runner._prepare_sample(
+        seq_group_metadata_list, prompt_lens
+    )
+    sampler_output = sampler(
+        embedding=None,
+        hidden_states=input_tensor,
+        sampling_metadata=sampling_metadata,
+    )
     for i, sequence_output in enumerate(sampler_output):
         if seq_group_metadata_list[i].sampling_params.use_beam_search:
             continue
@@ -235,17 +238,22 @@
                 request_id=f"test_{i}",
                 is_prompt=True,
                 seq_data={0: SequenceData([1, 2, 3])},
-                sampling_params=SamplingParams(temperature=0,
-                                               logits_processors=[pick_ith]),
-                block_tables={0: [1]},
-            ))
-        prompt_lens.append(seq_group_metadata_list[-1].seq_data[0].get_len())
-
-    sampling_metadata = model_runner._prepare_sample(seq_group_metadata_list,
-                                                     prompt_lens)
-    sampler_output = sampler(embedding=None,
-                             hidden_states=input_tensor,
-                             sampling_metadata=sampling_metadata)
+                sampling_params=SamplingParams(
+                    temperature=0, logits_processors=[pick_ith]
+                ),
+                block_tables={0: [1]},
+            )
+        )
+        prompt_lens.append(seq_group_metadata_list[-1].seq_data[0].get_len())
+
+    sampling_metadata = model_runner._prepare_sample(
+        seq_group_metadata_list, prompt_lens
+    )
+    sampler_output = sampler(
+        embedding=None,
+        hidden_states=input_tensor,
+        sampling_metadata=sampling_metadata,
+    )
     for _, sequence_output in enumerate(sampler_output):
         for idx, nth_output in enumerate(sequence_output.samples):
             assert nth_output.output_token == idx
--- conflicted
+++ resolved
@@ -13,7 +13,7 @@
 from vllm.sampling_params import GuidedDecodingParams
 
 MODEL_NAME = 'HuggingFaceH4/zephyr-7b-beta'
-GUIDED_DECODING_BACKENDS = ["outlines", "lm-format-enforcer", "xgrammar"]
+GUIDED_DECODING_BACKENDS = ["outlines", "lm-format-enforcer", "xgrammar", "guidance"]
 
 
 def test_guided_logits_processors(sample_regex, sample_json_schema):
@@ -43,16 +43,10 @@
 
 
 @pytest.mark.asyncio
-<<<<<<< HEAD
-@pytest.mark.parametrize(
-    "backend", ["outlines", "lm-format-enforcer", "xgrammar", "guidance"])
-async def test_guided_logits_processor_black_box(backend: str, sample_regex,
-=======
 @pytest.mark.parametrize("backend", GUIDED_DECODING_BACKENDS)
 @pytest.mark.parametrize("is_local", [True, False])
 async def test_guided_logits_processor_black_box(backend: str, is_local: bool,
                                                  sample_regex,
->>>>>>> bf0d97d7
                                                  sample_json_schema):
 
     config = ModelConfig(

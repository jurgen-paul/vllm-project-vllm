--- conflicted
+++ resolved
@@ -5,23 +5,6 @@
 import pytest
 
 MODELS = [
-<<<<<<< HEAD
-    # "facebook/opt-125m",
-    # "meta-llama/Llama-2-7b-hf",
-    # "mistralai/Mistral-7B-v0.1",
-    # "Deci/DeciLM-7b",
-    # "tiiuae/falcon-7b",AD
-    "gpt2"
-    # "bigcode/tiny_starcoder_py",
-    # "EleutherAI/gpt-j-6b",
-    # "EleutherAI/pythia-70m",
-    # "bigscience/bloom-560m",
-    # "mosaicml/mpt-7b",
-    # "microsoft/phi-2",
-    # "stabilityai/stablelm-3b-4e1t",
-    # "allenai/OLMo-1B",
-    # "bigcode/starcoder2-3b",
-=======
     "facebook/opt-125m",
     "meta-llama/Llama-2-7b-hf",
     "mistralai/Mistral-7B-v0.1",
@@ -37,7 +20,6 @@
     "stabilityai/stablelm-3b-4e1t",
     "allenai/OLMo-1B",
     "bigcode/starcoder2-3b",
->>>>>>> 03dd1551
 ]
 
 

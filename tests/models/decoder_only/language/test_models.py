# SPDX-License-Identifier: Apache-2.0
"""Compare the outputs of HF and vLLM when using greedy sampling.

Run `pytest tests/models/test_models.py`.
"""

import pytest
import torch

from vllm.platforms import current_platform

from ...utils import check_logprobs_close

# These have unsupported head_dim for FA. We do not
# not have a clean way to fall back, so we fail with
# a clear msg when it happens.
# https://github.com/vllm-project/vllm/issues/14524
REQUIRES_V0 = ["microsoft/phi-2", "stabilityai/stablelm-3b-4e1t"]

# This list contains the model that are using AITER kernel.
# Skip model that are not using AITER tests.
# When more AITER kernels are added, this list will not be
# needed as all the models will be calling AITER kernels
# in parts of the operators
AITER_MODEL_LIST = [
    "meta-llama/Llama-3.2-1B-Instruct",
    "openbmb/MiniCPM3-4B",
    "Qwen/Qwen-7B",
    "Qwen/Qwen2.5-0.5B-Instruct",
    "ehristoforu/Falcon3-MoE-2x7B-Insruct",
]


# @maybe_test_rocm_aiter
@pytest.mark.parametrize(
    "model",
    [
        pytest.param(
            "bigscience/bloom-560m",  # bloom - testing alibi slopes
            marks=[pytest.mark.core_model, pytest.mark.cpu_model],
        ),
        pytest.param(
            "openai-community/gpt2",  # gpt2
            marks=[pytest.mark.core_model, pytest.mark.cpu_model],
        ),
        pytest.param("Milos/slovak-gpt-j-405M"),  # gptj
        pytest.param("bigcode/tiny_starcoder_py"),  # gpt_bigcode
        pytest.param("EleutherAI/pythia-70m"),  # gpt_neox
        pytest.param(
            "google/gemma-1.1-2b-it",  # gemma
            marks=[pytest.mark.core_model, pytest.mark.cpu_model],
        ),
        pytest.param(
            "THUDM/chatglm3-6b",  # chatglm (text-only)
        ),
        pytest.param(
            "meta-llama/Llama-3.2-1B-Instruct",  # llama
            marks=[pytest.mark.core_model, pytest.mark.cpu_model],
        ),
        pytest.param(
            "openbmb/MiniCPM3-4B",
            # fused_moe not supported on CPU
            marks=[pytest.mark.core_model],
        ),
        pytest.param(
            "facebook/opt-125m",  # opt
            marks=[pytest.mark.core_model, pytest.mark.cpu_model],
        ),
        pytest.param(
            "microsoft/phi-2",  # phi
            marks=[pytest.mark.core_model],
        ),
        pytest.param(
            "Qwen/Qwen-7B",  # qwen (text-only)
        ),
        pytest.param(
            "Qwen/Qwen2.5-0.5B-Instruct",  # qwen2
            marks=[pytest.mark.core_model],
        ),
        pytest.param("stabilityai/stablelm-3b-4e1t"),  # stablelm
        pytest.param("bigcode/starcoder2-3b"),  # starcoder2
        pytest.param(
            "ehristoforu/Falcon3-MoE-2x7B-Insruct",  # mixtral
            marks=[pytest.mark.cpu_model],
        )
    ])
@pytest.mark.parametrize("dtype", ["half"])
@pytest.mark.parametrize("max_tokens", [32])
@pytest.mark.parametrize("num_logprobs", [5])
<<<<<<< HEAD
def test_models(hf_runner, vllm_runner, example_prompts, model: str,
                dtype: str, max_tokens: int, num_logprobs: int,
                monkeypatch) -> None:
=======
@pytest.mark.parametrize(
    "use_rocm_aiter", [True, False] if current_platform.is_rocm() else [False])
def test_models(hf_runner, vllm_runner, example_prompts, model: str,
                dtype: str, max_tokens: int, num_logprobs: int,
                use_rocm_aiter: bool, monkeypatch) -> None:

>>>>>>> cc8accfd
    if model in REQUIRES_V0:
        monkeypatch.setenv("VLLM_USE_V1", "0")

    if use_rocm_aiter and (model in AITER_MODEL_LIST):
        monkeypatch.setenv("VLLM_ROCM_USE_AITER", "1")
    elif use_rocm_aiter and model not in AITER_MODEL_LIST:
        # Skip model that are not using AITER tests.
        # When more AITER kernels are added, this list will not be
        # needed as all the models will be calling AITER kernels
        # in parts of the operators
        pytest.skip(f"Skipping '{model}' model test with AITER kernel.")

    with hf_runner(model, dtype=dtype) as hf_model:
        if model.startswith("THUDM/chatglm3"):
            hf_model.model.get_output_embeddings = lambda: \
                hf_model.model.transformer.output_layer

        hf_outputs = hf_model.generate_greedy_logprobs_limit(
            example_prompts, max_tokens, num_logprobs)

    with vllm_runner(model, dtype=dtype) as vllm_model:
        vllm_outputs = vllm_model.generate_greedy_logprobs(
            example_prompts, max_tokens, num_logprobs)

    check_logprobs_close(
        outputs_0_lst=hf_outputs,
        outputs_1_lst=vllm_outputs,
        name_0="hf",
        name_1="vllm",
    )
    if use_rocm_aiter:
        # this is to ensure that vllm engine
        # has deallocated the memory before running the next
        # unit tests. On ROCm, when using AITER
        # the memory might not be deallocated completely
        # before running the next test case
        torch.cuda.synchronize()<|MERGE_RESOLUTION|>--- conflicted
+++ resolved
@@ -87,18 +87,12 @@
 @pytest.mark.parametrize("dtype", ["half"])
 @pytest.mark.parametrize("max_tokens", [32])
 @pytest.mark.parametrize("num_logprobs", [5])
-<<<<<<< HEAD
-def test_models(hf_runner, vllm_runner, example_prompts, model: str,
-                dtype: str, max_tokens: int, num_logprobs: int,
-                monkeypatch) -> None:
-=======
 @pytest.mark.parametrize(
     "use_rocm_aiter", [True, False] if current_platform.is_rocm() else [False])
 def test_models(hf_runner, vllm_runner, example_prompts, model: str,
                 dtype: str, max_tokens: int, num_logprobs: int,
                 use_rocm_aiter: bool, monkeypatch) -> None:
 
->>>>>>> cc8accfd
     if model in REQUIRES_V0:
         monkeypatch.setenv("VLLM_USE_V1", "0")
 

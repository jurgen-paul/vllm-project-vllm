--- conflicted
+++ resolved
@@ -304,10 +304,6 @@
     return hf_model
 
 
-<<<<<<< HEAD
-def glm4v_patch_hf_runner(hf_model: HfRunner) -> HfRunner:
-    """Patches and returns an instance of the HfRunner to use for GLM4V."""
-=======
 def gemma3_patch_hf_runner(hf_model: HfRunner) -> HfRunner:
     """Patches and returns an instance of the HfRunner to use for Gemma 3."""
     hf_processor = hf_model.processor
@@ -320,9 +316,8 @@
     return hf_model
 
 
-def glm_patch_hf_runner(hf_model: HfRunner) -> HfRunner:
-    """Patches and returns an instance of the HfRunner to use for GLM4."""
->>>>>>> 38240392
+def glm4v_patch_hf_runner(hf_model: HfRunner) -> HfRunner:
+    """Patches and returns an instance of the HfRunner to use for GLM4V."""
     hf_processor = hf_model.processor
     patch_padding_side(hf_processor)
 

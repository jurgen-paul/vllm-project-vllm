import re
from typing import List, Optional, Tuple, Type

import pytest
from transformers import AutoTokenizer

from vllm.multimodal.utils import rescale_image_size
from vllm.sequence import SampleLogprobs
from vllm.utils import is_cpu

from ..conftest import IMAGE_ASSETS, HfRunner, VllmRunner, _ImageAssets
from .utils import check_logprobs_close

pytestmark = pytest.mark.vlm

HF_IMAGE_PROMPTS = IMAGE_ASSETS.prompts({
    "stop_sign":
    "<|user|>\n<|image_1|>\nWhat's the content of the image?<|end|>\n<|assistant|>\n",  # noqa: E501
    "cherry_blossom":
    "<|user|>\n<|image_1|>\nWhat is the season?<|end|>\n<|assistant|>\n",
    "boardwalk":
    "<|user|>\n<|image_1|>\nWhat's in this image?<|end|>\n<|assistant|>\n",
})

models = ["microsoft/Phi-3-vision-128k-instruct"]


def vllm_to_hf_output(vllm_output: Tuple[List[int], str,
                                         Optional[SampleLogprobs]],
<<<<<<< HEAD
                      vlm_config: VisionLanguageConfig, model_id: str):
    """Sanitize vllm output to be comparable with hf output."""
    output_ids, output_str, out_logprobs = vllm_output
=======
                      model: str):
    """Sanitize vllm output to be comparable with hf output."""
    _, output_str, out_logprobs = vllm_output
>>>>>>> a41357e9

    output_str_without_image = re.sub(r"(<\|image_\d+\|>)+", "", output_str)
    assert output_str_without_image[0] == " "
    output_str_without_image = output_str_without_image[1:]

    hf_output_str = output_str_without_image + "<|end|><|endoftext|>"

    tokenizer = AutoTokenizer.from_pretrained(model)
    hf_output_ids = tokenizer.encode(output_str_without_image)
    assert hf_output_ids[0] == 1
    hf_output_ids = hf_output_ids[1:]

    return hf_output_ids, hf_output_str, out_logprobs


target_dtype = "half"
if is_cpu():
    target_dtype = "bfloat16"


def run_test(
    hf_runner: Type[HfRunner],
    vllm_runner: Type[VllmRunner],
    image_assets: _ImageAssets,
    model: str,
    *,
    size_factors: List[float],
    dtype: str,
    max_tokens: int,
    num_logprobs: int,
    tensor_parallel_size: int,
    distributed_executor_backend: Optional[str] = None,
):
    """Inference result should be the same between hf and vllm.

    All the image fixtures for the test is under tests/images.
    For huggingface runner, we provide the PIL images as input.
    For vllm runner, we provide MultiModalDataDict objects 
    and corresponding vision language config as input.
    Note, the text input is also adjusted to abide by vllm contract.
    The text output is sanitized to be able to compare with hf.
    """
    images = [asset.pil_image for asset in image_assets]

    inputs_per_image = [(
        [prompt for _ in size_factors],
        [rescale_image_size(image, factor) for factor in size_factors],
    ) for image, prompt in zip(images, HF_IMAGE_PROMPTS)]

    # NOTE: take care of the order. run vLLM first, and then run HF.
    # vLLM needs a fresh new process without cuda initialization.
    # if we run HF first, the cuda initialization will be done and it
    # will hurt multiprocessing backend with fork method (the default method).

    # max_model_len should be greater than image_feature_size
    with vllm_runner(model,
                     max_model_len=4096,
                     max_num_seqs=1,
                     dtype=dtype,
                     tensor_parallel_size=tensor_parallel_size,
                     distributed_executor_backend=distributed_executor_backend,
                     enforce_eager=True) as vllm_model:
        vllm_outputs_per_image = [
            vllm_model.generate_greedy_logprobs(prompts,
                                                max_tokens,
                                                num_logprobs=num_logprobs,
                                                images=images)
            for prompts, images in inputs_per_image
        ]

    # use eager mode for hf runner, since phi3_v didn't work with flash_attn
    hf_model_kwargs = {"_attn_implementation": "eager"}
    with hf_runner(model, dtype=dtype,
                   model_kwargs=hf_model_kwargs) as hf_model:
        eos_token_id = hf_model.processor.tokenizer.eos_token_id
        hf_outputs_per_image = [
            hf_model.generate_greedy_logprobs_limit(prompts,
                                                    max_tokens,
                                                    num_logprobs=num_logprobs,
                                                    images=images,
                                                    eos_token_id=eos_token_id)
            for prompts, images in inputs_per_image
        ]

    for hf_outputs, vllm_outputs in zip(hf_outputs_per_image,
                                        vllm_outputs_per_image):
        check_logprobs_close(
            outputs_0_lst=hf_outputs,
            outputs_1_lst=[
                vllm_to_hf_output(vllm_output, model)
                for vllm_output in vllm_outputs
            ],
            name_0="hf",
            name_1="vllm",
        )


# Since we use _attn_implementation="eager" for hf_runner, there is more
# significant numerical difference. The basic `logprobs=5` fails to pass.
@pytest.mark.parametrize("model", models)
@pytest.mark.parametrize(
    "size_factors",
    [
        # No image
        [],
        # Single-scale
        [1.0],
        # Single-scale, batched
        [1.0, 1.0, 1.0],
        # Multi-scale
        [0.25, 0.5, 1.0],
    ],
)
@pytest.mark.parametrize("dtype", [target_dtype])
@pytest.mark.parametrize("max_tokens", [128])
@pytest.mark.parametrize("num_logprobs", [10])
def test_models(hf_runner, vllm_runner, image_assets, model, size_factors,
                dtype: str, max_tokens: int, num_logprobs: int) -> None:
    run_test(
        hf_runner,
        vllm_runner,
        image_assets,
        model,
        size_factors=size_factors,
        dtype=dtype,
        max_tokens=max_tokens,
        num_logprobs=num_logprobs,
        tensor_parallel_size=1,
    )<|MERGE_RESOLUTION|>--- conflicted
+++ resolved
@@ -27,15 +27,9 @@
 
 def vllm_to_hf_output(vllm_output: Tuple[List[int], str,
                                          Optional[SampleLogprobs]],
-<<<<<<< HEAD
-                      vlm_config: VisionLanguageConfig, model_id: str):
-    """Sanitize vllm output to be comparable with hf output."""
-    output_ids, output_str, out_logprobs = vllm_output
-=======
                       model: str):
     """Sanitize vllm output to be comparable with hf output."""
     _, output_str, out_logprobs = vllm_output
->>>>>>> a41357e9
 
     output_str_without_image = re.sub(r"(<\|image_\d+\|>)+", "", output_str)
     assert output_str_without_image[0] == " "

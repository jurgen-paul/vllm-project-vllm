--- conflicted
+++ resolved
@@ -231,13 +231,8 @@
                                     trust_remote_code=True),
     "ChatGLMForConditionalGeneration": _HfExamplesInfo("chatglm2-6b",
                                                        is_available_online=False),
-<<<<<<< HEAD
-    # TODO(Isotr0py): Use deepseek-vl2-tiny for test after it's supported
-    "DeepseekVLV2ForCausalLM": _HfExamplesInfo("deepseek-ai/deepseek-vl2-small"),   # noqa: E501
-=======
     "DeepseekVLV2ForCausalLM": _HfExamplesInfo("deepseek-ai/deepseek-vl2-tiny",  # noqa: E501
                                                hf_overrides={"architectures": ["DeepseekVLV2ForCausalLM"]}),  # noqa: E501
->>>>>>> 8d7aa9de
     "FuyuForCausalLM": _HfExamplesInfo("adept/fuyu-8b"),
     "H2OVLChatModel": _HfExamplesInfo("h2oai/h2ovl-mississippi-800m"),
     "InternVLChatModel": _HfExamplesInfo("OpenGVLab/InternVL2-1B",

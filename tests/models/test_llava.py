--- conflicted
+++ resolved
@@ -115,21 +115,11 @@
                                                   max_tokens,
                                                   images=vllm_images)
 
-<<<<<<< HEAD
     with hf_runner(model_id, dtype=dtype, is_vision_model=True) as hf_model:
         hf_outputs = hf_model.generate_greedy(HF_IMAGE_PROMPTS,
                                               max_tokens,
                                               images=hf_images)
 
-    for i in range(len(HF_IMAGE_PROMPTS)):
-        hf_output_ids, hf_output_str = hf_outputs[i]
-        vllm_output_ids, vllm_output_str = vllm_to_hf_output(
-            vllm_outputs[i], vlm_config, model_id)
-        assert hf_output_str == vllm_output_str, (
-            f"Test{i}:\nHF: {hf_output_str!r}\nvLLM: {vllm_output_str!r}")
-        assert hf_output_ids == vllm_output_ids, (
-            f"Test{i}:\nHF: {hf_output_ids}\nvLLM: {vllm_output_ids}")
-=======
     check_outputs_equal(
         hf_outputs,
         [
@@ -139,7 +129,6 @@
         name_0="hf",
         name_1="vllm",
     )
->>>>>>> 9d47f64e
 
 
 @pytest.mark.parametrize("model_and_config", model_and_vl_config)

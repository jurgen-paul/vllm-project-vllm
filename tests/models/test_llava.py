--- conflicted
+++ resolved
@@ -36,24 +36,14 @@
 ]
 
 
-<<<<<<< HEAD
-def as_dict(vision_language_config: VisionLanguageConfig) -> Dict[str, str]:
-=======
 def as_dict(vlm_config: VisionLanguageConfig) -> Dict[str, Any]:
->>>>>>> fee4dcc3
     """Flatten vision language config to pure args.
 
     Compatible with what llm entrypoint expects.
     """
-<<<<<<< HEAD
-    result: Dict[str, str] = {}
-    for field in fields(vision_language_config):
-        value = getattr(vision_language_config, field.name)
-=======
-    result = {}
+    result: Dict[str, Any] = {}
     for field in fields(vlm_config):
         value = getattr(vlm_config, field.name)
->>>>>>> fee4dcc3
         if isinstance(value, Enum):
             result[field.name] = value.name.lower()
         elif isinstance(value, tuple):

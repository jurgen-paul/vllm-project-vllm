--- conflicted
+++ resolved
@@ -147,12 +147,9 @@
     "facebook/chameleon-7b",
     "deepseek-ai/deepseek-vl2-tiny",
     "adept/fuyu-8b",
-<<<<<<< HEAD
-    "HuggingFaceM4/Idefics3-8B-Llama3",
-=======
     "h2oai/h2ovl-mississippi-800m",
     "OpenGVLab/InternVL2-1B",
->>>>>>> d1ca7df8
+    "HuggingFaceM4/Idefics3-8B-Llama3",
     "llava-hf/llava-1.5-7b-hf",
     "llava-hf/llava-v1.6-mistral-7b-hf",
     "llava-hf/LLaVA-NeXT-Video-7B-hf",

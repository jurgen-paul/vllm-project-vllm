import functools
import os
import signal
import subprocess
import sys
import time
import warnings
from contextlib import contextmanager
from pathlib import Path
from typing import Any, Callable, Dict, List, Optional

import openai
import requests
from transformers import AutoTokenizer
from typing_extensions import ParamSpec

from vllm.distributed import (ensure_model_parallel_initialized,
                              init_distributed_environment)
from vllm.entrypoints.openai.cli_args import make_arg_parser
from vllm.platforms import current_platform
from vllm.utils import FlexibleArgumentParser, get_open_port, is_hip

if current_platform.is_rocm():
    from amdsmi import (amdsmi_get_gpu_vram_usage,
                        amdsmi_get_processor_handles, amdsmi_init,
                        amdsmi_shut_down)

    @contextmanager
    def _nvml():
        try:
            amdsmi_init()
            yield
        finally:
            amdsmi_shut_down()
elif current_platform.is_cuda():
    from pynvml import (nvmlDeviceGetHandleByIndex, nvmlDeviceGetMemoryInfo,
                        nvmlInit, nvmlShutdown)

    @contextmanager
    def _nvml():
        try:
            nvmlInit()
            yield
        finally:
            nvmlShutdown()
else:

    @contextmanager
    def _nvml():
        yield


VLLM_PATH = Path(__file__).parent.parent
"""Path to root of the vLLM repository."""


class RemoteOpenAIServer:
    DUMMY_API_KEY = "token-abc123"  # vLLM's OpenAI server does not need API key
<<<<<<< HEAD
    DEFAULT_MAX_START_WAIT_S = 120  # needed as a class variable for a test
=======
>>>>>>> b74a1258

    def __init__(self,
                 model: str,
                 cli_args: List[str],
                 *,
                 env_dict: Optional[Dict[str, str]] = None,
                 auto_port: bool = True,
<<<<<<< HEAD
                 max_start_wait_s: Optional[int] = None) -> None:
=======
                 max_wait_seconds: Optional[float] = None) -> None:
>>>>>>> b74a1258
        if auto_port:
            if "-p" in cli_args or "--port" in cli_args:
                raise ValueError("You have manually specified the port"
                                 "when `auto_port=True`.")

            cli_args = cli_args + ["--port", str(get_open_port())]

        parser = FlexibleArgumentParser(
            description="vLLM's remote OpenAI server.")
        parser = make_arg_parser(parser)
        args = parser.parse_args(cli_args)
        self.host = str(args.host or 'localhost')
        self.port = int(args.port)

        if max_start_wait_s:
            self.max_start_wait_s = max_start_wait_s or \
                                    RemoteOpenAIServer.DEFAULT_MAX_START_WAIT_S

        env = os.environ.copy()
        # the current process might initialize cuda,
        # to be safe, we should use spawn method
        env['VLLM_WORKER_MULTIPROC_METHOD'] = 'spawn'
        if env_dict is not None:
            env.update(env_dict)
        self.proc = subprocess.Popen(["vllm", "serve"] + [model] + cli_args,
                                     env=env,
                                     stdout=sys.stdout,
                                     stderr=sys.stderr)
        max_wait_seconds = max_wait_seconds or 240
        self._wait_for_server(url=self.url_for("health"),
<<<<<<< HEAD
                              timeout=self.max_start_wait_s)
=======
                              timeout=max_wait_seconds)
>>>>>>> b74a1258

    def __enter__(self):
        return self

    def __exit__(self, exc_type, exc_value, traceback):
        self.proc.terminate()
        try:
            self.proc.wait(3)
        except subprocess.TimeoutExpired:
            # force kill if needed
            self.proc.kill()

    def _wait_for_server(self, *, url: str, timeout: float):
        # run health check
        start = time.time()
        while True:
            try:
                if requests.get(url).status_code == 200:
                    break
            except Exception as err:
                result = self.proc.poll()
                if result is not None and result != 0:
                    raise RuntimeError("Server exited unexpectedly.") from err

                time.sleep(0.5)
                if time.time() - start > timeout:
                    raise RuntimeError(
                        "Server failed to start in time.") from err

    @property
    def url_root(self) -> str:
        return f"http://{self.host}:{self.port}"

    def url_for(self, *parts: str) -> str:
        return self.url_root + "/" + "/".join(parts)

    def get_client(self):
        return openai.OpenAI(
            base_url=self.url_for("v1"),
            api_key=self.DUMMY_API_KEY,
        )

    def get_async_client(self):
        return openai.AsyncOpenAI(
            base_url=self.url_for("v1"),
            api_key=self.DUMMY_API_KEY,
        )


def compare_two_settings(model: str,
                         arg1: List[str],
                         arg2: List[str],
                         env1: Optional[Dict[str, str]] = None,
                         env2: Optional[Dict[str, str]] = None,
                         max_wait_seconds: Optional[float] = None) -> None:
    """
    Launch API server with two different sets of arguments/environments
    and compare the results of the API calls.

    Args:
        model: The model to test.
        arg1: The first set of arguments to pass to the API server.
        arg2: The second set of arguments to pass to the API server.
        env1: The first set of environment variables to pass to the API server.
        env2: The second set of environment variables to pass to the API server.
    """

    tokenizer = AutoTokenizer.from_pretrained(model)

    prompt = "Hello, my name is"
    token_ids = tokenizer(prompt)["input_ids"]
    results = []
    for args, env in ((arg1, env1), (arg2, env2)):
        with RemoteOpenAIServer(model,
                                args,
                                env_dict=env,
                                max_wait_seconds=max_wait_seconds) as server:
            client = server.get_client()

            # test models list
            models = client.models.list()
            models = models.data
            served_model = models[0]
            results.append({
                "test": "models_list",
                "id": served_model.id,
                "root": served_model.root,
            })

            # test with text prompt
            completion = client.completions.create(model=model,
                                                   prompt=prompt,
                                                   max_tokens=5,
                                                   temperature=0.0)

            results.append({
                "test": "single_completion",
                "text": completion.choices[0].text,
                "finish_reason": completion.choices[0].finish_reason,
                "usage": completion.usage,
            })

            # test using token IDs
            completion = client.completions.create(
                model=model,
                prompt=token_ids,
                max_tokens=5,
                temperature=0.0,
            )

            results.append({
                "test": "token_ids",
                "text": completion.choices[0].text,
                "finish_reason": completion.choices[0].finish_reason,
                "usage": completion.usage,
            })

            # test seeded random sampling
            completion = client.completions.create(model=model,
                                                   prompt=prompt,
                                                   max_tokens=5,
                                                   seed=33,
                                                   temperature=1.0)

            results.append({
                "test": "seeded_sampling",
                "text": completion.choices[0].text,
                "finish_reason": completion.choices[0].finish_reason,
                "usage": completion.usage,
            })

            # test seeded random sampling with multiple prompts
            completion = client.completions.create(model=model,
                                                   prompt=[prompt, prompt],
                                                   max_tokens=5,
                                                   seed=33,
                                                   temperature=1.0)

            results.append({
                "test":
                "seeded_sampling",
                "text": [choice.text for choice in completion.choices],
                "finish_reason":
                [choice.finish_reason for choice in completion.choices],
                "usage":
                completion.usage,
            })

            # test simple list
            batch = client.completions.create(
                model=model,
                prompt=[prompt, prompt],
                max_tokens=5,
                temperature=0.0,
            )

            results.append({
                "test": "simple_list",
                "text0": batch.choices[0].text,
                "text1": batch.choices[1].text,
            })

            # test streaming
            batch = client.completions.create(
                model=model,
                prompt=[prompt, prompt],
                max_tokens=5,
                temperature=0.0,
                stream=True,
            )
            texts = [""] * 2
            for chunk in batch:
                assert len(chunk.choices) == 1
                choice = chunk.choices[0]
                texts[choice.index] += choice.text
            results.append({
                "test": "streaming",
                "texts": texts,
            })

    n = len(results) // 2
    arg1_results = results[:n]
    arg2_results = results[n:]
    for arg1_result, arg2_result in zip(arg1_results, arg2_results):
        assert arg1_result == arg2_result, (
            f"Results for {model=} are not the same with {arg1=} and {arg2=}. "
            f"{arg1_result=} != {arg2_result=}")


def init_test_distributed_environment(
    tp_size: int,
    pp_size: int,
    rank: int,
    distributed_init_port: str,
    local_rank: int = -1,
) -> None:
    distributed_init_method = f"tcp://localhost:{distributed_init_port}"
    init_distributed_environment(
        world_size=pp_size * tp_size,
        rank=rank,
        distributed_init_method=distributed_init_method,
        local_rank=local_rank)
    ensure_model_parallel_initialized(tp_size, pp_size)


def multi_process_parallel(
    tp_size: int,
    pp_size: int,
    test_target: Any,
) -> None:
    import ray

    # Using ray helps debugging the error when it failed
    # as compared to multiprocessing.
    # NOTE: We need to set working_dir for distributed tests,
    # otherwise we may get import errors on ray workers
    ray.init(runtime_env={"working_dir": VLLM_PATH})

    distributed_init_port = get_open_port()
    refs = []
    for rank in range(tp_size * pp_size):
        refs.append(
            test_target.remote(tp_size, pp_size, rank, distributed_init_port))
    ray.get(refs)

    ray.shutdown()


@contextmanager
def error_on_warning():
    """
    Within the scope of this context manager, tests will fail if any warning
    is emitted.
    """
    with warnings.catch_warnings():
        warnings.simplefilter("error")

        yield


@_nvml()
def wait_for_gpu_memory_to_clear(devices: List[int],
                                 threshold_bytes: int,
                                 timeout_s: float = 120) -> None:
    # Use nvml instead of pytorch to reduce measurement error from torch cuda
    # context.
    start_time = time.time()
    while True:
        output: Dict[int, str] = {}
        output_raw: Dict[int, float] = {}
        for device in devices:
            if is_hip():
                dev_handle = amdsmi_get_processor_handles()[device]
                mem_info = amdsmi_get_gpu_vram_usage(dev_handle)
                gb_used = mem_info["vram_used"] / 2**10
            else:
                dev_handle = nvmlDeviceGetHandleByIndex(device)
                mem_info = nvmlDeviceGetMemoryInfo(dev_handle)
                gb_used = mem_info.used / 2**30
            output_raw[device] = gb_used
            output[device] = f'{gb_used:.02f}'

        print('gpu memory used (GB): ', end='')
        for k, v in output.items():
            print(f'{k}={v}; ', end='')
        print('')

        dur_s = time.time() - start_time
        if all(v <= (threshold_bytes / 2**30) for v in output_raw.values()):
            print(f'Done waiting for free GPU memory on devices {devices=} '
                  f'({threshold_bytes/2**30=}) {dur_s=:.02f}')
            break

        if dur_s >= timeout_s:
            raise ValueError(f'Memory of devices {devices=} not free after '
                             f'{dur_s=:.02f} ({threshold_bytes/2**30=})')

        time.sleep(5)


_P = ParamSpec("_P")


def fork_new_process_for_each_test(
        f: Callable[_P, None]) -> Callable[_P, None]:
    """Decorator to fork a new process for each test function.
    See https://github.com/vllm-project/vllm/issues/7053 for more details.
    """

    @functools.wraps(f)
    def wrapper(*args: _P.args, **kwargs: _P.kwargs) -> None:
        # Make the process the leader of its own process group
        # to avoid sending SIGTERM to the parent process
        os.setpgrp()
        from _pytest.outcomes import Skipped
        pid = os.fork()
        print(f"Fork a new process to run a test {pid}")
        if pid == 0:
            try:
                f(*args, **kwargs)
            except Skipped as e:
                # convert Skipped to exit code 0
                print(str(e))
                os._exit(0)
            except Exception:
                import traceback
                traceback.print_exc()
                os._exit(1)
            else:
                os._exit(0)
        else:
            pgid = os.getpgid(pid)
            _pid, _exitcode = os.waitpid(pid, 0)
            # ignore SIGTERM signal itself
            old_signal_handler = signal.signal(signal.SIGTERM, signal.SIG_IGN)
            # kill all child processes
            os.killpg(pgid, signal.SIGTERM)
            # restore the signal handler
            signal.signal(signal.SIGTERM, old_signal_handler)
            assert _exitcode == 0, (f"function {f} failed when called with"
                                    f" args {args} and kwargs {kwargs}")

    return wrapper<|MERGE_RESOLUTION|>--- conflicted
+++ resolved
@@ -56,10 +56,6 @@
 
 class RemoteOpenAIServer:
     DUMMY_API_KEY = "token-abc123"  # vLLM's OpenAI server does not need API key
-<<<<<<< HEAD
-    DEFAULT_MAX_START_WAIT_S = 120  # needed as a class variable for a test
-=======
->>>>>>> b74a1258
 
     def __init__(self,
                  model: str,
@@ -67,11 +63,7 @@
                  *,
                  env_dict: Optional[Dict[str, str]] = None,
                  auto_port: bool = True,
-<<<<<<< HEAD
-                 max_start_wait_s: Optional[int] = None) -> None:
-=======
                  max_wait_seconds: Optional[float] = None) -> None:
->>>>>>> b74a1258
         if auto_port:
             if "-p" in cli_args or "--port" in cli_args:
                 raise ValueError("You have manually specified the port"
@@ -85,10 +77,6 @@
         args = parser.parse_args(cli_args)
         self.host = str(args.host or 'localhost')
         self.port = int(args.port)
-
-        if max_start_wait_s:
-            self.max_start_wait_s = max_start_wait_s or \
-                                    RemoteOpenAIServer.DEFAULT_MAX_START_WAIT_S
 
         env = os.environ.copy()
         # the current process might initialize cuda,
@@ -102,11 +90,7 @@
                                      stderr=sys.stderr)
         max_wait_seconds = max_wait_seconds or 240
         self._wait_for_server(url=self.url_for("health"),
-<<<<<<< HEAD
-                              timeout=self.max_start_wait_s)
-=======
                               timeout=max_wait_seconds)
->>>>>>> b74a1258
 
     def __enter__(self):
         return self

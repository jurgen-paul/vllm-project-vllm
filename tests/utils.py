import os
import subprocess
import sys
import time
<<<<<<< HEAD
from typing import List
=======
import warnings
from contextlib import contextmanager
>>>>>>> 616e600e

import openai
import ray
import requests

from vllm.distributed import (ensure_model_parallel_initialized,
                              init_distributed_environment)
from vllm.entrypoints.openai.cli_args import make_arg_parser
from vllm.utils import get_open_port

# Path to root of repository so that utilities can be imported by ray workers
VLLM_PATH = os.path.abspath(os.path.join(__file__, os.pardir, os.pardir))


class RemoteOpenAIServer:
    DUMMY_API_KEY = "token-abc123"  # vLLM's OpenAI server does not need API key
    MAX_SERVER_START_WAIT_S = 600  # wait for server to start for 60 seconds

    @ray.remote(num_gpus=1)
    class _RemoteRunner:

        def __init__(self, cli_args: List[str], *, wait_url: str,
                     wait_timeout: float) -> None:
            env = os.environ.copy()
            env["PYTHONUNBUFFERED"] = "1"
            self.proc = subprocess.Popen(
                ["python3", "-m", "vllm.entrypoints.openai.api_server"] \
                    + cli_args,
                env=env,
                stdout=sys.stdout,
                stderr=sys.stderr,
            )

            self._wait_for_server(url=wait_url, timeout=wait_timeout)

        def ready(self):
            return True

        def _wait_for_server(self, *, url: str, timeout: float):
            # run health check
            start = time.time()
            while True:
                try:
                    if requests.get(url).status_code == 200:
                        break
                except Exception as err:
                    if self.proc.poll() is not None:
                        raise RuntimeError(
                            "Server exited unexpectedly.") from err

                    time.sleep(0.5)
                    if time.time() - start > timeout:
                        raise RuntimeError(
                            "Server failed to start in time.") from err

        def __del__(self):
            if hasattr(self, "proc"):
                self.proc.terminate()

    def __init__(self, cli_args: List[str], *, auto_port: bool = True) -> None:
        if auto_port:
            if "-p" in cli_args or "--port" in cli_args:
                raise ValueError("You have manually specified the port"
                                 "when `auto_port=True`.")

            cli_args = cli_args + ["--port", str(get_open_port())]

        parser = make_arg_parser()
        args = parser.parse_args(cli_args)
        self.host = str(args.host or 'localhost')
        self.port = int(args.port)

        self._runner = self._RemoteRunner.remote(
            cli_args,
            wait_url=self.url_for("health"),
            wait_timeout=self.MAX_SERVER_START_WAIT_S)

        self._wait_until_ready()

    @property
    def url_root(self) -> str:
        return f"http://{self.host}:{self.port}"

    def url_for(self, *parts: str) -> str:
        return self.url_root + "/" + "/".join(parts)

    def _wait_until_ready(self) -> None:
        ray.get(self._runner.ready.remote())

    def get_client(self):
        return openai.OpenAI(
            base_url=self.url_for("v1"),
            api_key=self.DUMMY_API_KEY,
        )

    def get_async_client(self):
        return openai.AsyncOpenAI(
            base_url=self.url_for("v1"),
            api_key=self.DUMMY_API_KEY,
        )


def init_test_distributed_environment(
    tp_size: int,
    pp_size: int,
    rank: int,
    distributed_init_port: str,
    local_rank: int = -1,
) -> None:
    distributed_init_method = f"tcp://localhost:{distributed_init_port}"
    init_distributed_environment(
        world_size=pp_size * tp_size,
        rank=rank,
        distributed_init_method=distributed_init_method,
        local_rank=local_rank)
    ensure_model_parallel_initialized(tp_size, pp_size)


def multi_process_tensor_parallel(
    tp_size: int,
    pp_size: int,
    test_target,
) -> None:
    # Using ray helps debugging the error when it failed
    # as compared to multiprocessing.
    ray.init(runtime_env={"working_dir": VLLM_PATH})

    distributed_init_port = get_open_port()
    refs = []
    for rank in range(tp_size * pp_size):
        refs.append(
            test_target.remote(tp_size, pp_size, rank, distributed_init_port))
    ray.get(refs)

    ray.shutdown()


@contextmanager
def error_on_warning():
    """
    Within the scope of this context manager, tests will fail if any warning
    is emitted.
    """
    with warnings.catch_warnings():
        warnings.simplefilter("error")

        yield<|MERGE_RESOLUTION|>--- conflicted
+++ resolved
@@ -1,13 +1,10 @@
 import os
 import subprocess
 import sys
+from contextlib import contextmanager
 import time
-<<<<<<< HEAD
 from typing import List
-=======
 import warnings
-from contextlib import contextmanager
->>>>>>> 616e600e
 
 import openai
 import ray

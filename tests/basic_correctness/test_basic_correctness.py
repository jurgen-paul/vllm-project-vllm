--- conflicted
+++ resolved
@@ -94,7 +94,6 @@
 @pytest.mark.parametrize(
     "model, distributed_executor_backend, attention_backend, "
     "test_suite", [
-<<<<<<< HEAD
         ("distilbert/distilgpt2", "ray", "", "L4"),
         ("distilbert/distilgpt2", "mp", "", "L4"),
         ("meta-llama/Llama-2-7b-hf", "ray", "", "L4"),
@@ -103,16 +102,6 @@
         ("distilbert/distilgpt2", "mp", "", "A100"),
         ("distilbert/distilgpt2", "mp", "FLASHINFER", "A100"),
         ("meta-llama/Meta-Llama-3-8B", "ray", "FLASHINFER", "A100"),
-=======
-        ("facebook/opt-125m", "ray", "", "L4"),
-        ("facebook/opt-125m", "mp", "", "L4"),
-        ("meta-llama/Llama-3.2-1B-Instruct", "ray", "", "L4"),
-        ("meta-llama/Llama-3.2-1B-Instruct", "mp", "", "L4"),
-        ("facebook/opt-125m", "ray", "", "A100"),
-        ("facebook/opt-125m", "mp", "", "A100"),
-        ("facebook/opt-125m", "mp", "FLASHINFER", "A100"),
-        ("meta-llama/Llama-3.2-1B-Instruct", "ray", "FLASHINFER", "A100"),
->>>>>>> 5e5c8e09
     ])
 def test_models_distributed(
     hf_runner,

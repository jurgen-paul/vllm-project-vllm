--- conflicted
+++ resolved
@@ -111,10 +111,40 @@
         output_json = json.loads(generated_text)
         jsonschema.validate(instance=output_json,
                             schema=sample_complex_json_schema)
-
-
-@pytest.mark.skip_global_cleanup
-<<<<<<< HEAD
+        
+
+@pytest.mark.skip_global_cleanup
+@pytest.mark.parametrize("guided_decoding_backend", GUIDED_DECODING_BACKENDS)
+def test_guided_definition_json_completion(sample_definition_json_schema, llm,
+                                  guided_decoding_backend: str):
+    sampling_params = SamplingParams(temperature=1.0,
+                                     max_tokens=1000,
+                                     guided_decoding=GuidedDecodingParams(
+                                         json=sample_definition_json_schema,
+                                         backend=guided_decoding_backend))
+    outputs = llm.generate(prompts=[
+        f"Give an example JSON for solving 8x + 7 = -23 "
+        f"that fits this schema: {sample_definition_json_schema}"
+    ] * 2,
+                           sampling_params=sampling_params,
+                           use_tqdm=True)
+
+    assert outputs is not None
+
+    for output in outputs:
+        assert output is not None
+        assert isinstance(output, RequestOutput)
+        prompt = output.prompt
+
+        generated_text = output.outputs[0].text
+        assert generated_text is not None
+        print(f"Prompt: {prompt!r}, Generated text: {generated_text!r}")
+        output_json = json.loads(generated_text)
+        jsonschema.validate(instance=output_json,
+                            schema=sample_definition_json_schema)
+
+
+@pytest.mark.skip_global_cleanup
 @pytest.mark.parametrize("guided_decoding_backend", GUIDED_DECODING_BACKENDS)
 def test_guided_choice_completion(sample_guided_choice, llm,
                                   guided_decoding_backend: str):
@@ -123,41 +153,6 @@
                                      guided_decoding=GuidedDecodingParams(
                                          choice=sample_guided_choice,
                                          backend=guided_decoding_backend))
-=======
-def test_guided_definition_json_completion(sample_definition_json_schema, llm):
-    sampling_params = SamplingParams(temperature=1.0,
-                                     max_tokens=1000,
-                                     guided_decoding=GuidedDecodingParams(
-                                         json=sample_definition_json_schema))
-    outputs = llm.generate(prompts=[
-        f"Give an example JSON for solving 8x + 7 = -23 "
-        f"that fits this schema: {sample_definition_json_schema}"
-    ] * 2,
-                           sampling_params=sampling_params,
-                           use_tqdm=True)
-
-    assert outputs is not None
-
-    for output in outputs:
-        assert output is not None
-        assert isinstance(output, RequestOutput)
-        prompt = output.prompt
-
-        generated_text = output.outputs[0].text
-        assert generated_text is not None
-        print(f"Prompt: {prompt!r}, Generated text: {generated_text!r}")
-        output_json = json.loads(generated_text)
-        jsonschema.validate(instance=output_json,
-                            schema=sample_definition_json_schema)
-
-
-@pytest.mark.skip_global_cleanup
-def test_guided_choice_completion(sample_guided_choice, llm):
-    sampling_params = SamplingParams(
-        temperature=0.8,
-        top_p=0.95,
-        guided_decoding=GuidedDecodingParams(choice=sample_guided_choice))
->>>>>>> ca5f54a9
     outputs = llm.generate(
         prompts="The best language for type-safe systems programming is ",
         sampling_params=sampling_params,

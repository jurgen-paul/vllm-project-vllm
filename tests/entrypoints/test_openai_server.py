# imports for guided decoding tests
import json
import re

import jsonschema
import openai  # use the official client for correctness check
import pytest
# using Ray for overall ease of process management, parallel requests,
# and debugging.
import ray
<<<<<<< HEAD
=======
import requests
import torch
>>>>>>> 2d7bce9c
# downloading lora to test lora requests
from huggingface_hub import snapshot_download
from openai import BadRequestError

from vllm.transformers_utils.tokenizer import get_tokenizer

from ..utils import ServerRunner

# any model with a chat template should work here
MODEL_NAME = "HuggingFaceH4/zephyr-7b-beta"
# technically this needs Mistral-7B-v0.1 as base, but we're not testing
# generation quality here
LORA_NAME = "typeof/zephyr-7b-beta-lora"

TEST_SCHEMA = {
    "type": "object",
    "properties": {
        "name": {
            "type": "string"
        },
        "age": {
            "type": "integer"
        },
        "skills": {
            "type": "array",
            "items": {
                "type": "string",
                "maxLength": 10
            },
            "minItems": 3
        },
        "work history": {
            "type": "array",
            "items": {
                "type": "object",
                "properties": {
                    "company": {
                        "type": "string"
                    },
                    "duration": {
                        "type": "string"
                    },
                    "position": {
                        "type": "string"
                    }
                },
                "required": ["company", "position"]
            }
        }
    },
    "required": ["name", "age", "skills", "work history"]
}

TEST_REGEX = (r"((25[0-5]|(2[0-4]|1\d|[1-9]|)\d)\.){3}"
              r"(25[0-5]|(2[0-4]|1\d|[1-9]|)\d)")

TEST_CHOICE = [
    "Python", "Java", "JavaScript", "C++", "C#", "PHP", "TypeScript", "Ruby",
    "Swift", "Kotlin"
]

pytestmark = pytest.mark.asyncio


@pytest.fixture(scope="session")
def zephyr_lora_files():
    return snapshot_download(repo_id=LORA_NAME)


@pytest.fixture(scope="module")
def server(zephyr_lora_files):
    ray.init()
    server_runner = ServerRunner.remote([
        "--model",
        MODEL_NAME,
        # use half precision for speed and memory savings in CI environment
        "--dtype",
        "bfloat16",
        "--max-model-len",
        "8192",
        "--enforce-eager",
        # lora config below
        "--enable-lora",
        "--lora-modules",
        f"zephyr-lora={zephyr_lora_files}",
        f"zephyr-lora2={zephyr_lora_files}",
        "--max-lora-rank",
        "64",
        "--max-cpu-loras",
        "2",
        "--max-num-seqs",
        "128",
    ])
    ray.get(server_runner.ready.remote())
    yield server_runner
    ray.shutdown()


@pytest.fixture(scope="session")
def client():
    client = openai.AsyncOpenAI(
        base_url="http://localhost:8000/v1",
        api_key="token-abc123",
    )
    yield client


async def test_check_models(server, client: openai.AsyncOpenAI):
    models = await client.models.list()
    models = models.data
    served_model = models[0]
    lora_models = models[1:]
    assert served_model.id == MODEL_NAME
    assert all(model.root == MODEL_NAME for model in models)
    assert lora_models[0].id == "zephyr-lora"
    assert lora_models[1].id == "zephyr-lora2"


@pytest.mark.parametrize(
    # first test base model, then test loras
    "model_name",
    [MODEL_NAME, "zephyr-lora", "zephyr-lora2"],
)
async def test_single_completion(server, client: openai.AsyncOpenAI,
                                 model_name: str):
    completion = await client.completions.create(model=model_name,
                                                 prompt="Hello, my name is",
                                                 max_tokens=5,
                                                 temperature=0.0)

    assert completion.id is not None
    assert completion.choices is not None and len(completion.choices) == 1
    assert completion.choices[0].text is not None and len(
        completion.choices[0].text) >= 5
    assert completion.choices[0].finish_reason == "length"
    assert completion.usage == openai.types.CompletionUsage(
        completion_tokens=5, prompt_tokens=6, total_tokens=11)

    # test using token IDs
    completion = await client.completions.create(
        model=MODEL_NAME,
        prompt=[0, 0, 0, 0, 0],
        max_tokens=5,
        temperature=0.0,
    )
    assert completion.choices[0].text is not None and len(
        completion.choices[0].text) >= 5


@pytest.mark.parametrize(
    # first test base model, then test loras
    "model_name",
    [MODEL_NAME, "zephyr-lora", "zephyr-lora2"],
)
async def test_zero_logprobs(server, client: openai.AsyncOpenAI,
                             model_name: str):
    # test using token IDs
    completion = await client.completions.create(
        model=MODEL_NAME,
        prompt=[0, 0, 0, 0, 0],
        max_tokens=5,
        temperature=0.0,
        logprobs=0,
    )
    choice = completion.choices[0]
    assert choice.logprobs is not None
    assert choice.logprobs.token_logprobs is not None
    assert choice.logprobs.top_logprobs is None


@pytest.mark.parametrize(
    # just test 1 lora hereafter
    "model_name",
    [MODEL_NAME, "zephyr-lora"],
)
async def test_single_chat_session(server, client: openai.AsyncOpenAI,
                                   model_name: str):
    messages = [{
        "role": "system",
        "content": "you are a helpful assistant"
    }, {
        "role": "user",
        "content": "what is 1+1?"
    }]

    # test single completion
    chat_completion = await client.chat.completions.create(model=model_name,
                                                           messages=messages,
                                                           max_tokens=10,
                                                           logprobs=True,
                                                           top_logprobs=5)
    assert chat_completion.id is not None
    assert chat_completion.choices is not None and len(
        chat_completion.choices) == 1
    assert chat_completion.choices[0].message is not None
    assert chat_completion.choices[0].logprobs is not None
    assert chat_completion.choices[0].logprobs.top_logprobs is not None
    assert len(chat_completion.choices[0].logprobs.top_logprobs[0]) == 5
    message = chat_completion.choices[0].message
    assert message.content is not None and len(message.content) >= 10
    assert message.role == "assistant"
    messages.append({"role": "assistant", "content": message.content})

    # test multi-turn dialogue
    messages.append({"role": "user", "content": "express your result in json"})
    chat_completion = await client.chat.completions.create(
        model=model_name,
        messages=messages,
        max_tokens=10,
    )
    message = chat_completion.choices[0].message
    assert message.content is not None and len(message.content) >= 0


@pytest.mark.parametrize("model_name", [MODEL_NAME])
async def test_too_many_logprobs(server, client: openai.AsyncOpenAI,
                                 model_name: str):
    messages = [{
        "role": "system",
        "content": "you are a helpful assistant"
    }, {
        "role": "user",
        "content": "what is 1+1?"
    }]

    # Default max_logprobs is 5, so this should raise an error
    with pytest.raises((openai.BadRequestError, openai.APIError)):
        stream = await client.chat.completions.create(model=model_name,
                                                      messages=messages,
                                                      max_tokens=10,
                                                      logprobs=True,
                                                      top_logprobs=10,
                                                      stream=True)
        async for chunk in stream:
            ...

    with pytest.raises(openai.BadRequestError):
        await client.chat.completions.create(model=model_name,
                                             messages=messages,
                                             max_tokens=10,
                                             logprobs=True,
                                             top_logprobs=10,
                                             stream=False)

    with pytest.raises((openai.BadRequestError, openai.APIError)):
        stream = await client.completions.create(model=model_name,
                                                 prompt="Test",
                                                 max_tokens=10,
                                                 logprobs=10,
                                                 stream=True)
        async for chunk in stream:
            ...

    with pytest.raises(openai.BadRequestError):
        await client.completions.create(model=model_name,
                                        prompt="Test",
                                        max_tokens=10,
                                        logprobs=10,
                                        stream=False)

    # the server should still work afterwards
    chat_completion = await client.chat.completions.create(model=model_name,
                                                           messages=messages,
                                                           max_tokens=10,
                                                           stream=False)
    message = chat_completion.choices[0].message
    assert message.content is not None and len(message.content) >= 0


@pytest.mark.parametrize(
    # just test 1 lora hereafter
    "model_name",
    [MODEL_NAME, "zephyr-lora"],
)
async def test_completion_streaming(server, client: openai.AsyncOpenAI,
                                    model_name: str):
    prompt = "What is an LLM?"

    single_completion = await client.completions.create(
        model=model_name,
        prompt=prompt,
        max_tokens=5,
        temperature=0.0,
    )
    single_output = single_completion.choices[0].text
    single_usage = single_completion.usage

    stream = await client.completions.create(model=model_name,
                                             prompt=prompt,
                                             max_tokens=5,
                                             temperature=0.0,
                                             stream=True)
    chunks = []
    finish_reason_count = 0
    async for chunk in stream:
        chunks.append(chunk.choices[0].text)
        if chunk.choices[0].finish_reason is not None:
            finish_reason_count += 1
    # finish reason should only return in last block
    assert finish_reason_count == 1
    assert chunk.choices[0].finish_reason == "length"
    assert chunk.choices[0].text
    assert chunk.usage == single_usage
    assert "".join(chunks) == single_output


@pytest.mark.parametrize(
    # just test 1 lora hereafter
    "model_name",
    [MODEL_NAME, "zephyr-lora"],
)
async def test_chat_streaming(server, client: openai.AsyncOpenAI,
                              model_name: str):
    messages = [{
        "role": "system",
        "content": "you are a helpful assistant"
    }, {
        "role": "user",
        "content": "what is 1+1?"
    }]

    # test single completion
    chat_completion = await client.chat.completions.create(
        model=model_name,
        messages=messages,
        max_tokens=10,
        temperature=0.0,
    )
    output = chat_completion.choices[0].message.content
    stop_reason = chat_completion.choices[0].finish_reason

    # test streaming
    stream = await client.chat.completions.create(
        model=model_name,
        messages=messages,
        max_tokens=10,
        temperature=0.0,
        stream=True,
    )
    chunks = []
    finish_reason_count = 0
    async for chunk in stream:
        delta = chunk.choices[0].delta
        if delta.role:
            assert delta.role == "assistant"
        if delta.content:
            chunks.append(delta.content)
        if chunk.choices[0].finish_reason is not None:
            finish_reason_count += 1
    # finish reason should only return in last block
    assert finish_reason_count == 1
    assert chunk.choices[0].finish_reason == stop_reason
    assert delta.content
    assert "".join(chunks) == output


@pytest.mark.parametrize(
    # just test 1 lora hereafter
    "model_name",
    [MODEL_NAME, "zephyr-lora"],
)
async def test_batch_completions(server, client: openai.AsyncOpenAI,
                                 model_name: str):
    # test simple list
    batch = await client.completions.create(
        model=model_name,
        prompt=["Hello, my name is", "Hello, my name is"],
        max_tokens=5,
        temperature=0.0,
    )
    assert len(batch.choices) == 2
    assert batch.choices[0].text == batch.choices[1].text

    # test n = 2
    batch = await client.completions.create(
        model=model_name,
        prompt=["Hello, my name is", "Hello, my name is"],
        n=2,
        max_tokens=5,
        temperature=0.0,
        extra_body=dict(
            # NOTE: this has to be true for n > 1 in vLLM, but not necessary
            # for official client.
            use_beam_search=True),
    )
    assert len(batch.choices) == 4
    assert batch.choices[0].text != batch.choices[
        1].text, "beam search should be different"
    assert batch.choices[0].text == batch.choices[
        2].text, "two copies of the same prompt should be the same"
    assert batch.choices[1].text == batch.choices[
        3].text, "two copies of the same prompt should be the same"

    # test streaming
    batch = await client.completions.create(
        model=model_name,
        prompt=["Hello, my name is", "Hello, my name is"],
        max_tokens=5,
        temperature=0.0,
        stream=True,
    )
    texts = [""] * 2
    async for chunk in batch:
        assert len(chunk.choices) == 1
        choice = chunk.choices[0]
        texts[choice.index] += choice.text
    assert texts[0] == texts[1]


async def test_logits_bias(server, client: openai.AsyncOpenAI):
    prompt = "Hello, my name is"
    max_tokens = 5
    tokenizer = get_tokenizer(tokenizer_name=MODEL_NAME)

    # Test exclusive selection
    token_id = 1000
    completion = await client.completions.create(
        model=MODEL_NAME,
        prompt=prompt,
        max_tokens=max_tokens,
        temperature=0.0,
        logit_bias={str(token_id): 100},
        seed=42,
    )
    assert completion.choices[0].text is not None and len(
        completion.choices[0].text) >= 5
    response_tokens = tokenizer(completion.choices[0].text,
                                add_special_tokens=False)["input_ids"]
    expected_tokens = tokenizer(tokenizer.decode([token_id] * 5),
                                add_special_tokens=False)["input_ids"]
    assert all([
        response == expected
        for response, expected in zip(response_tokens, expected_tokens)
    ])

    # Test ban
    completion = await client.completions.create(
        model=MODEL_NAME,
        prompt=prompt,
        max_tokens=max_tokens,
        temperature=0.0,
    )
    response_tokens = tokenizer(completion.choices[0].text,
                                add_special_tokens=False)["input_ids"]
    first_response = completion.choices[0].text
    completion = await client.completions.create(
        model=MODEL_NAME,
        prompt=prompt,
        max_tokens=max_tokens,
        temperature=0.0,
        logit_bias={str(token): -100
                    for token in response_tokens},
    )
    assert first_response != completion.choices[0].text


@pytest.mark.parametrize("guided_decoding_backend",
                         ["outlines", "lm-format-enforcer"])
async def test_guided_json_completion(server, client: openai.AsyncOpenAI,
                                      guided_decoding_backend: str):
    completion = await client.completions.create(
        model=MODEL_NAME,
        prompt=f"Give an example JSON for an employee profile "
        f"that fits this schema: {TEST_SCHEMA}",
        n=3,
        temperature=1.0,
        max_tokens=500,
        extra_body=dict(guided_json=TEST_SCHEMA,
                        guided_decoding_backend=guided_decoding_backend))

    assert completion.id is not None
    assert completion.choices is not None and len(completion.choices) == 3
    for i in range(3):
        assert completion.choices[i].text is not None
        output_json = json.loads(completion.choices[i].text)
        jsonschema.validate(instance=output_json, schema=TEST_SCHEMA)


@pytest.mark.parametrize("guided_decoding_backend",
                         ["outlines", "lm-format-enforcer"])
async def test_guided_json_chat(server, client: openai.AsyncOpenAI,
                                guided_decoding_backend: str):
    messages = [{
        "role": "system",
        "content": "you are a helpful assistant"
    }, {
        "role":
        "user",
        "content":
        f"Give an example JSON for an employee profile that "
        f"fits this schema: {TEST_SCHEMA}"
    }]
    chat_completion = await client.chat.completions.create(
        model=MODEL_NAME,
        messages=messages,
        max_tokens=1000,
        extra_body=dict(guided_json=TEST_SCHEMA,
                        guided_decoding_backend=guided_decoding_backend))
    message = chat_completion.choices[0].message
    assert message.content is not None
    json1 = json.loads(message.content)
    jsonschema.validate(instance=json1, schema=TEST_SCHEMA)

    messages.append({"role": "assistant", "content": message.content})
    messages.append({
        "role":
        "user",
        "content":
        "Give me another one with a different name and age"
    })
    chat_completion = await client.chat.completions.create(
        model=MODEL_NAME,
        messages=messages,
        max_tokens=1000,
        extra_body=dict(guided_json=TEST_SCHEMA,
                        guided_decoding_backend=guided_decoding_backend))
    message = chat_completion.choices[0].message
    assert message.content is not None
    json2 = json.loads(message.content)
    jsonschema.validate(instance=json2, schema=TEST_SCHEMA)
    assert json1["name"] != json2["name"]
    assert json1["age"] != json2["age"]


@pytest.mark.parametrize("guided_decoding_backend",
                         ["outlines", "lm-format-enforcer"])
async def test_guided_regex_completion(server, client: openai.AsyncOpenAI,
                                       guided_decoding_backend: str):
    completion = await client.completions.create(
        model=MODEL_NAME,
        prompt=f"Give an example IPv4 address with this regex: {TEST_REGEX}",
        n=3,
        temperature=1.0,
        max_tokens=20,
        extra_body=dict(guided_regex=TEST_REGEX,
                        guided_decoding_backend=guided_decoding_backend))

    assert completion.id is not None
    assert completion.choices is not None and len(completion.choices) == 3
    for i in range(3):
        assert completion.choices[i].text is not None
        assert re.fullmatch(TEST_REGEX, completion.choices[i].text) is not None


@pytest.mark.parametrize("guided_decoding_backend",
                         ["outlines", "lm-format-enforcer"])
async def test_guided_regex_chat(server, client: openai.AsyncOpenAI,
                                 guided_decoding_backend: str):
    messages = [{
        "role": "system",
        "content": "you are a helpful assistant"
    }, {
        "role":
        "user",
        "content":
        f"Give an example IP address with this regex: {TEST_REGEX}"
    }]
    chat_completion = await client.chat.completions.create(
        model=MODEL_NAME,
        messages=messages,
        max_tokens=20,
        extra_body=dict(guided_regex=TEST_REGEX,
                        guided_decoding_backend=guided_decoding_backend))
    ip1 = chat_completion.choices[0].message.content
    assert ip1 is not None
    assert re.fullmatch(TEST_REGEX, ip1) is not None

    messages.append({"role": "assistant", "content": ip1})
    messages.append({"role": "user", "content": "Give me a different one"})
    chat_completion = await client.chat.completions.create(
        model=MODEL_NAME,
        messages=messages,
        max_tokens=20,
        extra_body=dict(guided_regex=TEST_REGEX,
                        guided_decoding_backend=guided_decoding_backend))
    ip2 = chat_completion.choices[0].message.content
    assert ip2 is not None
    assert re.fullmatch(TEST_REGEX, ip2) is not None
    assert ip1 != ip2


@pytest.mark.parametrize("guided_decoding_backend",
                         ["outlines", "lm-format-enforcer"])
async def test_guided_choice_completion(server, client: openai.AsyncOpenAI,
                                        guided_decoding_backend: str):
    completion = await client.completions.create(
        model=MODEL_NAME,
        prompt="The best language for type-safe systems programming is ",
        n=2,
        temperature=1.0,
        max_tokens=10,
        extra_body=dict(guided_choice=TEST_CHOICE,
                        guided_decoding_backend=guided_decoding_backend))

    assert completion.id is not None
    assert completion.choices is not None and len(completion.choices) == 2
    for i in range(2):
        assert completion.choices[i].text in TEST_CHOICE


@pytest.mark.parametrize("guided_decoding_backend",
                         ["outlines", "lm-format-enforcer"])
async def test_guided_choice_chat(server, client: openai.AsyncOpenAI,
                                  guided_decoding_backend: str):
    messages = [{
        "role": "system",
        "content": "you are a helpful assistant"
    }, {
        "role":
        "user",
        "content":
        "The best language for type-safe systems programming is "
    }]
    chat_completion = await client.chat.completions.create(
        model=MODEL_NAME,
        messages=messages,
        max_tokens=10,
        extra_body=dict(guided_choice=TEST_CHOICE,
                        guided_decoding_backend=guided_decoding_backend))
    choice1 = chat_completion.choices[0].message.content
    assert choice1 in TEST_CHOICE

    messages.append({"role": "assistant", "content": choice1})
    messages.append({
        "role": "user",
        "content": "I disagree, pick another one"
    })
    chat_completion = await client.chat.completions.create(
        model=MODEL_NAME,
        messages=messages,
        max_tokens=10,
        extra_body=dict(guided_choice=TEST_CHOICE,
                        guided_decoding_backend=guided_decoding_backend))
    choice2 = chat_completion.choices[0].message.content
    assert choice2 in TEST_CHOICE
    assert choice1 != choice2


@pytest.mark.parametrize("guided_decoding_backend",
                         ["outlines", "lm-format-enforcer"])
async def test_guided_decoding_type_error(server, client: openai.AsyncOpenAI,
                                          guided_decoding_backend: str):
    with pytest.raises(openai.BadRequestError):
        _ = await client.completions.create(
            model=MODEL_NAME,
            prompt="Give an example JSON that fits this schema: 42",
            extra_body=dict(guided_json=42,
                            guided_decoding_backend=guided_decoding_backend))

    messages = [{
        "role": "system",
        "content": "you are a helpful assistant"
    }, {
        "role":
        "user",
        "content":
        "The best language for type-safe systems programming is "
    }]
    with pytest.raises(openai.BadRequestError):
        _ = await client.chat.completions.create(model=MODEL_NAME,
                                                 messages=messages,
                                                 extra_body=dict(guided_regex={
                                                     1: "Python",
                                                     2: "C++"
                                                 }))

    with pytest.raises(openai.BadRequestError):
        _ = await client.completions.create(
            model=MODEL_NAME,
            prompt="Give an example string that fits this regex",
            extra_body=dict(guided_regex=TEST_REGEX, guided_json=TEST_SCHEMA))


@pytest.mark.parametrize("guided_decoding_backend",
                         ["outlines", "lm-format-enforcer"])
async def test_guided_choice_chat_logprobs(server, client: openai.AsyncOpenAI,
                                           guided_decoding_backend: str):
    messages = [{
        "role": "system",
        "content": "you are a helpful assistant"
    }, {
        "role":
        "user",
        "content":
        "The best language for type-safe systems programming is "
    }]
    chat_completion = await client.chat.completions.create(
        model=MODEL_NAME,
        messages=messages,
        max_tokens=10,
        logprobs=True,
        top_logprobs=5,
        extra_body=dict(guided_choice=TEST_CHOICE,
                        guided_decoding_backend=guided_decoding_backend))
    top_logprobs = chat_completion.choices[0].logprobs.top_logprobs

    # -9999.0 is the minimum logprob returned by OpenAI
    assert all(
        isinstance(logprob, float) and logprob >= -9999.0
        for token_dict in top_logprobs
        for token, logprob in token_dict.items())


async def test_response_format_json_object(server, client: openai.AsyncOpenAI):
    for _ in range(2):
        resp = await client.chat.completions.create(
            model=MODEL_NAME,
            messages=[{
                "role":
                "user",
                "content": ('what is 1+1? please respond with a JSON object, '
                            'the format is {"result": 2}')
            }],
            response_format={"type": "json_object"})

        content = resp.choices[0].message.content
        loaded = json.loads(content)
        assert loaded == {"result": 2}, loaded


async def test_extra_fields(server, client: openai.AsyncOpenAI):
    with pytest.raises(BadRequestError) as exc_info:
        await client.chat.completions.create(
            model=MODEL_NAME,
            messages=[{
                "role": "system",
                "content": "You are a helpful assistant.",
                "extra_field": "0",
            }],  # type: ignore
            temperature=0,
            seed=0)

    assert "extra_forbidden" in exc_info.value.message


async def test_complex_message_content(server, client: openai.AsyncOpenAI):
    resp = await client.chat.completions.create(
        model=MODEL_NAME,
        messages=[{
            "role":
            "user",
            "content": [{
                "type":
                "text",
                "text":
                "what is 1+1? please provide the result without any other text."
            }]
        }],
        temperature=0,
        seed=0)
    content = resp.choices[0].message.content
    assert content == "2"


async def test_guided_grammar(server, client: openai.AsyncOpenAI):
    simple_sql_grammar = """
start: select_statement

select_statement: "SELECT" column "from" table "where" condition

column: "col_1" | "col_2"
table: "table_1" | "table_2"
condition: column "=" number

number: "1" | "2"
"""

    completion = await client.completions.create(
        model=MODEL_NAME,
        prompt=("Generate a sql state that select col_1 from "
                "table_1 where it is equals to 1"),
        temperature=1.0,
        max_tokens=500,
        extra_body=dict(guided_grammar=simple_sql_grammar))

    content = completion.choices[0].text

    # use Lark to parse the output, and make sure it's a valid parse tree
    from lark import Lark
    parser = Lark(simple_sql_grammar)
    parser.parse(content)

    # remove spaces for comparison b/c we removed them in the grammar
    ground_truth = "SELECT col_1 from table_1 where col_1 = 1".replace(" ", "")

    assert content.strip() == ground_truth


@pytest.mark.parametrize(
    # first test base model, then test loras
    "model_name",
    [MODEL_NAME, "zephyr-lora", "zephyr-lora2"],
)
async def test_echo_logprob_completion(server, client: openai.AsyncOpenAI,
                                       model_name: str):
    tokenizer = get_tokenizer(tokenizer_name=MODEL_NAME)
    # test using text and token IDs
    for prompt in ("Hello, my name is", [0, 0, 0, 0, 0]):
        completion = await client.completions.create(model=model_name,
                                                     prompt=prompt,
                                                     max_tokens=5,
                                                     temperature=0.0,
                                                     echo=True,
                                                     logprobs=1)

        prompt_text = tokenizer.decode(prompt) if isinstance(prompt,
                                                             list) else prompt
        assert (completion.choices[0].text is not None
                and re.search(r"^" + prompt_text, completion.choices[0].text))
        logprobs = completion.choices[0].logprobs
        assert logprobs is not None
        assert len(logprobs.text_offset) > 5
        assert (len(logprobs.token_logprobs) > 5
                and logprobs.token_logprobs[0] is None)
        assert (len(logprobs.top_logprobs) > 5
                and logprobs.top_logprobs[0] is None)
        assert len(logprobs.tokens) > 5


async def test_long_seed(server, client: openai.AsyncOpenAI):
    for seed in [
            torch.iinfo(torch.long).min - 1,
            torch.iinfo(torch.long).max + 1
    ]:
        with pytest.raises(BadRequestError) as exc_info:
            await client.chat.completions.create(
                model=MODEL_NAME,
                messages=[{
                    "role": "system",
                    "content": "You are a helpful assistant.",
                }],
                temperature=0,
                seed=seed)

        assert ("greater_than_equal" in exc_info.value.message
                or "less_than_equal" in exc_info.value.message)


if __name__ == "__main__":
    pytest.main([__file__])<|MERGE_RESOLUTION|>--- conflicted
+++ resolved
@@ -8,11 +8,7 @@
 # using Ray for overall ease of process management, parallel requests,
 # and debugging.
 import ray
-<<<<<<< HEAD
-=======
-import requests
 import torch
->>>>>>> 2d7bce9c
 # downloading lora to test lora requests
 from huggingface_hub import snapshot_download
 from openai import BadRequestError

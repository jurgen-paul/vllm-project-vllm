--- conflicted
+++ resolved
@@ -9,12 +9,12 @@
 import openai  # use the official client for correctness check
 from huggingface_hub import snapshot_download  # downloading lora to test lora requests
 
-from vllm.transformers_utils.tokenizer import get_tokenizer
-
 # imports for guided decoding tests
 import json
 import jsonschema
 import re
+
+from vllm.transformers_utils.tokenizer import get_tokenizer
 
 MAX_SERVER_START_WAIT_S = 600  # wait for server to start for 60 seconds
 MODEL_NAME = "HuggingFaceH4/zephyr-7b-beta"  # any model with a chat template should work here
@@ -370,219 +370,6 @@
     assert texts[0] == texts[1]
 
 
-<<<<<<< HEAD
-async def test_guided_json_completion(server, client: openai.AsyncOpenAI):
-    completion = await client.completions.create(
-        model=MODEL_NAME,
-        prompt=f"Give an example JSON for an employee profile that fits this schema: {TEST_SCHEMA}",
-        n=3,
-        temperature=1.0,
-        max_tokens=500,
-        extra_body=dict(
-            guided_json=TEST_SCHEMA
-        )
-    )
-
-    assert completion.id is not None
-    assert completion.choices is not None and len(completion.choices) == 3
-    for i in range(3):
-        assert completion.choices[i].text is not None
-        output_json = json.loads(completion.choices[i].text)
-        jsonschema.validate(instance=output_json, schema=TEST_SCHEMA)
-
-
-async def test_guided_json_chat(server, client: openai.AsyncOpenAI):
-    messages = [{
-        "role": "system",
-        "content": "you are a helpful assistant"
-    }, {
-        "role": "user",
-        "content": "Give an example JSON for an employee profile that " + \
-                    f"fits this schema: {TEST_SCHEMA}"
-    }]
-    chat_completion = await client.chat.completions.create(
-        model=MODEL_NAME,
-        messages=messages,
-        max_tokens=500,
-        extra_body=dict(
-            guided_json=TEST_SCHEMA
-        )
-    )
-    message = chat_completion.choices[0].message
-    assert message.content is not None
-    json1 = json.loads(message.content)
-    jsonschema.validate(instance=json1, schema=TEST_SCHEMA)
-
-    messages.append({"role": "assistant", "content": message.content})
-    messages.append({
-        "role": "user",
-        "content": "Give me another one with a different name and age"
-    })
-    chat_completion = await client.chat.completions.create(
-        model=MODEL_NAME,
-        messages=messages,
-        max_tokens=500,
-        extra_body=dict(
-            guided_json=TEST_SCHEMA
-        )
-    )
-    message = chat_completion.choices[0].message
-    assert message.content is not None
-    json2 = json.loads(message.content)
-    jsonschema.validate(instance=json2, schema=TEST_SCHEMA)
-    assert json1["name"] != json2["name"]
-    assert json1["age"] != json2["age"]
-
-
-async def test_guided_regex_completion(server, client: openai.AsyncOpenAI):
-    completion = await client.completions.create(
-        model=MODEL_NAME,
-        prompt=f"Give an example IPv4 address with this regex: {TEST_REGEX}",
-        n=3,
-        temperature=1.0,
-        max_tokens=20,
-        extra_body=dict(
-            guided_regex=TEST_REGEX
-        )
-    )
-
-    assert completion.id is not None
-    assert completion.choices is not None and len(completion.choices) == 3
-    for i in range(3):
-        assert completion.choices[i].text is not None
-        assert re.fullmatch(TEST_REGEX, completion.choices[i].text) is not None
-
-
-async def test_guided_regex_chat(server, client: openai.AsyncOpenAI):
-    messages = [{
-        "role": "system",
-        "content": "you are a helpful assistant"
-    }, {
-        "role": "user",
-        "content": f"Give an example IP address with this regex: {TEST_REGEX}"
-    }]
-    chat_completion = await client.chat.completions.create(
-        model=MODEL_NAME,
-        messages=messages,
-        max_tokens=20,
-        extra_body=dict(
-            guided_regex=TEST_REGEX
-        )
-    )
-    ip1 = chat_completion.choices[0].message.content
-    assert ip1 is not None
-    assert re.fullmatch(TEST_REGEX, ip1) is not None
-
-    messages.append({"role": "assistant", "content": ip1})
-    messages.append({
-        "role": "user",
-        "content": "Give me a different one"
-    })
-    chat_completion = await client.chat.completions.create(
-        model=MODEL_NAME,
-        messages=messages,
-        max_tokens=20,
-        extra_body=dict(
-            guided_regex=TEST_REGEX
-        )
-    )
-    ip2 = chat_completion.choices[0].message.content
-    assert ip2 is not None
-    assert re.fullmatch(TEST_REGEX, ip2) is not None
-    assert ip1 != ip2
-
-
-async def test_guided_choice_completion(server, client: openai.AsyncOpenAI):
-    completion = await client.completions.create(
-        model=MODEL_NAME,
-        prompt="The best language for type-safe systems programming is ",
-        n=2,
-        temperature=1.0,
-        max_tokens=10,
-        extra_body=dict(
-            guided_choice=TEST_CHOICE
-        )
-    )
-
-    assert completion.id is not None
-    assert completion.choices is not None and len(completion.choices) == 2
-    for i in range(2):
-        assert completion.choices[i].text in TEST_CHOICE
-
-
-async def test_guided_choice_chat(server, client: openai.AsyncOpenAI):
-    messages = [{
-        "role": "system",
-        "content": "you are a helpful assistant"
-    }, {
-        "role": "user",
-        "content": "The best language for type-safe systems programming is "
-    }]
-    chat_completion = await client.chat.completions.create(
-        model=MODEL_NAME,
-        messages=messages,
-        max_tokens=10,
-        extra_body=dict(
-            guided_choice=TEST_CHOICE
-        )
-    )
-    choice1 = chat_completion.choices[0].message.content
-    assert choice1 in TEST_CHOICE
-
-    messages.append({"role": "assistant", "content": choice1})
-    messages.append({
-        "role": "user",
-        "content": "I disagree, pick another one"
-    })
-    chat_completion = await client.chat.completions.create(
-        model=MODEL_NAME,
-        messages=messages,
-        max_tokens=10,
-        extra_body=dict(
-            guided_choice=TEST_CHOICE
-        )
-    )
-    choice2 = chat_completion.choices[0].message.content
-    assert choice2 in TEST_CHOICE
-    assert choice1 != choice2
-
-
-async def test_guided_decoding_type_error(server, client: openai.AsyncOpenAI):
-    with pytest.raises(openai.BadRequestError):
-        _ = await client.completions.create(
-            model=MODEL_NAME,
-            prompt="Give an example JSON that fits this schema: 42",
-            extra_body=dict(
-                guided_json=42
-            )
-        )
-
-    messages = [{
-        "role": "system",
-        "content": "you are a helpful assistant"
-    }, {
-        "role": "user",
-        "content": "The best language for type-safe systems programming is "
-    }]
-    with pytest.raises(openai.BadRequestError):
-        _ = await client.chat.completions.create(
-            model=MODEL_NAME,
-            messages=messages,
-            extra_body=dict(
-                guided_regex={1: "Python", 2: "C++"}
-            )
-        )
-
-    with pytest.raises(openai.BadRequestError):
-        _ = await client.completions.create(
-            model=MODEL_NAME,
-            prompt="Give an example string that fits this regex",
-            extra_body=dict(
-                guided_regex=TEST_REGEX,
-                guided_json=TEST_SCHEMA
-            )
-        )
-=======
 async def test_logits_bias(server, client: openai.AsyncOpenAI):
     prompt = "Hello, my name is"
     max_tokens = 5
@@ -627,7 +414,219 @@
                     for token in response_tokens},
     )
     assert first_response != completion.choices[0].text
->>>>>>> 71bcaf99
+
+
+async def test_guided_json_completion(server, client: openai.AsyncOpenAI):
+    completion = await client.completions.create(
+        model=MODEL_NAME,
+        prompt=f"Give an example JSON for an employee profile that fits this schema: {TEST_SCHEMA}",
+        n=3,
+        temperature=1.0,
+        max_tokens=500,
+        extra_body=dict(
+            guided_json=TEST_SCHEMA
+        )
+    )
+
+    assert completion.id is not None
+    assert completion.choices is not None and len(completion.choices) == 3
+    for i in range(3):
+        assert completion.choices[i].text is not None
+        output_json = json.loads(completion.choices[i].text)
+        jsonschema.validate(instance=output_json, schema=TEST_SCHEMA)
+
+
+async def test_guided_json_chat(server, client: openai.AsyncOpenAI):
+    messages = [{
+        "role": "system",
+        "content": "you are a helpful assistant"
+    }, {
+        "role": "user",
+        "content": "Give an example JSON for an employee profile that " + \
+                    f"fits this schema: {TEST_SCHEMA}"
+    }]
+    chat_completion = await client.chat.completions.create(
+        model=MODEL_NAME,
+        messages=messages,
+        max_tokens=500,
+        extra_body=dict(
+            guided_json=TEST_SCHEMA
+        )
+    )
+    message = chat_completion.choices[0].message
+    assert message.content is not None
+    json1 = json.loads(message.content)
+    jsonschema.validate(instance=json1, schema=TEST_SCHEMA)
+
+    messages.append({"role": "assistant", "content": message.content})
+    messages.append({
+        "role": "user",
+        "content": "Give me another one with a different name and age"
+    })
+    chat_completion = await client.chat.completions.create(
+        model=MODEL_NAME,
+        messages=messages,
+        max_tokens=500,
+        extra_body=dict(
+            guided_json=TEST_SCHEMA
+        )
+    )
+    message = chat_completion.choices[0].message
+    assert message.content is not None
+    json2 = json.loads(message.content)
+    jsonschema.validate(instance=json2, schema=TEST_SCHEMA)
+    assert json1["name"] != json2["name"]
+    assert json1["age"] != json2["age"]
+
+
+async def test_guided_regex_completion(server, client: openai.AsyncOpenAI):
+    completion = await client.completions.create(
+        model=MODEL_NAME,
+        prompt=f"Give an example IPv4 address with this regex: {TEST_REGEX}",
+        n=3,
+        temperature=1.0,
+        max_tokens=20,
+        extra_body=dict(
+            guided_regex=TEST_REGEX
+        )
+    )
+
+    assert completion.id is not None
+    assert completion.choices is not None and len(completion.choices) == 3
+    for i in range(3):
+        assert completion.choices[i].text is not None
+        assert re.fullmatch(TEST_REGEX, completion.choices[i].text) is not None
+
+
+async def test_guided_regex_chat(server, client: openai.AsyncOpenAI):
+    messages = [{
+        "role": "system",
+        "content": "you are a helpful assistant"
+    }, {
+        "role": "user",
+        "content": f"Give an example IP address with this regex: {TEST_REGEX}"
+    }]
+    chat_completion = await client.chat.completions.create(
+        model=MODEL_NAME,
+        messages=messages,
+        max_tokens=20,
+        extra_body=dict(
+            guided_regex=TEST_REGEX
+        )
+    )
+    ip1 = chat_completion.choices[0].message.content
+    assert ip1 is not None
+    assert re.fullmatch(TEST_REGEX, ip1) is not None
+
+    messages.append({"role": "assistant", "content": ip1})
+    messages.append({
+        "role": "user",
+        "content": "Give me a different one"
+    })
+    chat_completion = await client.chat.completions.create(
+        model=MODEL_NAME,
+        messages=messages,
+        max_tokens=20,
+        extra_body=dict(
+            guided_regex=TEST_REGEX
+        )
+    )
+    ip2 = chat_completion.choices[0].message.content
+    assert ip2 is not None
+    assert re.fullmatch(TEST_REGEX, ip2) is not None
+    assert ip1 != ip2
+
+
+async def test_guided_choice_completion(server, client: openai.AsyncOpenAI):
+    completion = await client.completions.create(
+        model=MODEL_NAME,
+        prompt="The best language for type-safe systems programming is ",
+        n=2,
+        temperature=1.0,
+        max_tokens=10,
+        extra_body=dict(
+            guided_choice=TEST_CHOICE
+        )
+    )
+
+    assert completion.id is not None
+    assert completion.choices is not None and len(completion.choices) == 2
+    for i in range(2):
+        assert completion.choices[i].text in TEST_CHOICE
+
+
+async def test_guided_choice_chat(server, client: openai.AsyncOpenAI):
+    messages = [{
+        "role": "system",
+        "content": "you are a helpful assistant"
+    }, {
+        "role": "user",
+        "content": "The best language for type-safe systems programming is "
+    }]
+    chat_completion = await client.chat.completions.create(
+        model=MODEL_NAME,
+        messages=messages,
+        max_tokens=10,
+        extra_body=dict(
+            guided_choice=TEST_CHOICE
+        )
+    )
+    choice1 = chat_completion.choices[0].message.content
+    assert choice1 in TEST_CHOICE
+
+    messages.append({"role": "assistant", "content": choice1})
+    messages.append({
+        "role": "user",
+        "content": "I disagree, pick another one"
+    })
+    chat_completion = await client.chat.completions.create(
+        model=MODEL_NAME,
+        messages=messages,
+        max_tokens=10,
+        extra_body=dict(
+            guided_choice=TEST_CHOICE
+        )
+    )
+    choice2 = chat_completion.choices[0].message.content
+    assert choice2 in TEST_CHOICE
+    assert choice1 != choice2
+
+
+async def test_guided_decoding_type_error(server, client: openai.AsyncOpenAI):
+    with pytest.raises(openai.BadRequestError):
+        _ = await client.completions.create(
+            model=MODEL_NAME,
+            prompt="Give an example JSON that fits this schema: 42",
+            extra_body=dict(
+                guided_json=42
+            )
+        )
+
+    messages = [{
+        "role": "system",
+        "content": "you are a helpful assistant"
+    }, {
+        "role": "user",
+        "content": "The best language for type-safe systems programming is "
+    }]
+    with pytest.raises(openai.BadRequestError):
+        _ = await client.chat.completions.create(
+            model=MODEL_NAME,
+            messages=messages,
+            extra_body=dict(
+                guided_regex={1: "Python", 2: "C++"}
+            )
+        )
+
+    with pytest.raises(openai.BadRequestError):
+        _ = await client.completions.create(
+            model=MODEL_NAME,
+            prompt="Give an example string that fits this regex",
+            extra_body=dict(
+                guided_regex=TEST_REGEX,
+                guided_json=TEST_SCHEMA
+            )
+        )
 
 
 if __name__ == "__main__":

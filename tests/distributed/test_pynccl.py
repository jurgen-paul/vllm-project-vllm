--- conflicted
+++ resolved
@@ -4,32 +4,17 @@
 
 import pytest
 import torch
-<<<<<<< HEAD
-
-from vllm.utils import is_hpu, update_environment_variables
-
-if not is_hpu():    
-    import vllm.distributed.device_communicators.pynccl_utils as pynccl_utils
-    from vllm.distributed.communication_op import tensor_model_parallel_all_reduce
-    from vllm.distributed.device_communicators.pynccl import (NCCLCommunicator,
-                                                            ncclGetUniqueId)
-    from vllm.distributed.parallel_state import (
-        ensure_model_parallel_initialized, get_tensor_model_parallel_cpu_group,
-        init_distributed_environment, with_pynccl_for_all_reduce)
-
-=======
 import torch.distributed
 
 from vllm.distributed.communication_op import (  # noqa
     tensor_model_parallel_all_reduce)
-from vllm.distributed.device_communicators.pynccl import PyNcclCommunicator
-from vllm.distributed.device_communicators.pynccl_wrapper import NCCLLibrary
-from vllm.distributed.parallel_state import (ensure_model_parallel_initialized,
-                                             get_world_group, graph_capture,
-                                             init_distributed_environment)
-from vllm.utils import update_environment_variables
->>>>>>> db5ec52a
-
+from vllm.utils import update_environment_variables, is_hpu
+if not is_hpu():
+    from vllm.distributed.device_communicators.pynccl import PyNcclCommunicator
+    from vllm.distributed.device_communicators.pynccl_wrapper import NCCLLibrary
+    from vllm.distributed.parallel_state import (ensure_model_parallel_initialized,
+                                                get_world_group, graph_capture,
+                                                init_distributed_environment)
 
 def distributed_run(fn, world_size):
     number_of_processes = world_size
@@ -175,9 +160,6 @@
     distributed_run(worker_fn_with_cudagraph, 2)
 
 
-<<<<<<< HEAD
-@pytest.mark.skipif(is_hpu(), reason="Skipping test on HPU")
-=======
 @worker_fn_wrapper
 def send_recv_worker_fn():
     pynccl_comm = PyNcclCommunicator(get_world_group().cpu_group,
@@ -234,14 +216,13 @@
     else:
         assert result == 2
 
-
+@pytest.mark.skipif(is_hpu(), reason="Skipping test on HPU")
 @pytest.mark.skipif(torch.cuda.device_count() < 4,
                     reason="Need at least 4 GPUs to run the test.")
 def test_pynccl_multiple_send_recv():
     distributed_run(multiple_send_recv_worker_fn, 4)
 
 
->>>>>>> db5ec52a
 def test_ncclGetUniqueId():
     lib = NCCLLibrary()
     unique_id = lib.ncclGetUniqueId()

--- conflicted
+++ resolved
@@ -18,25 +18,7 @@
     "FLASH_ATTN",
     "FLASHINFER",
 ])
-<<<<<<< HEAD
 @create_new_process_for_each_test()
-def test_pp_cudagraph(PP_SIZE, MODEL_NAME, ATTN_BACKEND):
-    cudagraph_args = [
-        # use half precision for speed and memory savings in CI environment
-        "--dtype",
-        "float16",
-        "--pipeline-parallel-size",
-        str(PP_SIZE),
-        "--distributed-executor-backend",
-        "mp",
-    ]
-    os.environ["VLLM_ATTENTION_BACKEND"] = ATTN_BACKEND
-
-    eager_args = cudagraph_args + ["--enforce-eager"]
-
-    compare_two_settings(MODEL_NAME, eager_args, cudagraph_args)
-=======
-@fork_new_process_for_each_test
 def test_pp_cudagraph(
     monkeypatch: pytest.MonkeyPatch,
     PP_SIZE: int,
@@ -57,5 +39,4 @@
 
         eager_args = cudagraph_args + ["--enforce-eager"]
 
-        compare_two_settings(MODEL_NAME, eager_args, cudagraph_args)
->>>>>>> 8d6cf895
+        compare_two_settings(MODEL_NAME, eager_args, cudagraph_args)
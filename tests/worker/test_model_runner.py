import random
import torch

from vllm.sequence import SamplingParams, SequenceData, SequenceGroupMetadata
from vllm.worker.model_runner import ModelRunner, _BATCH_SIZE_ALIGNMENT
from vllm.config import ModelConfig, SchedulerConfig
from vllm.utils import _get_aligned_size


def get_aligned_size(batch_size):
    return _get_aligned_size(batch_size, _BATCH_SIZE_ALIGNMENT)


def test_prepare_prompt():
    model_config = ModelConfig(
        "facebook/opt-125m",
        "facebook/opt-125m",
        tokenizer_mode="auto",
        trust_remote_code=False,
        download_dir=None,
        load_format="dummy",
        seed=0,
        dtype="float16",
        revision=None,
        enforce_eager=False,
    )
    scheduler_config = SchedulerConfig(
        36000, 36000, 36000, -1)
    model_runner = ModelRunner(model_config, None, scheduler_config, None, None)
    model_runner.set_block_size(16)

    batch_size = random.randint(1, 256)
    prompt_lens = []
    seq_group_metadata_list = []
    block_tables = {0: [1]}
    for i in range(batch_size):
        # make sure all tokens fit into one block
        prompt_len = i % (model_runner.block_size - 1) + 1
        prompt_lens.append(prompt_len)
        seq_data = SequenceData(list(range(prompt_len)))
        seq_group_metadata_list.append(
            SequenceGroupMetadata(
                request_id=f"test_{i}",
                is_prompt=True,
                is_chunked_prefill=False,
                seq_data={0: seq_data},
                sampling_params=SamplingParams(temperature=0),
                block_tables=block_tables,
            ))
    for seq_group_meta, prompt_len in zip(seq_group_metadata_list,
                                          prompt_lens):
        seq_group_meta.seq_data[0].advance_prefill_range(prompt_len)

    expected_selected_token_indices = []
    selected_token_start_idx = 0
    for prompt_len in prompt_lens:
        expected_selected_token_indices.append(selected_token_start_idx +
                                               prompt_len - 1)
        selected_token_start_idx += prompt_len
    input_tokens, input_positions, input_metadata, _, _, _, _, _ = (
        model_runner._prepare_mixed_batch(seq_group_metadata_list))

    # Verify input metadata is correct for prompts.
    device = model_runner.device
<<<<<<< HEAD
    assert torch.allclose(input_metadata.prompt_lens,
=======
    assert input_metadata.is_prompt is True
    assert torch.allclose(input_metadata.prompt_lens_tensor,
>>>>>>> 3ad5f977
                          torch.tensor(prompt_lens, device=device))
    assert input_metadata.prompt_lens == prompt_lens
    assert input_metadata.num_prompt_tokens == sum(prompt_lens)
    assert input_metadata.num_generation_tokens == 0
    assert input_metadata.max_seq_len == max(prompt_lens)

    # Test subquery start locs.
    start_idx = 0
    start_loc = [start_idx]
    for prompt_len in prompt_lens:
        start_idx += prompt_len
        start_loc.append(start_idx)
    assert torch.allclose(
<<<<<<< HEAD
        input_metadata.start_loc,
        torch.tensor(start_loc, dtype=torch.long, device=device))
    assert input_metadata.max_context_len == 0
    # TODO(sang): The current definition of context_lens is the
    # number of k/v that are already cached (before this run).
    # It is inconsistent with decoding.
=======
        input_metadata.subquery_start_loc,
        torch.tensor(start_loc, dtype=torch.int32, device=device))

    # Test seq start locs. Note that for normal prefill it is
    # equivalent to subquery_start_loc.
    start_idx = 0
    seq_start_loc = [start_idx]
    for prompt_len in prompt_lens:
        start_idx += prompt_len
        seq_start_loc.append(start_idx)

    assert torch.allclose(
        input_metadata.seq_start_loc,
        torch.tensor(start_loc, dtype=torch.int32, device=device))
    assert input_metadata.max_context_len is None
>>>>>>> 3ad5f977
    assert torch.allclose(
        input_metadata.context_lens,
        torch.zeros(input_metadata.context_lens.shape[0],
                    dtype=torch.int,
                    device=device))

    # Block table has to be padded.
    expected = torch.tensor(
        [[] for _ in range(len(seq_group_metadata_list))],
        dtype=torch.int32,
        device=model_runner.device)
    assert torch.allclose(input_metadata.block_tables, expected)
    # Cuda graph should not be used for prerill.
    assert input_metadata.use_cuda_graph is False
    assert input_metadata.kv_cache_dtype == "auto"

    assert input_tokens.shape == (sum(prompt_lens), )
    assert input_positions.shape == (sum(prompt_lens), )
    torch.testing.assert_close(input_tokens, input_positions)

    sampling_metadata = model_runner._prepare_sample(seq_group_metadata_list,
                                                     prompt_lens,
                                                     subquery_lens=prompt_lens)
    assert input_tokens.shape == (sum(prompt_lens), )
    assert input_positions.shape == (sum(prompt_lens), )
    actual = sampling_metadata.selected_token_indices
    expected = torch.tensor(expected_selected_token_indices,
                            device=actual.device,
                            dtype=actual.dtype)
    torch.testing.assert_close(actual, expected)
    torch.testing.assert_close(input_tokens, input_positions)

    actual = sampling_metadata.selected_token_indices
    expected = torch.tensor(expected_selected_token_indices,
                            device=actual.device,
                            dtype=actual.dtype)
    torch.testing.assert_close(actual, expected)


def test_prepare_decode_cuda_graph():
    model_config = ModelConfig(
        "facebook/opt-125m",
        "facebook/opt-125m",
        tokenizer_mode="auto",
        trust_remote_code=False,
        download_dir=None,
        load_format="dummy",
        seed=0,
        dtype="float16",
        revision=None,
        enforce_eager=False,
    )
    model_runner = ModelRunner(model_config, None, None, None, None)
    model_runner.set_block_size(16)

    batch_size = random.randint(1, 256)
    prompt_lens = []
    seq_group_metadata_list = []
    for i in range(batch_size):
        # make sure all tokens fit into one block
        prompt_len = i % (model_runner.block_size - 1) + 1
        prompt_lens.append(prompt_len)
        seq_data = list(range(prompt_len))
        seq_group_metadata_list.append(
            SequenceGroupMetadata(
                request_id=f"test_{i}",
                is_prompt=False,
                seq_data={0: SequenceData(seq_data)},
                sampling_params=SamplingParams(temperature=0),
                block_tables={0: [1]},
                is_chunked_prefill=False,
            ))

    input_tokens, input_positions, input_metadata, _, _, _, _, _ = (
        model_runner._prepare_mixed_batch(seq_group_metadata_list))

    # Verify input metadata is correct for prompts.
    device = model_runner.device
    expected_prompt_lens = torch.tensor([],
                                        device=model_runner.device,
                                        dtype=torch.int64)
    assert torch.allclose(input_metadata.prompt_lens, expected_prompt_lens)
    assert input_metadata.num_prompt_tokens == 0
    assert input_metadata.num_generation_tokens == (get_aligned_size(
        len(seq_group_metadata_list)))
    assert input_metadata.max_seq_len is None
    assert input_metadata.subquery_start_loc is None
    assert input_metadata.seq_start_loc is None
    assert input_metadata.max_context_len == max(prompt_lens)
    assert torch.allclose(
        input_metadata.context_lens[:len(prompt_lens)],
        torch.tensor(prompt_lens, dtype=torch.int, device=device))

    # block table's first index corresponds to each batch, meaning in
    # decoding it is each token.
    assert input_metadata.block_tables.shape[0] == len(input_tokens)
    # Block table's second dim correspondsd to each token's block number.
    # It is padded up to
    assert input_metadata.block_tables.shape[1] == (
        model_runner.get_max_block_per_batch())
    # Cuda graph should not be used for prerill.
    assert input_metadata.use_cuda_graph is True
    assert input_metadata.kv_cache_dtype == "auto"

    assert input_tokens.shape == (get_aligned_size(
        len(seq_group_metadata_list)), )
    assert input_positions.shape == (get_aligned_size(
        len(seq_group_metadata_list)), )
    torch.testing.assert_close(input_tokens, input_positions)

    # Verify Sampling
    expected_selected_token_indices = []
    selected_token_start_idx = 0
    for prompt_len in prompt_lens:
        expected_selected_token_indices.append(selected_token_start_idx)
        selected_token_start_idx += 1
    sampling_metadata = model_runner._prepare_sample(seq_group_metadata_list,
                                                     prompt_lens,
                                                     subquery_lens=prompt_lens)
    actual = sampling_metadata.selected_token_indices
    expected = torch.tensor(expected_selected_token_indices,
                            device=actual.device,
                            dtype=actual.dtype)
    torch.testing.assert_close(actual, expected)


# SANG-TODO
# def test_chunked_prefill():
#     """Test batches include both prompts and decoding
#     (i.e., chunked prefill)
#     """
#     model_config = ModelConfig(
#         "facebook/opt-125m",
#         "facebook/opt-125m",
#         tokenizer_mode="auto",
#         trust_remote_code=False,
#         download_dir=None,
#         load_format="dummy",
#         seed=0,
#         dtype="float16",
#         revision=None,
#         enforce_eager=False,
#     )
#     model_runner = ModelRunner(model_config, None, None, None, None)
#     model_runner.set_block_size(16)

#     batch_size = random.randint(1, 256)
#     prompt_lens = []
#     seq_group_metadata_list = []
#     block_tables = {0: [1]}
#     for i in range(batch_size):
#         # make sure all tokens fit into one block
#         prompt_len = i % (model_runner.block_size - 1) + 1
#         prompt_lens.append(prompt_len)
#         seq_data = SequenceData(list(range(prompt_len)))
#         seq_group_metadata_list.append(
#             SequenceGroupMetadata(
#                 request_id=f"test_{i}",
#                 is_prompt=True,
#                 is_chunked_prefill=False,
#                 seq_data={0: seq_data},
#                 sampling_params=SamplingParams(temperature=0),
#                 block_tables=block_tables,
#             ))
#     for seq_group_meta, prompt_len in zip(seq_group_metadata_list,
#                                           prompt_lens):
#         seq_group_meta.seq_data[0].advance_prefill_range(prompt_len)

#     expected_selected_token_indices = []
#     selected_token_start_idx = 0
#     for prompt_len in prompt_lens:
#         expected_selected_token_indices.append(selected_token_start_idx +
#                                                prompt_len - 1)
#         selected_token_start_idx += prompt_len
#     input_tokens, input_positions, input_metadata, return_prompt_lens, _, _, _, _ = (
#         model_runner._prepare_mixed_batch(seq_group_metadata_list))
#     assert return_prompt_lens == prompt_lens

#     # Verify input metadata is correct for prompts.
#     device = model_runner.device
#     assert torch.allclose(input_metadata.prompt_lens,
#                           torch.tensor(prompt_lens, device=device))
#     assert input_metadata.num_prompt_tokens == sum(prompt_lens)
#     assert input_metadata.num_generation_tokens == 0
#     assert input_metadata.max_seq_len == max(prompt_lens)
#     # build start_loc
#     start_idx = 0
#     start_loc = [start_idx]
#     # start_loc is padded.
#     for prompt_len in prompt_lens:
#         start_idx += prompt_len
#         start_loc.append(start_idx)
#     assert torch.allclose(
#         input_metadata.start_loc,
#         torch.tensor(start_loc, dtype=torch.long, device=device))
#     assert input_metadata.max_context_len == 0
#     # TODO(sang): The current definition of context_lens is the
#     # number of k/v that are already cached (before this run).
#     # It is inconsistent with decoding.
#     assert torch.allclose(
#         input_metadata.context_lens,
#         torch.zeros(input_metadata.context_lens.shape[0],
#                     dtype=torch.int,
#                     device=device))

#     # Block table has to be padded.
#     expected = torch.tensor(
#         [[0] * model_runner.get_max_block_per_batch()
#          for _ in range(_get_graph_batch_size(len(seq_group_metadata_list)))],
#         dtype=torch.int32,
#         device=model_runner.device)
#     assert torch.allclose(input_metadata.block_tables, expected)
#     # Cuda graph should not be used for prerill.
#     assert input_metadata.use_cuda_graph is False
#     assert input_metadata.kv_cache_dtype == "auto"
#     assert input_metadata.num_valid_tokens == _get_graph_batch_size(
#         sum(prompt_lens))

#     assert input_tokens.shape == (_get_graph_batch_size(sum(prompt_lens)), )
#     assert input_positions.shape == (_get_graph_batch_size(sum(prompt_lens)), )
#     torch.testing.assert_close(input_tokens, input_positions)

#     sampling_metadata = model_runner._prepare_sample(seq_group_metadata_list,
#                                                      prompt_lens,
#                                                      subquery_lens=prompt_lens)
#     assert input_tokens.shape == (_get_graph_batch_size(sum(prompt_lens)), )
#     assert input_positions.shape == (_get_graph_batch_size(sum(prompt_lens)), )
#     actual = sampling_metadata.selected_token_indices
#     expected = torch.tensor(expected_selected_token_indices,
#                             device=actual.device,
#                             dtype=actual.dtype)
#     torch.testing.assert_close(actual, expected)
#     torch.testing.assert_close(input_tokens, input_positions)

#     actual = sampling_metadata.selected_token_indices
#     expected = torch.tensor(expected_selected_token_indices,
#                             device=actual.device,
#                             dtype=actual.dtype)
#     torch.testing.assert_close(actual, expected)<|MERGE_RESOLUTION|>--- conflicted
+++ resolved
@@ -62,12 +62,7 @@
 
     # Verify input metadata is correct for prompts.
     device = model_runner.device
-<<<<<<< HEAD
-    assert torch.allclose(input_metadata.prompt_lens,
-=======
-    assert input_metadata.is_prompt is True
     assert torch.allclose(input_metadata.prompt_lens_tensor,
->>>>>>> 3ad5f977
                           torch.tensor(prompt_lens, device=device))
     assert input_metadata.prompt_lens == prompt_lens
     assert input_metadata.num_prompt_tokens == sum(prompt_lens)
@@ -81,14 +76,6 @@
         start_idx += prompt_len
         start_loc.append(start_idx)
     assert torch.allclose(
-<<<<<<< HEAD
-        input_metadata.start_loc,
-        torch.tensor(start_loc, dtype=torch.long, device=device))
-    assert input_metadata.max_context_len == 0
-    # TODO(sang): The current definition of context_lens is the
-    # number of k/v that are already cached (before this run).
-    # It is inconsistent with decoding.
-=======
         input_metadata.subquery_start_loc,
         torch.tensor(start_loc, dtype=torch.int32, device=device))
 
@@ -104,7 +91,6 @@
         input_metadata.seq_start_loc,
         torch.tensor(start_loc, dtype=torch.int32, device=device))
     assert input_metadata.max_context_len is None
->>>>>>> 3ad5f977
     assert torch.allclose(
         input_metadata.context_lens,
         torch.zeros(input_metadata.context_lens.shape[0],

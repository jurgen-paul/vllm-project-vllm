--- conflicted
+++ resolved
@@ -146,26 +146,14 @@
     expected_bs = _get_graph_batch_size(len(seq_group_metadata_list))
     # Verify input metadata is correct for prompts.
     device = model_runner.device
-<<<<<<< HEAD
     assert attn_metadata.is_prompt is False
     assert attn_metadata.prompt_lens is None
     assert attn_metadata.num_prompt_tokens == 0
-    assert attn_metadata.num_generation_tokens == (get_aligned_size(
-        len(seq_group_metadata_list), _BATCH_SIZE_ALIGNMENT))
+    assert attn_metadata.num_generation_tokens == expected_bs
     assert attn_metadata.max_prompt_len is None
     assert attn_metadata.subquery_start_loc is None
     assert attn_metadata.seq_start_loc is None
     assert attn_metadata.max_context_len == max(prompt_lens)
-=======
-    assert input_metadata.is_prompt is False
-    assert input_metadata.prompt_lens is None
-    assert input_metadata.num_prompt_tokens == 0
-    assert input_metadata.num_generation_tokens == expected_bs
-    assert input_metadata.max_seq_len is None
-    assert input_metadata.subquery_start_loc is None
-    assert input_metadata.seq_start_loc is None
-    assert input_metadata.max_context_len == max(prompt_lens)
->>>>>>> 837e1851
     assert torch.allclose(
         attn_metadata.context_lens[:len(prompt_lens)],
         torch.tensor(prompt_lens, dtype=torch.int, device=device))

--- conflicted
+++ resolved
@@ -1,7 +1,4 @@
-<<<<<<< HEAD
 import random
-=======
->>>>>>> 0faab90e
 from typing import List
 
 import pytest
@@ -52,18 +49,14 @@
         # make sure all tokens fit into one block
         seq_len = i % (model_runner.block_size - 1) + 1
         seq_lens.append(seq_len)
-<<<<<<< HEAD
         if random.random() < prompt_embeds_ratio:
             seq_data = SequenceData.from_seqs(
                 range(seq_len),
-                torch.rand(seq_len, 10).tolist(),
+                prompt_embeds=torch.rand(seq_len, 10).tolist(),
             )
             input_embeds_len += seq_len
         else:
             seq_data = SequenceData.from_seqs(range(seq_len))
-=======
-        seq_data = SequenceData.from_seqs(range(seq_len))
->>>>>>> 0faab90e
         seq_group_metadata = SequenceGroupMetadata(
             request_id=f"test_{i}",
             is_prompt=True,
@@ -189,18 +182,14 @@
         # make sure all tokens fit into one block
         context_len = i % (model_runner.block_size - 1) + 1
         context_lens.append(context_len)
-<<<<<<< HEAD
         if random.random() < prompt_embeds_ratio:
             seq_data = SequenceData.from_seqs(
                 [],
-                torch.rand(context_len, 10).tolist(),
+                prompt_embeds=torch.rand(context_len, 10).tolist(),
             )
             input_embeds_len += context_len
         else:
             seq_data = SequenceData.from_seqs(range(context_len))
-=======
-        seq_data = SequenceData.from_seqs(range(context_len))
->>>>>>> 0faab90e
         seq_data.update_num_computed_tokens(context_len)
         # Append one token ID since prefill is finished.
         seq_data.append_token_id(1, 0)
@@ -373,18 +362,14 @@
         # make sure all tokens fit into one block
         seq_len = i % (model_runner.block_size - 1) + 1
         seq_lens.append(seq_len)
-<<<<<<< HEAD
         if random.random() < prompt_embeds_ratio:
             seq_data = SequenceData.from_seqs(
                 [],
-                torch.rand(seq_len, 10).tolist(),
+                prompt_embeds=torch.rand(seq_len, 10).tolist(),
             )
             input_embeds_len += seq_len
         else:
             seq_data = SequenceData.from_seqs(range(seq_len))
-=======
-        seq_data = SequenceData.from_seqs(range(seq_len))
->>>>>>> 0faab90e
         seq_group_metadata = SequenceGroupMetadata(
             request_id=f"test_{i}",
             is_prompt=True,
@@ -400,17 +385,13 @@
     for i in range(prefill_batch_size, batch_size):
         # make sure all tokens fit into one block
         context_len = i % (model_runner.block_size - 1) + 1
-<<<<<<< HEAD
         if random.random() < prompt_embeds_ratio:
             seq_data = SequenceData.from_seqs(
                 [],
-                torch.rand(context_len, 10).tolist(),
+                prompt_embeds=torch.rand(context_len, 10).tolist(),
             ),
         else:
             seq_data = SequenceData.from_seqs(range(context_len))
-=======
-        seq_data = SequenceData.from_seqs(range(context_len))
->>>>>>> 0faab90e
         seq_data.append_token_id(1, 0)
         seq_data.update_num_computed_tokens(context_len)
         seq_group_metadata = SequenceGroupMetadata(

--- conflicted
+++ resolved
@@ -1,12 +1,8 @@
 # SPDX-License-Identifier: Apache-2.0
 
-<<<<<<< HEAD
 import json
 import shutil
-from typing import List
-
-=======
->>>>>>> 0578e5a4
+
 import pytest
 import safetensors.torch
 import torch

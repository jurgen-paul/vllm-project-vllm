import random
from copy import deepcopy
from dataclasses import dataclass
from typing import Dict, List, Optional, Tuple

import pytest
import torch
import torch.nn.functional as F

<<<<<<< HEAD
from vllm.lora.layers import (
    ColumnParallelLinearWithLoRA,
    MergedColumnParallelLinearWithLoRA,
    QKVParallelLinearWithLora,
    MergedQKVParallelLinearWithLora,
    VocabParallelEmbeddingWithLoRA,
    RowParallelLinearWithLoRA,
    SamplerWithLoRA,
    LoRAMapping,
    BaseLayerWithLoRA,
)
from vllm.lora.models import (LoRALayerWeights, convert_mapping,
                              PackedLoRALayerWeights)
=======
>>>>>>> 9117f892
from vllm.config import LoRAConfig
# yapf conflicts with isort for this block
# yapf: disable
from vllm.lora.layers import (BaseLayerWithLoRA, ColumnParallelLinearWithLoRA,
                              LogitsProcessorWithLoRA, LoRAMapping,
                              MergedColumnParallelLinearWithLoRA,
                              MergedQKVParallelLinearWithLora,
                              QKVParallelLinearWithLora,
                              RowParallelLinearWithLoRA,
                              VocabParallelEmbeddingWithLoRA)
# yapf: enable
from vllm.lora.models import (LoRALayerWeights, PackedLoRALayerWeights,
                              convert_mapping)
from vllm.model_executor.layers.linear import (ColumnParallelLinear,
                                               MergedColumnParallelLinear,
                                               QKVParallelLinear,
                                               RowParallelLinear)
from vllm.model_executor.layers.logits_processor import LogitsProcessor
from vllm.model_executor.layers.vocab_parallel_embedding import (
    ParallelLMHead, VocabParallelEmbedding)
from vllm.model_executor.utils import set_random_seed

from .utils import DummyLoRAManager

TOLERANCES = {
    torch.float16: (5e-3, 5e-3),
    torch.float32: (5e-3, 5e-3),
    torch.bfloat16: (3e-2, 2e-2),
}
CUDA_DEVICES = [
    f"cuda:{i}" for i in range(1 if torch.cuda.device_count() == 1 else 2)
]


def get_random_id_to_index(num_loras: int,
                           num_slots: int,
                           log: bool = True) -> List[Optional[int]]:
    """Creates a random lora_id_to_index mapping.

    Args:
        num_loras: The number of active loras in the mapping.
        num_slots: The number of slots in the mapping. Must be larger
            than num_loras.
        log: Whether to log the output.
    """

    if num_loras > num_slots:
        raise ValueError(
            f"num_loras is higher than num_slots: {num_loras} > {num_slots}. "
            "num_loras must be less than or equal to num_slots.")

    slots: List[Optional[int]] = [None] * num_slots
    random_slot_selections = (torch.randperm(num_slots)[:num_loras]).tolist()
    for lora_id, slot_idx in enumerate(random_slot_selections, start=1):
        slots[slot_idx] = lora_id

    if log:
        print(f"Created lora_id_to_index mapping: {slots}.")

    return slots


def populate_loras(
    id_to_index: List[Optional[int]],
    layer: BaseLayerWithLoRA,
    layer_weights: torch.Tensor,
    generate_embeddings_tensor: int = 0,
    repeats: int = 1,
) -> Tuple[Dict[int, LoRALayerWeights], Dict[int, List[LoRALayerWeights]]]:
    """This method populates the lora layers with lora weights.

    Args:
        id_to_index: a list of lora ids. The index of the lora id
            represents which memory slot the lora matrices are
            stored in. A None value indicates a free slot.
        layer: the LoRAlayer to populate.
        layer_weights: the PyTorch tensor containing the layer's
            weights.
        generate_embeddings_tensor: whether to generate an
            embeddings tensor for each LoRA.
        repeats: must only be set for column parallel packed
            layers. Indicates the number of loras to compose
            together to create a single lora layer.
    """

    # Dictionary that maps the lora ID to the
    # corresponding lora weights.
    lora_dict: Dict[int, LoRALayerWeights] = dict()

    # Dictionary that maps the lora ID to the
    # corresponding subloras.
    sublora_dict: Dict[int, List[LoRALayerWeights]] = dict()

    for slot_idx, lora_id in enumerate(id_to_index):
        if lora_id is not None:
            subloras = []
            sublora_len = layer_weights.shape[0] // repeats
            for i in range(repeats):
                sublora = DummyLoRAManager().init_random_lora(
                    module_name=f"fake_{i}",
                    weight=layer_weights,
                    generate_embeddings_tensor=generate_embeddings_tensor,
                )
                sublora.lora_b = sublora.lora_b[:, (sublora_len *
                                                    i):(sublora_len * (i + 1))]
                sublora.optimize()
                subloras.append(sublora)

            lora = PackedLoRALayerWeights.pack(
                subloras) if repeats > 1 else subloras[0]

            layer.set_lora(
                slot_idx,
                lora_a=lora.lora_a,
                lora_b=lora.lora_b,
                embeddings_tensor=lora.embeddings_tensor,
            )

            lora_dict[lora_id] = lora
            sublora_dict[lora_id] = subloras

    return lora_dict, sublora_dict


def create_random_inputs(
    active_lora_ids: List[int],
    num_inputs: int,
    input_size: Tuple[int, ...],
    input_range: Tuple[float, float],
    input_type: torch.dtype = torch.int,
) -> Tuple[List[torch.Tensor], List[int], List[int]]:
    """Creates random inputs.

    Args:
        active_lora_ids: lora IDs of active lora weights.
        num_inputs: the number of inputs to create.
        input_size: the size of each individual input.
        input_range: the range of values to include in the input.
            input_range[0] <= possible input values < input_range[1]
        input_type: the type of values in the input.
    """

    low, high = input_range

    inputs, index_mapping, prompt_mapping = [], [], []
    for _ in range(num_inputs):
        if input_type == torch.int:
            inputs.append(
                torch.randint(low=int(low), high=int(high), size=input_size))
        else:
            inputs.append(
                torch.rand(size=input_size, dtype=input_type) * high + low)

        lora_id = random.choice(active_lora_ids)
        index_mapping += [lora_id] * input_size[0]
        prompt_mapping += [lora_id]

    return inputs, index_mapping, prompt_mapping


@torch.inference_mode()
@pytest.mark.parametrize("num_loras", [1, 2, 4, 8])
@pytest.mark.parametrize("device", CUDA_DEVICES)
def test_embeddings(dist_init, num_loras, device) -> None:

    torch.set_default_device(device)
    max_loras = 8
    lora_config = LoRAConfig(max_loras=max_loras,
                             max_lora_rank=8,
                             lora_dtype=torch.float16)

    def create_random_embedding_layer():
        embedding = VocabParallelEmbedding(512, 256)
        embedding.weight.data = torch.rand_like(embedding.weight.data)
        embedding.weight.data[512:, :] = 0
        lora_embedding = VocabParallelEmbeddingWithLoRA(embedding)
        lora_embedding.create_lora_weights(max_loras, lora_config)

        return embedding, lora_embedding

    for i in range(10):
        set_random_seed(i)

        id_to_index = get_random_id_to_index(num_loras, max_loras)
        embedding, lora_embedding = create_random_embedding_layer()

        lora_dict, _ = populate_loras(
            id_to_index,
            layer=lora_embedding,
            layer_weights=embedding.weight.T,
        )

        inputs, index_mapping, prompt_mapping = create_random_inputs(
            active_lora_ids=list(lora_dict.keys()),
            num_inputs=num_loras * 3,
            input_size=(200, ),
            input_range=(1, 512),
        )
        lora_mapping = LoRAMapping(index_mapping, prompt_mapping)

        mapping_info = convert_mapping(lora_mapping, id_to_index, max_loras,
                                       512, lora_config.lora_extra_vocab_size)
        lora_embedding.set_mapping(*mapping_info)

        lora_result = lora_embedding(torch.cat(inputs))

        expected_results = []
        for input_, lora_id in zip(inputs, prompt_mapping):
            lora = lora_dict[lora_id]
            result = embedding(input_)
            after_a = F.embedding(
                input_,
                lora.lora_a,
            )
            result += (after_a @ lora.lora_b)
            expected_results.append(result)
        expected_result = torch.cat(expected_results)

        rtol, atol = TOLERANCES[lora_result.dtype]
        assert torch.allclose(lora_result,
                              expected_result,
                              rtol=rtol,
                              atol=atol)

        # Check that resetting the lora weights succeeds

        for slot_idx in range(max_loras):
            lora_embedding.reset_lora(slot_idx)

        inputs, index_mapping, prompt_mapping = create_random_inputs(
            active_lora_ids=[0],
            num_inputs=num_loras * 3,
            input_size=(200, ),
            input_range=(1, 512),
        )
        lora_mapping = LoRAMapping(index_mapping, prompt_mapping)

        mapping_info = convert_mapping(lora_mapping, id_to_index, max_loras,
                                       512, lora_config.lora_extra_vocab_size)
        lora_embedding.set_mapping(*mapping_info, )

        lora_result = lora_embedding(torch.cat(inputs))
        expected_result = embedding(torch.cat(inputs))

        rtol, atol = TOLERANCES[lora_result.dtype]
        assert torch.allclose(lora_result,
                              expected_result,
                              rtol=rtol,
                              atol=atol)


@torch.inference_mode()
# @pytest.mark.skip(
#     reason="Fails when loras are in any slot other than the first.")
@pytest.mark.parametrize("num_loras", [1, 2, 4, 8])
@pytest.mark.parametrize("device", CUDA_DEVICES)
def test_embeddings_with_new_embeddings(dist_init, num_loras, device) -> None:

    torch.set_default_device(device)
    max_loras = 8
    lora_config = LoRAConfig(max_loras=max_loras,
                             max_lora_rank=8,
                             lora_dtype=torch.float16)

    def create_random_embedding_layer():
        embedding = VocabParallelEmbedding(512, 256)
        embedding_data = torch.rand_like(embedding.weight.data)
        embedding.weight.data = embedding_data
        embedding.weight.data[512:, :] = 0
        expanded_embedding = VocabParallelEmbedding(
            512 + lora_config.lora_extra_vocab_size * max_loras,
            256,
            org_num_embeddings=512)
        expanded_embedding.weight.data[:512, :] = embedding_data
        # We need to deepcopy the embedding as it will be modified
        # in place
        lora_embedding = VocabParallelEmbeddingWithLoRA(
            deepcopy(expanded_embedding))
        lora_embedding.create_lora_weights(max_loras, lora_config)

        return expanded_embedding, lora_embedding

    for i in range(10):
        set_random_seed(i)

        id_to_index = get_random_id_to_index(num_loras, max_loras)
        expanded_embedding, lora_embedding = create_random_embedding_layer()
        lora_dict, _ = populate_loras(
            id_to_index,
            layer=lora_embedding,
            layer_weights=torch.zeros(
                (256, 512 + lora_config.lora_extra_vocab_size)),
            generate_embeddings_tensor=256,
        )

        # All embeddings tensors have the same shape.
        embeddings_tensors = [
            lora_dict[id].embeddings_tensor for id in sorted(lora_dict.keys())
        ]
        embeddings_tensor_len = embeddings_tensors[0].shape[0]

        # Add empty embeddings_tensors for unoccupied lora slots.
        for _ in range(max_loras - len(embeddings_tensors)):
            embeddings_tensors.append(torch.zeros(embeddings_tensors[0].shape))

        inputs, index_mapping, prompt_mapping = create_random_inputs(
            active_lora_ids=list(lora_dict.keys()),
            num_inputs=num_loras * 3,
            input_size=(200, ),
            input_range=(1, 512),
        )
        lora_mapping = LoRAMapping(index_mapping, prompt_mapping)

        original_inputs = deepcopy(inputs)

        # Force some of the inputs to be in the extended embeddings range
        # to guarantee that their behavior is tested.
        for input_, original_input_, lora_id in zip(inputs, original_inputs,
                                                    prompt_mapping):
            embedding_id = lora_id - 1
            input_[-1] = 512 + (embedding_id * embeddings_tensor_len)
            original_input_[-1] = 512
            input_[-2] = 512 + ((embedding_id + 1) * embeddings_tensor_len - 1)
            original_input_[-2] = 512 + embeddings_tensor_len - 1

        mapping_info = convert_mapping(lora_mapping, id_to_index, max_loras,
                                       512, lora_config.lora_extra_vocab_size)
        lora_embedding.set_mapping(*mapping_info, )

        expanded_embedding.weight[512:512 +
                                  (embeddings_tensor_len *
                                   max_loras)] = torch.cat(embeddings_tensors)

        lora_result = lora_embedding(torch.cat(original_inputs))

        expected_results = []
        for input_, original_input_, lora_id in zip(inputs, original_inputs,
                                                    prompt_mapping):
            lora = lora_dict[lora_id]
            result = expanded_embedding(input_)
            after_a = F.embedding(
                original_input_,
                lora.lora_a,
            )
            result += (after_a @ lora.lora_b)
            expected_results.append(result)
        expected_result = torch.cat(expected_results)

        rtol, atol = TOLERANCES[lora_result.dtype]
        assert torch.allclose(lora_result,
                              expected_result,
                              rtol=rtol,
                              atol=atol)

        # Check that resetting the lora weights succeeds

        for slot_idx in range(max_loras):
            lora_embedding.reset_lora(slot_idx)

        inputs, index_mapping, prompt_mapping = create_random_inputs(
            active_lora_ids=[0],
            num_inputs=num_loras * 3,
            input_size=(200, ),
            input_range=(1, 512),
        )
        lora_mapping = LoRAMapping(index_mapping, prompt_mapping)

        original_inputs = deepcopy(inputs)

        mapping_info = convert_mapping(lora_mapping, id_to_index, max_loras,
                                       512, lora_config.lora_extra_vocab_size)
        lora_embedding.set_mapping(*mapping_info, )

        lora_result = lora_embedding(torch.cat(original_inputs))
        expected_result = expanded_embedding(torch.cat(inputs))

        rtol, atol = TOLERANCES[lora_result.dtype]
        assert torch.allclose(lora_result,
                              expected_result,
                              rtol=rtol,
                              atol=atol)


@torch.inference_mode()
@pytest.mark.parametrize("num_loras", [1, 2, 4, 8])
@pytest.mark.parametrize("device", CUDA_DEVICES)
def test_lm_head_logits_processor(dist_init, num_loras, device) -> None:

    torch.set_default_device(device)
    max_loras = 8
    lora_config = LoRAConfig(max_loras=max_loras,
                             max_lora_rank=8,
                             lora_dtype=torch.float16)

    def _pretest():
        linear = ParallelLMHead(32000 + lora_config.lora_extra_vocab_size,
                                1024, 32000)
        linear.weight.data = torch.rand_like(linear.weight.data)
        linear.weight.data[:, 32000:] = 0
        logits_processor = LogitsProcessor(
            32000 + lora_config.lora_extra_vocab_size, 32000)
        lora_logits_processor = LogitsProcessorWithLoRA(
            logits_processor, 1024, linear.weight.dtype, linear.weight.device)
        lora_logits_processor.create_lora_weights(max_loras, lora_config)

        return linear, logits_processor, lora_logits_processor

    for i in range(10):
        set_random_seed(i)

        id_to_index = get_random_id_to_index(num_loras, max_loras)
        linear, logits_processor, lora_logits_processor = _pretest()

        # NOTE: all the generated loras share the same embeddings tensor.
        lora_dict, _ = populate_loras(
            id_to_index,
            layer=lora_logits_processor,
            layer_weights=linear.weight,
            generate_embeddings_tensor=1024,
        )
        embeddings_tensor = list(lora_dict.values())[0].embeddings_tensor
        embeddings_tensor_len = embeddings_tensor.shape[0]

        inputs, index_mapping, prompt_mapping = create_random_inputs(
            active_lora_ids=list(lora_dict.keys()),
            num_inputs=8 * num_loras,  # * 3,
            input_size=(1, 1024),
            input_range=(0, 1),
            input_type=torch.float32,
        )
        lora_mapping = LoRAMapping(index_mapping, prompt_mapping)

        input_ = torch.rand(20, 1024)
        mapping_info = convert_mapping(
            lora_mapping,
            id_to_index,
            max_loras,
            32000,
            lora_config.lora_extra_vocab_size,
        )
        lora_logits_processor.set_mapping(*mapping_info, )

        lora_result = lora_logits_processor._get_logits(
            hidden_states=torch.cat(inputs),
            embedding=linear.weight,
            embedding_bias=None)

        original_weight = linear.weight.clone()

        linear.weight[logits_processor.
                      org_vocab_size:logits_processor.org_vocab_size +
                      embeddings_tensor_len] = embeddings_tensor

        logits_processor.org_vocab_size = (32000 +
                                           lora_config.lora_extra_vocab_size)
        expected_results = []
        for input_, lora_id in zip(inputs, prompt_mapping):
            lora = lora_dict[lora_id]
            result = logits_processor._get_logits(hidden_states=input_,
                                                  embedding=linear.weight,
                                                  embedding_bias=None)
            result[:, 32000 + embeddings_tensor_len:] = float("-inf")
            result += input_ @ lora.lora_a @ lora.lora_b * lora.scaling
            expected_results.append(result)
        expected_result = torch.cat(expected_results)
        logits_processor.org_vocab_size = 32000

        # Check that resetting the lora weights succeeds

        for slot_idx in range(max_loras):
            lora_logits_processor.reset_lora(slot_idx)

        inputs, index_mapping, prompt_mapping = create_random_inputs(
            active_lora_ids=[0],
            num_inputs=8 * num_loras * 3,
            input_size=(1, 1024),
            input_range=(0, 1),
            input_type=torch.float32,
        )
        lora_mapping = LoRAMapping(index_mapping, prompt_mapping)

        mapping_info = convert_mapping(lora_mapping, id_to_index, max_loras,
                                       32000,
                                       lora_config.lora_extra_vocab_size)
        lora_logits_processor.set_mapping(*mapping_info, )

        lora_result = lora_logits_processor._get_logits(
            hidden_states=torch.cat(inputs),
            embedding=original_weight,
            embedding_bias=None)[:, :32000]
        expected_result = logits_processor._get_logits(
            hidden_states=torch.cat(inputs),
            embedding=original_weight,
            embedding_bias=None)

        rtol, atol = TOLERANCES[lora_result.dtype]
        assert torch.allclose(lora_result,
                              expected_result,
                              rtol=rtol,
                              atol=atol)


@torch.inference_mode()
@pytest.mark.parametrize("num_loras", [1, 2, 4, 8])
@pytest.mark.parametrize("orientation", ["row", "column"])
@pytest.mark.parametrize("device", CUDA_DEVICES)
def test_linear_parallel(dist_init, num_loras, orientation, device) -> None:

    torch.set_default_device(device)
    max_loras = 8
    lora_config = LoRAConfig(max_loras=max_loras,
                             max_lora_rank=8,
                             lora_dtype=torch.float16)

    def create_random_linear_parallel_layer():
        if orientation == "row":
            linear = RowParallelLinear(4096, 4096, bias=False)
            linear.weight.data = torch.rand_like(linear.weight.data)
            lora_linear = RowParallelLinearWithLoRA(linear)
        else:
            linear = ColumnParallelLinear(4096, 4096, bias=False)
            linear.weight.data = torch.rand_like(linear.weight.data)
            lora_linear = ColumnParallelLinearWithLoRA(linear)
        lora_linear.create_lora_weights(max_loras, lora_config)

        return linear, lora_linear

    for i in range(10):
        set_random_seed(i)

        id_to_index = get_random_id_to_index(num_loras, max_loras)
        linear, lora_linear = create_random_linear_parallel_layer()

        lora_dict, _ = populate_loras(
            id_to_index,
            layer=lora_linear,
            layer_weights=linear.weight,
        )

        inputs, index_mapping, prompt_mapping = create_random_inputs(
            active_lora_ids=list(lora_dict.keys()),
            num_inputs=32 * num_loras,
            input_size=(1, 4096),
            input_range=(0, 1),
            input_type=torch.float32,
        )
        lora_mapping = LoRAMapping(index_mapping, prompt_mapping)

        mapping_info = convert_mapping(
            lora_mapping,
            id_to_index,
            max_loras,
            512,
            lora_config.lora_extra_vocab_size,
        )
        lora_linear.set_mapping(*mapping_info, )

        lora_result = lora_linear(torch.cat(inputs))[0]

        expected_results = []
        for input_, lora_id in zip(inputs, prompt_mapping):
            lora = lora_dict[lora_id]
            result = linear(input_)[0]
            result += input_ @ lora.lora_a @ lora.lora_b * lora.scaling
            expected_results.append(result)
        expected_result = torch.cat(expected_results)

        rtol, atol = TOLERANCES[lora_result.dtype]
        assert torch.allclose(lora_result,
                              expected_result,
                              rtol=rtol,
                              atol=atol)

        # Check that resetting the lora weights succeeds

        for slot_idx in range(max_loras):
            lora_linear.reset_lora(slot_idx)

        inputs, index_mapping, prompt_mapping = create_random_inputs(
            active_lora_ids=[0],
            num_inputs=32 * num_loras,
            input_size=(1, 4096),
            input_range=(0, 1),
            input_type=torch.float32,
        )
        lora_mapping = LoRAMapping(index_mapping, prompt_mapping)

        mapping_info = convert_mapping(lora_mapping, id_to_index, max_loras,
                                       512, lora_config.lora_extra_vocab_size)
        lora_linear.set_mapping(*mapping_info, )

        lora_result = lora_linear(torch.cat(inputs))[0]
        expected_result = linear(torch.cat(inputs))[0]

        rtol, atol = TOLERANCES[lora_result.dtype]
        assert torch.allclose(lora_result,
                              expected_result,
                              rtol=rtol,
                              atol=atol)


@torch.inference_mode()
@pytest.mark.parametrize("num_loras", [1, 2, 4, 8])
@pytest.mark.parametrize("repeats", [1, 2, 3])
@pytest.mark.parametrize("device", CUDA_DEVICES)
def test_column_parallel_packed(dist_init, num_loras, repeats, device) -> None:

    torch.set_default_device(device)
    max_loras = 8
    lora_config = LoRAConfig(max_loras=max_loras,
                             max_lora_rank=8,
                             lora_dtype=torch.float16)

    def create_column_parallel_packed_layer():
        if repeats == 2:
            linear = MergedColumnParallelLinear(4096, [4096] * repeats,
                                                bias=False)
            linear.weight.data = torch.rand_like(linear.weight.data)
            lora_linear = MergedColumnParallelLinearWithLoRA(linear)
        elif repeats == 3:
            linear = QKVParallelLinear(4096, 64, 32, bias=False)
            linear.weight.data = torch.rand_like(linear.weight.data)
            lora_linear = MergedQKVParallelLinearWithLora(linear)
        else:
            linear = QKVParallelLinear(4096, 64, 32, bias=False)
            linear.weight.data = torch.rand_like(linear.weight.data)
            lora_linear = QKVParallelLinearWithLora(linear)

        @dataclass
        class FakeConfig:
            hidden_size = 4096
            num_key_value_heads = 32
            num_attention_heads = 32

        lora_linear.create_lora_weights(max_loras,
                                        lora_config,
                                        model_config=FakeConfig())

        return linear, lora_linear

    for i in range(10):
        set_random_seed(i)

        id_to_index = get_random_id_to_index(num_loras, max_loras)

        linear, lora_linear = create_column_parallel_packed_layer()

        lora_dict, sublora_dict = populate_loras(
            id_to_index,
            layer=lora_linear,
            layer_weights=linear.weight,
            repeats=repeats,
        )

        inputs, index_mapping, prompt_mapping = create_random_inputs(
            active_lora_ids=list(lora_dict.keys()),
            num_inputs=32 * num_loras,
            input_size=(1, 4096),
            input_range=(0, 1),
            input_type=torch.float32,
        )
        lora_mapping = LoRAMapping(index_mapping, prompt_mapping)

        mapping_info = convert_mapping(
            lora_mapping,
            id_to_index,
            max_loras,
            512,
            lora_config.lora_extra_vocab_size,
        )
        lora_linear.set_mapping(*mapping_info)

        lora_result = lora_linear(torch.cat(inputs))[0]

        expected_results = []
        for input_, lora_id in zip(inputs, prompt_mapping):
            result = linear(input_)[0]
            subloras = sublora_dict[lora_id]
            for i, sublora in enumerate(subloras):
                result[:, sublora.lora_b.shape[1] * i:sublora.lora_b.shape[1] *
                       (i + 1)] += (input_ @ sublora.lora_a @ sublora.lora_b *
                                    sublora.scaling)
            expected_results.append(result)
        expected_result = torch.cat(expected_results)

        rtol, atol = TOLERANCES[lora_result.dtype]
        assert torch.allclose(lora_result,
                              expected_result,
                              rtol=rtol,
                              atol=atol)

        for slot_idx in range(max_loras):
            lora_linear.reset_lora(slot_idx)

        inputs, index_mapping, prompt_mapping = create_random_inputs(
            active_lora_ids=[0],
            num_inputs=32 * num_loras,
            input_size=(1, 4096),
            input_range=(0, 1),
            input_type=torch.float32,
        )
        lora_mapping = LoRAMapping(index_mapping, prompt_mapping)

        mapping_info = convert_mapping(
            lora_mapping,
            id_to_index,
            max_loras,
            512,
            lora_config.lora_extra_vocab_size,
        )
        lora_linear.set_mapping(*mapping_info)

        lora_result = lora_linear(torch.cat(inputs))[0]
        expected_result = linear(torch.cat(inputs))[0]

        rtol, atol = TOLERANCES[lora_result.dtype]
        assert torch.allclose(lora_result,
                              expected_result,
                              rtol=rtol,
                              atol=atol)<|MERGE_RESOLUTION|>--- conflicted
+++ resolved
@@ -7,22 +7,6 @@
 import torch
 import torch.nn.functional as F
 
-<<<<<<< HEAD
-from vllm.lora.layers import (
-    ColumnParallelLinearWithLoRA,
-    MergedColumnParallelLinearWithLoRA,
-    QKVParallelLinearWithLora,
-    MergedQKVParallelLinearWithLora,
-    VocabParallelEmbeddingWithLoRA,
-    RowParallelLinearWithLoRA,
-    SamplerWithLoRA,
-    LoRAMapping,
-    BaseLayerWithLoRA,
-)
-from vllm.lora.models import (LoRALayerWeights, convert_mapping,
-                              PackedLoRALayerWeights)
-=======
->>>>>>> 9117f892
 from vllm.config import LoRAConfig
 # yapf conflicts with isort for this block
 # yapf: disable

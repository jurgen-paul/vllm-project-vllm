--- conflicted
+++ resolved
@@ -1,6 +1,7 @@
 # SPDX-License-Identifier: Apache-2.0
 
 import os
+from typing import Dict, List
 
 import pytest
 import torch
@@ -48,7 +49,8 @@
         device=device,
         embeddings=new_embeddings,
         embedding_modules=EMBEDDING_MODULES,
-        embedding_padding_modules=EMBEDDING_PADDING_MODULES)
+        embedding_padding_modules=EMBEDDING_PADDING_MODULES,
+    )
     for module_name, lora in lora_model.loras.items():
         assert lora.module_name == module_name
         assert lora.rank == 8
@@ -66,23 +68,20 @@
             assert torch.equal(
                 lora.embeddings_tensor,
                 new_embeddings[EMBEDDING_MODULES[embeddings_module]].to(
-                    device=lora.embeddings_tensor.device))
+                    device=lora.embeddings_tensor.device),
+            )
         else:
             assert lora.embeddings_tensor is None
 
 
-<<<<<<< HEAD
-def create_lora(lora_id: int,
-                model: nn.Module,
-                sub_modules: List[str],
-                device: torch.device,
-                use_dora: bool = False) -> LoRAModel:
+def create_lora(
+    lora_id: int,
+    model: nn.Module,
+    sub_modules: List[str],
+    device: torch.device,
+    use_dora: bool = False,
+) -> LoRAModel:
     loras: Dict[str, LoRALayerWeights] = {}
-=======
-def create_lora(lora_id: int, model: nn.Module, sub_modules: list[str],
-                device: torch.device) -> LoRAModel:
-    loras: dict[str, LoRALayerWeights] = {}
->>>>>>> 0578e5a4
     for name in sub_modules:
         w = model.get_submodule(name).weight
 
@@ -140,9 +139,13 @@
 def test_replace_submodules(dist_init, dummy_model):
     model = dummy_model
     manager = LoRAModelManager(
-        model, 1, 1, 1,
+        model,
+        1,
+        1,
+        1,
         LoRAConfig(max_lora_rank=8, max_cpu_loras=8, max_loras=8),
-        torch.device(DEVICES[0]))
+        torch.device(DEVICES[0]),
+    )
     model = manager.model
     assert isinstance(model.get_submodule("dense1"),
                       ColumnParallelLinearWithLoRA)
@@ -165,14 +168,14 @@
     model_lora3 = create_lora(3,
                               model, ["dense1", "dense2", "lm_head"],
                               device=device)
-    manager = LoRAModelManager(model,
-                               2,
-                               2,
-                               2,
-                               LoRAConfig(max_lora_rank=8,
-                                          max_cpu_loras=3,
-                                          max_loras=2),
-                               device=device)
+    manager = LoRAModelManager(
+        model,
+        2,
+        2,
+        2,
+        LoRAConfig(max_lora_rank=8, max_cpu_loras=3, max_loras=2),
+        device=device,
+    )
     assert all(x is None for x in manager.lora_index_to_id)
     assert manager.add_adapter(model_lora1)
     assert manager.activate_adapter(1)
@@ -231,14 +234,14 @@
     model_lora3 = create_lora(3,
                               model, ["dense1", "dense2", "lm_head"],
                               device=device)
-    manager = LRUCacheLoRAModelManager(model,
-                                       2,
-                                       2,
-                                       2,
-                                       LoRAConfig(max_lora_rank=8,
-                                                  max_cpu_loras=3,
-                                                  max_loras=2),
-                                       device=device)
+    manager = LRUCacheLoRAModelManager(
+        model,
+        2,
+        2,
+        2,
+        LoRAConfig(max_lora_rank=8, max_cpu_loras=3, max_loras=2),
+        device=device,
+    )
     assert all(x is None for x in manager.lora_index_to_id)
     assert manager.add_adapter(model_lora1)
     assert manager.activate_adapter(1)
@@ -326,14 +329,14 @@
     model_lora4 = create_lora(4,
                               model, ["dense1", "dense2", "lm_head"],
                               device=device)
-    manager = LRUCacheLoRAModelManager(model,
-                                       2,
-                                       2,
-                                       2,
-                                       LoRAConfig(max_lora_rank=8,
-                                                  max_cpu_loras=2,
-                                                  max_loras=2),
-                                       device=device)
+    manager = LRUCacheLoRAModelManager(
+        model,
+        2,
+        2,
+        2,
+        LoRAConfig(max_lora_rank=8, max_cpu_loras=2, max_loras=2),
+        device=device,
+    )
 
     assert all(x is None for x in manager.lora_index_to_id)
 
@@ -442,59 +445,80 @@
                                           sql_lora_files, device):
     lora_config = LoRAConfig(max_lora_rank=8, max_cpu_loras=4, max_loras=4)
     worker_adapter_manager = LRUCacheWorkerLoRAManager(
-        4, 2, llama_2_7b_model_extra_embeddings.unpadded_vocab_size -
-        lora_config.lora_extra_vocab_size, lora_config, device,
-        EMBEDDING_MODULES, EMBEDDING_PADDING_MODULES)
+        4,
+        2,
+        llama_2_7b_model_extra_embeddings.unpadded_vocab_size -
+        lora_config.lora_extra_vocab_size,
+        lora_config,
+        device,
+        EMBEDDING_MODULES,
+        EMBEDDING_PADDING_MODULES,
+    )
     worker_adapter_manager.create_lora_manager(
         llama_2_7b_model_extra_embeddings)
 
     mapping = LoRAMapping([], [])
-    worker_adapter_manager.set_active_adapters([
-        LoRARequest("1", 1, sql_lora_files),
-        LoRARequest("2", 2, sql_lora_files)
-    ], mapping)
+    worker_adapter_manager.set_active_adapters(
+        [
+            LoRARequest("1", 1, sql_lora_files),
+            LoRARequest("2", 2, sql_lora_files)
+        ],
+        mapping,
+    )
     assert worker_adapter_manager.list_adapters() == {1, 2}
     assert worker_adapter_manager._adapter_manager.lora_index_to_id[0] == 1
     assert worker_adapter_manager._adapter_manager.lora_index_to_id[1] == 2
 
-    worker_adapter_manager.set_active_adapters([
-        LoRARequest("1", 1, sql_lora_files),
-        LoRARequest("3", 3, sql_lora_files),
-        LoRARequest("4", 4, sql_lora_files)
-    ], mapping)
+    worker_adapter_manager.set_active_adapters(
+        [
+            LoRARequest("1", 1, sql_lora_files),
+            LoRARequest("3", 3, sql_lora_files),
+            LoRARequest("4", 4, sql_lora_files),
+        ],
+        mapping,
+    )
     assert worker_adapter_manager.list_adapters() == {1, 2, 3, 4}
     assert worker_adapter_manager._adapter_manager.lora_index_to_id[0] == 1
     assert worker_adapter_manager._adapter_manager.lora_index_to_id[1] == 2
     assert worker_adapter_manager._adapter_manager.lora_index_to_id[2] == 3
     assert worker_adapter_manager._adapter_manager.lora_index_to_id[3] == 4
 
-    worker_adapter_manager.set_active_adapters([
-        LoRARequest("1", 1, sql_lora_files),
-        LoRARequest("2", 2, sql_lora_files),
-        LoRARequest("5", 5, sql_lora_files)
-    ], mapping)
+    worker_adapter_manager.set_active_adapters(
+        [
+            LoRARequest("1", 1, sql_lora_files),
+            LoRARequest("2", 2, sql_lora_files),
+            LoRARequest("5", 5, sql_lora_files),
+        ],
+        mapping,
+    )
     assert worker_adapter_manager.list_adapters() == {1, 2, 4, 5}
     assert worker_adapter_manager._adapter_manager.lora_index_to_id[0] == 1
     assert worker_adapter_manager._adapter_manager.lora_index_to_id[1] == 2
     assert worker_adapter_manager._adapter_manager.lora_index_to_id[2] == 5
     assert worker_adapter_manager._adapter_manager.lora_index_to_id[3] == 4
 
-    worker_adapter_manager.set_active_adapters([
-        LoRARequest("1", 1, sql_lora_files),
-        LoRARequest("1", 1, sql_lora_files),
-        LoRARequest("1", 1, sql_lora_files)
-    ], mapping)
+    worker_adapter_manager.set_active_adapters(
+        [
+            LoRARequest("1", 1, sql_lora_files),
+            LoRARequest("1", 1, sql_lora_files),
+            LoRARequest("1", 1, sql_lora_files),
+        ],
+        mapping,
+    )
     assert worker_adapter_manager.list_adapters() == {1, 2, 4, 5}
     assert worker_adapter_manager._adapter_manager.lora_index_to_id[0] == 1
     assert worker_adapter_manager._adapter_manager.lora_index_to_id[1] == 2
     assert worker_adapter_manager._adapter_manager.lora_index_to_id[2] == 5
     assert worker_adapter_manager._adapter_manager.lora_index_to_id[3] == 4
 
-    worker_adapter_manager.set_active_adapters([
-        LoRARequest("6", 6, sql_lora_files),
-        LoRARequest("7", 7, sql_lora_files),
-        LoRARequest("8", 8, sql_lora_files)
-    ], mapping)
+    worker_adapter_manager.set_active_adapters(
+        [
+            LoRARequest("6", 6, sql_lora_files),
+            LoRARequest("7", 7, sql_lora_files),
+            LoRARequest("8", 8, sql_lora_files),
+        ],
+        mapping,
+    )
     assert worker_adapter_manager.list_adapters() == {1, 6, 7, 8}
     assert worker_adapter_manager._adapter_manager.lora_index_to_id[0] == 1
     assert worker_adapter_manager._adapter_manager.lora_index_to_id[1] == 7
@@ -503,17 +527,19 @@
 
     # Over capacity
     with pytest.raises(RuntimeError):
-        worker_adapter_manager.set_active_adapters([
-            LoRARequest("10", 10, sql_lora_files),
-            LoRARequest("11", 11, sql_lora_files),
-            LoRARequest("12", 12, sql_lora_files),
-            LoRARequest("13", 13, sql_lora_files),
-            LoRARequest("14", 14, sql_lora_files)
-        ], mapping)
+        worker_adapter_manager.set_active_adapters(
+            [
+                LoRARequest("10", 10, sql_lora_files),
+                LoRARequest("11", 11, sql_lora_files),
+                LoRARequest("12", 12, sql_lora_files),
+                LoRARequest("13", 13, sql_lora_files),
+                LoRARequest("14", 14, sql_lora_files),
+            ],
+            mapping,
+        )
 
     assert worker_adapter_manager.device == device
-    assert (worker_adapter_manager._adapter_manager.punica_wrapper.device ==
-            device)
+    assert worker_adapter_manager._adapter_manager.punica_wrapper.device == device
 
 
 @pytest.mark.parametrize("device", DEVICES)
@@ -522,56 +548,77 @@
     # Should remove every LoRA not specified in the request.
     lora_config = LoRAConfig(max_lora_rank=8, max_cpu_loras=4, max_loras=4)
     worker_adapter_manager = WorkerLoRAManager(
-        4, 2, llama_2_7b_model_extra_embeddings.unpadded_vocab_size -
-        lora_config.lora_extra_vocab_size, lora_config, device,
-        EMBEDDING_MODULES, EMBEDDING_PADDING_MODULES)
+        4,
+        2,
+        llama_2_7b_model_extra_embeddings.unpadded_vocab_size -
+        lora_config.lora_extra_vocab_size,
+        lora_config,
+        device,
+        EMBEDDING_MODULES,
+        EMBEDDING_PADDING_MODULES,
+    )
     worker_adapter_manager.create_lora_manager(
         llama_2_7b_model_extra_embeddings)
 
     mapping = LoRAMapping([], [])
-    worker_adapter_manager.set_active_adapters([
-        LoRARequest("1", 1, sql_lora_files),
-        LoRARequest("2", 2, sql_lora_files)
-    ], mapping)
+    worker_adapter_manager.set_active_adapters(
+        [
+            LoRARequest("1", 1, sql_lora_files),
+            LoRARequest("2", 2, sql_lora_files)
+        ],
+        mapping,
+    )
     assert worker_adapter_manager.list_adapters() == {1, 2}
     assert worker_adapter_manager._adapter_manager.lora_index_to_id[0] == 1
     assert worker_adapter_manager._adapter_manager.lora_index_to_id[1] == 2
 
-    worker_adapter_manager.set_active_adapters([
-        LoRARequest("1", 1, sql_lora_files),
-        LoRARequest("3", 3, sql_lora_files),
-        LoRARequest("4", 4, sql_lora_files)
-    ], mapping)
+    worker_adapter_manager.set_active_adapters(
+        [
+            LoRARequest("1", 1, sql_lora_files),
+            LoRARequest("3", 3, sql_lora_files),
+            LoRARequest("4", 4, sql_lora_files),
+        ],
+        mapping,
+    )
     assert worker_adapter_manager.list_adapters() == {1, 3, 4}
     assert worker_adapter_manager._adapter_manager.lora_index_to_id[0] == 1
     assert worker_adapter_manager._adapter_manager.lora_index_to_id[1] == 3
     assert worker_adapter_manager._adapter_manager.lora_index_to_id[2] == 4
 
-    worker_adapter_manager.set_active_adapters([
-        LoRARequest("1", 1, sql_lora_files),
-        LoRARequest("2", 2, sql_lora_files),
-        LoRARequest("5", 5, sql_lora_files)
-    ], mapping)
+    worker_adapter_manager.set_active_adapters(
+        [
+            LoRARequest("1", 1, sql_lora_files),
+            LoRARequest("2", 2, sql_lora_files),
+            LoRARequest("5", 5, sql_lora_files),
+        ],
+        mapping,
+    )
     assert worker_adapter_manager.list_adapters() == {1, 2, 5}
     assert worker_adapter_manager._adapter_manager.lora_index_to_id[0] == 1
     assert worker_adapter_manager._adapter_manager.lora_index_to_id[1] == 2
     assert worker_adapter_manager._adapter_manager.lora_index_to_id[2] == 5
 
-    worker_adapter_manager.set_active_adapters([
-        LoRARequest("1", 1, sql_lora_files),
-        LoRARequest("1", 1, sql_lora_files),
-        LoRARequest("1", 1, sql_lora_files)
-    ], mapping)
+    worker_adapter_manager.set_active_adapters(
+        [
+            LoRARequest("1", 1, sql_lora_files),
+            LoRARequest("1", 1, sql_lora_files),
+            LoRARequest("1", 1, sql_lora_files),
+        ],
+        mapping,
+    )
     assert worker_adapter_manager.list_adapters() == {1}
     assert worker_adapter_manager._adapter_manager.lora_index_to_id[0] == 1
     assert worker_adapter_manager._adapter_manager.lora_index_to_id[1] is None
     assert worker_adapter_manager._adapter_manager.lora_index_to_id[2] is None
 
-    worker_adapter_manager.set_active_adapters([
-        LoRARequest("6", 6, sql_lora_files),
-        LoRARequest("7", 7, sql_lora_files),
-        LoRARequest("8", 8, sql_lora_files)
-    ], mapping)
+    worker_adapter_manager.set_active_adapters(
+        [
+            LoRARequest("6", 6, sql_lora_files),
+            LoRARequest("7", 7, sql_lora_files),
+            LoRARequest("8", 8, sql_lora_files),
+        ],
+        mapping,
+    )
     assert worker_adapter_manager.list_adapters() == {6, 7, 8}
     assert worker_adapter_manager._adapter_manager.lora_index_to_id[0] == 8
     assert worker_adapter_manager._adapter_manager.lora_index_to_id[1] == 6
@@ -579,17 +626,19 @@
 
     # Over capacity
     with pytest.raises(RuntimeError):
-        worker_adapter_manager.set_active_adapters([
-            LoRARequest("10", 10, sql_lora_files),
-            LoRARequest("11", 11, sql_lora_files),
-            LoRARequest("12", 12, sql_lora_files),
-            LoRARequest("13", 13, sql_lora_files),
-            LoRARequest("14", 14, sql_lora_files)
-        ], mapping)
+        worker_adapter_manager.set_active_adapters(
+            [
+                LoRARequest("10", 10, sql_lora_files),
+                LoRARequest("11", 11, sql_lora_files),
+                LoRARequest("12", 12, sql_lora_files),
+                LoRARequest("13", 13, sql_lora_files),
+                LoRARequest("14", 14, sql_lora_files),
+            ],
+            mapping,
+        )
 
     assert worker_adapter_manager.device == device
-    assert (worker_adapter_manager._adapter_manager.punica_wrapper.device ==
-            device)
+    assert worker_adapter_manager._adapter_manager.punica_wrapper.device == device
 
 
 @pytest.mark.parametrize("device", DEVICES)
@@ -599,9 +648,15 @@
     # Initialize worker manager
     lora_config = LoRAConfig(max_lora_rank=16, max_cpu_loras=4, max_loras=4)
     worker_adapter_manager = WorkerLoRAManager(
-        4, 2, llama_2_7b_model_extra_embeddings.unpadded_vocab_size -
-        lora_config.lora_extra_vocab_size, lora_config, device,
-        EMBEDDING_MODULES, EMBEDDING_PADDING_MODULES)
+        4,
+        2,
+        llama_2_7b_model_extra_embeddings.unpadded_vocab_size -
+        lora_config.lora_extra_vocab_size,
+        lora_config,
+        device,
+        EMBEDDING_MODULES,
+        EMBEDDING_PADDING_MODULES,
+    )
     worker_adapter_manager.create_lora_manager(
         llama_2_7b_model_extra_embeddings)
 
@@ -624,8 +679,8 @@
     # 1. Some modules should have magnitude parameters
     has_magnitudes = False
     for module_name, lora_weights in lora_model.loras.items():
-        if hasattr(lora_weights, "magnitude_param"
-                   ) and lora_weights.magnitude_param is not None:
+        if (hasattr(lora_weights, "magnitude_param")
+                and lora_weights.magnitude_param is not None):
             has_magnitudes = True
 
             # Different implementations handle magnitudes differently
@@ -642,8 +697,8 @@
             else:
                 # If it's a tensor, direct comparison works
                 # Check shapes are reasonable
-                assert lora_weights.magnitude_param.shape[
-                    0] == lora_weights.lora_b.shape[1]
+                assert (lora_weights.magnitude_param.shape[0] ==
+                        lora_weights.lora_b.shape[1])
                 # We don't check device since it might be on CPU or GPU
                 # in different implementations
                 assert isinstance(lora_weights.magnitude_param, torch.Tensor)
@@ -660,7 +715,8 @@
         model,
         module_name="gate_up_proj",
         replaced_module_names=["gate_proj", "up_proj"],
-        device=device)
+        device=device,
+    )
     model_lora1 = create_packed_lora(
         2,
         model,
@@ -670,14 +726,14 @@
         empty_replaced_module_name="gate_proj",
     )
 
-    manager = LoRAModelManager(model,
-                               2,
-                               2,
-                               2,
-                               LoRAConfig(max_lora_rank=8,
-                                          max_cpu_loras=2,
-                                          max_loras=2),
-                               device=device)
+    manager = LoRAModelManager(
+        model,
+        2,
+        2,
+        2,
+        LoRAConfig(max_lora_rank=8, max_cpu_loras=2, max_loras=2),
+        device=device,
+    )
     model = manager.model
 
     assert isinstance(model.get_submodule("gate_up_proj"),
@@ -736,14 +792,14 @@
                             use_dora=False)
 
     # Initialize the manager with a model
-    manager = LoRAModelManager(model,
-                               2,
-                               2,
-                               2,
-                               LoRAConfig(max_lora_rank=8,
-                                          max_cpu_loras=3,
-                                          max_loras=2),
-                               device=device)
+    manager = LoRAModelManager(
+        model,
+        2,
+        2,
+        2,
+        LoRAConfig(max_lora_rank=8, max_cpu_loras=3, max_loras=2),
+        device=device,
+    )
 
     # Check that the slots are empty initially
     assert all(x is None for x in manager.lora_index_to_id)
@@ -798,7 +854,8 @@
         module_name="gate_up_proj",
         replaced_module_names=["gate_proj", "up_proj"],
         device=device,
-        use_dora=True)
+        use_dora=True,
+    )
 
     # Create a non-DoRA packed LoRA for comparison
     std_model_lora = create_packed_lora(
@@ -807,17 +864,18 @@
         module_name="gate_up_proj",
         replaced_module_names=["gate_proj", "up_proj"],
         device=device,
-        use_dora=False)
+        use_dora=False,
+    )
 
     # Set up the manager
-    manager = LoRAModelManager(model,
-                               2,
-                               2,
-                               2,
-                               LoRAConfig(max_lora_rank=8,
-                                          max_cpu_loras=2,
-                                          max_loras=2),
-                               device=device)
+    manager = LoRAModelManager(
+        model,
+        2,
+        2,
+        2,
+        LoRAConfig(max_lora_rank=8, max_cpu_loras=2, max_loras=2),
+        device=device,
+    )
     model = manager.model
 
     # Verify manager setup
@@ -858,7 +916,8 @@
             end_idx = (i + 1) * slice_size
             torch.testing.assert_close(
                 packed_dora_lora.magnitude_param[start_idx:end_idx],
-                original_lora.magnitude_param)
+                original_lora.magnitude_param,
+            )
 
     # Verify standard LoRA doesn't have magnitude parameters
     packed_std_lora = std_model_lora.get_lora("gate_up_proj")

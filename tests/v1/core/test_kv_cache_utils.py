# SPDX-License-Identifier: Apache-2.0

import pytest
import torch

from vllm.multimodal.inputs import MultiModalKwargs
from vllm.sampling_params import SamplingParams
from vllm.v1.core.kv_cache_utils import (BlockHashType, FreeKVCacheBlockQueue,
                                         KVCacheBlock, PrefixCachingMetrics,
                                         generate_block_hash_extra_keys,
                                         hash_block_tokens,
                                         hash_request_tokens,
<<<<<<< HEAD
                                         make_kv_cache_configs_consistent)
from vllm.v1.kv_cache_interface import (FullAttentionSpec, KVCacheConfig,
                                        KVCacheTensor, VirtualLayer)
=======
                                         unify_kv_cache_configs)
from vllm.v1.kv_cache_interface import (FullAttentionSpec, KVCacheConfig,
                                        KVCacheGroupSpec, KVCacheTensor)
>>>>>>> abb64f0a
from vllm.v1.metrics.stats import PrefixCacheStats
from vllm.v1.request import Request


def make_request(request_id,
                 prompt_token_ids,
                 mm_positions=None,
                 mm_hashes=None):
    if mm_positions is None:
        multi_modal_inputs = None
    else:
        multi_modal_inputs = [MultiModalKwargs({})] * len(mm_positions)

    return Request(
        request_id=request_id,
        prompt=None,
        prompt_token_ids=prompt_token_ids,
        multi_modal_inputs=multi_modal_inputs,
        multi_modal_hashes=mm_hashes,
        multi_modal_placeholders=mm_positions,
        sampling_params=SamplingParams(max_tokens=17),
        eos_token_id=100,
        arrival_time=0,
        lora_request=None,
    )


def test_kv_cache_block():
    # Test KVCacheBlock initialization
    block = KVCacheBlock(block_id=0)
    assert block.block_id == 0
    assert block.ref_cnt == 0
    assert block.block_hash is None

    # Test reference count manipulation
    block.incr_ref()
    assert block.ref_cnt == 1
    block.decr_ref()
    assert block.ref_cnt == 0

    # Test block hash setting and resetting
    block_hash = BlockHashType(hash_value=123, token_ids=(1, 2, 3))
    block.block_hash = block_hash
    assert block.block_hash == block_hash

    block.reset_hash()
    assert block.block_hash is None


def test_free_kv_cache_block_queue_initialization():
    # Test with a single block
    block = KVCacheBlock(block_id=0)
    queue = FreeKVCacheBlockQueue([block])
    assert queue.num_free_blocks == 1
    assert queue.free_list_head == block
    assert queue.free_list_tail == block


def test_free_kv_cache_block_queue_operations():
    # Create a list of KVCacheBlock objects
    blocks = [KVCacheBlock(block_id=i) for i in range(5)]

    # Create a FreeKVCacheBlockQueue with these blocks
    queue = FreeKVCacheBlockQueue(blocks)

    # Check initial state
    assert queue.num_free_blocks == 5
    assert queue.free_list_head == blocks[0]
    assert queue.free_list_tail == blocks[4]

    # Pop the first block
    block1 = queue.popleft()
    assert block1 == blocks[0]
    assert queue.num_free_blocks == 4
    assert queue.free_list_head == blocks[1]
    assert queue.free_list_tail == blocks[4]

    # Remove a block from the middle
    block_to_remove = blocks[2]
    queue.remove(block_to_remove)
    assert queue.num_free_blocks == 3
    assert blocks[1].next_free_block == blocks[3]
    assert blocks[3].prev_free_block == blocks[1]

    # Append a block back
    queue.append(block_to_remove)
    assert queue.num_free_blocks == 4
    assert queue.free_list_tail == block_to_remove
    assert block_to_remove.prev_free_block == blocks[4]
    assert block_to_remove.next_free_block is None

    # Pop blocks until empty
    for _ in range(4):
        queue.popleft()
    assert queue.num_free_blocks == 0
    assert queue.free_list_head is None
    assert queue.free_list_tail is None

    # Attempt to pop from an empty queue
    with pytest.raises(ValueError) as e:
        queue.popleft()
    assert str(e.value) == "No free blocks available"


def test_free_kv_cache_block_queue_get_all_free_blocks():
    # Create a list of KVCacheBlock objects
    blocks = [KVCacheBlock(block_id=i) for i in range(5)]

    # Create a FreeKVCacheBlockQueue with these blocks
    queue = FreeKVCacheBlockQueue(blocks)

    # Check all blocks are correctly retrieved
    assert queue.get_all_free_blocks() == blocks

    # Pop a block and check again
    queue.popleft()
    assert queue.get_all_free_blocks() == blocks[1:]

    # Remove a block and check again
    block_to_remove = blocks[2]
    queue.remove(block_to_remove)
    assert queue.get_all_free_blocks() == blocks[1:2] + blocks[3:]

    # Append a block back and check again
    queue.append(block_to_remove)
    assert queue.get_all_free_blocks() == \
        blocks[1:2] + blocks[3:] + [block_to_remove]


def test_generate_block_hash_extra_keys():
    request = make_request(
        request_id=0,
        prompt_token_ids=[_ for _ in range(20)],
        mm_positions=[{
            "offset": 0,
            "length": 5
        }, {
            "offset": 10,
            "length": 5
        }],
        mm_hashes=["hash1", "hash2"],
    )

    # Test with no extra keys
    extra_keys, next_mm_idx = generate_block_hash_extra_keys(request, 0, 5, 0)
    assert extra_keys == ("hash1", )
    assert next_mm_idx == 1

    # Test with partial overlap
    extra_keys, next_mm_idx = generate_block_hash_extra_keys(request, 3, 8, 0)
    assert extra_keys == ("hash1", )
    assert next_mm_idx == 1

    # Test with no overlap
    extra_keys, next_mm_idx = generate_block_hash_extra_keys(request, 6, 10, 0)
    assert extra_keys is None
    assert next_mm_idx == 1

    # Test with multiple extra keys
    extra_keys, next_mm_idx = generate_block_hash_extra_keys(request, 0, 15, 0)
    assert extra_keys == ('hash1', 'hash2')
    assert next_mm_idx == 2


def test_generate_block_hash_extra_keys_no_mm_inputs():
    request = make_request(
        request_id=0,
        prompt_token_ids=[_ for _ in range(6)],
        mm_positions=None,
        mm_hashes=None,
    )

    extra_keys, next_mm_idx = generate_block_hash_extra_keys(request, 0, 5, 0)
    assert extra_keys is None
    assert next_mm_idx == 0


def test_hash_block_tokens():
    parent_block_hash = 123
    curr_block_token_ids = (1, 2, 3)
    extra_keys = ("key1", "key2")

    block_hash = hash_block_tokens(parent_block_hash, curr_block_token_ids,
                                   extra_keys)
    assert isinstance(block_hash, BlockHashType)
    assert block_hash.hash_value == hash(
        (parent_block_hash, curr_block_token_ids, extra_keys))
    assert block_hash.token_ids == curr_block_token_ids
    assert block_hash.extra_keys == extra_keys


def test_hash_request_tokens():
    request = make_request(
        request_id=0,
        prompt_token_ids=[_ for _ in range(6)],
        mm_positions=[{
            "offset": 0,
            "length": 3
        }, {
            "offset": 3,
            "length": 3
        }],
        mm_hashes=["hash1", "hash2"],
    )

    block_size = 3
    block_hashes = hash_request_tokens(block_size, request)

    assert len(block_hashes) == 2
    assert isinstance(block_hashes[0], BlockHashType)
    assert isinstance(block_hashes[1], BlockHashType)

    # Check the first block
    assert block_hashes[0].token_ids == (0, 1, 2)
    assert block_hashes[0].extra_keys == ("hash1", )

    # Check the second block
    assert block_hashes[1].token_ids == (3, 4, 5)
    assert block_hashes[1].extra_keys == ("hash2", )


def test_hash_tokens_different_mm_input():
    request1 = make_request(
        request_id=0,
        prompt_token_ids=[_ for _ in range(6)],
        mm_positions=[{
            "offset": 0,
            "length": 3
        }, {
            "offset": 3,
            "length": 3
        }],
        mm_hashes=["hash1", "hash2"],
    )
    request2 = make_request(
        request_id=1,
        prompt_token_ids=[_ for _ in range(6)],
        mm_positions=[{
            "offset": 0,
            "length": 3
        }, {
            "offset": 3,
            "length": 3
        }],
        mm_hashes=["hash3", "hash2"],
    )
    block_size = 3
    block_hashes1 = hash_request_tokens(block_size, request1)
    block_hashes2 = hash_request_tokens(block_size, request2)
    assert block_hashes1[0] != block_hashes2[0]
    assert block_hashes1[1] != block_hashes2[1]


def test_hash_request_tokens_no_mm_inputs():
    request = make_request(
        request_id=0,
        prompt_token_ids=[_ for _ in range(6)],
        mm_positions=None,
        mm_hashes=None,
    )

    block_size = 3
    block_hashes = hash_request_tokens(block_size, request)

    assert len(block_hashes) == 2
    assert block_hashes[0].token_ids == (0, 1, 2)
    assert block_hashes[0].extra_keys is None
    assert block_hashes[1].token_ids == (3, 4, 5)
    assert block_hashes[1].extra_keys is None


def test_metrics():
    """
    Test the prefix caching metrics.
    """

    def stats(requests, queries, hits):
        return PrefixCacheStats(requests=requests, queries=queries, hits=hits)

    metrics = PrefixCachingMetrics(interval=5)
    assert metrics.hit_rate == 0.0

    metrics.observe(stats(1, 20, 9))
    # 9 / 20 = 0.45
    assert metrics.hit_rate == 0.45

    metrics.observe(stats(4, 80, 16))

    # 25 / 100 = 0.25
    assert metrics.hit_rate == 0.25

    metrics.observe(stats(1, 10, 2))

    # Remove (20, 9) and add (10, 2): 18 / 90 = 0.2
    assert metrics.aggregated_requests == 5
    assert metrics.aggregated_query_total == 90
    assert metrics.aggregated_query_hit == 18
    assert metrics.hit_rate == 0.2

    metrics.reset()
    assert metrics.hit_rate == 0.0
    assert metrics.aggregated_requests == 0
    assert metrics.aggregated_query_total == 0
    assert metrics.aggregated_query_hit == 0
    assert not metrics.query_queue


<<<<<<< HEAD
def test_make_kv_cache_configs_consistent():
=======
def test_unify_kv_cache_configs():
>>>>>>> abb64f0a

    def new_kv_cache_spec(block_size=16,
                          num_kv_heads=2,
                          head_size=64,
<<<<<<< HEAD
                          dtype=torch.float32):
        return FullAttentionSpec(block_size=block_size,
                                 num_kv_heads=num_kv_heads,
                                 head_size=head_size,
                                 dtype=dtype)
=======
                          dtype=torch.float32,
                          use_mla=False):
        return FullAttentionSpec(block_size=block_size,
                                 num_kv_heads=num_kv_heads,
                                 head_size=head_size,
                                 dtype=dtype,
                                 use_mla=use_mla)
>>>>>>> abb64f0a

    same_kv_cache_config = [
        KVCacheConfig(
            num_blocks=10,
            tensors={
                "layer1": KVCacheTensor(100),
                "layer2": KVCacheTensor(100),
            },
<<<<<<< HEAD
            virtual_layers=[
                VirtualLayer(["layer1"], new_kv_cache_spec()),
                VirtualLayer(["layer2"], new_kv_cache_spec(num_kv_heads=4)),
=======
            kv_cache_groups=[
                KVCacheGroupSpec(["layer1"], new_kv_cache_spec()),
                KVCacheGroupSpec(["layer2"],
                                 new_kv_cache_spec(num_kv_heads=4)),
>>>>>>> abb64f0a
            ],
        ),
        KVCacheConfig(
            num_blocks=20,
            tensors={
                "layer1": KVCacheTensor(100),
                "layer2": KVCacheTensor(100),
            },
<<<<<<< HEAD
            virtual_layers=[
                VirtualLayer(["layer1"], new_kv_cache_spec()),
                VirtualLayer(["layer2"], new_kv_cache_spec(num_kv_heads=4)),
            ],
        ),
    ]
    make_kv_cache_configs_consistent(same_kv_cache_config)
=======
            kv_cache_groups=[
                KVCacheGroupSpec(["layer1"], new_kv_cache_spec()),
                KVCacheGroupSpec(["layer2"],
                                 new_kv_cache_spec(num_kv_heads=4)),
            ],
        ),
    ]
    unify_kv_cache_configs(same_kv_cache_config)
>>>>>>> abb64f0a
    assert same_kv_cache_config[0].num_blocks == 10
    assert same_kv_cache_config[1].num_blocks == 10

    need_sort_kv_cache_config = [
        KVCacheConfig(
            num_blocks=10,
            tensors={
                "layer1": KVCacheTensor(100),
                "layer2": KVCacheTensor(100),
            },
<<<<<<< HEAD
            virtual_layers=[
                VirtualLayer(["layer1"], new_kv_cache_spec()),
                VirtualLayer(["layer2"], new_kv_cache_spec(num_kv_heads=4)),
=======
            kv_cache_groups=[
                KVCacheGroupSpec(["layer1"], new_kv_cache_spec()),
                KVCacheGroupSpec(["layer2"],
                                 new_kv_cache_spec(num_kv_heads=4)),
>>>>>>> abb64f0a
            ],
        ),
        KVCacheConfig(
            num_blocks=20,
            tensors={
                "layer1": KVCacheTensor(100),
                "layer2": KVCacheTensor(100),
            },
<<<<<<< HEAD
            virtual_layers=[
                VirtualLayer(["layer2"], new_kv_cache_spec(num_kv_heads=4)),
                VirtualLayer(["layer1"], new_kv_cache_spec()),
            ],
        ),
    ]

    make_kv_cache_configs_consistent(need_sort_kv_cache_config)
=======
            kv_cache_groups=[
                KVCacheGroupSpec(["layer2"],
                                 new_kv_cache_spec(num_kv_heads=4)),
                KVCacheGroupSpec(["layer1"], new_kv_cache_spec()),
            ],
        ),
    ]

    unify_kv_cache_configs(need_sort_kv_cache_config)
>>>>>>> abb64f0a
    assert need_sort_kv_cache_config[0].num_blocks == 10
    assert need_sort_kv_cache_config[1].num_blocks == 10

    diff_kv_cache_config = [
        KVCacheConfig(
            num_blocks=10,
            tensors={
                "layer1": KVCacheTensor(100),
                "layer2": KVCacheTensor(100),
            },
<<<<<<< HEAD
            virtual_layers=[
                VirtualLayer(["layer1"], new_kv_cache_spec()),
                VirtualLayer(["layer2"], new_kv_cache_spec(num_kv_heads=4)),
=======
            kv_cache_groups=[
                KVCacheGroupSpec(["layer1"], new_kv_cache_spec()),
                KVCacheGroupSpec(["layer2"],
                                 new_kv_cache_spec(num_kv_heads=4)),
>>>>>>> abb64f0a
            ],
        ),
        KVCacheConfig(
            num_blocks=20,
            tensors={
                "layer1": KVCacheTensor(100),
                "layer2": KVCacheTensor(100),
            },
<<<<<<< HEAD
            virtual_layers=[
                VirtualLayer(["layer1"], new_kv_cache_spec()),
                VirtualLayer(["layer2"], new_kv_cache_spec(num_kv_heads=8)),
=======
            kv_cache_groups=[
                KVCacheGroupSpec(["layer1"], new_kv_cache_spec()),
                KVCacheGroupSpec(["layer2"],
                                 new_kv_cache_spec(num_kv_heads=8)),
>>>>>>> abb64f0a
            ],
        ),
    ]
    with pytest.raises(AssertionError):
<<<<<<< HEAD
        make_kv_cache_configs_consistent(diff_kv_cache_config)
=======
        unify_kv_cache_configs(diff_kv_cache_config)
>>>>>>> abb64f0a
<|MERGE_RESOLUTION|>--- conflicted
+++ resolved
@@ -10,15 +10,9 @@
                                          generate_block_hash_extra_keys,
                                          hash_block_tokens,
                                          hash_request_tokens,
-<<<<<<< HEAD
-                                         make_kv_cache_configs_consistent)
-from vllm.v1.kv_cache_interface import (FullAttentionSpec, KVCacheConfig,
-                                        KVCacheTensor, VirtualLayer)
-=======
                                          unify_kv_cache_configs)
 from vllm.v1.kv_cache_interface import (FullAttentionSpec, KVCacheConfig,
                                         KVCacheGroupSpec, KVCacheTensor)
->>>>>>> abb64f0a
 from vllm.v1.metrics.stats import PrefixCacheStats
 from vllm.v1.request import Request
 
@@ -326,22 +320,11 @@
     assert not metrics.query_queue
 
 
-<<<<<<< HEAD
-def test_make_kv_cache_configs_consistent():
-=======
 def test_unify_kv_cache_configs():
->>>>>>> abb64f0a
 
     def new_kv_cache_spec(block_size=16,
                           num_kv_heads=2,
                           head_size=64,
-<<<<<<< HEAD
-                          dtype=torch.float32):
-        return FullAttentionSpec(block_size=block_size,
-                                 num_kv_heads=num_kv_heads,
-                                 head_size=head_size,
-                                 dtype=dtype)
-=======
                           dtype=torch.float32,
                           use_mla=False):
         return FullAttentionSpec(block_size=block_size,
@@ -349,7 +332,6 @@
                                  head_size=head_size,
                                  dtype=dtype,
                                  use_mla=use_mla)
->>>>>>> abb64f0a
 
     same_kv_cache_config = [
         KVCacheConfig(
@@ -358,16 +340,10 @@
                 "layer1": KVCacheTensor(100),
                 "layer2": KVCacheTensor(100),
             },
-<<<<<<< HEAD
-            virtual_layers=[
-                VirtualLayer(["layer1"], new_kv_cache_spec()),
-                VirtualLayer(["layer2"], new_kv_cache_spec(num_kv_heads=4)),
-=======
             kv_cache_groups=[
                 KVCacheGroupSpec(["layer1"], new_kv_cache_spec()),
                 KVCacheGroupSpec(["layer2"],
                                  new_kv_cache_spec(num_kv_heads=4)),
->>>>>>> abb64f0a
             ],
         ),
         KVCacheConfig(
@@ -376,15 +352,6 @@
                 "layer1": KVCacheTensor(100),
                 "layer2": KVCacheTensor(100),
             },
-<<<<<<< HEAD
-            virtual_layers=[
-                VirtualLayer(["layer1"], new_kv_cache_spec()),
-                VirtualLayer(["layer2"], new_kv_cache_spec(num_kv_heads=4)),
-            ],
-        ),
-    ]
-    make_kv_cache_configs_consistent(same_kv_cache_config)
-=======
             kv_cache_groups=[
                 KVCacheGroupSpec(["layer1"], new_kv_cache_spec()),
                 KVCacheGroupSpec(["layer2"],
@@ -393,7 +360,6 @@
         ),
     ]
     unify_kv_cache_configs(same_kv_cache_config)
->>>>>>> abb64f0a
     assert same_kv_cache_config[0].num_blocks == 10
     assert same_kv_cache_config[1].num_blocks == 10
 
@@ -404,16 +370,10 @@
                 "layer1": KVCacheTensor(100),
                 "layer2": KVCacheTensor(100),
             },
-<<<<<<< HEAD
-            virtual_layers=[
-                VirtualLayer(["layer1"], new_kv_cache_spec()),
-                VirtualLayer(["layer2"], new_kv_cache_spec(num_kv_heads=4)),
-=======
             kv_cache_groups=[
                 KVCacheGroupSpec(["layer1"], new_kv_cache_spec()),
                 KVCacheGroupSpec(["layer2"],
                                  new_kv_cache_spec(num_kv_heads=4)),
->>>>>>> abb64f0a
             ],
         ),
         KVCacheConfig(
@@ -422,26 +382,15 @@
                 "layer1": KVCacheTensor(100),
                 "layer2": KVCacheTensor(100),
             },
-<<<<<<< HEAD
-            virtual_layers=[
-                VirtualLayer(["layer2"], new_kv_cache_spec(num_kv_heads=4)),
-                VirtualLayer(["layer1"], new_kv_cache_spec()),
+            kv_cache_groups=[
+                KVCacheGroupSpec(["layer2"],
+                                 new_kv_cache_spec(num_kv_heads=4)),
+                KVCacheGroupSpec(["layer1"], new_kv_cache_spec()),
             ],
         ),
     ]
 
-    make_kv_cache_configs_consistent(need_sort_kv_cache_config)
-=======
-            kv_cache_groups=[
-                KVCacheGroupSpec(["layer2"],
-                                 new_kv_cache_spec(num_kv_heads=4)),
-                KVCacheGroupSpec(["layer1"], new_kv_cache_spec()),
-            ],
-        ),
-    ]
-
     unify_kv_cache_configs(need_sort_kv_cache_config)
->>>>>>> abb64f0a
     assert need_sort_kv_cache_config[0].num_blocks == 10
     assert need_sort_kv_cache_config[1].num_blocks == 10
 
@@ -452,16 +401,10 @@
                 "layer1": KVCacheTensor(100),
                 "layer2": KVCacheTensor(100),
             },
-<<<<<<< HEAD
-            virtual_layers=[
-                VirtualLayer(["layer1"], new_kv_cache_spec()),
-                VirtualLayer(["layer2"], new_kv_cache_spec(num_kv_heads=4)),
-=======
             kv_cache_groups=[
                 KVCacheGroupSpec(["layer1"], new_kv_cache_spec()),
                 KVCacheGroupSpec(["layer2"],
                                  new_kv_cache_spec(num_kv_heads=4)),
->>>>>>> abb64f0a
             ],
         ),
         KVCacheConfig(
@@ -470,22 +413,12 @@
                 "layer1": KVCacheTensor(100),
                 "layer2": KVCacheTensor(100),
             },
-<<<<<<< HEAD
-            virtual_layers=[
-                VirtualLayer(["layer1"], new_kv_cache_spec()),
-                VirtualLayer(["layer2"], new_kv_cache_spec(num_kv_heads=8)),
-=======
             kv_cache_groups=[
                 KVCacheGroupSpec(["layer1"], new_kv_cache_spec()),
                 KVCacheGroupSpec(["layer2"],
                                  new_kv_cache_spec(num_kv_heads=8)),
->>>>>>> abb64f0a
             ],
         ),
     ]
     with pytest.raises(AssertionError):
-<<<<<<< HEAD
-        make_kv_cache_configs_consistent(diff_kv_cache_config)
-=======
-        unify_kv_cache_configs(diff_kv_cache_config)
->>>>>>> abb64f0a
+        unify_kv_cache_configs(diff_kv_cache_config)
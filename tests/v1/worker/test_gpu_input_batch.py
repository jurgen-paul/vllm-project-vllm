# SPDX-License-Identifier: Apache-2.0

from typing import Dict, List, Optional, Set, Tuple

import numpy as np
import pytest
import torch

from vllm.sampling_params import SamplingParams
from vllm.utils import is_pin_memory_available, make_tensor_with_pad
from vllm.v1.sample.metadata import SamplingMetadata
from vllm.v1.worker.gpu_input_batch import CachedRequestState, InputBatch

VOCAB_SIZE = 1024
NUM_OUTPUT_TOKENS = 20
MAX_PROMPT_SIZE = 100
CUDA_DEVICES = [
    f"cuda:{i}" for i in range(1 if torch.cuda.device_count() == 1 else 2)
]
MAX_NUM_PROMPT_TOKENS = 64


def _remove_requests(
        input_batch: InputBatch, batch_size: int,
        reqs: List[CachedRequestState]) -> Tuple[Set[str], List[int]]:
    """
    Remove some requests randomly from the batch and returns a Tuple
    of 1) set of request removed 2) indices of the requests removed
    ordered in descending order
    """

    num_reqs_to_remove = np.random.randint(0, batch_size)
    req_indices_to_remove: Set[int] = set()
    for _ in range(num_reqs_to_remove):
        req_index_to_remove = np.random.randint(0, batch_size)
        req_indices_to_remove.add(req_index_to_remove)

    req_indices_to_remove_list = list(req_indices_to_remove)
    req_indices_to_remove_list.sort(reverse=True)
    req_ids_to_remove: Set[str] = set()
    for index in req_indices_to_remove:
        input_batch.remove_request(reqs[index].req_id)
        req_ids_to_remove.add(reqs[index].req_id)
    return (req_ids_to_remove, req_indices_to_remove_list)


def _construct_expected_sampling_metadata(
    reqs: List[CachedRequestState],
    req_ids_retained: Set[int],
    req_id_index_in_input_batch: Dict[str, int],
    device: torch.device,
) -> SamplingMetadata:
    """
    Constructs and returns the expected SamplingMetadata for this
    batch.
    """
    num_reqs = len(req_ids_retained)
    output_token_ids: List[List[int]] = [list() for _ in range(num_reqs)]
    prompt_token_ids: List[List[int]] = [list() for _ in range(num_reqs)]
    presence_penalties = [0.0 for _ in range(num_reqs)]
    frequency_penalties = [0.0 for _ in range(num_reqs)]
    repetition_penalties = [1.0 for _ in range(num_reqs)]
    top_k = [0 for _ in range(num_reqs)]
    top_p = [0.0 for _ in range(num_reqs)]
    min_p = [0.0 for _ in range(num_reqs)]
    temperature = [0.0 for _ in range(num_reqs)]
    min_tokens = {}
    logit_bias = [None] * num_reqs
    for req in reqs:
        if req.req_id not in req_ids_retained:
            continue
        index_in_input_batch = req_id_index_in_input_batch[req.req_id]
        output_token_ids[index_in_input_batch] = req.output_token_ids
        prompt_token_ids[index_in_input_batch] = req.prompt_token_ids
        presence_penalties[
            index_in_input_batch] = req.sampling_params.presence_penalty
        frequency_penalties[index_in_input_batch] = (
            req.sampling_params.frequency_penalty)
        repetition_penalties[index_in_input_batch] = (
            req.sampling_params.repetition_penalty)
        top_k[index_in_input_batch] = req.sampling_params.top_k
        top_p[index_in_input_batch] = req.sampling_params.top_p
        min_p[index_in_input_batch] = req.sampling_params.min_p
        temperature[index_in_input_batch] = req.sampling_params.temperature
        min_tokens[index_in_input_batch] = req.sampling_params.min_tokens
        logit_bias[index_in_input_batch] = req.sampling_params.logit_bias
    return SamplingMetadata(
        temperature=torch.tensor(temperature, dtype=torch.float,
                                 device=device),
        all_greedy=False,
        all_random=True,
<<<<<<< HEAD
        top_p=None if all(x == 1.0 for x in top_p) else torch.tensor(
            top_p, dtype=torch.float, device=device),
        top_k=None if all(x == 0 for x in top_k) else torch.tensor(
            top_k, dtype=torch.int, device=device),
        min_p=None if all(x == 0.0 for x in min_p) else torch.tensor(
            min_p, dtype=torch.float, device=device),
=======
        rejection_sampling=False,
        top_p=torch.tensor(top_p, dtype=torch.float, device=device),
        top_k=torch.tensor(top_k, dtype=torch.int, device=device),
        no_top_p=all(x == 1.0 for x in top_p),
        no_top_k=all(x == 0 for x in top_k),
        min_p=torch.tensor(min_p, dtype=torch.float, device=device),
        no_min_p=all(x == 0.0 for x in min_p),
>>>>>>> 4c21ce9e
        generators={},
        max_num_logprobs=0,
        prompt_token_ids=make_tensor_with_pad(
            prompt_token_ids,
            pad=VOCAB_SIZE,
            device=torch.device(device),
            dtype=torch.int64,
        ),
        frequency_penalties=torch.tensor(frequency_penalties,
                                         dtype=torch.float,
                                         device=device),
        presence_penalties=torch.tensor(presence_penalties,
                                        dtype=torch.float,
                                        device=device),
        repetition_penalties=torch.tensor(repetition_penalties,
                                          dtype=torch.float,
                                          device=device),
        output_token_ids=output_token_ids,
        spec_token_ids=[],
        min_tokens=min_tokens,
        no_penalties=(all(x == 0 for x in presence_penalties)
                      and all(x == 0 for x in frequency_penalties)
                      and all(x == 1 for x in repetition_penalties)),
        logit_bias=logit_bias,
    )


def _create_sampling_params():
    return SamplingParams(
        top_k=np.random.randint(1, 10),
        top_p=np.random.uniform(0.0, 1.0),
        presence_penalty=np.random.uniform(-2.0, 2.0),
        repetition_penalty=np.random.uniform(0.0, 2.0),
        frequency_penalty=np.random.uniform(-2.0, 2.0),
        min_tokens=np.random.randint(1, 10),
        stop_token_ids=[
            np.random.randint(0, VOCAB_SIZE)
            for _ in range(np.random.randint(10))
        ],
        logit_bias={0: np.random.uniform(-3.0, 3.0)},
    )


def _construct_cached_request_state(req_id_suffix: int):
    prompt_token_ids = [
        np.random.randint(0, VOCAB_SIZE)
        for _ in range(np.random.randint(0, MAX_PROMPT_SIZE))
    ]
    output_token_ids = [
        np.random.randint(0, VOCAB_SIZE)
        for _ in range(np.random.randint(0, NUM_OUTPUT_TOKENS))
    ]
    return CachedRequestState(
        req_id=f"req_id_{req_id_suffix}",
        prompt_token_ids=prompt_token_ids,
        prompt=None,
        sampling_params=_create_sampling_params(),
        mm_inputs=[],
        mm_positions=[],
        block_ids=[],
        generator=None,
        num_computed_tokens=len(output_token_ids),
        output_token_ids=output_token_ids,
    )


@pytest.mark.parametrize("device", CUDA_DEVICES)
@pytest.mark.parametrize("batch_size", [1, 2, 32, 64])
def test_sampling_metadata_in_input_batch(device: str, batch_size: int):
    """
    Tests the logic for managing sampling metadata in the InputBatch.

    This test involves adding a set of requests to the InputBatch,
    followed by removing a subset of them. Afterward, the batch is compacted,
    and the `make_sampling_metadata` method is invoked on the batch. The
    output of `make_sampling_metadata` is then compared against the expected
    results to ensure correctness.
    """
    input_batch: InputBatch = InputBatch(
        max_num_reqs=batch_size,
        max_model_len=1024,
        max_num_blocks_per_req=10,
        device=torch.device(device),
        pin_memory=is_pin_memory_available(),
        vocab_size=1024,
    )
    reqs: List[CachedRequestState] = []
    req_id_reqs = {}
    req_id_output_token_ids = {}
    # Add requests
    for req_index in range(batch_size):
        req: CachedRequestState = _construct_cached_request_state(req_index)
        input_batch.add_request(req, req_index)
        reqs.append(req)
        req_id_reqs[req.req_id] = req
        req_id_output_token_ids[req.req_id] = req.output_token_ids

    # Remove some requests
    req_ids_to_remove, req_indices_to_remove = _remove_requests(
        input_batch, batch_size, reqs)
    req_ids_retained = set(req_id_reqs.keys()) - req_ids_to_remove

    # Compact the input batch
    input_batch.condense(req_indices_to_remove)

    # Generate the sampling metadata
<<<<<<< HEAD
    sampling_metadata = input_batch._make_sampling_metadata()
=======
    sampling_metadata = input_batch.make_sampling_metadata(
        req_id_output_token_ids, req_id_to_spec_token_ids={}, skip_copy=False)
>>>>>>> 4c21ce9e

    # Create expected output.
    expected_sampling_metadata = _construct_expected_sampling_metadata(
        reqs,
        req_ids_retained,
        input_batch.req_id_to_index,
        device=torch.device(device))

    def same(t1: Optional[torch.Tensor], t2: Optional[torch.Tensor]) -> bool:
        return (t1 is None
                and t2 is None) or (t1 is not None and t2 is not None
                                    and torch.allclose(t1, t2))

    # Assert the actual and expected output.
    assert torch.allclose(expected_sampling_metadata.temperature,
                          sampling_metadata.temperature)
    assert same(expected_sampling_metadata.top_p, sampling_metadata.top_p)
    assert same(expected_sampling_metadata.top_k, sampling_metadata.top_k)
    assert torch.allclose(
        expected_sampling_metadata.frequency_penalties,
        sampling_metadata.frequency_penalties,
    )
    assert torch.allclose(
        expected_sampling_metadata.presence_penalties,
        sampling_metadata.presence_penalties,
    )
    assert torch.allclose(
        expected_sampling_metadata.repetition_penalties,
        sampling_metadata.repetition_penalties,
    )
    assert torch.allclose(expected_sampling_metadata.prompt_token_ids,
                          sampling_metadata.prompt_token_ids)
    assert (expected_sampling_metadata.output_token_ids ==
            sampling_metadata.output_token_ids)
    assert expected_sampling_metadata.min_tokens == sampling_metadata.min_tokens
    assert expected_sampling_metadata.no_penalties == \
           sampling_metadata.no_penalties
    assert expected_sampling_metadata.logit_bias == sampling_metadata.logit_bias<|MERGE_RESOLUTION|>--- conflicted
+++ resolved
@@ -89,22 +89,13 @@
                                  device=device),
         all_greedy=False,
         all_random=True,
-<<<<<<< HEAD
+        rejection_sampling=False,
         top_p=None if all(x == 1.0 for x in top_p) else torch.tensor(
             top_p, dtype=torch.float, device=device),
         top_k=None if all(x == 0 for x in top_k) else torch.tensor(
             top_k, dtype=torch.int, device=device),
         min_p=None if all(x == 0.0 for x in min_p) else torch.tensor(
             min_p, dtype=torch.float, device=device),
-=======
-        rejection_sampling=False,
-        top_p=torch.tensor(top_p, dtype=torch.float, device=device),
-        top_k=torch.tensor(top_k, dtype=torch.int, device=device),
-        no_top_p=all(x == 1.0 for x in top_p),
-        no_top_k=all(x == 0 for x in top_k),
-        min_p=torch.tensor(min_p, dtype=torch.float, device=device),
-        no_min_p=all(x == 0.0 for x in min_p),
->>>>>>> 4c21ce9e
         generators={},
         max_num_logprobs=0,
         prompt_token_ids=make_tensor_with_pad(
@@ -211,12 +202,7 @@
     input_batch.condense(req_indices_to_remove)
 
     # Generate the sampling metadata
-<<<<<<< HEAD
     sampling_metadata = input_batch._make_sampling_metadata()
-=======
-    sampling_metadata = input_batch.make_sampling_metadata(
-        req_id_output_token_ids, req_id_to_spec_token_ids={}, skip_copy=False)
->>>>>>> 4c21ce9e
 
     # Create expected output.
     expected_sampling_metadata = _construct_expected_sampling_metadata(

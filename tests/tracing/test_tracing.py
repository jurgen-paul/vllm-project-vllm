--- conflicted
+++ resolved
@@ -114,10 +114,6 @@
         SpanAttributes.LLM_LATENCY_TIME_TO_FIRST_TOKEN) == ttft
     e2e_time = metrics.finished_time - metrics.arrival_time
     assert attributes.get(SpanAttributes.LLM_LATENCY_E2E) == e2e_time
-<<<<<<< HEAD
-    assert attributes.get(
-        SpanAttributes.LLM_LATENCY_TIME_IN_SCHEDULER) == metrics.scheduler_time
-=======
     assert metrics.scheduler_time > 0
     assert attributes.get(
         SpanAttributes.LLM_LATENCY_TIME_IN_SCHEDULER) == metrics.scheduler_time
@@ -185,5 +181,4 @@
     assert metrics.model_execute_time > 0
     assert attributes.get(SpanAttributes.LLM_LATENCY_TIME_IN_MODEL_EXECUTE
                           ) == metrics.model_execute_time
-    assert metrics.model_forward_time < 1000 * metrics.model_execute_time
->>>>>>> ab7165f2
+    assert metrics.model_forward_time < 1000 * metrics.model_execute_time
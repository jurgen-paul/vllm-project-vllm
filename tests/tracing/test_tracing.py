--- conflicted
+++ resolved
@@ -115,8 +115,4 @@
     e2e_time = metrics.finished_time - metrics.arrival_time
     assert attributes.get(SpanAttributes.LLM_LATENCY_E2E) == e2e_time
     assert attributes.get(
-<<<<<<< HEAD
-        +SpanAttributes.LLM_LATENCY_TIME_IN_SCHEDULER) == metrics.scheduler_tim
-=======
-        SpanAttributes.LLM_LATENCY_TIME_IN_SCHEDULER) == metrics.scheduler_time
->>>>>>> 4c5d8e8e
+        SpanAttributes.LLM_LATENCY_TIME_IN_SCHEDULER) == metrics.scheduler_time
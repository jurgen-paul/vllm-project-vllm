# In this file, you can add more tests to run either by adding a new step or
# adding a new command to an existing step. See different options here for examples.
# This script will be feed into Jinja template in `test-template.j2` to generate
# the final pipeline yaml file.

steps:
- label: Regression Test
  mirror_hardwares: [amd]
  command: pytest -v -s test_regression.py
  working_dir: "/vllm-workspace/tests" # optional

- label: AsyncEngine Test
  #mirror_hardwares: [amd]
  command: pytest -v -s async_engine

- label: Basic Correctness Test
  mirror_hardwares: [amd]
  commands:
  - VLLM_ATTENTION_BACKEND=XFORMERS pytest -v -s basic_correctness/test_basic_correctness.py
  - VLLM_ATTENTION_BACKEND=FLASH_ATTN pytest -v -s basic_correctness/test_basic_correctness.py
  - VLLM_ATTENTION_BACKEND=XFORMERS pytest -v -s basic_correctness/test_chunked_prefill.py
  - VLLM_ATTENTION_BACKEND=FLASH_ATTN pytest -v -s basic_correctness/test_chunked_prefill.py
  - VLLM_TEST_ENABLE_ARTIFICIAL_PREEMPT=1 pytest -v -s basic_correctness/test_preemption.py

- label: Core Test
  mirror_hardwares: [amd]
  command: pytest -v -s core

- label: Distributed Comm Ops Test
  #mirror_hardwares: [amd]
  command: pytest -v -s distributed/test_comm_ops.py
  working_dir: "/vllm-workspace/tests"
  num_gpus: 2

- label: Distributed Tests
  mirror_hardwares: [amd]
  working_dir: "/vllm-workspace/tests"
  num_gpus: 2
  commands:
  - pytest -v -s distributed/test_pynccl_library.py
  - TEST_DIST_MODEL=facebook/opt-125m DISTRIBUTED_EXECUTOR_BACKEND=ray pytest -v -s distributed/test_basic_distributed_correctness.py
  - TEST_DIST_MODEL=meta-llama/Llama-2-7b-hf DISTRIBUTED_EXECUTOR_BACKEND=ray pytest -v -s distributed/test_basic_distributed_correctness.py
  - TEST_DIST_MODEL=facebook/opt-125m DISTRIBUTED_EXECUTOR_BACKEND=ray pytest -v -s distributed/test_chunked_prefill_distributed.py
  - TEST_DIST_MODEL=meta-llama/Llama-2-7b-hf DISTRIBUTED_EXECUTOR_BACKEND=ray pytest -v -s distributed/test_chunked_prefill_distributed.py
  - TEST_DIST_MODEL=facebook/opt-125m DISTRIBUTED_EXECUTOR_BACKEND=mp pytest -v -s distributed/test_basic_distributed_correctness.py
  - TEST_DIST_MODEL=meta-llama/Llama-2-7b-hf DISTRIBUTED_EXECUTOR_BACKEND=mp pytest -v -s distributed/test_basic_distributed_correctness.py
  - TEST_DIST_MODEL=facebook/opt-125m DISTRIBUTED_EXECUTOR_BACKEND=mp pytest -v -s distributed/test_chunked_prefill_distributed.py
  - TEST_DIST_MODEL=meta-llama/Llama-2-7b-hf DISTRIBUTED_EXECUTOR_BACKEND=mp pytest -v -s distributed/test_chunked_prefill_distributed.py
  - pytest -v -s spec_decode/e2e/test_integration_dist.py 

- label: Distributed Tests (Multiple Groups)
  #mirror_hardwares: [amd]
  working_dir: "/vllm-workspace/tests"
  num_gpus: 4
  commands:
  - pytest -v -s distributed/test_pynccl.py

- label: Engine Test
  mirror_hardwares: [amd]
  command: pytest -v -s engine tokenization test_sequence.py test_config.py test_logger.py

- label: Entrypoints Test
  #mirror_hardwares: [amd]
  commands:
  # these tests have to be separated, because each one will allocate all posible GPU memory
  - pytest -v -s entrypoints --ignore=entrypoints/test_server_oot_registration.py
  - pytest -v -s entrypoints/test_server_oot_registration.py

- label: Examples Test
  working_dir: "/vllm-workspace/examples"
  mirror_hardwares: [amd]
  commands:
    # install aws cli for llava_example.py
    # install tensorizer for tensorize_vllm_model.py
    - pip install awscli tensorizer
    - python3 offline_inference.py
    - python3 offline_inference_with_prefix.py
    - python3 llm_engine_example.py
    - python3 llava_example.py
    - python3 tensorize_vllm_model.py --model facebook/opt-125m serialize --serialized-directory /tmp/ --suffix v1 && python3 tensorize_vllm_model.py --model facebook/opt-125m deserialize --path-to-tensors /tmp/vllm/facebook/opt-125m/v1/model.tensors

- label: Kernels Test %N
  #mirror_hardwares: [amd]
  command: pytest -v -s kernels --shard-id=$$BUILDKITE_PARALLEL_JOB --num-shards=$$BUILDKITE_PARALLEL_JOB_COUNT
  parallelism: 4

- label: Models Test
  #mirror_hardwares: [amd]
  commands:
    - bash ../.buildkite/download-images.sh
    - pytest -v -s models --ignore=models/test_llava.py

- label: Llava Test
  mirror_hardwares: [amd]
  commands:
    - bash ../.buildkite/download-images.sh
    - pytest -v -s models/test_llava.py

- label: Prefix Caching Test
  mirror_hardwares: [amd]
  commands:
    - pytest -v -s prefix_caching

- label: Samplers Test
  #mirror_hardwares: [amd]
  command: pytest -v -s samplers

- label: LogitsProcessor Test
  mirror_hardwares: [amd]
  command: pytest -v -s test_logits_processor.py

- label: Worker Test
  mirror_hardwares: [amd]
  command: pytest -v -s worker

- label: Speculative decoding tests
  #mirror_hardwares: [amd]
  command: pytest -v -s spec_decode

- label: LoRA Test %N
<<<<<<< HEAD
  command: pytest -v -s lora --shard-id=$$BUILDKITE_PARALLEL_JOB --num-shards=$$BUILDKITE_PARALLEL_JOB_COUNT --ignore=lora/test_long_context.py
=======
  #mirror_hardwares: [amd]
  command: pytest -v -s lora --shard-id=$$BUILDKITE_PARALLEL_JOB --num-shards=$$BUILDKITE_PARALLEL_JOB_COUNT
>>>>>>> 33e0823d
  parallelism: 4

- label: LoRA Long Context (Distributed)
  num_gpus: 4
  # This test runs llama 13B, so it is required to run on 4 GPUs.
  command: pytest -v -s lora/test_long_context.py

- label: Tensorizer Test
  #mirror_hardwares: [amd]
  command: apt-get install curl libsodium23 && pytest -v -s tensorizer_loader

- label: Metrics Test
  mirror_hardwares: [amd]
  command: pytest -v -s metrics

- label: Quantization Test
  #mirror_hardwares: [amd]
  command: pytest -v -s quantization

- label: Benchmarks
  working_dir: "/vllm-workspace/.buildkite"
  mirror_hardwares: [amd]
  commands:
  - pip install aiohttp
  - bash run-benchmarks.sh

- label: Documentation Build
  working_dir: "/vllm-workspace/test_docs/docs"
  no_gpu: True
  commands:
  - pip install -r requirements-docs.txt
  - SPHINXOPTS=\"-W\" make html<|MERGE_RESOLUTION|>--- conflicted
+++ resolved
@@ -118,12 +118,8 @@
   command: pytest -v -s spec_decode
 
 - label: LoRA Test %N
-<<<<<<< HEAD
+  #mirror_hardwares: [amd]
   command: pytest -v -s lora --shard-id=$$BUILDKITE_PARALLEL_JOB --num-shards=$$BUILDKITE_PARALLEL_JOB_COUNT --ignore=lora/test_long_context.py
-=======
-  #mirror_hardwares: [amd]
-  command: pytest -v -s lora --shard-id=$$BUILDKITE_PARALLEL_JOB --num-shards=$$BUILDKITE_PARALLEL_JOB_COUNT
->>>>>>> 33e0823d
   parallelism: 4
 
 - label: LoRA Long Context (Distributed)

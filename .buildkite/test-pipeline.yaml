# In this file, you can add more tests to run either by adding a new step or
# adding a new command to an existing step. See different options here for examples.

# This script will be feed into Jinja template in `test-template-aws.j2` at
# https://github.com/vllm-project/buildkite-ci/blob/main/scripts/test-template-aws.j2 
# to generate the final pipeline yaml file.

# Documentation
# label(str): the name of the test. emoji allowed.
# fast_check(bool): whether to run this on each commit on fastcheck pipeline.
# fast_check_only(bool): run this test on fastcheck pipeline only
# command(str): the single command to run for tests. incompatible with commands.
# commands(list): the list of commands to run for test. incompatbile with command.
# mirror_hardwares(list): the list of hardwares to run the test on as well. currently only supports [amd]
# gpu(str): override the GPU selection for the test. default is on L4 GPUs. currently only supports a100
# num_gpus(int): override the number of GPUs for the test. default to 1 GPU. currently support 2,4.
# num_nodes(int): whether to simulate multi-node setup by launch multiple containers on one host, 
#     in this case, commands must be specified. the first command runs on first host, the second
#     command runs on the second host.
# working_dir(str): specify the place where command should execute, default to /vllm-workspace/tests
# source_file_dependencies(list): the list of prefix to opt-in the test for, if empty, the test will always run.

# When adding a test
# - If the test belong to an existing group, add it there
# - If the test is short, add to any existing step
# - If the test takes more than 10min, then it is okay to create a new step. 
#   Note that all steps execute in parallel. 

steps:
<<<<<<< HEAD
- label: Regression Test
  mirror_hardwares: [amd]
  command: pytest -v -s test_regression.py
  working_dir: "vllm/tests" # optional
=======
##### fast check tests  #####
>>>>>>> b98cc28f

- label: Documentation Build # 2min
  working_dir: "/vllm-workspace/test_docs/docs"
  fast_check: true
  no_gpu: True
  commands:
  - pip install -r requirements-docs.txt
  - SPHINXOPTS=\"-W\" make html
  # Check API reference (if it fails, you may have missing mock imports)
  - grep \"sig sig-object py\" build/html/dev/sampling_params.html

- label: Async Engine, Inputs, Utils, Worker Test # 15min
  fast_check: true
  source_file_dependencies:
  - vllm/
  - tests/async_engine
  - tests/test_inputs
  - tests/multimodal
  - tests/test_utils
  - tests/worker
  commands:
  - pytest -v -s async_engine # Async Engine
  - pytest -v -s test_inputs.py
  - pytest -v -s multimodal
  - pytest -v -s test_utils.py # Utils
  - pytest -v -s worker # Worker

- label: Basic Correctness Test # 30min
  #mirror_hardwares: [amd]
  fast_check: true
  source_file_dependencies:
  - vllm/
  - tests/basic_correctness
  commands:
  - pytest -v -s basic_correctness/test_basic_correctness.py
  - pytest -v -s basic_correctness/test_cpu_offload.py
  - VLLM_ATTENTION_BACKEND=XFORMERS pytest -v -s basic_correctness/test_chunked_prefill.py
  - VLLM_ATTENTION_BACKEND=FLASH_ATTN pytest -v -s basic_correctness/test_chunked_prefill.py
  - VLLM_TEST_ENABLE_ARTIFICIAL_PREEMPT=1 pytest -v -s basic_correctness/test_preemption.py
  
- label: Core Test # 10min
  mirror_hardwares: [amd]
<<<<<<< HEAD
  command: pytest -v -s core

- label: Distributed Comm Ops Test
  #mirror_hardwares: [amd]
  command: pytest -v -s distributed/test_comm_ops.py
  working_dir: "vllm/tests"
  num_gpus: 2

- label: Distributed Tests
  mirror_hardwares: [amd]
  working_dir: "vllm/tests"
  num_gpus: 2
  commands:
  - TEST_DIST_MODEL=facebook/opt-125m DISTRIBUTED_EXECUTOR_BACKEND=ray pytest -v -s distributed/test_basic_distributed_correctness.py
  - TEST_DIST_MODEL=meta-llama/Llama-2-7b-hf DISTRIBUTED_EXECUTOR_BACKEND=ray pytest -v -s distributed/test_basic_distributed_correctness.py
  - TEST_DIST_MODEL=facebook/opt-125m DISTRIBUTED_EXECUTOR_BACKEND=ray pytest -v -s distributed/test_chunked_prefill_distributed.py
  - TEST_DIST_MODEL=meta-llama/Llama-2-7b-hf DISTRIBUTED_EXECUTOR_BACKEND=ray pytest -v -s distributed/test_chunked_prefill_distributed.py
  - TEST_DIST_MODEL=facebook/opt-125m DISTRIBUTED_EXECUTOR_BACKEND=mp pytest -v -s distributed/test_basic_distributed_correctness.py
  - TEST_DIST_MODEL=meta-llama/Llama-2-7b-hf DISTRIBUTED_EXECUTOR_BACKEND=mp pytest -v -s distributed/test_basic_distributed_correctness.py
  - TEST_DIST_MODEL=facebook/opt-125m DISTRIBUTED_EXECUTOR_BACKEND=mp pytest -v -s distributed/test_chunked_prefill_distributed.py
  - TEST_DIST_MODEL=meta-llama/Llama-2-7b-hf DISTRIBUTED_EXECUTOR_BACKEND=mp pytest -v -s distributed/test_chunked_prefill_distributed.py
  - pytest -v -s spec_decode/e2e/test_integration_dist.py 

- label: Distributed Tests (Multiple Groups)
  #mirror_hardwares: [amd]
  working_dir: "vllm/tests"
=======
  fast_check: true
  source_file_dependencies:
  - vllm/core
  - vllm/distributed
  - tests/core
  commands:
  - pytest -v -s core

- label: Entrypoints Test # 20min
  working_dir: "/vllm-workspace/tests"
  fast_check: true
  #mirror_hardwares: [amd]
  source_file_dependencies:
  - vllm/
  commands:
  - pip install -e ./plugins/vllm_add_dummy_model
  - pip install git+https://github.com/EleutherAI/lm-evaluation-harness.git@a4987bba6e9e9b3f22bd3a6c1ecf0abd04fd5622#egg=lm_eval[api]
  - pytest -v -s entrypoints/llm --ignore=entrypoints/llm/test_lazy_outlines.py
  - pytest -v -s entrypoints/llm/test_lazy_outlines.py # it needs a clean process
  - pytest -v -s entrypoints/openai

- label: Distributed Tests (4 GPUs) # 10min
  working_dir: "/vllm-workspace/tests"
>>>>>>> b98cc28f
  num_gpus: 4
  fast_check: true
  source_file_dependencies:
  - vllm/distributed/
  - vllm/core/
  - tests/distributed
  - tests/spec_decode/e2e/test_integration_dist_tp4
  commands:
  - pytest -v -s distributed/test_pynccl.py
  - pytest -v -s spec_decode/e2e/test_integration_dist_tp4.py

- label: Metrics, Tracing Test # 10min
  num_gpus: 2 
  fast_check: true
  source_file_dependencies:
  - vllm/
  - tests/metrics
  - tests/tracing
  commands:
  - pytest -v -s metrics 
  - "pip install \
      'opentelemetry-sdk>=1.26.0,<1.27.0' \
      'opentelemetry-api>=1.26.0,<1.27.0' \
      'opentelemetry-exporter-otlp>=1.26.0,<1.27.0' \
      'opentelemetry-semantic-conventions-ai>=0.4.1,<0.5.0'"
  - pytest -v -s tracing

##### fast check tests  #####
#####  1 GPU test  #####

- label: Regression Test # 5min
  mirror_hardwares: [amd]
  source_file_dependencies:
  - vllm/
  - tests/test_regression
  command: pytest -v -s test_regression.py
  working_dir: "/vllm-workspace/tests" # optional

- label: Engine Test # 10min
  mirror_hardwares: [amd]
  source_file_dependencies:
  - vllm/
  - tests/engine
  - tests/tokenization
  commands:
  - pytest -v -s engine test_sequence.py test_config.py test_logger.py
  # OOM in the CI unless we run this separately
  - pytest -v -s tokenization

<<<<<<< HEAD
- label: Examples Test
  working_dir: "vllm/examples"
  mirror_hardwares: [amd]
=======
- label: Examples Test # 12min
  working_dir: "/vllm-workspace/examples"
  #mirror_hardwares: [amd]
  source_file_dependencies:
  - vllm/entrypoints
  - examples/
>>>>>>> b98cc28f
  commands:
    - pip install awscli tensorizer # for llava example and tensorizer test
    - python3 offline_inference.py
    - python3 cpu_offload.py
    - python3 offline_inference_chat.py
    - python3 offline_inference_with_prefix.py
    - python3 llm_engine_example.py
<<<<<<< HEAD
    - python3 llava_example.py
    - python3 tensorize_vllm_model.py --model facebook/opt-125m serialize --serialized-directory /tmp/ --suffix v1 && python3 tensorize_vllm_model.py --model facebook/opt-125m deserialize --path-to-tensors /tmpvllm/facebook/opt-125m/v1/model.tensors

- label: FP8 Test
  mirror_hardwares: [amd]
  command: pytest -v -s fp8_offline_inference.py
  
- label: Kernels Test %N
  #mirror_hardwares: [amd]
  command: pytest -v -s kernels --shard-id=$$BUILDKITE_PARALLEL_JOB --num-shards=$$BUILDKITE_PARALLEL_JOB_COUNT
  parallelism: 4
=======
    - python3 offline_inference_vision_language.py
    - python3 tensorize_vllm_model.py --model facebook/opt-125m serialize --serialized-directory /tmp/ --suffix v1 && python3 tensorize_vllm_model.py --model facebook/opt-125m deserialize --path-to-tensors /tmp/vllm/facebook/opt-125m/v1/model.tensors
    - python3 offline_inference_encoder_decoder.py

- label: Models Test # 1hr10min
  source_file_dependencies:
  - vllm/
  - tests/models
  commands:
    - pip install -e ./plugins/vllm_add_dummy_model
    - pytest -v -s models/test_oot_registration.py # it needs a clean process
    - pytest -v -s models -m \"not vlm\" --ignore=models/test_oot_registration.py
>>>>>>> b98cc28f

- label: torch compile integration test
  source_file_dependencies:
  - vllm/
  commands:
    - pytest -v -s ./compile/test_full_graph.py


- label: Vision Language Models Test # 42min
  #mirror_hardwares: [amd]
  source_file_dependencies:
  - vllm/
  commands:
    - pytest -v -s models -m vlm

- label: Prefix Caching Test # 7min
  #mirror_hardwares: [amd]
  source_file_dependencies:
  - vllm/
  - tests/prefix_caching
  commands:
    - pytest -v -s prefix_caching

- label: Samplers Test # 18min
  source_file_dependencies:
  - vllm/model_executor/layers
  - vllm/sampling_metadata.py
  - tests/samplers
  commands:
    - pytest -v -s samplers
    - VLLM_USE_FLASHINFER_SAMPLER=1 pytest -v -s samplers

- label: LogitsProcessor Test # 5min
  mirror_hardwares: [amd]
  source_file_dependencies:
  - vllm/model_executor/layers
  - tests/test_logits_processor
  command: pytest -v -s test_logits_processor.py

- label: Speculative decoding tests # 22min
  source_file_dependencies:
  - vllm/spec_decode
  - tests/spec_decode
  commands:
    # See https://github.com/vllm-project/vllm/issues/5152
    - export VLLM_ATTENTION_BACKEND=XFORMERS
    - pytest -v -s spec_decode

- label: LoRA Test %N # 30min each
  source_file_dependencies:
  - vllm/lora
  - csrc/punica
  - tests/lora
  command: pytest -v -s lora --shard-id=$$BUILDKITE_PARALLEL_JOB --num-shards=$$BUILDKITE_PARALLEL_JOB_COUNT --ignore=lora/test_long_context.py
  parallelism: 4

- label: Kernels Test %N # 30min each
  source_file_dependencies:
  - csrc/
  - vllm/attention
  - tests/kernels
  commands:
    - pytest -v -s kernels --shard-id=$$BUILDKITE_PARALLEL_JOB --num-shards=$$BUILDKITE_PARALLEL_JOB_COUNT
  parallelism: 4

- label: Tensorizer Test # 11min
  mirror_hardwares: [amd]
  soft_fail: true
  source_file_dependencies:
  - vllm/model_executor/model_loader
  - tests/tensorizer_loader
  commands:
    - apt-get update && apt-get install -y curl libsodium23
    - export VLLM_WORKER_MULTIPROC_METHOD=spawn
    - pytest -v -s tensorizer_loader

<<<<<<< HEAD
- label: Benchmarks
  working_dir: "vllm/.buildkite"
=======
- label: Benchmarks # 9min
  working_dir: "/vllm-workspace/.buildkite"
>>>>>>> b98cc28f
  mirror_hardwares: [amd]
  source_file_dependencies:
  - benchmarks/
  commands:
  - pip install aiohttp
  - bash run-benchmarks.sh

<<<<<<< HEAD
- label: Documentation Build
  working_dir: "vllm/test_docs/docs"
  no_gpu: True
=======
- label: Quantization Test # 15min
  source_file_dependencies:
  - csrc/
  - vllm/model_executor/layers/quantization
  - tests/quantization
  command: pytest -v -s quantization

- label: LM Eval Small Models # 53min
  working_dir: "/vllm-workspace/.buildkite/lm-eval-harness"
  source_file_dependencies:
  - csrc/
  - vllm/model_executor/layers/quantization
>>>>>>> b98cc28f
  commands:
  - pip install lm-eval
  - export VLLM_WORKER_MULTIPROC_METHOD=spawn
  - bash ./run-tests.sh -c configs/models-small.txt -t 1

#####  1 GPU test  #####
#####  multi gpus test  #####

- label: Distributed Comm Ops Test # 7min
  working_dir: "/vllm-workspace/tests"
  num_gpus: 2
  source_file_dependencies:
  - vllm/distributed
  - tests/distributed
  commands:
  - pytest -v -s distributed/test_comm_ops.py
  - pytest -v -s distributed/test_shm_broadcast.py

- label: 2 Node Tests (4 GPUs in total) # 16min
  working_dir: "/vllm-workspace/tests"
  num_gpus: 2
  num_nodes: 2
  source_file_dependencies:
  - vllm/distributed/
  - vllm/engine/
  - vllm/executor/
  - vllm/model_executor/models/
  - tests/distributed/
  commands:
  - # the following commands are for the first node, with ip 192.168.10.10 (ray environment already set up)
    - VLLM_TEST_SAME_HOST=0 torchrun --nnodes 2 --nproc-per-node=2 --rdzv_backend=c10d --rdzv_endpoint=192.168.10.10 distributed/test_same_node.py
    - VLLM_MULTI_NODE=1 pytest -v -s distributed/test_multi_node_assignment.py
    - VLLM_MULTI_NODE=1 pytest -v -s distributed/test_pipeline_parallel.py
  - # the following commands are for the second node, with ip 192.168.10.11 (ray environment already set up)
    - VLLM_TEST_SAME_HOST=0 torchrun --nnodes 2 --nproc-per-node=2 --rdzv_backend=c10d --rdzv_endpoint=192.168.10.10 distributed/test_same_node.py

- label: Distributed Tests (2 GPUs) # 28min
  #mirror_hardwares: [amd]
  working_dir: "/vllm-workspace/tests"
  num_gpus: 2
  source_file_dependencies:
  - vllm/distributed/
  - vllm/engine/
  - vllm/executor/
  - vllm/model_executor/models/
  - tests/distributed/
  commands:
  - VLLM_TEST_SAME_HOST=1 torchrun --nproc-per-node=4 distributed/test_same_node.py
  - TARGET_TEST_SUITE=L4 pytest -v -s distributed/test_basic_distributed_correctness.py
  - pytest -v -s distributed/test_basic_distributed_correctness_enc_dec.py
  - pytest -v -s distributed/test_chunked_prefill_distributed.py
  - pytest -v -s distributed/test_multimodal_broadcast.py
  - pytest -v -s spec_decode/e2e/test_integration_dist_tp2.py
  - pip install -e ./plugins/vllm_add_dummy_model
  - pytest -v -s distributed/test_distributed_oot.py
  - CUDA_VISIBLE_DEVICES=0,1 pytest -v -s test_sharded_state_loader.py
  - CUDA_VISIBLE_DEVICES=0,1 pytest -v -s distributed/test_utils.py

- label: Multi-step Tests (4 GPUs) # 21min
  working_dir: "/vllm-workspace/tests"
  num_gpus: 4
  source_file_dependencies:
  - vllm/model_executor/layers/sampler.py
  - vllm/sequence.py
  - vllm/worker/worker_base.py
  - vllm/worker/worker.py
  - vllm/worker/multi_step_worker.py
  - vllm/worker/model_runner_base.py
  - vllm/worker/model_runner.py
  - vllm/worker/multi_step_model_runner.py
  - vllm/engine
  - tests/multi_step
  commands:
  - pytest -v -s multi_step/test_correctness_async_llm.py
  - pytest -v -s multi_step/test_correctness_llm.py

- label: Pipeline Parallelism Test # 23min
  working_dir: "/vllm-workspace/tests"
  num_gpus: 4
  source_file_dependencies:
  - vllm/distributed/
  - vllm/engine/
  - vllm/executor/
  - vllm/model_executor/models/
  - tests/distributed/
  commands:
  - pytest -v -s distributed/test_pp_cudagraph.py
  - pytest -v -s distributed/test_pipeline_parallel.py

- label: LoRA Long Context (Distributed) # 11min
  # This test runs llama 13B, so it is required to run on 4 GPUs.
  num_gpus: 4
  source_file_dependencies:
  - vllm/lora
  - csrc/punica
  - tests/lora/test_long_context
  commands:
    # FIXIT: find out which code initialize cuda before running the test
    # before the fix, we need to use spawn to test it
    - export VLLM_WORKER_MULTIPROC_METHOD=spawn
    - pytest -v -s -x lora/test_long_context.py

- label: Weight Loading Multiple GPU Test
  working_dir: "/vllm-workspace/tests"
  num_gpus: 2
  source_file_dependencies:
  - vllm/
  - tests/weight_loading
  commands:
    - bash weight_loading/run_model_weight_loading_test.sh


##### multi gpus test #####
##### A100 test #####

- label: Distributed Tests (A100) # optional
  gpu: a100
  num_gpus: 4
  source_file_dependencies:
  - vllm/
  commands: 
  # NOTE: don't test llama model here, it seems hf implementation is buggy
  # see https://github.com/vllm-project/vllm/pull/5689 for details
  - pytest -v -s distributed/test_custom_all_reduce.py
  - TARGET_TEST_SUITE=A100 pytest -v -s distributed/test_basic_distributed_correctness.py
  - pytest -v -s -x lora/test_mixtral.py

- label: LM Eval Large Models # optional
  gpu: a100
  num_gpus: 4
  working_dir: "/vllm-workspace/.buildkite/lm-eval-harness"
  source_file_dependencies:
  - csrc/
  - vllm/model_executor/layers/quantization
  commands:
  - pip install lm-eval
  - export VLLM_WORKER_MULTIPROC_METHOD=spawn
  - bash ./run-tests.sh -c configs/models-large.txt -t 4<|MERGE_RESOLUTION|>--- conflicted
+++ resolved
@@ -27,14 +27,7 @@
 #   Note that all steps execute in parallel. 
 
 steps:
-<<<<<<< HEAD
-- label: Regression Test
-  mirror_hardwares: [amd]
-  command: pytest -v -s test_regression.py
-  working_dir: "vllm/tests" # optional
-=======
 ##### fast check tests  #####
->>>>>>> b98cc28f
 
 - label: Documentation Build # 2min
   working_dir: "/vllm-workspace/test_docs/docs"
@@ -77,34 +70,6 @@
   
 - label: Core Test # 10min
   mirror_hardwares: [amd]
-<<<<<<< HEAD
-  command: pytest -v -s core
-
-- label: Distributed Comm Ops Test
-  #mirror_hardwares: [amd]
-  command: pytest -v -s distributed/test_comm_ops.py
-  working_dir: "vllm/tests"
-  num_gpus: 2
-
-- label: Distributed Tests
-  mirror_hardwares: [amd]
-  working_dir: "vllm/tests"
-  num_gpus: 2
-  commands:
-  - TEST_DIST_MODEL=facebook/opt-125m DISTRIBUTED_EXECUTOR_BACKEND=ray pytest -v -s distributed/test_basic_distributed_correctness.py
-  - TEST_DIST_MODEL=meta-llama/Llama-2-7b-hf DISTRIBUTED_EXECUTOR_BACKEND=ray pytest -v -s distributed/test_basic_distributed_correctness.py
-  - TEST_DIST_MODEL=facebook/opt-125m DISTRIBUTED_EXECUTOR_BACKEND=ray pytest -v -s distributed/test_chunked_prefill_distributed.py
-  - TEST_DIST_MODEL=meta-llama/Llama-2-7b-hf DISTRIBUTED_EXECUTOR_BACKEND=ray pytest -v -s distributed/test_chunked_prefill_distributed.py
-  - TEST_DIST_MODEL=facebook/opt-125m DISTRIBUTED_EXECUTOR_BACKEND=mp pytest -v -s distributed/test_basic_distributed_correctness.py
-  - TEST_DIST_MODEL=meta-llama/Llama-2-7b-hf DISTRIBUTED_EXECUTOR_BACKEND=mp pytest -v -s distributed/test_basic_distributed_correctness.py
-  - TEST_DIST_MODEL=facebook/opt-125m DISTRIBUTED_EXECUTOR_BACKEND=mp pytest -v -s distributed/test_chunked_prefill_distributed.py
-  - TEST_DIST_MODEL=meta-llama/Llama-2-7b-hf DISTRIBUTED_EXECUTOR_BACKEND=mp pytest -v -s distributed/test_chunked_prefill_distributed.py
-  - pytest -v -s spec_decode/e2e/test_integration_dist.py 
-
-- label: Distributed Tests (Multiple Groups)
-  #mirror_hardwares: [amd]
-  working_dir: "vllm/tests"
-=======
   fast_check: true
   source_file_dependencies:
   - vllm/core
@@ -128,7 +93,6 @@
 
 - label: Distributed Tests (4 GPUs) # 10min
   working_dir: "/vllm-workspace/tests"
->>>>>>> b98cc28f
   num_gpus: 4
   fast_check: true
   source_file_dependencies:
@@ -178,18 +142,12 @@
   # OOM in the CI unless we run this separately
   - pytest -v -s tokenization
 
-<<<<<<< HEAD
-- label: Examples Test
-  working_dir: "vllm/examples"
-  mirror_hardwares: [amd]
-=======
 - label: Examples Test # 12min
   working_dir: "/vllm-workspace/examples"
   #mirror_hardwares: [amd]
   source_file_dependencies:
   - vllm/entrypoints
   - examples/
->>>>>>> b98cc28f
   commands:
     - pip install awscli tensorizer # for llava example and tensorizer test
     - python3 offline_inference.py
@@ -197,19 +155,6 @@
     - python3 offline_inference_chat.py
     - python3 offline_inference_with_prefix.py
     - python3 llm_engine_example.py
-<<<<<<< HEAD
-    - python3 llava_example.py
-    - python3 tensorize_vllm_model.py --model facebook/opt-125m serialize --serialized-directory /tmp/ --suffix v1 && python3 tensorize_vllm_model.py --model facebook/opt-125m deserialize --path-to-tensors /tmpvllm/facebook/opt-125m/v1/model.tensors
-
-- label: FP8 Test
-  mirror_hardwares: [amd]
-  command: pytest -v -s fp8_offline_inference.py
-  
-- label: Kernels Test %N
-  #mirror_hardwares: [amd]
-  command: pytest -v -s kernels --shard-id=$$BUILDKITE_PARALLEL_JOB --num-shards=$$BUILDKITE_PARALLEL_JOB_COUNT
-  parallelism: 4
-=======
     - python3 offline_inference_vision_language.py
     - python3 tensorize_vllm_model.py --model facebook/opt-125m serialize --serialized-directory /tmp/ --suffix v1 && python3 tensorize_vllm_model.py --model facebook/opt-125m deserialize --path-to-tensors /tmp/vllm/facebook/opt-125m/v1/model.tensors
     - python3 offline_inference_encoder_decoder.py
@@ -222,7 +167,6 @@
     - pip install -e ./plugins/vllm_add_dummy_model
     - pytest -v -s models/test_oot_registration.py # it needs a clean process
     - pytest -v -s models -m \"not vlm\" --ignore=models/test_oot_registration.py
->>>>>>> b98cc28f
 
 - label: torch compile integration test
   source_file_dependencies:
@@ -299,13 +243,8 @@
     - export VLLM_WORKER_MULTIPROC_METHOD=spawn
     - pytest -v -s tensorizer_loader
 
-<<<<<<< HEAD
-- label: Benchmarks
-  working_dir: "vllm/.buildkite"
-=======
 - label: Benchmarks # 9min
   working_dir: "/vllm-workspace/.buildkite"
->>>>>>> b98cc28f
   mirror_hardwares: [amd]
   source_file_dependencies:
   - benchmarks/
@@ -313,11 +252,6 @@
   - pip install aiohttp
   - bash run-benchmarks.sh
 
-<<<<<<< HEAD
-- label: Documentation Build
-  working_dir: "vllm/test_docs/docs"
-  no_gpu: True
-=======
 - label: Quantization Test # 15min
   source_file_dependencies:
   - csrc/
@@ -330,7 +264,6 @@
   source_file_dependencies:
   - csrc/
   - vllm/model_executor/layers/quantization
->>>>>>> b98cc28f
   commands:
   - pip install lm-eval
   - export VLLM_WORKER_MULTIPROC_METHOD=spawn

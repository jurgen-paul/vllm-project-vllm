# In this file, you can add more tests to run either by adding a new step or
# adding a new command to an existing step. See different options here for examples.

# This script will be feed into Jinja template in `test-template-aws.j2` at
# https://github.com/vllm-project/buildkite-ci/blob/main/scripts/test-template-aws.j2 
# to generate the final pipeline yaml file.


steps:
- label: Async Engine, Inputs, Utils, Worker Test
  fast_check: true
  fast_check_only: true
  commands:
  - pytest -v -s async_engine # Async Engine
  - pytest -v -s test_inputs.py
  - pytest -v -s multimodal
  - pytest -v -s test_utils.py # Utils
  - pytest -v -s worker # Worker

- label: Metrics, Tracing Test
  fast_check: true
  fast_check_only: true
  commands:
  - pytest -v -s metrics # Metrics
  - "pip install \
      opentelemetry-sdk \
      opentelemetry-api \
      opentelemetry-exporter-otlp \
      opentelemetry-semantic-conventions-ai" # Tracing
  - pytest -v -s tracing

- label: Regression Test
  mirror_hardwares: [amd]
  fast_check: true
  command: pytest -v -s test_regression.py
  working_dir: "/vllm-workspace/tests" # optional

- label: AsyncEngine Test
  #mirror_hardwares: [amd]
  command: pytest -v -s async_engine

- label: Basic Correctness Test
  mirror_hardwares: [amd]
  fast_check: true
  commands:
  # This flashinfer installation will fail on AMD ROCm, so it is set as optional.
  - pip install https://github.com/flashinfer-ai/flashinfer/releases/download/v0.1.2/flashinfer-0.1.2+cu121torch2.4-cp310-cp310-linux_x86_64.whl || true
  - pytest -v -s basic_correctness/test_basic_correctness.py
  - pytest -v -s basic_correctness/test_cpu_offload.py
  - VLLM_ATTENTION_BACKEND=XFORMERS pytest -v -s basic_correctness/test_chunked_prefill.py
  - VLLM_ATTENTION_BACKEND=FLASH_ATTN pytest -v -s basic_correctness/test_chunked_prefill.py
  - VLLM_TEST_ENABLE_ARTIFICIAL_PREEMPT=1 pytest -v -s basic_correctness/test_preemption.py

- label: Core Test
  mirror_hardwares: [amd]
  fast_check: true
  commands:
  - pytest -v -s core
  - pytest -v -s distributed/test_parallel_state.py

- label: Distributed Comm Ops Test
  #mirror_hardwares: [amd]
  working_dir: "/vllm-workspace/tests"
  num_gpus: 2
  commands:
  - pytest -v -s distributed/test_comm_ops.py
  - pytest -v -s distributed/test_shm_broadcast.py

- label: 2 Node Tests (4 GPUs in total)
  working_dir: "/vllm-workspace/tests"
  num_gpus: 2
  num_nodes: 2
  commands:
  - # the following commands are for the first node, with ip 192.168.10.10 (ray environment already set up)
    - VLLM_TEST_SAME_HOST=0 torchrun --nnodes 2 --nproc-per-node=2 --rdzv_backend=c10d --rdzv_endpoint=192.168.10.10 distributed/test_same_node.py
    - VLLM_MULTI_NODE=1 pytest -v -s distributed/test_pipeline_parallel.py
  - # the following commands are for the second node, with ip 192.168.10.11 (ray environment already set up)
    - VLLM_TEST_SAME_HOST=0 torchrun --nnodes 2 --nproc-per-node=2 --rdzv_backend=c10d --rdzv_endpoint=192.168.10.10 distributed/test_same_node.py

- label: Distributed Tests (2 GPUs)
  mirror_hardwares: [amd]
  working_dir: "/vllm-workspace/tests"
  num_gpus: 2
  commands:
  - VLLM_TEST_SAME_HOST=1 torchrun --nproc-per-node=4 distributed/test_same_node.py
  - TEST_DIST_MODEL=facebook/opt-125m DISTRIBUTED_EXECUTOR_BACKEND=ray pytest -v -s distributed/test_basic_distributed_correctness.py
  - TEST_DIST_MODEL=meta-llama/Llama-2-7b-hf DISTRIBUTED_EXECUTOR_BACKEND=ray pytest -v -s distributed/test_basic_distributed_correctness.py
  - TEST_DIST_MODEL=facebook/opt-125m DISTRIBUTED_EXECUTOR_BACKEND=ray VLLM_USE_RAY_SPMD_WORKER=1 VLLM_USE_RAY_COMPILED_DAG=1 pytest -v -s distributed/test_basic_distributed_correctness.py
  - TEST_DIST_MODEL=meta-llama/Llama-2-7b-hf DISTRIBUTED_EXECUTOR_BACKEND=ray VLLM_USE_RAY_SPMD_WORKER=1 VLLM_USE_RAY_COMPILED_DAG=1 pytest -v -s distributed/test_basic_distributed_correctness.py
  - TEST_DIST_MODEL=facebook/opt-125m DISTRIBUTED_EXECUTOR_BACKEND=ray pytest -v -s distributed/test_chunked_prefill_distributed.py
  - TEST_DIST_MODEL=meta-llama/Llama-2-7b-hf DISTRIBUTED_EXECUTOR_BACKEND=ray pytest -v -s distributed/test_chunked_prefill_distributed.py
  - TEST_DIST_MODEL=llava-hf/llava-1.5-7b-hf DISTRIBUTED_EXECUTOR_BACKEND=ray pytest -v -s distributed/test_multimodal_broadcast.py
  - TEST_DIST_MODEL=microsoft/Phi-3-vision-128k-instruct DISTRIBUTED_EXECUTOR_BACKEND=ray pytest -v -s distributed/test_multimodal_broadcast.py
  - TEST_DIST_MODEL=facebook/opt-125m DISTRIBUTED_EXECUTOR_BACKEND=mp pytest -v -s distributed/test_basic_distributed_correctness.py
  - TEST_DIST_MODEL=meta-llama/Llama-2-7b-hf DISTRIBUTED_EXECUTOR_BACKEND=mp pytest -v -s distributed/test_basic_distributed_correctness.py
  - TEST_DIST_MODEL=facebook/opt-125m DISTRIBUTED_EXECUTOR_BACKEND=mp pytest -v -s distributed/test_chunked_prefill_distributed.py
  - TEST_DIST_MODEL=meta-llama/Llama-2-7b-hf DISTRIBUTED_EXECUTOR_BACKEND=mp pytest -v -s distributed/test_chunked_prefill_distributed.py
  - TEST_DIST_MODEL=llava-hf/llava-1.5-7b-hf DISTRIBUTED_EXECUTOR_BACKEND=mp pytest -v -s distributed/test_multimodal_broadcast.py
  - TEST_DIST_MODEL=microsoft/Phi-3-vision-128k-instruct DISTRIBUTED_EXECUTOR_BACKEND=mp pytest -v -s distributed/test_multimodal_broadcast.py
  - pytest -v -s spec_decode/e2e/test_integration_dist_tp2.py
  - CUDA_VISIBLE_DEVICES=0,1 pytest -v -s test_sharded_state_loader.py
  - CUDA_VISIBLE_DEVICES=0,1 pytest -v -s distributed/test_utils.py

- label: Distributed Tests (4 GPUs)
  #mirror_hardwares: [amd]
  working_dir: "/vllm-workspace/tests"
  num_gpus: 4
  fast_check: true
  commands:
  - pytest -v -s distributed/test_pynccl.py
  # We want to test that models which use 2 GPUs work with 4 GPUs, which is why we duplicate them here.
  # See https://github.com/vllm-project/vllm/pull/5473#issuecomment-2166601837 for context.
  - TEST_DIST_MODEL=facebook/opt-125m DISTRIBUTED_EXECUTOR_BACKEND=ray pytest -v -s distributed/test_basic_distributed_correctness.py
  - TEST_DIST_MODEL=facebook/opt-125m DISTRIBUTED_EXECUTOR_BACKEND=ray VLLM_USE_RAY_SPMD_WORKER=1 VLLM_USE_RAY_COMPILED_DAG=1 pytest -v -s distributed/test_basic_distributed_correctness.py
  - TEST_DIST_MODEL=facebook/opt-125m DISTRIBUTED_EXECUTOR_BACKEND=mp pytest -v -s distributed/test_basic_distributed_correctness.py
  - pytest -v -s spec_decode/e2e/test_integration_dist_tp4.py

- label: Pipeline Parallelism Test
  working_dir: "/vllm-workspace/tests"
  num_gpus: 4
  commands:
  - pytest -v -s distributed/test_pipeline_parallel.py

- label: Engine Test
  mirror_hardwares: [amd]
  commands:
  - pytest -v -s engine test_sequence.py test_config.py test_logger.py
  # OOM in the CI unless we run this separately
  - pytest -v -s tokenization

- label: Entrypoints Test
  fast_check: true
  mirror_hardwares: [amd]

  commands:
  - pytest -v -s entrypoints/llm
  - pytest -v -s entrypoints/openai

- label: Examples Test
  working_dir: "/vllm-workspace/examples"
  mirror_hardwares: [amd]
  commands:
    # install tensorizer for tensorize_vllm_model.py
    - pip install awscli tensorizer
    - python3 offline_inference.py
    - python3 cpu_offload.py
    - python3 offline_inference_with_prefix.py
    - python3 llm_engine_example.py
    - python3 offline_inference_vision_language.py
    - python3 tensorize_vllm_model.py --model facebook/opt-125m serialize --serialized-directory /tmp/ --suffix v1 && python3 tensorize_vllm_model.py --model facebook/opt-125m deserialize --path-to-tensors /tmp/vllm/facebook/opt-125m/v1/model.tensors

- label: Inputs Test
  #mirror_hardwares: [amd]
  commands:
    - pytest -v -s test_inputs.py
    - pytest -v -s multimodal

<<<<<<< HEAD
- label: Kernels Test %N
  #mirror_hardwares: [amd]
  commands:
    - pip install https://github.com/flashinfer-ai/flashinfer/releases/download/v0.1.2/flashinfer-0.1.2+cu121torch2.4-cp310-cp310-linux_x86_64.whl
    - pytest -v -s kernels --shard-id=$$BUILDKITE_PARALLEL_JOB --num-shards=$$BUILDKITE_PARALLEL_JOB_COUNT
  parallelism: 4
=======
# - label: Kernels Test %N
#   #mirror_hardwares: [amd]
#   commands:
#     - pip install https://github.com/flashinfer-ai/flashinfer/releases/download/v0.0.8/flashinfer-0.0.8+cu121torch2.3-cp310-cp310-linux_x86_64.whl
#     - pytest -v -s kernels --shard-id=$$BUILDKITE_PARALLEL_JOB --num-shards=$$BUILDKITE_PARALLEL_JOB_COUNT
#   parallelism: 4
>>>>>>> 40c27a7c

- label: Models Test
  #mirror_hardwares: [amd]
  commands:
    - pip install https://github.com/flashinfer-ai/flashinfer/releases/download/v0.1.2/flashinfer-0.1.2+cu121torch2.4-cp310-cp310-linux_x86_64.whl
    - pytest -v -s models -m \"not vlm\"

- label: Vision Language Models Test
  mirror_hardwares: [amd]
  commands:
    - pytest -v -s models -m vlm

- label: Prefix Caching Test
  mirror_hardwares: [amd]
  commands:
    - pytest -v -s prefix_caching

- label: Samplers Test
  #mirror_hardwares: [amd]
  command: pytest -v -s samplers

- label: LogitsProcessor Test
  mirror_hardwares: [amd]
  command: pytest -v -s test_logits_processor.py

- label: Utils Test
  commands:
    - pytest -v -s test_utils.py
    - pytest -v -s test_embedded_commit.py

- label: Worker Test
  mirror_hardwares: [amd]
  command: pytest -v -s worker

- label: Speculative decoding tests
  #mirror_hardwares: [amd]
  commands:
    # See https://github.com/vllm-project/vllm/issues/5152
    - export VLLM_ATTENTION_BACKEND=XFORMERS
    - pytest -v -s spec_decode

# - label: LoRA Test %N
#   #mirror_hardwares: [amd]
#   command: pytest -v -s lora --shard-id=$$BUILDKITE_PARALLEL_JOB --num-shards=$$BUILDKITE_PARALLEL_JOB_COUNT --ignore=lora/test_long_context.py
#   parallelism: 4

# - label: LoRA Long Context (Distributed)
#   #mirror_hardwares: [amd]
#   num_gpus: 4
#   # This test runs llama 13B, so it is required to run on 4 GPUs.
#   commands:
#     # FIXIT: find out which code initialize cuda before running the test
#     # before the fix, we need to use spawn to test it
#     - export VLLM_WORKER_MULTIPROC_METHOD=spawn
#     - pytest -v -s -x lora/test_long_context.py

- label: Tensorizer Test
  #mirror_hardwares: [amd]
  fast_check: true
  commands:
    - apt-get install -y curl libsodium23
    - export VLLM_WORKER_MULTIPROC_METHOD=spawn
    - pytest -v -s tensorizer_loader

- label: Metrics Test
  mirror_hardwares: [amd]
  command: pytest -v -s metrics

- label: Quantization Test
  #mirror_hardwares: [amd]
  command: pytest -v -s quantization

- label: Tracing Test
  commands: 
    - "pip install \
        opentelemetry-sdk \
        opentelemetry-api \
        opentelemetry-exporter-otlp \
        opentelemetry-semantic-conventions-ai"
    - pytest -v -s tracing

- label: Benchmarks
  working_dir: "/vllm-workspace/.buildkite"
  mirror_hardwares: [amd]
  commands:
  - pip install aiohttp
  - bash run-benchmarks.sh

- label: LM Eval Small Models
  working_dir: "/vllm-workspace/.buildkite/lm-eval-harness"
  commands:
  - pip install lm-eval
  - export VLLM_WORKER_MULTIPROC_METHOD=spawn
  - bash ./run-tests.sh -c configs/models-small.txt -t 1

- label: LM Eval Large Models
  gpu: a100
  num_gpus: 4
  working_dir: "/vllm-workspace/.buildkite/lm-eval-harness"
  commands:
  - pip install lm-eval
  - export VLLM_WORKER_MULTIPROC_METHOD=spawn
  - bash ./run-tests.sh -c configs/models-large.txt -t 4

- label: Documentation Build
  working_dir: "/vllm-workspace/test_docs/docs"
  fast_check: true
  no_gpu: True
  commands:
  - pip install -r requirements-docs.txt
  - SPHINXOPTS=\"-W\" make html

- label: Distributed Tests (A100)
  gpu: a100
  num_gpus: 4
  commands: 
  # NOTE: don't test llama model here, it seems hf implementation is buggy
  # see https://github.com/vllm-project/vllm/pull/5689 for details
  - pytest -v -s distributed/test_custom_all_reduce.py
  - TEST_DIST_MODEL=facebook/opt-125m DISTRIBUTED_EXECUTOR_BACKEND=ray pytest -v -s distributed/test_basic_distributed_correctness.py
  - TEST_DIST_MODEL=facebook/opt-125m DISTRIBUTED_EXECUTOR_BACKEND=mp pytest -v -s distributed/test_basic_distributed_correctness.py
  - pip install https://github.com/flashinfer-ai/flashinfer/releases/download/v0.1.2/flashinfer-0.1.2+cu121torch2.4-cp310-cp310-linux_x86_64.whl
  - VLLM_ATTENTION_BACKEND=FLASHINFER TEST_DIST_MODEL=facebook/opt-125m DISTRIBUTED_EXECUTOR_BACKEND=ray pytest -v -s distributed/test_basic_distributed_correctness.py
  - VLLM_ATTENTION_BACKEND=FLASHINFER TEST_DIST_MODEL=meta-llama/Meta-Llama-3-8B DISTRIBUTED_EXECUTOR_BACKEND=ray pytest -v -s distributed/test_basic_distributed_correctness.py
  - pytest -v -s -x lora/test_mixtral.py<|MERGE_RESOLUTION|>--- conflicted
+++ resolved
@@ -155,21 +155,12 @@
     - pytest -v -s test_inputs.py
     - pytest -v -s multimodal
 
-<<<<<<< HEAD
-- label: Kernels Test %N
-  #mirror_hardwares: [amd]
-  commands:
-    - pip install https://github.com/flashinfer-ai/flashinfer/releases/download/v0.1.2/flashinfer-0.1.2+cu121torch2.4-cp310-cp310-linux_x86_64.whl
-    - pytest -v -s kernels --shard-id=$$BUILDKITE_PARALLEL_JOB --num-shards=$$BUILDKITE_PARALLEL_JOB_COUNT
-  parallelism: 4
-=======
 # - label: Kernels Test %N
 #   #mirror_hardwares: [amd]
 #   commands:
 #     - pip install https://github.com/flashinfer-ai/flashinfer/releases/download/v0.0.8/flashinfer-0.0.8+cu121torch2.3-cp310-cp310-linux_x86_64.whl
 #     - pytest -v -s kernels --shard-id=$$BUILDKITE_PARALLEL_JOB --num-shards=$$BUILDKITE_PARALLEL_JOB_COUNT
 #   parallelism: 4
->>>>>>> 40c27a7c
 
 - label: Models Test
   #mirror_hardwares: [amd]

--- conflicted
+++ resolved
@@ -24,46 +24,26 @@
   command: pytest -v -s core
 
 - label: Distributed Comm Ops Test
-<<<<<<< HEAD
   command: pytest -v -s distributed/test_comm_ops.py
   working_dir: "/vllm-workspace/tests"
-  num_gpus: 2 # only support 1 or 2 for now.
+  num_gpus: 2
 
 - label: Distributed Tests
   working_dir: "/vllm-workspace/tests"
-=======
-  command: pytest -v -s test_comm_ops.py
-  working_dir: "/vllm-workspace/tests/distributed"
   num_gpus: 2
-
-- label: Distributed Tests
-  working_dir: "/vllm-workspace/tests/distributed"
-
->>>>>>> 2d7bce9c
-  num_gpus: 2 # only support 1 or 2 for now.
   mirror_hardwares: [amd]
-
   commands:
-<<<<<<< HEAD
-  - pytest -v -s distributed/test_pynccl.py
   - pytest -v -s distributed/test_pynccl_library.py
   - TEST_DIST_MODEL=facebook/opt-125m pytest -v -s distributed/test_basic_distributed_correctness.py
   - TEST_DIST_MODEL=meta-llama/Llama-2-7b-hf pytest -v -s distributed/test_basic_distributed_correctness.py
   - TEST_DIST_MODEL=facebook/opt-125m pytest -v -s distributed/test_chunked_prefill_distributed.py
   - TEST_DIST_MODEL=meta-llama/Llama-2-7b-hf pytest -v -s distributed/test_chunked_prefill_distributed.py
-=======
-  - pytest -v -s test_pynccl_library.py
-  - TEST_DIST_MODEL=facebook/opt-125m pytest -v -s test_basic_distributed_correctness.py
-  - TEST_DIST_MODEL=meta-llama/Llama-2-7b-hf pytest -v -s test_basic_distributed_correctness.py
-  - TEST_DIST_MODEL=facebook/opt-125m pytest -v -s test_chunked_prefill_distributed.py
-  - TEST_DIST_MODEL=meta-llama/Llama-2-7b-hf pytest -v -s test_chunked_prefill_distributed.py
->>>>>>> 2d7bce9c
 
 - label: Distributed Tests (Multiple Groups)
-  working_dir: "/vllm-workspace/tests/distributed"
+  working_dir: "/vllm-workspace/tests"
   num_gpus: 4
   commands:
-  - pytest -v -s test_pynccl.py
+  - pytest -v -s distributed/test_pynccl.py
 
 - label: Engine Test
   mirror_hardwares: [amd]

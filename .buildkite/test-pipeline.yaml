# In this file, you can add more tests to run either by adding a new step or
# adding a new command to an existing step. See different options here for examples.
# This script will be feed into Jinja template in `test-template.j2` to generate
# the final pipeline yaml file.

steps:
- label: Regression Test
  command: pytest -v -s test_regression.py
  working_dir: "/vllm-workspace/tests" # optional

- label: AsyncEngine Test
  command: pytest -v -s async_engine

- label: Basic Correctness Test
  commands:
  - VLLM_ATTENTION_BACKEND=XFORMERS pytest -v -s basic_correctness/test_basic_correctness.py
  - VLLM_ATTENTION_BACKEND=FLASH_ATTN pytest -v -s basic_correctness/test_basic_correctness.py
  - VLLM_ATTENTION_BACKEND=XFORMERS pytest -v -s basic_correctness/test_chunked_prefill.py
  - VLLM_ATTENTION_BACKEND=FLASH_ATTN pytest -v -s basic_correctness/test_chunked_prefill.py
  - VLLM_TEST_ENABLE_ARTIFICIAL_PREEMPT=1 pytest -v -s basic_correctness/test_preemption.py

- label: Core Test
  mirror_hardwares: [amd]
  command: pytest -v -s core

- label: Distributed Comm Ops Test
  command: pytest -v -s test_comm_ops.py
  working_dir: "/vllm-workspace/tests/distributed"
  num_gpus: 2

- label: Distributed Tests
  working_dir: "/vllm-workspace/tests/distributed"
<<<<<<< HEAD
  num_gpus: 2 # only support 1 or 2 for now.
  mirror_hardwares: [amd]
=======
  num_gpus: 2
>>>>>>> 2a85f930
  commands:
  - pytest -v -s test_pynccl_library.py
  - TEST_DIST_MODEL=facebook/opt-125m pytest -v -s test_basic_distributed_correctness.py
  - TEST_DIST_MODEL=meta-llama/Llama-2-7b-hf pytest -v -s test_basic_distributed_correctness.py
  - TEST_DIST_MODEL=facebook/opt-125m pytest -v -s test_chunked_prefill_distributed.py
  - TEST_DIST_MODEL=meta-llama/Llama-2-7b-hf pytest -v -s test_chunked_prefill_distributed.py

- label: Distributed Tests (Multiple Groups)
  working_dir: "/vllm-workspace/tests/distributed"
  num_gpus: 4
  commands:
  - pytest -v -s test_pynccl.py

- label: Engine Test
  mirror_hardwares: [amd]
  command: pytest -v -s engine tokenization test_sequence.py test_config.py test_logger.py

- label: Entrypoints Test
  commands:
  # these tests have to be separated, because each one will allocate all posible GPU memory
  - pytest -v -s entrypoints --ignore=entrypoints/test_server_oot_registration.py
  - pytest -v -s entrypoints/test_server_oot_registration.py

- label: Examples Test
  working_dir: "/vllm-workspace/examples"
  mirror_hardwares: [amd]
  commands:
    # install aws cli for llava_example.py
    - pip install awscli
    - python3 offline_inference.py
    - python3 offline_inference_with_prefix.py
    - python3 llm_engine_example.py
    - python3 llava_example.py

- label: Kernels Test %N
  command: pytest -v -s kernels --shard-id=$$BUILDKITE_PARALLEL_JOB --num-shards=$$BUILDKITE_PARALLEL_JOB_COUNT
  parallelism: 4

- label: Models Test
  mirror_hardwares: [amd]
  commands:
    - bash ../.buildkite/download-images.sh
    - pytest -v -s models --ignore=models/test_llava.py --ignore=models/test_mistral.py

- label: Llava Test
  mirror_hardwares: [amd]
  commands:
    - bash ../.buildkite/download-images.sh
    - pytest -v -s models/test_llava.py

- label: Prefix Caching Test
  mirror_hardwares: [amd]
  commands:
    - pytest -v -s prefix_caching

- label: Samplers Test
  command: pytest -v -s samplers

- label: LogitsProcessor Test
  mirror_hardwares: [amd]
  command: pytest -v -s test_logits_processor.py

- label: Worker Test
  mirror_hardwares: [amd]
  command: pytest -v -s worker

- label: Speculative decoding tests
  mirror_hardwares: [amd]
  command: pytest -v -s spec_decode

- label: LoRA Test %N
  command: pytest -v -s lora --shard-id=$$BUILDKITE_PARALLEL_JOB --num-shards=$$BUILDKITE_PARALLEL_JOB_COUNT
  parallelism: 4

- label: Tensorizer Test
  command: apt-get install curl libsodium23 && pytest -v -s tensorizer_loader

- label: Metrics Test
  command: pytest -v -s metrics

- label: Quantization Test
  command: pytest -v -s quantization

- label: Benchmarks
  working_dir: "/vllm-workspace/.buildkite"
  mirror_hardwares: [amd]
  commands:
  - pip install aiohttp
  - bash run-benchmarks.sh

- label: Documentation Build
  working_dir: "/vllm-workspace/test_docs/docs"
  no_gpu: True
  commands:
  - pip install -r requirements-docs.txt
  - SPHINXOPTS=\"-W\" make html<|MERGE_RESOLUTION|>--- conflicted
+++ resolved
@@ -30,12 +30,10 @@
 
 - label: Distributed Tests
   working_dir: "/vllm-workspace/tests/distributed"
-<<<<<<< HEAD
+
   num_gpus: 2 # only support 1 or 2 for now.
   mirror_hardwares: [amd]
-=======
-  num_gpus: 2
->>>>>>> 2a85f930
+
   commands:
   - pytest -v -s test_pynccl_library.py
   - TEST_DIST_MODEL=facebook/opt-125m pytest -v -s test_basic_distributed_correctness.py

# In this file, you can add more tests to run either by adding a new step or
# adding a new command to an existing step. See different options here for examples.
# This script will be feed into Jinja template in `test-template-aws.j2` to generate
# the final pipeline yaml file.

steps:
- label: Regression Test
  mirror_hardwares: [amd]
  command: pytest -v -s test_regression.py
  working_dir: "/vllm-workspace/tests" # optional

- label: AsyncEngine Test
  #mirror_hardwares: [amd]
  command: pytest -v -s async_engine

- label: Basic Correctness Test
  mirror_hardwares: [amd]
  commands:
  - VLLM_ATTENTION_BACKEND=XFORMERS pytest -v -s basic_correctness/test_basic_correctness.py
  - VLLM_ATTENTION_BACKEND=FLASH_ATTN pytest -v -s basic_correctness/test_basic_correctness.py
  - VLLM_ATTENTION_BACKEND=XFORMERS pytest -v -s basic_correctness/test_chunked_prefill.py
  - VLLM_ATTENTION_BACKEND=FLASH_ATTN pytest -v -s basic_correctness/test_chunked_prefill.py
  - VLLM_TEST_ENABLE_ARTIFICIAL_PREEMPT=1 pytest -v -s basic_correctness/test_preemption.py

- label: Core Test
  mirror_hardwares: [amd]
  command: pytest -v -s core

- label: Distributed Comm Ops Test
  #mirror_hardwares: [amd]
  working_dir: "/vllm-workspace/tests"
  num_gpus: 2
  commands:
  - pytest -v -s distributed/test_comm_ops.py
  - pytest -v -s distributed/test_shm_broadcast.py

- label: Distributed Tests (2 GPUs)
  mirror_hardwares: [amd]
  working_dir: "/vllm-workspace/tests"
  num_gpus: 2
  commands:
  # FIXIT: find out which code initialize cuda before running the test
  # before the fix, we need to use spawn to test it
  - export VLLM_WORKER_MULTIPROC_METHOD=spawn
  - VLLM_TEST_SAME_HOST=1 torchrun --nproc-per-node=4 distributed/test_same_node.py
  - TEST_DIST_MODEL=facebook/opt-125m DISTRIBUTED_EXECUTOR_BACKEND=ray pytest -v -s distributed/test_basic_distributed_correctness.py
  - TEST_DIST_MODEL=meta-llama/Llama-2-7b-hf DISTRIBUTED_EXECUTOR_BACKEND=ray pytest -v -s distributed/test_basic_distributed_correctness.py
  - TEST_DIST_MODEL=facebook/opt-125m DISTRIBUTED_EXECUTOR_BACKEND=ray pytest -v -s distributed/test_chunked_prefill_distributed.py
  - TEST_DIST_MODEL=meta-llama/Llama-2-7b-hf DISTRIBUTED_EXECUTOR_BACKEND=ray pytest -v -s distributed/test_chunked_prefill_distributed.py
  - TEST_DIST_MODEL=facebook/opt-125m DISTRIBUTED_EXECUTOR_BACKEND=mp pytest -v -s distributed/test_basic_distributed_correctness.py
  - TEST_DIST_MODEL=meta-llama/Llama-2-7b-hf DISTRIBUTED_EXECUTOR_BACKEND=mp pytest -v -s distributed/test_basic_distributed_correctness.py
  - TEST_DIST_MODEL=facebook/opt-125m DISTRIBUTED_EXECUTOR_BACKEND=mp pytest -v -s distributed/test_chunked_prefill_distributed.py
  - TEST_DIST_MODEL=meta-llama/Llama-2-7b-hf DISTRIBUTED_EXECUTOR_BACKEND=mp pytest -v -s distributed/test_chunked_prefill_distributed.py
  - pytest -v -s spec_decode/e2e/test_integration_dist.py
  - CUDA_VISIBLE_DEVICES=0,1 pytest -v -s test_sharded_state_loader.py
  - CUDA_VISIBLE_DEVICES=0,1 pytest -v -s distributed/test_utils.py

- label: Distributed Tests (4 GPUs)
  #mirror_hardwares: [amd]
  working_dir: "/vllm-workspace/tests"
  num_gpus: 4
  commands:
  # FIXIT: find out which code initialize cuda before running the test
  # before the fix, we need to use spawn to test it
  - export VLLM_WORKER_MULTIPROC_METHOD=spawn
  - pytest -v -s distributed/test_pynccl.py
  # We want to test that models which use 2 GPUs work with 4 GPUs, which is why we duplicate them here.
  # See https://github.com/vllm-project/vllm/pull/5473#issuecomment-2166601837 for context.
  - TEST_DIST_MODEL=facebook/opt-125m DISTRIBUTED_EXECUTOR_BACKEND=ray pytest -v -s distributed/test_basic_distributed_correctness.py
  - TEST_DIST_MODEL=facebook/opt-125m DISTRIBUTED_EXECUTOR_BACKEND=mp pytest -v -s distributed/test_basic_distributed_correctness.py

- label: Engine Test
  mirror_hardwares: [amd]
  command: pytest -v -s engine tokenization test_sequence.py test_config.py test_logger.py

- label: Entrypoints Test
  mirror_hardwares: [amd]

  commands:
  - pytest -v -s entrypoints -m llm
  - pytest -v -s entrypoints -m openai

- label: Examples Test
  working_dir: "/vllm-workspace/examples"
  mirror_hardwares: [amd]
  commands:
    # install aws cli for llava_example.py
    # install tensorizer for tensorize_vllm_model.py
    - pip install awscli tensorizer
    - python3 offline_inference.py
    - python3 offline_inference_with_prefix.py
    - python3 llm_engine_example.py
    - python3 llava_example.py
    - python3 tensorize_vllm_model.py --model facebook/opt-125m serialize --serialized-directory /tmp/ --suffix v1 && python3 tensorize_vllm_model.py --model facebook/opt-125m deserialize --path-to-tensors /tmp/vllm/facebook/opt-125m/v1/model.tensors

- label: Inputs Test
  #mirror_hardwares: [amd]
  commands:
    - bash ../.buildkite/download-images.sh
    - pytest -v -s test_inputs.py
    - pytest -v -s multimodal

- label: Kernels Test %N
  #mirror_hardwares: [amd]
  command: pytest -v -s kernels --shard-id=$$BUILDKITE_PARALLEL_JOB --num-shards=$$BUILDKITE_PARALLEL_JOB_COUNT
  parallelism: 4

- label: Models Test
  #mirror_hardwares: [amd]
  commands:
    - pytest -v -s models -m \"not vlm\"

<<<<<<< HEAD
- label: Vision Model Test
=======
- label: Vision Language Models Test
>>>>>>> 832ea88f
  mirror_hardwares: [amd]
  commands:
    - bash ../.buildkite/download-images.sh
    - pytest -v -s models -m vlm

- label: Prefix Caching Test
  mirror_hardwares: [amd]
  commands:
    - pytest -v -s prefix_caching

- label: Samplers Test
  #mirror_hardwares: [amd]
  command: pytest -v -s samplers

- label: LogitsProcessor Test
  mirror_hardwares: [amd]
  command: pytest -v -s test_logits_processor.py

- label: Utils Test
  command: pytest -v -s test_utils.py

- label: Worker Test
  mirror_hardwares: [amd]
  command: pytest -v -s worker

- label: Speculative decoding tests
  #mirror_hardwares: [amd]
  commands:
    # See https://github.com/vllm-project/vllm/issues/5152
    - export VLLM_ATTENTION_BACKEND=XFORMERS
    - pytest -v -s spec_decode

- label: LoRA Test %N
  #mirror_hardwares: [amd]
  command: pytest -v -s lora --shard-id=$$BUILDKITE_PARALLEL_JOB --num-shards=$$BUILDKITE_PARALLEL_JOB_COUNT --ignore=lora/test_long_context.py
  parallelism: 4

- label: LoRA Long Context (Distributed)
  #mirror_hardwares: [amd]
  num_gpus: 4
  # This test runs llama 13B, so it is required to run on 4 GPUs.
  commands:
    # FIXIT: find out which code initialize cuda before running the test
    # before the fix, we need to use spawn to test it
    - export VLLM_WORKER_MULTIPROC_METHOD=spawn
    - pytest -v -s -x lora/test_long_context.py

- label: Tensorizer Test
  #mirror_hardwares: [amd]
  command: apt-get install curl libsodium23 && pytest -v -s tensorizer_loader

- label: Metrics Test
  mirror_hardwares: [amd]
  command: pytest -v -s metrics

- label: Quantization Test
  #mirror_hardwares: [amd]
  command: pytest -v -s quantization

- label: Tracing Test
  commands: 
    - "pip install \
        opentelemetry-sdk \
        opentelemetry-api \
        opentelemetry-exporter-otlp \
        opentelemetry-semantic-conventions-ai"
    - pytest -v -s tracing

- label: Benchmarks
  working_dir: "/vllm-workspace/.buildkite"
  mirror_hardwares: [amd]
  commands:
  - pip install aiohttp
  - bash run-benchmarks.sh

- label: Documentation Build
  working_dir: "/vllm-workspace/test_docs/docs"
  no_gpu: True
  commands:
  - pip install -r requirements-docs.txt
  - SPHINXOPTS=\"-W\" make html

- label: Distributed Tests (A100)
  gpu: a100
  num_gpus: 4
  commands: 
  # FIXIT: find out which code initialize cuda before running the test
  # before the fix, we need to use spawn to test it
  - export VLLM_WORKER_MULTIPROC_METHOD=spawn
  # NOTE: don't test llama model here, it seems hf implementation is buggy
  # see https://github.com/vllm-project/vllm/pull/5689 for details
  - pytest -v -s distributed/test_custom_all_reduce.py
  - TEST_DIST_MODEL=facebook/opt-125m DISTRIBUTED_EXECUTOR_BACKEND=ray pytest -v -s distributed/test_basic_distributed_correctness.py
  - TEST_DIST_MODEL=facebook/opt-125m DISTRIBUTED_EXECUTOR_BACKEND=mp pytest -v -s distributed/test_basic_distributed_correctness.py<|MERGE_RESOLUTION|>--- conflicted
+++ resolved
@@ -110,11 +110,7 @@
   commands:
     - pytest -v -s models -m \"not vlm\"
 
-<<<<<<< HEAD
-- label: Vision Model Test
-=======
 - label: Vision Language Models Test
->>>>>>> 832ea88f
   mirror_hardwares: [amd]
   commands:
     - bash ../.buildkite/download-images.sh

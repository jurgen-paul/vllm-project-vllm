--- conflicted
+++ resolved
@@ -82,11 +82,7 @@
       queue: cpu_queue_postmerge
     commands:
       - "aws ecr-public get-login-password --region us-east-1 | docker login --username AWS --password-stdin public.ecr.aws/q9t5s3a7"
-<<<<<<< HEAD
-      - "DOCKER_BUILDKIT=1 docker build --build-arg max_jobs=16 --build-arg GIT_REPO_CHECK=1 --tag public.ecr.aws/q9t5s3a7/vllm-cpu-release-repo:$(buildkite-agent meta-data get release-version) --progress plain -f docker/Dockerfile.cpu ."
-=======
-      - "DOCKER_BUILDKIT=1 docker build --build-arg max_jobs=16 --build-arg GIT_REPO_CHECK=1 --tag public.ecr.aws/q9t5s3a7/vllm-cpu-release-repo:$(buildkite-agent meta-data get release-version) --tag public.ecr.aws/q9t5s3a7/vllm-cpu-release-repo:latest --progress plain -f Dockerfile.cpu ."
->>>>>>> 761702fd
+      - "DOCKER_BUILDKIT=1 docker build --build-arg max_jobs=16 --build-arg GIT_REPO_CHECK=1 --tag public.ecr.aws/q9t5s3a7/vllm-cpu-release-repo:$(buildkite-agent meta-data get release-version) --tag public.ecr.aws/q9t5s3a7/vllm-cpu-release-repo:latest --progress plain -f docker/Dockerfile.cpu ."
       - "docker push public.ecr.aws/q9t5s3a7/vllm-cpu-release-repo:$(buildkite-agent meta-data get release-version)"
     env:
       DOCKER_BUILDKIT: "1"
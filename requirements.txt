--- conflicted
+++ resolved
@@ -13,10 +13,6 @@
 prometheus_client >= 0.18.0
 pynvml == 11.5.0
 triton >= 2.1.0
-<<<<<<< HEAD
 datasets >= 2.0.0
-outlines >= 0.0.27
-=======
 outlines == 0.0.34
->>>>>>> cc63d03f
 cupy-cuda12x == 12.1.0  # Required for CUDA graphs. CUDA 11.8 users should install cupy-cuda11x instead.
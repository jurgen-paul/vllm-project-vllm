--- conflicted
+++ resolved
@@ -8,11 +8,6 @@
 xformers == 0.0.23.post1  # Required for CUDA 12.1.
 fastapi
 uvicorn[standard]
-<<<<<<< HEAD
-pydantic == 1.10.13  # Required for OpenAI server.
-aioprometheus[starlette]
-pynvml == 11.5.0
-=======
 pydantic >= 2.0  # Required for OpenAI server.
 aioprometheus[starlette]
->>>>>>> 1e4277d2
+pynvml == 11.5.0
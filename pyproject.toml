--- conflicted
+++ resolved
@@ -50,12 +50,8 @@
 
 [tool.codespell]
 ignore-words-list = "dout, te, indicies"
-<<<<<<< HEAD
 skip = "./tests/prompts,./benchmarks/sonnet.txt"
-=======
-skip = "./tests/prompts"
 
 [tool.isort]
 use_parentheses = true
-skip_gitignore = true
->>>>>>> 82c540be
+skip_gitignore = true
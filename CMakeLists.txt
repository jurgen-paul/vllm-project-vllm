cmake_minimum_required(VERSION 3.26)

# When building directly using CMake, make sure you run the install step
# (it places the .so files in the correct location).
#
# Example:
# mkdir build && cd build
# cmake -G Ninja -DVLLM_PYTHON_EXECUTABLE=`which python3` -DCMAKE_INSTALL_PREFIX=.. ..
# cmake --build . --target install
#
# If you want to only build one target, make sure to install it manually:
# cmake --build . --target _C
# cmake --install . --component _C
project(vllm_extensions LANGUAGES CXX)

# CUDA by default, can be overridden by using -DVLLM_TARGET_DEVICE=... (used by setup.py)
set(VLLM_TARGET_DEVICE "cuda" CACHE STRING "Target device backend for vLLM")

message(STATUS "Build type: ${CMAKE_BUILD_TYPE}")
message(STATUS "Target device: ${VLLM_TARGET_DEVICE}")

include(${CMAKE_CURRENT_LIST_DIR}/cmake/utils.cmake)

# Suppress potential warnings about unused manually-specified variables
set(ignoreMe "${VLLM_PYTHON_PATH}")

# Prevent installation of dependencies (cutlass) by default.
install(CODE "set(CMAKE_INSTALL_LOCAL_ONLY TRUE)" ALL_COMPONENTS)

#
# Supported python versions.  These versions will be searched in order, the
# first match will be selected.  These should be kept in sync with setup.py.
#
set(PYTHON_SUPPORTED_VERSIONS "3.8" "3.9" "3.10" "3.11" "3.12")

# Supported NVIDIA architectures.
set(CUDA_SUPPORTED_ARCHS "7.0;7.5;8.0;8.6;8.9;9.0")

# Supported AMD GPU architectures.
set(HIP_SUPPORTED_ARCHS "gfx906;gfx908;gfx90a;gfx940;gfx941;gfx942;gfx1030;gfx1100")

#
# Supported/expected torch versions for CUDA/ROCm.
#
# Currently, having an incorrect pytorch version results in a warning
# rather than an error.
#
# Note: the CUDA torch version is derived from pyproject.toml and various
# requirements.txt files and should be kept consistent.  The ROCm torch
# versions are derived from Dockerfile.rocm
#
set(TORCH_SUPPORTED_VERSION_CUDA "2.4.0")
set(TORCH_SUPPORTED_VERSION_ROCM "2.5.0")

#
# Try to find python package with an executable that exactly matches
# `VLLM_PYTHON_EXECUTABLE` and is one of the supported versions.
#
if (VLLM_PYTHON_EXECUTABLE)
  find_python_from_executable(${VLLM_PYTHON_EXECUTABLE} "${PYTHON_SUPPORTED_VERSIONS}")
else()
  message(FATAL_ERROR
    "Please set VLLM_PYTHON_EXECUTABLE to the path of the desired python version"
    " before running cmake configure.")
endif()

#
# Update cmake's `CMAKE_PREFIX_PATH` with torch location.
#
append_cmake_prefix_path("torch" "torch.utils.cmake_prefix_path")

# Ensure the 'nvcc' command is in the PATH
find_program(NVCC_EXECUTABLE nvcc)
if (CUDA_FOUND AND NOT NVCC_EXECUTABLE)
    message(FATAL_ERROR "nvcc not found")
endif()

#
# Import torch cmake configuration.
# Torch also imports CUDA (and partially HIP) languages with some customizations,
# so there is no need to do this explicitly with check_language/enable_language,
# etc.
#
find_package(Torch REQUIRED)

#
message(STATUS "Enabling core extension.")

# Define _core_C extension
#  built for (almost) every target platform, (excludes TPU and Neuron)

set(VLLM_EXT_SRC
  "csrc/core/torch_bindings.cpp")

define_gpu_extension_target(
  _core_C
  DESTINATION vllm
  LANGUAGE CXX
  SOURCES ${VLLM_EXT_SRC}
  COMPILE_FLAGS ${CXX_COMPILE_FLAGS}
  USE_SABI 3
  WITH_SOABI)

#
# Forward the non-CUDA device extensions to external CMake scripts.
#
if (NOT VLLM_TARGET_DEVICE STREQUAL "cuda" AND
    NOT VLLM_TARGET_DEVICE STREQUAL "rocm")
    if (VLLM_TARGET_DEVICE STREQUAL "cpu")
        include(${CMAKE_CURRENT_LIST_DIR}/cmake/cpu_extension.cmake)
    else()
        return()
    endif()
    return()
endif()

#
# Set up GPU language and check the torch version and warn if it isn't
# what is expected.
#
if (NOT HIP_FOUND AND CUDA_FOUND)
  set(VLLM_GPU_LANG "CUDA")

  if (NOT Torch_VERSION VERSION_EQUAL ${TORCH_SUPPORTED_VERSION_CUDA})
    message(WARNING "Pytorch version ${TORCH_SUPPORTED_VERSION_CUDA} "
      "expected for CUDA build, saw ${Torch_VERSION} instead.")
  endif()
elseif(HIP_FOUND)
  set(VLLM_GPU_LANG "HIP")

  # Importing torch recognizes and sets up some HIP/ROCm configuration but does
  # not let cmake recognize .hip files. In order to get cmake to understand the
  # .hip extension automatically, HIP must be enabled explicitly.
  enable_language(HIP)

  # ROCm 5.X and 6.X
  if (ROCM_VERSION_DEV_MAJOR GREATER_EQUAL 5 AND
      NOT Torch_VERSION VERSION_EQUAL ${TORCH_SUPPORTED_VERSION_ROCM})
    message(WARNING "Pytorch version >= ${TORCH_SUPPORTED_VERSION_ROCM} "
      "expected for ROCm build, saw ${Torch_VERSION} instead.")
  endif()
else()
  message(FATAL_ERROR "Can't find CUDA or HIP installation.")
endif()


#
# For cuda we want to be able to control which architectures we compile for on 
# a per-file basis in order to cut down on compile time. So here we extract
# the set of architectures we want to compile for and remove the from the 
# CMAKE_CUDA_FLAGS so that they are not applied globally.
#
if(VLLM_GPU_LANG STREQUAL "CUDA")
  clear_cuda_arches(CUDA_ARCH_FLAGS)
  extract_unique_cuda_archs_ascending(CUDA_ARCHS "${CUDA_ARCH_FLAGS}")
  message(STATUS "CUDA target architectures: ${CUDA_ARCHS}")
endif()

#
# Override the GPU architectures detected by cmake/torch and filter them by
# the supported versions for the current language.
# The final set of arches is stored in `VLLM_GPU_ARCHES`.
#
override_gpu_arches(VLLM_GPU_ARCHES
  ${VLLM_GPU_LANG}
  "${${VLLM_GPU_LANG}_SUPPORTED_ARCHS}")

#
# Query torch for additional GPU compilation flags for the given
# `VLLM_GPU_LANG`.
# The final set of arches is stored in `VLLM_GPU_FLAGS`.
#
get_torch_gpu_compiler_flags(VLLM_GPU_FLAGS ${VLLM_GPU_LANG})

#
# Set nvcc parallelism.
#
if(NVCC_THREADS AND VLLM_GPU_LANG STREQUAL "CUDA")
  list(APPEND VLLM_GPU_FLAGS "--threads=${NVCC_THREADS}")
endif()


#
# Use FetchContent for C++ dependencies that are compiled as part of vLLM's build process.
# Configure it to place files in vllm/.deps, in order to play nicely with sccache.
#
include(FetchContent)
get_filename_component(PROJECT_ROOT_DIR "${CMAKE_CURRENT_SOURCE_DIR}" ABSOLUTE)
file(MAKE_DIRECTORY "${FETCHCONTENT_BASE_DIR}")
set(FETCHCONTENT_BASE_DIR "${PROJECT_ROOT_DIR}/.deps")
message(STATUS "FetchContent base directory: ${FETCHCONTENT_BASE_DIR}")

#
# Define other extension targets
#

#
# _C extension
#

set(VLLM_EXT_SRC
  "csrc/cache_kernels.cu"
  "csrc/attention/attention_kernels.cu"
  "csrc/pos_encoding_kernels.cu"
  "csrc/activation_kernels.cu"
  "csrc/layernorm_kernels.cu"
  "csrc/quantization/gptq/q_gemm.cu"
  "csrc/quantization/compressed_tensors/int8_quant_kernels.cu"
  "csrc/quantization/fp8/common.cu"
  "csrc/cuda_utils_kernels.cu"
  "csrc/moe_align_block_size_kernels.cu"
  "csrc/prepare_inputs/advance_step.cu"
  "csrc/torch_bindings.cpp")

if(VLLM_GPU_LANG STREQUAL "CUDA")
  SET(CUTLASS_ENABLE_HEADERS_ONLY ON CACHE BOOL "Enable only the header library")

  # Set CUTLASS_REVISION manually -- its revision detection doesn't work in this case.
  set(CUTLASS_REVISION "v3.5.1" CACHE STRING "CUTLASS revision to use")

  FetchContent_Declare(
        cutlass
        GIT_REPOSITORY https://github.com/nvidia/cutlass.git
        GIT_TAG v3.5.1
        GIT_PROGRESS TRUE

        # Speed up CUTLASS download by retrieving only the specified GIT_TAG instead of the history.
        # Important: If GIT_SHALLOW is enabled then GIT_TAG works only with branch names and tags.
        # So if the GIT_TAG above is updated to a commit hash, GIT_SHALLOW must be set to FALSE
        GIT_SHALLOW TRUE
  )
  FetchContent_MakeAvailable(cutlass)

  list(APPEND VLLM_EXT_SRC
    "csrc/mamba/mamba_ssm/selective_scan_fwd.cu"
    "csrc/mamba/causal_conv1d/causal_conv1d.cu"
    "csrc/quantization/aqlm/gemm_kernels.cu"
    "csrc/quantization/awq/gemm_kernels.cu"
    "csrc/quantization/gguf/gguf_kernel.cu"
    "csrc/custom_all_reduce.cu"
    "csrc/permute_cols.cu"
    "csrc/quantization/cutlass_w8a8/scaled_mm_entry.cu")

  set_gencode_flags_for_srcs(
    SRCS "${VLLM_EXT_SRC}"
    CUDA_ARCHS "${CUDA_ARCHS}")

  # Only build Marlin kernels if we are building for at least some compatible archs.
  # Keep building Marlin for 9.0 as there are some group sizes and shapes that
  # are not supported by Machete yet.
  cuda_archs_loose_intersection(MARLIN_ARCHS "8.0;8.6;8.9;9.0" ${CUDA_ARCHS})
  if (MARLIN_ARCHS)
    set(MARLIN_SRCS 
       "csrc/quantization/fp8/fp8_marlin.cu"
       "csrc/quantization/marlin/dense/marlin_cuda_kernel.cu"
       "csrc/quantization/marlin/sparse/marlin_24_cuda_kernel.cu"
       "csrc/quantization/marlin/qqq/marlin_qqq_gemm_kernel.cu"
       "csrc/quantization/gptq_marlin/gptq_marlin.cu"
       "csrc/quantization/gptq_marlin/gptq_marlin_repack.cu"
       "csrc/quantization/gptq_marlin/awq_marlin_repack.cu")
    set_gencode_flags_for_srcs(
      SRCS "${MARLIN_SRCS}"
      CUDA_ARCHS "${MARLIN_ARCHS}")
    list(APPEND VLLM_EXT_SRC "${MARLIN_SRCS}")
    message(STATUS "Building Marlin kernels for archs: ${MARLIN_ARCHS}")
  else()
    message(STATUS "Not building Marlin kernels as no compatible archs found"
                   "in CUDA target architectures")
  endif()

  #
  # The cutlass_scaled_mm kernels for Hopper (c3x, i.e. CUTLASS 3.x) require
  # CUDA 12.0 or later (and only work on Hopper, 9.0/9.0a for now).
  cuda_archs_loose_intersection(SCALED_MM_3X_ARCHS "9.0;9.0a" "${CUDA_ARCHS}")
  if(${CMAKE_CUDA_COMPILER_VERSION} VERSION_GREATER 12.0 AND SCALED_MM_3X_ARCHS)
    set(SRCS "csrc/quantization/cutlass_w8a8/scaled_mm_c3x.cu")
    set_gencode_flags_for_srcs(
      SRCS "${SRCS}"
      CUDA_ARCHS "${SCALED_MM_3X_ARCHS}")
    list(APPEND VLLM_EXT_SRC "${SRCS}")
    list(APPEND VLLM_GPU_FLAGS "-DENABLE_SCALED_MM_C3X=1")
    message(STATUS "Building scaled_mm_c3x for archs: ${SCALED_MM_3X_ARCHS}")
  else()
    # clear SCALED_MM_3X_ARCHS so the scaled_mm_c2x kernels know we didn't 
    # build any 3x kernels
    set(SCALED_MM_3X_ARCHS)

    if (NOT ${CMAKE_CUDA_COMPILER_VERSION} VERSION_GREATER 12.0 AND SCALED_MM_3X_ARCHS)
      message(STATUS "Not building scaled_mm_c3x as CUDA Compiler version is "
                     "not >= 12.0, we recommend upgrading to CUDA 12.0 or "
                     "later if you intend on running FP8 quantized models on "
                     "Hopper.")
    else()
      message(STATUS "Not building scaled_mm_c3x as no compatible archs found "
                     "in CUDA target architectures")
    endif()
  endif()

  #
  # For the cutlass_scaled_mm kernels we want to build the c2x (CUTLASS 2.x)
  # kernels for the remaining archs that are not already built for 3x.
  cuda_archs_loose_intersection(SCALED_MM_2X_ARCHS 
    "7.5;8.0;8.6;8.9;9.0;9.0a" "${CUDA_ARCHS}")
  # subtract out the archs that are already built for 3x
  list(REMOVE_ITEM SCALED_MM_2X_ARCHS ${SCALED_MM_3X_ARCHS})
  if (SCALED_MM_2X_ARCHS)
    set(SRCS "csrc/quantization/cutlass_w8a8/scaled_mm_c2x.cu")
    set_gencode_flags_for_srcs(
      SRCS "${SRCS}"
      CUDA_ARCHS "${SCALED_MM_2X_ARCHS}")
    list(APPEND VLLM_EXT_SRC "${SRCS}")
    list(APPEND VLLM_GPU_FLAGS "-DENABLE_SCALED_MM_C2X=1")
    message(STATUS "Building scaled_mm_c2x for archs: ${SCALED_MM_2X_ARCHS}")
  else()
    if (SCALED_MM_3X_ARCHS)
      message(STATUS "Not building scaled_mm_c2x as all archs are already built"
                     " for and covered by scaled_mm_c3x")
    else()
      message(STATUS "Not building scaled_mm_c2x as no compatible archs found "
                    "in CUDA target architectures")
    endif()
  endif()


  #
  # Machete kernels

  # The machete kernels only work on hopper and require CUDA 12.0 or later.
  # Only build Machete kernels if we are building for something compatible with sm90a
  cuda_archs_loose_intersection(MACHETE_ARCHS "9.0a" "${CUDA_ARCHS}")
  if(${CMAKE_CUDA_COMPILER_VERSION} VERSION_GREATER 12.0 AND MACHETE_ARCHS)
    #
    # For the Machete kernels we automatically generate sources for various 
    # preselected input type pairs and schedules.
    # Generate sources:
    set(MACHETE_GEN_SCRIPT 
      ${CMAKE_CURRENT_SOURCE_DIR}/csrc/quantization/machete/generate.py)
    file(MD5 ${MACHETE_GEN_SCRIPT} MACHETE_GEN_SCRIPT_HASH)

    message(STATUS "Machete generation script hash: ${MACHETE_GEN_SCRIPT_HASH}")
    message(STATUS "Last run machete generate script hash: $CACHE{MACHETE_GEN_SCRIPT_HASH}")

    if (NOT DEFINED CACHE{MACHETE_GEN_SCRIPT_HASH}
        OR NOT $CACHE{MACHETE_GEN_SCRIPT_HASH} STREQUAL ${MACHETE_GEN_SCRIPT_HASH})
      execute_process(
        COMMAND ${CMAKE_COMMAND} -E env 
        PYTHONPATH=${CMAKE_CURRENT_SOURCE_DIR}/csrc/cutlass_extensions/:${CUTLASS_DIR}/python/:${VLLM_PYTHON_PATH}:$PYTHONPATH 
          ${Python_EXECUTABLE} ${MACHETE_GEN_SCRIPT}
        RESULT_VARIABLE machete_generation_result
        OUTPUT_VARIABLE machete_generation_output
        OUTPUT_FILE ${CMAKE_CURRENT_BINARY_DIR}/machete_generation.log
        ERROR_FILE ${CMAKE_CURRENT_BINARY_DIR}/machete_generation.log
      )

      if (NOT machete_generation_result EQUAL 0)
        message(FATAL_ERROR "Machete generation failed."
                            " Result: \"${machete_generation_result}\"" 
                            "\nCheck the log for details: "
                            "${CMAKE_CURRENT_BINARY_DIR}/machete_generation.log")
      else()
        set(MACHETE_GEN_SCRIPT_HASH ${MACHETE_GEN_SCRIPT_HASH} 
            CACHE STRING "Last run machete generate script hash" FORCE)
        message(STATUS "Machete generation completed successfully.")
      endif()
    else()
      message(STATUS "Machete generation script has not changed, skipping generation.")
    endif()

    # Add machete generated sources
    file(GLOB MACHETE_GEN_SOURCES "csrc/quantization/machete/generated/*.cu")
    list(APPEND VLLM_EXT_SRC ${MACHETE_GEN_SOURCES})

    # forward compatible
    set_gencode_flags_for_srcs(
      SRCS "${MACHETE_GEN_SOURCES}"
      CUDA_ARCHS "${MACHETE_ARCHS}")

    list(APPEND VLLM_EXT_SRC
      csrc/quantization/machete/machete_pytorch.cu)

    message(STATUS "Building Machete kernels for archs: ${MACHETE_ARCHS}")
  else()
    if (NOT ${CMAKE_CUDA_COMPILER_VERSION} VERSION_GREATER 12.0 
        AND MACHETE_ARCHS)
      message(STATUS "Not building Machete kernels as CUDA Compiler version is "
                     "not >= 12.0, we recommend upgrading to CUDA 12.0 or "
                     "later if you intend on running w4a16 quantized models on "
                     "Hopper.")
    else()
      message(STATUS "Not building Machete kernels as no compatible archs "
                     "found in CUDA target architectures")
    endif()
  endif()
# if CUDA endif
endif()

message(STATUS "Enabling C extension.")
define_gpu_extension_target(
  _C
  DESTINATION vllm
  LANGUAGE ${VLLM_GPU_LANG}
  SOURCES ${VLLM_EXT_SRC}
  COMPILE_FLAGS ${VLLM_GPU_FLAGS}
  ARCHITECTURES ${VLLM_GPU_ARCHES}
  INCLUDE_DIRECTORIES ${CUTLASS_INCLUDE_DIR}
  USE_SABI 3
  WITH_SOABI)

# If CUTLASS is compiled on NVCC >= 12.5, it by default uses 
# cudaGetDriverEntryPointByVersion as a wrapper to avoid directly calling the 
# driver API. This causes problems when linking with earlier versions of CUDA.
# Setting this variable sidesteps the issue by calling the driver directly.
target_compile_definitions(_C PRIVATE CUTLASS_ENABLE_DIRECT_CUDA_DRIVER_CALL=1)

#
# _moe_C extension
#

set(VLLM_MOE_EXT_SRC
  "csrc/moe/torch_bindings.cpp"
  "csrc/moe/topk_softmax_kernels.cu")

set_gencode_flags_for_srcs(
  SRCS "${VLLM_MOE_EXT_SRC}"
  CUDA_ARCHS "${CUDA_ARCHS}")

if(VLLM_GPU_LANG STREQUAL "CUDA")
<<<<<<< HEAD
  list(APPEND VLLM_MOE_EXT_SRC
      "csrc/moe/marlin_kernels/marlin_moe_kernel.h"
      "csrc/moe/marlin_kernels/marlin_moe_kernel_ku4b8.h"
      "csrc/moe/marlin_kernels/marlin_moe_kernel_ku4b8.cu"
      "csrc/moe/marlin_kernels/marlin_moe_kernel_ku8b128.h"
      "csrc/moe/marlin_kernels/marlin_moe_kernel_ku8b128.cu"
      "csrc/moe/marlin_kernels/marlin_moe_kernel_ku4.h"
      "csrc/moe/marlin_kernels/marlin_moe_kernel_ku4.cu"
      "csrc/moe/marlin_moe_ops.cu")
=======
  cuda_archs_loose_intersection(MARLIN_MOE_ARCHS "8.0;8.6;8.9;9.0" "${CUDA_ARCHS}")
  if (MARLIN_MOE_ARCHS)
    set(MARLIN_MOE_SRC
        "csrc/moe/marlin_kernels/marlin_moe_kernel.h"
        "csrc/moe/marlin_kernels/marlin_moe_kernel_ku4b8.h"
        "csrc/moe/marlin_kernels/marlin_moe_kernel_ku4b8.cu"
        "csrc/moe/marlin_kernels/marlin_moe_kernel_ku8b128.h"
        "csrc/moe/marlin_kernels/marlin_moe_kernel_ku8b128.cu"
        "csrc/moe/marlin_moe_ops.cu")

    set_gencode_flags_for_srcs(
      SRCS "${MARLIN_MOE_SRC}"
      CUDA_ARCHS "${MARLIN_MOE_ARCHS}")

    list(APPEND VLLM_MOE_EXT_SRC "${MARLIN_MOE_SRC}")
    message(STATUS "Building Marlin MOE kernels for archs: ${MARLIN_MOE_ARCHS}")
  else()
    message(STATUS "Not building Marlin MOE kernels as no compatible archs found"
                   "in CUDA target architectures")
  endif()
>>>>>>> 0f6d7a9a
endif()

message(STATUS "Enabling moe extension.")
define_gpu_extension_target(
  _moe_C
  DESTINATION vllm
  LANGUAGE ${VLLM_GPU_LANG}
  SOURCES ${VLLM_MOE_EXT_SRC}
  COMPILE_FLAGS ${VLLM_GPU_FLAGS}
  ARCHITECTURES ${VLLM_GPU_ARCHES}
  USE_SABI 3
  WITH_SOABI)

if(VLLM_GPU_LANG STREQUAL "HIP")
  #
  # _rocm_C extension
  #
  set(VLLM_ROCM_EXT_SRC
    "csrc/rocm/torch_bindings.cpp"
    "csrc/rocm/attention.cu")

  define_gpu_extension_target(
    _rocm_C
    DESTINATION vllm
    LANGUAGE ${VLLM_GPU_LANG}
    SOURCES ${VLLM_ROCM_EXT_SRC}
    COMPILE_FLAGS ${VLLM_GPU_FLAGS}
    ARCHITECTURES ${VLLM_GPU_ARCHES}
    USE_SABI 3
    WITH_SOABI)
endif()

# vllm-flash-attn currently only supported on CUDA
if (NOT VLLM_TARGET_DEVICE STREQUAL "cuda")
  return()
endif ()

#
# Build vLLM flash attention from source
#
# IMPORTANT: This has to be the last thing we do, because vllm-flash-attn uses the same macros/functions as vLLM.
# Because functions all belong to the global scope, vllm-flash-attn's functions overwrite vLLMs.
# They should be identical but if they aren't, this is a massive footgun.
#
# The vllm-flash-attn install rules are nested under vllm to make sure the library gets installed in the correct place.
# To only install vllm-flash-attn, use --component vllm_flash_attn_c.
# If no component is specified, vllm-flash-attn is still installed.

# If VLLM_FLASH_ATTN_SRC_DIR is set, vllm-flash-attn is installed from that directory instead of downloading.
# This is to enable local development of vllm-flash-attn within vLLM.
# It can be set as an environment variable or passed as a cmake argument.
# The environment variable takes precedence.
if (DEFINED ENV{VLLM_FLASH_ATTN_SRC_DIR})
  set(VLLM_FLASH_ATTN_SRC_DIR $ENV{VLLM_FLASH_ATTN_SRC_DIR})
endif()

if(VLLM_FLASH_ATTN_SRC_DIR)
  FetchContent_Declare(vllm-flash-attn SOURCE_DIR ${VLLM_FLASH_ATTN_SRC_DIR})
else()
  FetchContent_Declare(
          vllm-flash-attn
          GIT_REPOSITORY https://github.com/vllm-project/flash-attention.git
          GIT_TAG 013f0c4fc47e6574060879d9734c1df8c5c273bd
          GIT_PROGRESS TRUE
  )
endif()

# Set the parent build flag so that the vllm-flash-attn library does not redo compile flag and arch initialization.
set(VLLM_PARENT_BUILD ON)

# Ensure the vllm/vllm_flash_attn directory exists before installation
install(CODE "file(MAKE_DIRECTORY \"\${CMAKE_INSTALL_PREFIX}/vllm/vllm_flash_attn\")" COMPONENT vllm_flash_attn_c)

# Make sure vllm-flash-attn install rules are nested under vllm/
install(CODE "set(CMAKE_INSTALL_LOCAL_ONLY FALSE)" COMPONENT vllm_flash_attn_c)
install(CODE "set(OLD_CMAKE_INSTALL_PREFIX \"\${CMAKE_INSTALL_PREFIX}\")" COMPONENT vllm_flash_attn_c)
install(CODE "set(CMAKE_INSTALL_PREFIX \"\${CMAKE_INSTALL_PREFIX}/vllm/\")" COMPONENT vllm_flash_attn_c)

# Fetch the vllm-flash-attn library
FetchContent_MakeAvailable(vllm-flash-attn)
message(STATUS "vllm-flash-attn is available at ${vllm-flash-attn_SOURCE_DIR}")

# Restore the install prefix
install(CODE "set(CMAKE_INSTALL_PREFIX \"\${OLD_CMAKE_INSTALL_PREFIX}\")" COMPONENT vllm_flash_attn_c)
install(CODE "set(CMAKE_INSTALL_LOCAL_ONLY TRUE)" COMPONENT vllm_flash_attn_c)

# Copy over the vllm-flash-attn python files
install(
        DIRECTORY ${vllm-flash-attn_SOURCE_DIR}/vllm_flash_attn/
        DESTINATION vllm/vllm_flash_attn
        COMPONENT vllm_flash_attn_c
        FILES_MATCHING PATTERN "*.py"
)

# Nothing after vllm-flash-attn, see comment about macros above<|MERGE_RESOLUTION|>--- conflicted
+++ resolved
@@ -425,17 +425,6 @@
   CUDA_ARCHS "${CUDA_ARCHS}")
 
 if(VLLM_GPU_LANG STREQUAL "CUDA")
-<<<<<<< HEAD
-  list(APPEND VLLM_MOE_EXT_SRC
-      "csrc/moe/marlin_kernels/marlin_moe_kernel.h"
-      "csrc/moe/marlin_kernels/marlin_moe_kernel_ku4b8.h"
-      "csrc/moe/marlin_kernels/marlin_moe_kernel_ku4b8.cu"
-      "csrc/moe/marlin_kernels/marlin_moe_kernel_ku8b128.h"
-      "csrc/moe/marlin_kernels/marlin_moe_kernel_ku8b128.cu"
-      "csrc/moe/marlin_kernels/marlin_moe_kernel_ku4.h"
-      "csrc/moe/marlin_kernels/marlin_moe_kernel_ku4.cu"
-      "csrc/moe/marlin_moe_ops.cu")
-=======
   cuda_archs_loose_intersection(MARLIN_MOE_ARCHS "8.0;8.6;8.9;9.0" "${CUDA_ARCHS}")
   if (MARLIN_MOE_ARCHS)
     set(MARLIN_MOE_SRC
@@ -444,6 +433,8 @@
         "csrc/moe/marlin_kernels/marlin_moe_kernel_ku4b8.cu"
         "csrc/moe/marlin_kernels/marlin_moe_kernel_ku8b128.h"
         "csrc/moe/marlin_kernels/marlin_moe_kernel_ku8b128.cu"
+        "csrc/moe/marlin_kernels/marlin_moe_kernel_ku4.h"
+        "csrc/moe/marlin_kernels/marlin_moe_kernel_ku4.cu"
         "csrc/moe/marlin_moe_ops.cu")
 
     set_gencode_flags_for_srcs(
@@ -456,7 +447,6 @@
     message(STATUS "Not building Marlin MOE kernels as no compatible archs found"
                    "in CUDA target architectures")
   endif()
->>>>>>> 0f6d7a9a
 endif()
 
 message(STATUS "Enabling moe extension.")

--- conflicted
+++ resolved
@@ -330,6 +330,25 @@
   return()
 endif ()
 
+if(VLLM_GPU_LANG STREQUAL "HIP")
+  #
+  # _rocm_C extension
+  #
+  set(VLLM_ROCM_EXT_SRC
+    "csrc/rocm/torch_bindings.cpp"
+    "csrc/rocm/attention.cu")
+
+  define_gpu_extension_target(
+    _rocm_C
+    DESTINATION vllm
+    LANGUAGE ${VLLM_GPU_LANG}
+    SOURCES ${VLLM_ROCM_EXT_SRC}
+    COMPILE_FLAGS ${VLLM_GPU_FLAGS}
+    ARCHITECTURES ${VLLM_GPU_ARCHES}
+    USE_SABI 3
+    WITH_SOABI)
+endif()
+
 #
 # Build vLLM flash attention from source
 #
@@ -369,37 +388,14 @@
 install(CODE "set(OLD_CMAKE_INSTALL_PREFIX \"\${CMAKE_INSTALL_PREFIX}\")" COMPONENT vllm_flash_attn_c)
 install(CODE "set(CMAKE_INSTALL_PREFIX \"\${CMAKE_INSTALL_PREFIX}/vllm/\")" COMPONENT vllm_flash_attn_c)
 
-<<<<<<< HEAD
 # Fetch the vllm-flash-attn library
 FetchContent_MakeAvailable(vllm-flash-attn)
 message(STATUS "vllm-flash-attn is available at ${vllm-flash-attn_SOURCE_DIR}")
-=======
-if(VLLM_GPU_LANG STREQUAL "HIP")
-  #
-  # _rocm_C extension
-  #
-  set(VLLM_ROCM_EXT_SRC
-    "csrc/rocm/torch_bindings.cpp"
-    "csrc/rocm/attention.cu")
-
-  define_gpu_extension_target(
-    _rocm_C
-    DESTINATION vllm
-    LANGUAGE ${VLLM_GPU_LANG}
-    SOURCES ${VLLM_ROCM_EXT_SRC}
-    COMPILE_FLAGS ${VLLM_GPU_FLAGS}
-    ARCHITECTURES ${VLLM_GPU_ARCHES}
-    USE_SABI 3
-    WITH_SOABI)
-endif()
-
->>>>>>> 0d47bf3b
 
 # Restore the install prefix
 install(CODE "set(CMAKE_INSTALL_PREFIX \"\${OLD_CMAKE_INSTALL_PREFIX}\")" COMPONENT vllm_flash_attn_c)
 install(CODE "set(CMAKE_INSTALL_LOCAL_ONLY TRUE)" COMPONENT vllm_flash_attn_c)
 
-<<<<<<< HEAD
 # Copy over the vllm-flash-attn python files
 install(
         DIRECTORY ${vllm-flash-attn_SOURCE_DIR}/vllm_flash_attn/
@@ -408,14 +404,4 @@
         FILES_MATCHING PATTERN "*.py"
 )
 
-# Nothing after vllm-flash-attn, see comment about macros above
-=======
-  message(STATUS "Enabling moe extension.")
-  add_dependencies(default _moe_C)
-endif()
-
-if(VLLM_GPU_LANG STREQUAL "HIP")
-  message(STATUS "Enabling rocm extension.")
-  add_dependencies(default _rocm_C)
-endif()
->>>>>>> 0d47bf3b
+# Nothing after vllm-flash-attn, see comment about macros above
<<<<<<< HEAD
# Should be mirrored in pyproject.toml
cmake>=3.21
ninja
packaging
setuptools>=49.4.0
torch==2.3.1
wheel
=======
# Should be mirrored in pyproject.toml
cmake>=3.26
ninja
packaging
setuptools>=49.4.0
torch==2.4.0
wheel
jinja2
>>>>>>> da1a844e
<|MERGE_RESOLUTION|>--- conflicted
+++ resolved
@@ -1,12 +1,3 @@
-<<<<<<< HEAD
-# Should be mirrored in pyproject.toml
-cmake>=3.21
-ninja
-packaging
-setuptools>=49.4.0
-torch==2.3.1
-wheel
-=======
 # Should be mirrored in pyproject.toml
 cmake>=3.26
 ninja
@@ -14,5 +5,4 @@
 setuptools>=49.4.0
 torch==2.4.0
 wheel
-jinja2
->>>>>>> da1a844e
+jinja2
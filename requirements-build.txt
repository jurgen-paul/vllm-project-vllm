# Should be mirrored in pyproject.toml
cmake>=3.21
ninja
packaging
setuptools>=49.4.0
<<<<<<< HEAD
torch==2.2.0
wheel
=======
torch==2.1.2
wheel

>>>>>>> 7341c77d
<|MERGE_RESOLUTION|>--- conflicted
+++ resolved
@@ -1,13 +1,7 @@
-# Should be mirrored in pyproject.toml
-cmake>=3.21
-ninja
-packaging
-setuptools>=49.4.0
-<<<<<<< HEAD
-torch==2.2.0
-wheel
-=======
-torch==2.1.2
-wheel
-
->>>>>>> 7341c77d
+# Should be mirrored in pyproject.toml
+cmake>=3.21
+ninja
+packaging
+setuptools>=49.4.0
+torch==2.2.0
+wheel
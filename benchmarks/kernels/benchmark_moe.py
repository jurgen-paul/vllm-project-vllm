import argparse
import time
from datetime import datetime
from itertools import product
from typing import Any, Dict, List, Tuple, TypedDict

import ray
import torch
import triton
from ray.experimental.tqdm_ray import tqdm
from transformers import AutoConfig

from vllm.model_executor.layers.fused_moe.fused_moe import *
from vllm.platforms import current_platform
from vllm.utils import FlexibleArgumentParser, is_navi

FP8_DTYPE = torch.float8_e4m3fnuz if current_platform.is_rocm(
) and not is_navi() else torch.float8_e4m3fn


class BenchmarkConfig(TypedDict):
    BLOCK_SIZE_M: int
    BLOCK_SIZE_N: int
    BLOCK_SIZE_K: int
    GROUP_SIZE_M: int
    num_warps: int
    num_stages: int


def benchmark_config(
    config: BenchmarkConfig,
    num_tokens: int,
    num_experts: int,
    shard_intermediate_size: int,
    hidden_size: int,
    topk: int,
    dtype: torch.dtype,
    use_fp8_w8a8: bool,
    use_int8_w8a16: bool,
    num_iters: int = 100,
) -> float:
    init_dtype = torch.float16 if use_fp8_w8a8 else dtype
    x = torch.randn(num_tokens, hidden_size, dtype=dtype)
    if use_int8_w8a16:
        w1 = torch.randint(-127,
                           127, (
                               num_experts,
                               shard_intermediate_size,
                               hidden_size,
                           ),
                           dtype=torch.int8)
        w2 = torch.randint(-127,
                           127, (
                               num_experts,
                               hidden_size,
                               shard_intermediate_size // 2,
                           ),
                           dtype=torch.int8)
    else:
        w1 = torch.randn(num_experts,
                         shard_intermediate_size,
                         hidden_size,
                         dtype=init_dtype)
        w2 = torch.randn(num_experts,
                         hidden_size,
                         shard_intermediate_size // 2,
                         dtype=init_dtype)
    gating_output = torch.randn(num_iters,
                                num_tokens,
                                num_experts,
                                dtype=torch.float32)

    w1_scale = None
    w2_scale = None
    a1_scale = None
    a2_scale = None
    if use_int8_w8a16:
        w1_scale = torch.randn((num_experts, 2 * shard_intermediate_size),
                               dtype=torch.float32)
        w2_scale = torch.randn((hidden_size, num_experts), dtype=torch.float32)
    if use_fp8_w8a8:
        w1_scale = torch.randn(num_experts, dtype=torch.float32)
        w2_scale = torch.randn(num_experts, dtype=torch.float32)
        a1_scale = torch.randn(1, dtype=torch.float32)
        a2_scale = torch.randn(1, dtype=torch.float32)

        w1 = w1.to(FP8_DTYPE)
        w2 = w2.to(FP8_DTYPE)

    input_gating = torch.empty(num_tokens, num_experts, dtype=torch.float32)

    def prepare(i: int):
        input_gating.copy_(gating_output[i])

    def run():
        from vllm.model_executor.layers.fused_moe import override_config
        with override_config(config):
            fused_moe(
                x,
                w1,
                w2,
                input_gating,
                topk,
                renormalize=True,
                inplace=True,
                use_fp8_w8a8=use_fp8_w8a8,
                use_int8_w8a16=use_int8_w8a16,
                w1_scale=w1_scale,
                w2_scale=w2_scale,
                a1_scale=a1_scale,
                a2_scale=a2_scale,
            )

    # JIT compilation & warmup
    run()
    torch.cuda.synchronize()

    # Capture 10 invocations with CUDA graph
    graph = torch.cuda.CUDAGraph()
    with torch.cuda.graph(graph):
        for _ in range(10):
            run()
    torch.cuda.synchronize()

    # Warmup
    for _ in range(5):
        graph.replay()
    torch.cuda.synchronize()

    start_event = torch.cuda.Event(enable_timing=True)
    end_event = torch.cuda.Event(enable_timing=True)

    latencies: List[float] = []
    for i in range(num_iters):
        prepare(i)
        torch.cuda.synchronize()

        start_event.record()
        graph.replay()
        end_event.record()
        end_event.synchronize()
        latencies.append(start_event.elapsed_time(end_event))
    avg = sum(latencies) / (num_iters * 10) * 1000  # us
    graph.reset()
    return avg


def get_rocm_tuning_space(use_fp16):
    block_mn_range = [16, 32, 64, 128, 256]
    block_k_range = [16, 32, 64, 128, 256]
    if not use_fp16:
        block_k_range.remove(16)  # BLOCK_K=16 not supported for fp8
    num_warps_range = [1, 2, 4, 8]
    group_m_range = [1, 4, 8, 16, 32]
<<<<<<< HEAD
    # For now we see better perf with num_stages=0 for all gemm configs we care
    # But keep this explicit so that we do not forget we may need to set it to
    # other values in the future
=======
>>>>>>> 96663699
    num_stage_range = [2]
    waves_per_eu_range = [0]
    matrix_instr_nonkdim_range = [16, 32] if use_fp16 else []
    kpack_range = [1, 2] if use_fp16 else []

    param_ranges = {
        "BLOCK_SIZE_M": block_mn_range,
        "BLOCK_SIZE_N": block_mn_range,
        "BLOCK_SIZE_K": block_k_range,
        "GROUP_SIZE_M": group_m_range,
        "num_warps": num_warps_range,
        "num_stages": num_stage_range,
        "waves_per_eu": waves_per_eu_range,
    }
    if use_fp16:
        param_ranges["matrix_instr_nonkdim"] = matrix_instr_nonkdim_range
        param_ranges["kpack"] = kpack_range

    return param_ranges


def get_configs_compute_bound(use_fp16) -> List[Dict[str, int]]:
    configs: List[BenchmarkConfig] = []

    if current_platform.is_rocm():
        param_ranges = get_rocm_tuning_space(use_fp16)
    else:
        # Reduced search space for faster tuning.
        # TODO(woosuk): Increase the search space and use a performance model to
        # prune the search space.
        block_m_range = [16, 32, 64, 128, 256]
        block_n_range = [32, 64, 128, 256]
        block_k_range = [64, 128, 256]
        num_warps_range = [4, 8]
        group_m_range = [1, 16, 32, 64]
        num_stage_range = [2, 3, 4, 5]

        param_ranges = {
            "BLOCK_SIZE_M": block_m_range,
            "BLOCK_SIZE_N": block_n_range,
            "BLOCK_SIZE_K": block_k_range,
            "GROUP_SIZE_M": group_m_range,
            "num_warps": num_warps_range,
            "num_stages": num_stage_range,
        }

    keys, values = zip(*param_ranges.items())
    for config_values in product(*values):
        config = dict(zip(keys, config_values))
        configs.append(config)
    return configs


<<<<<<< HEAD
def prune_search_space(num_tokens, shard_intermediate_size, hidden_size,
                       search_space, is_fp16):
    N1, K1 = shard_intermediate_size, hidden_size
    N2, K2 = hidden_size, shard_intermediate_size // 2
    pruned_space_1 = prune_configs(num_tokens * 2, N1, K1, search_space,
                                   is_fp16)
    pruned_space_2 = prune_configs(num_tokens * 2, N2, K2, search_space,
                                   is_fp16)
=======
def prune_rocm_search_space(num_tokens, shard_intermediate_size, hidden_size,
                            search_space, is_fp16):
    N1, K1 = shard_intermediate_size, hidden_size
    N2, K2 = hidden_size, shard_intermediate_size // 2
    pruned_space_1 = prune_rocm_configs(num_tokens * 2, N1, K1, search_space,
                                        is_fp16)
    pruned_space_2 = prune_rocm_configs(num_tokens * 2, N2, K2, search_space,
                                        is_fp16)
>>>>>>> 96663699
    search_space = merge_unique_dicts(pruned_space_1, pruned_space_2)
    return search_space


<<<<<<< HEAD
def prune_configs(M, N, K, configs, is_fp16=True):
=======
# The following code is inspired by ROCm/Triton GEMM tuning script:
# https://github.com/ROCm/triton/blob/triton-mlir/scripts/amd/gemm/tune_gemm.py#L89
def prune_rocm_configs(M, N, K, configs, is_fp16=True):
>>>>>>> 96663699
    pruned_configs = []
    elemBytes_a = 2 if is_fp16 else 1
    elemBytes_b = 2 if is_fp16 else 1

    mfma = 16 if M < 32 or N < 32 else 32

    # TODO (zhanglx): figure out the boundary between large and small gemms
    large_gemm = False
    if M >= 2048 and N >= 2048:
        large_gemm = True

    for config in configs:
        BLOCK_SIZE_M = config.get("BLOCK_SIZE_M")
        BLOCK_SIZE_N = config.get("BLOCK_SIZE_N")
        BLOCK_SIZE_K = config.get("BLOCK_SIZE_K")
        num_warps = config.get("num_warps")

        if is_fp16:
            matrix_instr_nonkdim = config.get("matrix_instr_nonkdim")
            if matrix_instr_nonkdim > mfma:
                continue
        if mfma == 4 and BLOCK_SIZE_K < 64:
            continue
        # some layouts could not work properly in case
        # number elements per thread is less 1
        if BLOCK_SIZE_M * BLOCK_SIZE_N < 64:
            continue
        SPLIT_K = config.get("SPLIT_K", 1)
        GROUP_M = config.get("GROUP_SIZE_M")
        if is_fp16:
            if (matrix_instr_nonkdim > BLOCK_SIZE_M
                    or matrix_instr_nonkdim > BLOCK_SIZE_N):
                continue
            if (matrix_instr_nonkdim >= M
                    and matrix_instr_nonkdim != BLOCK_SIZE_M):
                continue
            if (matrix_instr_nonkdim >= N
                    and matrix_instr_nonkdim != BLOCK_SIZE_N):
                continue
        # Skip BLOCK_SIZE that is too large compare to M/N
        # unless BLOCK_SIZE is already small enough
        if M * 2 < BLOCK_SIZE_M and BLOCK_SIZE_M != 16:
            continue
        if N * 2 < BLOCK_SIZE_N and BLOCK_SIZE_N != 16:
            continue
        # skip large split_k when not necessary
        if SPLIT_K != 1 and not need_split_k(M, N, K):
            continue
        # skip split_k that leads to EVEN_K = false
        leap = SPLIT_K * BLOCK_SIZE_K
        modv = K % leap
        if modv != 0:
            continue
        # skip large GROUP_M
        if GROUP_M * BLOCK_SIZE_M > M and GROUP_M != 1:
            continue
        # out of shared memory resource
        # TODO (zhanglx): This does not consider the LDS usage in the epilogue
        LDS = (BLOCK_SIZE_K * BLOCK_SIZE_M * elemBytes_a +
               BLOCK_SIZE_K * BLOCK_SIZE_N * elemBytes_b)
        if LDS > 65536:
            continue
        # Skip small block sizes and num_warps for large gemm
        # For fp16 and f8, we want to only use BLOCK_SIZE >= 64
        if large_gemm:
            if BLOCK_SIZE_M < 64 or BLOCK_SIZE_N < 64:
                continue
            if BLOCK_SIZE_K < 64:
                continue
            if num_warps < 4:
                continue

        pruned_configs.append(config)

    return pruned_configs


def need_split_k(SIZE_M, SIZE_N, SIZE_K):
    return (SIZE_M < 64 or SIZE_N < 64) and SIZE_K > 1024


def merge_unique_dicts(list1, list2):
    result = []
    combined_list = list1.copy()
    combined_list.extend(list2)
    for dictionary in combined_list:
        if dictionary not in result:
            result.append(dictionary)
    return result


@ray.remote(num_gpus=1)
class BenchmarkWorker:

    def __init__(self, seed: int) -> None:
        torch.set_default_device("cuda")
        current_platform.seed_everything(seed)
        self.seed = seed
<<<<<<< HEAD
        # get the device id to allocate the tensors and kernels explicitly
        # on the respective GPU ID
=======
        # Get the device ID to allocate tensors and kernels
        # on the respective GPU. This is required for Ray to work
        # correctly with multi-GPU tuning on the ROCm platform.
>>>>>>> 96663699
        self.device_id = int(ray.get_gpu_ids()[0])

    def benchmark(
        self,
        num_tokens: int,
        num_experts: int,
        shard_intermediate_size: int,
        hidden_size: int,
        topk: int,
        dtype: torch.dtype,
        use_fp8_w8a8: bool,
        use_int8_w8a16: bool,
    ) -> Tuple[Dict[str, int], float]:
        current_platform.seed_everything(self.seed)
        dtype_str = get_config_dtype_str(dtype,
                                         use_int8_w8a16=use_int8_w8a16,
                                         use_fp8_w8a8=use_fp8_w8a8)
        # NOTE(woosuk): The current naming convention uses w2.shape[2], which
        # is the intermediate size after silu_and_mul.
        op_config = get_moe_configs(num_experts, shard_intermediate_size // 2,
                                    dtype_str)
        if op_config is None:
            config = get_default_config(num_tokens, num_experts,
                                        shard_intermediate_size, hidden_size,
                                        topk, dtype_str)
        else:
            config = op_config[min(op_config.keys(),
                                   key=lambda x: abs(x - num_tokens))]
        kernel_time = benchmark_config(config, num_tokens, num_experts,
                                       shard_intermediate_size, hidden_size,
                                       topk, dtype, use_fp8_w8a8,
                                       use_int8_w8a16)
        return config, kernel_time

    def tune(
        self,
        num_tokens: int,
        num_experts: int,
        shard_intermediate_size: int,
        hidden_size: int,
        topk: int,
        dtype: torch.dtype,
        use_fp8_w8a8: bool,
        use_int8_w8a16: bool,
        search_space: List[Dict[str, int]],
    ) -> Dict[str, int]:
        best_config = None
        best_time = float("inf")
        if current_platform.is_rocm():
            is_fp16 = not (use_fp8_w8a8 or use_int8_w8a16)
<<<<<<< HEAD
            search_space = prune_search_space(num_tokens,
                                              shard_intermediate_size,
                                              hidden_size, search_space,
                                              is_fp16)
=======
            search_space = prune_rocm_search_space(num_tokens,
                                                   shard_intermediate_size,
                                                   hidden_size, search_space,
                                                   is_fp16)
>>>>>>> 96663699

        with torch.cuda.device(self.device_id):
            for config in tqdm(search_space):
                try:
                    kernel_time = benchmark_config(config,
                                                   num_tokens,
                                                   num_experts,
                                                   shard_intermediate_size,
                                                   hidden_size,
                                                   topk,
                                                   dtype,
                                                   use_fp8_w8a8,
                                                   use_int8_w8a16,
                                                   num_iters=20)
                except triton.runtime.autotuner.OutOfResources:
                    # Some configurations may be invalid and fail to compile.
                    continue

                if kernel_time < best_time:
                    best_time = kernel_time
                    best_config = config
        now = datetime.now()
        print(f"{now.ctime()}] Completed tuning for batch_size={num_tokens}")
        assert best_config is not None
        return best_config


def sort_config(config: BenchmarkConfig) -> BenchmarkConfig:
    return {
        "BLOCK_SIZE_M":
        config["BLOCK_SIZE_M"],
        "BLOCK_SIZE_N":
        config["BLOCK_SIZE_N"],
        "BLOCK_SIZE_K":
        config["BLOCK_SIZE_K"],
        "GROUP_SIZE_M":
        config["GROUP_SIZE_M"],
        "num_warps":
        config["num_warps"],
        "num_stages":
        config["num_stages"],
        **({
            "waves_per_eu": config["waves_per_eu"]
        } if "waves_per_eu" in config else {}),
        **({
            "matrix_instr_nonkdim": config["matrix_instr_nonkdim"]
        } if "matrix_instr_nonkdim" in config else {}),
        **({
            "kpack": config["kpack"]
        } if "kpack" in config else {}),
    }


def save_configs(configs: Dict[int, BenchmarkConfig], num_experts: int,
                 shard_intermediate_size: int, hidden_size: int, topk: int,
                 dtype: torch.dtype, use_fp8_w8a8: bool,
                 use_int8_w8a16: bool) -> None:
    dtype_str = get_config_dtype_str(dtype,
                                     use_int8_w8a16=use_int8_w8a16,
                                     use_fp8_w8a8=use_fp8_w8a8)

    # NOTE(woosuk): The current naming convention uses w2.shape[2], which
    # is the intermediate size after silu_and_mul.
    filename = get_config_file_name(num_experts, shard_intermediate_size // 2,
                                    dtype_str)

    print(f"Writing best config to {filename}...")
    with open(filename, "w") as f:
        json.dump(configs, f, indent=4)
        f.write("\n")


def main(args: argparse.Namespace):
    print(args)

    config = AutoConfig.from_pretrained(args.model)
    if config.architectures[0] == "DbrxForCausalLM":
        E = config.ffn_config.moe_num_experts
        topk = config.ffn_config.moe_top_k
        intermediate_size = config.ffn_config.ffn_hidden_size
        shard_intermediate_size = 2 * intermediate_size // args.tp_size
    elif config.architectures[0] == "JambaForCausalLM":
        E = config.num_experts
        topk = config.num_experts_per_tok
        intermediate_size = config.intermediate_size
        shard_intermediate_size = 2 * intermediate_size // args.tp_size
    else:
        # Default: Mixtral.
        E = config.num_local_experts
        topk = config.num_experts_per_tok
        intermediate_size = config.intermediate_size
        shard_intermediate_size = 2 * intermediate_size // args.tp_size

    hidden_size = config.hidden_size
    dtype = torch.float16 if current_platform.is_rocm() else config.torch_dtype
    use_fp8_w8a8 = args.dtype == "fp8_w8a8"
    use_int8_w8a16 = args.dtype == "int8_w8a16"

    if args.batch_size is None:
        batch_sizes = [
            1, 2, 4, 8, 16, 24, 32, 48, 64, 96, 128, 256, 512, 1024, 1536,
            2048, 3072, 4096
        ]
    else:
        batch_sizes = [args.batch_size]

    ray.init()
    num_gpus = int(ray.available_resources()["GPU"])
    workers = [BenchmarkWorker.remote(args.seed) for _ in range(num_gpus)]

    def _distribute(method: str, inputs: List[Any]) -> List[Any]:
        outputs = []
        worker_idx = 0
        for input_args in inputs:
            worker = workers[worker_idx]
            worker_method = getattr(worker, method)
            output = worker_method.remote(*input_args)
            outputs.append(output)
            worker_idx = (worker_idx + 1) % num_gpus
        return ray.get(outputs)

    if args.tune:
        is_fp16 = not (use_fp8_w8a8 or use_int8_w8a16)
        search_space = get_configs_compute_bound(is_fp16)
        print(f"Start tuning over {len(search_space)} configurations...")

        start = time.time()
        configs = _distribute(
            "tune", [(batch_size, E, shard_intermediate_size, hidden_size,
                      topk, dtype, use_fp8_w8a8, use_int8_w8a16, search_space)
                     for batch_size in batch_sizes])
        best_configs = {
            M: sort_config(config)
            for M, config in zip(batch_sizes, configs)
        }
        save_configs(best_configs, E, shard_intermediate_size, hidden_size,
                     topk, dtype, use_fp8_w8a8, use_int8_w8a16)
        end = time.time()
        print(f"Tuning took {end - start:.2f} seconds")
    else:
        outputs = _distribute(
            "benchmark", [(batch_size, E, shard_intermediate_size, hidden_size,
                           topk, dtype, use_fp8_w8a8, use_int8_w8a16)
                          for batch_size in batch_sizes])

        for batch_size, (config, kernel_time) in zip(batch_sizes, outputs):
            print(f"Batch size: {batch_size}, config: {config}")
            print(f"Kernel time: {kernel_time:.2f} us")


if __name__ == "__main__":
    parser = FlexibleArgumentParser()
    parser.add_argument("--model",
                        type=str,
                        default="mistralai/Mixtral-8x7B-Instruct-v0.1")
    parser.add_argument("--tp-size", "-tp", type=int, default=2)
    parser.add_argument("--dtype",
                        type=str,
                        choices=["auto", "fp8_w8a8", "int8_w8a16"],
                        default="auto")
    parser.add_argument("--seed", type=int, default=0)
    parser.add_argument("--batch-size", type=int, required=False)
    parser.add_argument("--tune", action="store_true")
    args = parser.parse_args()

    main(args)<|MERGE_RESOLUTION|>--- conflicted
+++ resolved
@@ -152,12 +152,6 @@
         block_k_range.remove(16)  # BLOCK_K=16 not supported for fp8
     num_warps_range = [1, 2, 4, 8]
     group_m_range = [1, 4, 8, 16, 32]
-<<<<<<< HEAD
-    # For now we see better perf with num_stages=0 for all gemm configs we care
-    # But keep this explicit so that we do not forget we may need to set it to
-    # other values in the future
-=======
->>>>>>> 96663699
     num_stage_range = [2]
     waves_per_eu_range = [0]
     matrix_instr_nonkdim_range = [16, 32] if use_fp16 else []
@@ -211,16 +205,6 @@
     return configs
 
 
-<<<<<<< HEAD
-def prune_search_space(num_tokens, shard_intermediate_size, hidden_size,
-                       search_space, is_fp16):
-    N1, K1 = shard_intermediate_size, hidden_size
-    N2, K2 = hidden_size, shard_intermediate_size // 2
-    pruned_space_1 = prune_configs(num_tokens * 2, N1, K1, search_space,
-                                   is_fp16)
-    pruned_space_2 = prune_configs(num_tokens * 2, N2, K2, search_space,
-                                   is_fp16)
-=======
 def prune_rocm_search_space(num_tokens, shard_intermediate_size, hidden_size,
                             search_space, is_fp16):
     N1, K1 = shard_intermediate_size, hidden_size
@@ -229,18 +213,13 @@
                                         is_fp16)
     pruned_space_2 = prune_rocm_configs(num_tokens * 2, N2, K2, search_space,
                                         is_fp16)
->>>>>>> 96663699
     search_space = merge_unique_dicts(pruned_space_1, pruned_space_2)
     return search_space
 
 
-<<<<<<< HEAD
-def prune_configs(M, N, K, configs, is_fp16=True):
-=======
 # The following code is inspired by ROCm/Triton GEMM tuning script:
 # https://github.com/ROCm/triton/blob/triton-mlir/scripts/amd/gemm/tune_gemm.py#L89
 def prune_rocm_configs(M, N, K, configs, is_fp16=True):
->>>>>>> 96663699
     pruned_configs = []
     elemBytes_a = 2 if is_fp16 else 1
     elemBytes_b = 2 if is_fp16 else 1
@@ -339,14 +318,9 @@
         torch.set_default_device("cuda")
         current_platform.seed_everything(seed)
         self.seed = seed
-<<<<<<< HEAD
-        # get the device id to allocate the tensors and kernels explicitly
-        # on the respective GPU ID
-=======
         # Get the device ID to allocate tensors and kernels
         # on the respective GPU. This is required for Ray to work
         # correctly with multi-GPU tuning on the ROCm platform.
->>>>>>> 96663699
         self.device_id = int(ray.get_gpu_ids()[0])
 
     def benchmark(
@@ -397,17 +371,10 @@
         best_time = float("inf")
         if current_platform.is_rocm():
             is_fp16 = not (use_fp8_w8a8 or use_int8_w8a16)
-<<<<<<< HEAD
-            search_space = prune_search_space(num_tokens,
-                                              shard_intermediate_size,
-                                              hidden_size, search_space,
-                                              is_fp16)
-=======
             search_space = prune_rocm_search_space(num_tokens,
                                                    shard_intermediate_size,
                                                    hidden_size, search_space,
                                                    is_fp16)
->>>>>>> 96663699
 
         with torch.cuda.device(self.device_id):
             for config in tqdm(search_space):

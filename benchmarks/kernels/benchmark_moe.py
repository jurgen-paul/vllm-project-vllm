# SPDX-License-Identifier: Apache-2.0

import argparse
import time
from datetime import datetime
from itertools import product
from typing import Any, TypedDict

import ray
import torch
import triton
from ray.experimental.tqdm_ray import tqdm
from transformers import AutoConfig

from vllm.model_executor.layers.fused_moe.fused_moe import *
from vllm.platforms import current_platform
from vllm.utils import FlexibleArgumentParser

FP8_DTYPE = torch.float8_e4m3fnuz if current_platform.is_rocm(
) else torch.float8_e4m3fn


class BenchmarkConfig(TypedDict):
    BLOCK_SIZE_M: int
    BLOCK_SIZE_N: int
    BLOCK_SIZE_K: int
    GROUP_SIZE_M: int
    num_warps: int
    num_stages: int


def benchmark_config(
    config: BenchmarkConfig,
    num_tokens: int,
    num_experts: int,
    shard_intermediate_size: int,
    hidden_size: int,
    topk: int,
    dtype: torch.dtype,
    use_fp8_w8a8: bool,
    use_int8_w8a16: bool,
    num_iters: int = 100,
    block_quant_shape: List[int] = None,
) -> float:
    init_dtype = torch.float16 if use_fp8_w8a8 else dtype
    x = torch.randn(num_tokens, hidden_size, dtype=dtype)
    if use_int8_w8a16:
        w1 = torch.randint(-127,
                           127, (
                               num_experts,
                               shard_intermediate_size,
                               hidden_size,
                           ),
                           dtype=torch.int8)
        w2 = torch.randint(-127,
                           127, (
                               num_experts,
                               hidden_size,
                               shard_intermediate_size // 2,
                           ),
                           dtype=torch.int8)
    else:
        w1 = torch.randn(num_experts,
                         shard_intermediate_size,
                         hidden_size,
                         dtype=init_dtype)
        w2 = torch.randn(num_experts,
                         hidden_size,
                         shard_intermediate_size // 2,
                         dtype=init_dtype)
    gating_output = torch.randn(num_iters,
                                num_tokens,
                                num_experts,
                                dtype=torch.float32)

    w1_scale = None
    w2_scale = None
    a1_scale = None
    a2_scale = None
    if use_int8_w8a16:
        w1_scale = torch.randn((num_experts, 2 * shard_intermediate_size),
                               dtype=torch.float32)
        w2_scale = torch.randn((hidden_size, num_experts), dtype=torch.float32)
    if use_fp8_w8a8:
        if block_quant_shape:
            block_n, block_k = block_quant_shape[0], block_quant_shape[1]
            E = num_experts
            N = shard_intermediate_size // 2
            K = hidden_size
            factor_for_scale = 1e-2
            n_tiles_w1 = (2 * N + block_n - 1) // block_n
            n_tiles_w2 = (K + block_n - 1) // block_n
            k_tiles_w1 = (K + block_k - 1) // block_k
            k_tiles_w2 = (N + block_k - 1) // block_k
            w1_scale = torch.rand((E, n_tiles_w1, k_tiles_w1),
                                  dtype=torch.float32) * factor_for_scale
            w2_scale = torch.rand((E, n_tiles_w2, k_tiles_w2),
                                  dtype=torch.float32) * factor_for_scale
        else:
            w1_scale = torch.randn(num_experts, dtype=torch.float32)
            w2_scale = torch.randn(num_experts, dtype=torch.float32)

        a1_scale = torch.randn(1, dtype=torch.float32)
        a2_scale = torch.randn(1, dtype=torch.float32)

        w1 = w1.to(FP8_DTYPE)
        w2 = w2.to(FP8_DTYPE)

    input_gating = torch.empty(num_tokens, num_experts, dtype=torch.float32)

    def prepare(i: int):
        input_gating.copy_(gating_output[i])

    def run():
        from vllm.model_executor.layers.fused_moe import override_config
        with override_config(config):
            fused_moe(
                x,
                w1,
                w2,
                input_gating,
                topk,
                renormalize=True,
                inplace=True,
                use_fp8_w8a8=use_fp8_w8a8,
                use_int8_w8a16=use_int8_w8a16,
                w1_scale=w1_scale,
                w2_scale=w2_scale,
                a1_scale=a1_scale,
                a2_scale=a2_scale,
                block_shape=block_quant_shape,
            )

    # JIT compilation & warmup
    run()
    torch.cuda.synchronize()

    # Capture 10 invocations with CUDA graph
    graph = torch.cuda.CUDAGraph()
    with torch.cuda.graph(graph):
        for _ in range(10):
            run()
    torch.cuda.synchronize()

    # Warmup
    for _ in range(5):
        graph.replay()
    torch.cuda.synchronize()

    start_event = torch.cuda.Event(enable_timing=True)
    end_event = torch.cuda.Event(enable_timing=True)

    latencies: list[float] = []
    for i in range(num_iters):
        prepare(i)
        torch.cuda.synchronize()

        start_event.record()
        graph.replay()
        end_event.record()
        end_event.synchronize()
        latencies.append(start_event.elapsed_time(end_event))
    avg = sum(latencies) / (num_iters * 10) * 1000  # us
    graph.reset()
    return avg


def get_rocm_tuning_space(use_fp16):
    block_mn_range = [16, 32, 64, 128, 256]
    block_k_range = [16, 32, 64, 128, 256]
    if not use_fp16:
        block_k_range.remove(16)  # BLOCK_K=16 not supported for fp8
    num_warps_range = [1, 2, 4, 8]
    group_m_range = [1, 4, 8, 16, 32]
    num_stage_range = [2]
    waves_per_eu_range = [0]
    matrix_instr_nonkdim_range = [16, 32] if use_fp16 else []
    kpack_range = [1, 2] if use_fp16 else []

    param_ranges = {
        "BLOCK_SIZE_M": block_mn_range,
        "BLOCK_SIZE_N": block_mn_range,
        "BLOCK_SIZE_K": block_k_range,
        "GROUP_SIZE_M": group_m_range,
        "num_warps": num_warps_range,
        "num_stages": num_stage_range,
        "waves_per_eu": waves_per_eu_range,
    }
    if use_fp16:
        param_ranges["matrix_instr_nonkdim"] = matrix_instr_nonkdim_range
        param_ranges["kpack"] = kpack_range

    return param_ranges


<<<<<<< HEAD
def get_configs_compute_bound(use_fp16,
                              block_quant_shape) -> List[Dict[str, int]]:
    configs: List[BenchmarkConfig] = []
=======
def get_configs_compute_bound(use_fp16) -> list[dict[str, int]]:
    configs: list[BenchmarkConfig] = []
>>>>>>> 79e4937c

    if current_platform.is_rocm():
        param_ranges = get_rocm_tuning_space(use_fp16)
    else:
        # Reduced search space for faster tuning.
        # TODO(woosuk): Increase the search space and use a performance model to
        # prune the search space.
        block_m_range = [16, 32, 64, 128, 256]
        block_n_range = [32, 64, 128, 256]
        block_k_range = [64, 128, 256]
        num_warps_range = [4, 8]
        group_m_range = [1, 16, 32, 64]
        num_stage_range = [2, 3, 4, 5]

        param_ranges = {
            "BLOCK_SIZE_M": block_m_range,
            "BLOCK_SIZE_N": block_n_range,
            "BLOCK_SIZE_K": block_k_range,
            "GROUP_SIZE_M": group_m_range,
            "num_warps": num_warps_range,
            "num_stages": num_stage_range,
        }

    keys, values = zip(*param_ranges.items())
    for config_values in product(*values):
        config = dict(zip(keys, config_values))
        configs.append(config)

    # Remove configs that are not compatible with fp8 block quantization
    # BLOCK_SIZE_K must be a multiple of block_k
    # BLOCK_SIZE_N must be a multiple of block_n
    if block_quant_shape is not None and not use_fp16:
        block_n, block_k = block_quant_shape[0], block_quant_shape[1]
        for config in configs[:]:
            if config["BLOCK_SIZE_K"] % block_k != 0 or config[
                    "BLOCK_SIZE_N"] % block_n != 0:
                configs.remove(config)
    return configs


def prune_rocm_search_space(num_tokens, shard_intermediate_size, hidden_size,
                            search_space, is_fp16, topk):
    N1, K1 = shard_intermediate_size, hidden_size
    N2, K2 = hidden_size, shard_intermediate_size // 2
    pruned_space_1 = prune_rocm_configs(num_tokens * topk, N1, K1,
                                        search_space, is_fp16)
    pruned_space_2 = prune_rocm_configs(num_tokens * topk, N2, K2,
                                        search_space, is_fp16)
    search_space = merge_unique_dicts(pruned_space_1, pruned_space_2)
    return search_space


# The following code is inspired by ROCm/Triton GEMM tuning script:
# https://github.com/ROCm/triton/blob/triton-mlir/scripts/amd/gemm/tune_gemm.py#L89
def prune_rocm_configs(M, N, K, configs, is_fp16=True):
    pruned_configs = []
    elemBytes_a = 2 if is_fp16 else 1
    elemBytes_b = 2 if is_fp16 else 1

    mfma = 16 if M < 32 or N < 32 else 32

    # TODO (zhanglx): figure out the boundary between large and small gemms
    large_gemm = False
    if M >= 2048 and N >= 2048:
        large_gemm = True

    for config in configs:
        BLOCK_SIZE_M = config.get("BLOCK_SIZE_M")
        BLOCK_SIZE_N = config.get("BLOCK_SIZE_N")
        BLOCK_SIZE_K = config.get("BLOCK_SIZE_K")
        num_warps = config.get("num_warps")

        if is_fp16:
            matrix_instr_nonkdim = config.get("matrix_instr_nonkdim")
            if matrix_instr_nonkdim > mfma:
                continue
        if mfma == 4 and BLOCK_SIZE_K < 64:
            continue
        # some layouts could not work properly in case
        # number elements per thread is less 1
        if BLOCK_SIZE_M * BLOCK_SIZE_N < 64:
            continue
        SPLIT_K = config.get("SPLIT_K", 1)
        GROUP_M = config.get("GROUP_SIZE_M")
        if is_fp16:
            if (matrix_instr_nonkdim > BLOCK_SIZE_M
                    or matrix_instr_nonkdim > BLOCK_SIZE_N):
                continue
            if (matrix_instr_nonkdim >= M
                    and matrix_instr_nonkdim != BLOCK_SIZE_M):
                continue
            if (matrix_instr_nonkdim >= N
                    and matrix_instr_nonkdim != BLOCK_SIZE_N):
                continue
        # Skip BLOCK_SIZE that is too large compare to M/N
        # unless BLOCK_SIZE is already small enough
        if M * 2 < BLOCK_SIZE_M and BLOCK_SIZE_M != 16:
            continue
        if N * 2 < BLOCK_SIZE_N and BLOCK_SIZE_N != 16:
            continue
        # skip large split_k when not necessary
        if SPLIT_K != 1 and not need_split_k(M, N, K):
            continue
        # skip split_k that leads to EVEN_K = false
        leap = SPLIT_K * BLOCK_SIZE_K
        modv = K % leap
        if modv != 0:
            continue
        # skip large GROUP_M
        if GROUP_M * BLOCK_SIZE_M > M and GROUP_M != 1:
            continue
        # out of shared memory resource
        # TODO (zhanglx): This does not consider the LDS usage in the epilogue
        LDS = (BLOCK_SIZE_K * BLOCK_SIZE_M * elemBytes_a +
               BLOCK_SIZE_K * BLOCK_SIZE_N * elemBytes_b)
        if LDS > 65536:
            continue
        # Skip small block sizes and num_warps for large gemm
        # For fp16 and f8, we want to only use BLOCK_SIZE >= 64
        if large_gemm:
            if BLOCK_SIZE_M < 64 or BLOCK_SIZE_N < 64:
                continue
            if BLOCK_SIZE_K < 64:
                continue
            if num_warps < 4:
                continue

        pruned_configs.append(config)

    return pruned_configs


def need_split_k(SIZE_M, SIZE_N, SIZE_K):
    return (SIZE_M < 64 or SIZE_N < 64) and SIZE_K > 1024


def merge_unique_dicts(list1, list2):
    result = []
    combined_list = list1.copy()
    combined_list.extend(list2)
    for dictionary in combined_list:
        if dictionary not in result:
            result.append(dictionary)
    return result


@ray.remote(num_gpus=1)
class BenchmarkWorker:

    def __init__(self, seed: int) -> None:
        torch.set_default_device("cuda")
        current_platform.seed_everything(seed)
        self.seed = seed
        # Get the device ID to allocate tensors and kernels
        # on the respective GPU. This is required for Ray to work
        # correctly with multi-GPU tuning on the ROCm platform.
        self.device_id = int(ray.get_gpu_ids()[0])

    def benchmark(
        self,
        num_tokens: int,
        num_experts: int,
        shard_intermediate_size: int,
        hidden_size: int,
        topk: int,
        dtype: torch.dtype,
        use_fp8_w8a8: bool,
        use_int8_w8a16: bool,
    ) -> tuple[dict[str, int], float]:
        current_platform.seed_everything(self.seed)
        dtype_str = get_config_dtype_str(dtype,
                                         use_int8_w8a16=use_int8_w8a16,
                                         use_fp8_w8a8=use_fp8_w8a8)
        # NOTE(woosuk): The current naming convention uses w2.shape[2], which
        # is the intermediate size after silu_and_mul.
        op_config = get_moe_configs(num_experts, shard_intermediate_size // 2,
                                    dtype_str)
        if op_config is None:
            config = get_default_config(num_tokens,
                                        num_experts,
                                        shard_intermediate_size,
                                        hidden_size,
                                        topk,
                                        dtype_str,
                                        is_marlin=False)
        else:
            config = op_config[min(op_config.keys(),
                                   key=lambda x: abs(x - num_tokens))]
        kernel_time = benchmark_config(config, num_tokens, num_experts,
                                       shard_intermediate_size, hidden_size,
                                       topk, dtype, use_fp8_w8a8,
                                       use_int8_w8a16)
        return config, kernel_time

    def tune(
        self,
        num_tokens: int,
        num_experts: int,
        shard_intermediate_size: int,
        hidden_size: int,
        topk: int,
        dtype: torch.dtype,
        use_fp8_w8a8: bool,
        use_int8_w8a16: bool,
<<<<<<< HEAD
        search_space: List[Dict[str, int]],
        block_quant_shape: List[int],
    ) -> Dict[str, int]:
=======
        search_space: list[dict[str, int]],
    ) -> dict[str, int]:
>>>>>>> 79e4937c
        best_config = None
        best_time = float("inf")
        if current_platform.is_rocm():
            is_fp16 = not (use_fp8_w8a8 or use_int8_w8a16)
            search_space = prune_rocm_search_space(num_tokens,
                                                   shard_intermediate_size,
                                                   hidden_size, search_space,
                                                   is_fp16, topk)

        with torch.cuda.device(self.device_id):
            for config in tqdm(search_space):
                try:
                    kernel_time = benchmark_config(
                        config,
                        num_tokens,
                        num_experts,
                        shard_intermediate_size,
                        hidden_size,
                        topk,
                        dtype,
                        use_fp8_w8a8,
                        use_int8_w8a16,
                        num_iters=20,
                        block_quant_shape=block_quant_shape)
                except triton.runtime.autotuner.OutOfResources:
                    # Some configurations may be invalid and fail to compile.
                    continue

                if kernel_time < best_time:
                    best_time = kernel_time
                    best_config = config
        now = datetime.now()
        print(f"{now.ctime()}] Completed tuning for batch_size={num_tokens}")
        assert best_config is not None
        return best_config


def sort_config(config: BenchmarkConfig) -> BenchmarkConfig:
    return {
        "BLOCK_SIZE_M":
        config["BLOCK_SIZE_M"],
        "BLOCK_SIZE_N":
        config["BLOCK_SIZE_N"],
        "BLOCK_SIZE_K":
        config["BLOCK_SIZE_K"],
        "GROUP_SIZE_M":
        config["GROUP_SIZE_M"],
        "num_warps":
        config["num_warps"],
        "num_stages":
        config["num_stages"],
        **({
            "waves_per_eu": config["waves_per_eu"]
        } if "waves_per_eu" in config else {}),
        **({
            "matrix_instr_nonkdim": config["matrix_instr_nonkdim"]
        } if "matrix_instr_nonkdim" in config else {}),
        **({
            "kpack": config["kpack"]
        } if "kpack" in config else {}),
    }


def save_configs(configs: dict[int, BenchmarkConfig], num_experts: int,
                 shard_intermediate_size: int, hidden_size: int, topk: int,
                 dtype: torch.dtype, use_fp8_w8a8: bool, use_int8_w8a16: bool,
                 block_quant_shape: List[int]) -> None:
    dtype_str = get_config_dtype_str(dtype,
                                     use_int8_w8a16=use_int8_w8a16,
                                     use_fp8_w8a8=use_fp8_w8a8)

    # NOTE(woosuk): The current naming convention uses w2.shape[2], which
    # is the intermediate size after silu_and_mul.
    filename = get_config_file_name(num_experts, shard_intermediate_size // 2,
                                    dtype_str, block_quant_shape)

    print(f"Writing best config to {filename}...")
    with open(filename, "w") as f:
        json.dump(configs, f, indent=4)
        f.write("\n")


def main(args: argparse.Namespace):
    print(args)
    block_quant_shape = None
    config = AutoConfig.from_pretrained(
        args.model, trust_remote_code=args.trust_remote_code)
    if config.architectures[0] == "DbrxForCausalLM":
        E = config.ffn_config.moe_num_experts
        topk = config.ffn_config.moe_top_k
        intermediate_size = config.ffn_config.ffn_hidden_size
        shard_intermediate_size = 2 * intermediate_size // args.tp_size
    elif config.architectures[0] == "JambaForCausalLM":
        E = config.num_experts
        topk = config.num_experts_per_tok
        intermediate_size = config.intermediate_size
        shard_intermediate_size = 2 * intermediate_size // args.tp_size
    elif (config.architectures[0] == "DeepseekV3ForCausalLM"
          or config.architectures[0] == "DeepseekV2ForCausalLM"):
        E = config.n_routed_experts
        topk = config.num_experts_per_tok
        intermediate_size = config.moe_intermediate_size
        shard_intermediate_size = 2 * intermediate_size // args.tp_size
        block_quant_shape = config.quantization_config['weight_block_size']
    else:
        # Default: Mixtral.
        E = config.num_local_experts
        topk = config.num_experts_per_tok
        intermediate_size = config.intermediate_size
        shard_intermediate_size = 2 * intermediate_size // args.tp_size

    hidden_size = config.hidden_size
    dtype = torch.float16 if current_platform.is_rocm() else config.torch_dtype
    use_fp8_w8a8 = args.dtype == "fp8_w8a8"
    use_int8_w8a16 = args.dtype == "int8_w8a16"

    if args.batch_size is None:
        batch_sizes = [
            1, 2, 4, 8, 16, 24, 32, 48, 64, 96, 128, 256, 512, 1024, 1536,
            2048, 3072, 4096
        ]
    else:
        batch_sizes = [args.batch_size]

    ray.init()
    num_gpus = int(ray.available_resources()["GPU"])
    workers = [BenchmarkWorker.remote(args.seed) for _ in range(num_gpus)]

    def _distribute(method: str, inputs: list[Any]) -> list[Any]:
        outputs = []
        worker_idx = 0
        for input_args in inputs:
            worker = workers[worker_idx]
            worker_method = getattr(worker, method)
            output = worker_method.remote(*input_args)
            outputs.append(output)
            worker_idx = (worker_idx + 1) % num_gpus
        return ray.get(outputs)

    if args.tune:
        is_fp16 = not (use_fp8_w8a8 or use_int8_w8a16)
        search_space = get_configs_compute_bound(is_fp16, block_quant_shape)
        print(f"Start tuning over {len(search_space)} configurations...")

        start = time.time()
        configs = _distribute(
            "tune",
            [(batch_size, E, shard_intermediate_size, hidden_size, topk, dtype,
              use_fp8_w8a8, use_int8_w8a16, search_space, block_quant_shape)
             for batch_size in batch_sizes])
        best_configs = {
            M: sort_config(config)
            for M, config in zip(batch_sizes, configs)
        }
        save_configs(best_configs, E, shard_intermediate_size, hidden_size,
                     topk, dtype, use_fp8_w8a8, use_int8_w8a16,
                     block_quant_shape)
        end = time.time()
        print(f"Tuning took {end - start:.2f} seconds")
    else:
        outputs = _distribute(
            "benchmark",
            [(batch_size, E, shard_intermediate_size, hidden_size, topk, dtype,
              use_fp8_w8a8, use_int8_w8a16, block_quant_shape)
             for batch_size in batch_sizes])

        for batch_size, (config, kernel_time) in zip(batch_sizes, outputs):
            print(f"Batch size: {batch_size}, config: {config}")
            print(f"Kernel time: {kernel_time:.2f} us")


if __name__ == "__main__":
    parser = FlexibleArgumentParser()
    parser.add_argument("--model",
                        type=str,
                        default="mistralai/Mixtral-8x7B-Instruct-v0.1")
    parser.add_argument("--tp-size",
                        "-tp",
                        "--tensor-parallel-size",
                        type=int,
                        default=2)
    parser.add_argument("--dtype",
                        type=str,
                        choices=["auto", "fp8_w8a8", "int8_w8a16"],
                        default="auto")
    parser.add_argument("--seed", type=int, default=0)
    parser.add_argument("--batch-size", type=int, required=False)
    parser.add_argument("--tune", action="store_true")
    parser.add_argument("--trust-remote-code", action="store_true")
    args = parser.parse_args()

    main(args)<|MERGE_RESOLUTION|>--- conflicted
+++ resolved
@@ -193,14 +193,9 @@
     return param_ranges
 
 
-<<<<<<< HEAD
 def get_configs_compute_bound(use_fp16,
-                              block_quant_shape) -> List[Dict[str, int]]:
-    configs: List[BenchmarkConfig] = []
-=======
-def get_configs_compute_bound(use_fp16) -> list[dict[str, int]]:
+                              block_quant_shape) -> list[dict[str, int]]:
     configs: list[BenchmarkConfig] = []
->>>>>>> 79e4937c
 
     if current_platform.is_rocm():
         param_ranges = get_rocm_tuning_space(use_fp16)
@@ -405,14 +400,9 @@
         dtype: torch.dtype,
         use_fp8_w8a8: bool,
         use_int8_w8a16: bool,
-<<<<<<< HEAD
-        search_space: List[Dict[str, int]],
-        block_quant_shape: List[int],
-    ) -> Dict[str, int]:
-=======
         search_space: list[dict[str, int]],
+        block_quant_shape: list[int],
     ) -> dict[str, int]:
->>>>>>> 79e4937c
         best_config = None
         best_time = float("inf")
         if current_platform.is_rocm():

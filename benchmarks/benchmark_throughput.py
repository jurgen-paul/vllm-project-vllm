--- conflicted
+++ resolved
@@ -7,11 +7,7 @@
 import random
 import time
 from functools import cache
-<<<<<<< HEAD
-from typing import Dict, List, Optional, Tuple, Union
-=======
-from typing import Any, Optional
->>>>>>> f89978ad
+from typing import Any, Optional, Union
 
 import torch
 import uvloop
@@ -182,13 +178,8 @@
             "Please ensure that max_model_len is greater than the sum of"
             " prompt_len and expected_output_len for all requests.")
     # Add the requests to the engine.
-<<<<<<< HEAD
-    prompts: List[Union[TextPrompt, TokensPrompt]] = []
-    sampling_params: List[SamplingParams] = []
-=======
-    prompts: list[TextPrompt] = []
+    prompts: list[Union[TextPrompt, TokensPrompt]] = []
     sampling_params: list[SamplingParams] = []
->>>>>>> f89978ad
     for request in requests:
         prompts.append(
             TokensPrompt(prompt_token_ids=request.prompt["prompt_token_ids"],
@@ -254,15 +245,9 @@
                 " prompt_len and expected_output_len for all requests.")
 
         # Add the requests to the engine.
-<<<<<<< HEAD
-        prompts: List[Union[TextPrompt, TokensPrompt]] = []
-        sampling_params: List[SamplingParams] = []
-        lora_requests: List[Optional[LoRARequest]] = []
-=======
-        prompts: list[TextPrompt] = []
+        prompts: list[Union[TextPrompt, TokensPrompt]] = []
         sampling_params: list[SamplingParams] = []
         lora_requests: list[Optional[LoRARequest]] = []
->>>>>>> f89978ad
         for request in requests:
             prompts.append(
                 TokensPrompt(prompt_token_ids=request.prompt["prompt_token_ids"],

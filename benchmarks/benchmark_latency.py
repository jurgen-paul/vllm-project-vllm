--- conflicted
+++ resolved
@@ -12,64 +12,21 @@
 
 from vllm import LLM, SamplingParams
 from vllm.engine.arg_utils import EngineArgs
-<<<<<<< HEAD
 from vllm.inputs import PromptInputs
 from vllm.lora.request import LoRARequest
 from vllm.model_executor.layers.quantization import QUANTIZATION_METHODS
-=======
 from vllm.inputs import PromptType
->>>>>>> 06386a64
 from vllm.utils import FlexibleArgumentParser
 
 
 def main(args: argparse.Namespace):
     print(args)
 
-<<<<<<< HEAD
-    lora_kwargs = {}
-    if args.lora_path is not None:
-        lora_kwargs['enable_lora'] = True
-        lora_kwargs['max_loras'] = args.max_loras
-        lora_kwargs['max_lora_rank'] = args.max_lora_rank
-
-    # NOTE(woosuk): If the request cannot be processed in a single batch,
-    # the engine will automatically process the request in multiple batches.
-
-    llm = LLM(
-        model=args.model,
-        speculative_model=args.speculative_model,
-        num_speculative_tokens=args.num_speculative_tokens,
-        speculative_draft_tensor_parallel_size=\
-            args.speculative_draft_tensor_parallel_size,
-        tokenizer=args.tokenizer,
-        quantization=args.quantization,
-        tensor_parallel_size=args.tensor_parallel_size,
-        trust_remote_code=args.trust_remote_code,
-        dtype=args.dtype,
-        max_model_len=args.max_model_len,
-        enforce_eager=args.enforce_eager,
-        kv_cache_dtype=args.kv_cache_dtype,
-        quantization_param_path=args.quantization_param_path,
-        device=args.device,
-        ray_workers_use_nsight=args.ray_workers_use_nsight,
-        use_v2_block_manager=args.use_v2_block_manager,
-        enable_chunked_prefill=args.enable_chunked_prefill,
-        download_dir=args.download_dir,
-        block_size=args.block_size,
-        gpu_memory_utilization=args.gpu_memory_utilization,
-        load_format=args.load_format,
-        distributed_executor_backend=args.distributed_executor_backend,
-        otlp_traces_endpoint=args.otlp_traces_endpoint,
-        enable_prefix_caching=args.enable_prefix_caching,
-        **lora_kwargs
-    )
-=======
     engine_args = EngineArgs.from_cli_args(args)
 
     # NOTE(woosuk): If the request cannot be processed in a single batch,
     # the engine will automatically process the request in multiple batches.
     llm = LLM(**dataclasses.asdict(engine_args))
->>>>>>> 06386a64
 
     sampling_params = SamplingParams(
         n=args.n,
@@ -154,25 +111,6 @@
     parser = FlexibleArgumentParser(
         description='Benchmark the latency of processing a single batch of '
         'requests till completion.')
-<<<<<<< HEAD
-    parser.add_argument('--model', type=str, default='facebook/opt-125m')
-    parser.add_argument('--lora-path', type=str, default=None)
-    parser.add_argument('--max-loras', type=int, default=4)
-    parser.add_argument('--max-lora-rank', type=int, default=64)
-    parser.add_argument('--speculative-model', type=str, default=None)
-    parser.add_argument('--num-speculative-tokens', type=int, default=None)
-    parser.add_argument('--speculative-draft-tensor-parallel-size',
-                        '-spec-draft-tp',
-                        type=int,
-                        default=None)
-    parser.add_argument('--tokenizer', type=str, default=None)
-    parser.add_argument('--quantization',
-                        '-q',
-                        choices=[*QUANTIZATION_METHODS, None],
-                        default=None)
-    parser.add_argument('--tensor-parallel-size', '-tp', type=int, default=1)
-=======
->>>>>>> 06386a64
     parser.add_argument('--input-len', type=int, default=32)
     parser.add_argument('--output-len', type=int, default=128)
     parser.add_argument('--batch-size', type=int, default=8)

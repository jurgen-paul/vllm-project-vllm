"""
Benchmark the efficiency of prefix caching.

This script allows you to benchmark the performance of
a model with and without prefix caching using either fixed prompts
or prompts sampled from the ShareGPT dataset.

Fixed example usage:
    python benchmark_prefix_caching.py \
        --model meta-llama/Llama-2-7b-chat-hf \
        --enable-prefix-caching \
        --num-prompts 1 \
        --repeat-count 100

ShareGPT example usage:
    # This command samples 20 prompts with input lengths
    # between 128 and 256 tokens from the ShareGPT dataset,
    # then replicates each prompt 5 times.
    python benchmark_prefix_caching.py \
        --model meta-llama/Llama-2-7b-chat-hf \
        --dataset-path /path/to/ShareGPT_V3_unfiltered_cleaned_split.json \
        --enable-prefix-caching \
        --num-prompts 20 \
        --repeat-count 5 \
        --input-length-range 128:256
"""

import dataclasses
import json
import random
import time
from typing import List, Optional, Tuple

from transformers import PreTrainedTokenizerBase

from vllm import LLM, SamplingParams
from vllm.engine.arg_utils import EngineArgs
from vllm.utils import FlexibleArgumentParser

try:
    from vllm.transformers_utils.tokenizer import get_tokenizer
except ImportError:
    from backend_request_func import get_tokenizer

PROMPT = "You are a helpful assistant in recognizes the content of tables in markdown format. Here is a table as fellows. You need to answer my question about the table.\n# Table\n|Opening|Opening|Sl. No.|Film|Cast|Director|Music Director|Notes|\n|----|----|----|----|----|----|----|----|\n|J A N|9|1|Agni Pushpam|Jayabharathi, Kamalahasan|Jeassy|M. K. Arjunan||\n|J A N|16|2|Priyamvada|Mohan Sharma, Lakshmi, KPAC Lalitha|K. S. Sethumadhavan|V. Dakshinamoorthy||\n|J A N|23|3|Yakshagaanam|Madhu, Sheela|Sheela|M. S. Viswanathan||\n|J A N|30|4|Paalkkadal|Sheela, Sharada|T. K. Prasad|A. T. Ummer||\n|F E B|5|5|Amma|Madhu, Srividya|M. Krishnan Nair|M. K. Arjunan||\n|F E B|13|6|Appooppan|Thikkurissi Sukumaran Nair, Kamal Haasan|P. Bhaskaran|M. S. Baburaj||\n|F E B|20|7|Srishti|Chowalloor Krishnankutty, Ravi Alummoodu|K. T. Muhammad|M. S. Baburaj||\n|F E B|20|8|Vanadevatha|Prem Nazir, Madhubala|Yusufali Kechery|G. Devarajan||\n|F E B|27|9|Samasya|Madhu, Kamalahaasan|K. Thankappan|Shyam||\n|F E B|27|10|Yudhabhoomi|K. P. Ummer, Vidhubala|Crossbelt Mani|R. K. Shekhar||\n|M A R|5|11|Seemantha Puthran|Prem Nazir, Jayabharathi|A. B. Raj|M. K. Arjunan||\n|M A R|12|12|Swapnadanam|Rani Chandra, Dr. Mohandas|K. G. George|Bhaskar Chandavarkar||\n|M A R|19|13|Thulavarsham|Prem Nazir, sreedevi, Sudheer|N. Sankaran Nair|V. Dakshinamoorthy||\n|M A R|20|14|Aruthu|Kaviyoor Ponnamma, Kamalahasan|Ravi|G. Devarajan||\n|M A R|26|15|Swimming Pool|Kamal Haasan, M. G. Soman|J. Sasikumar|M. K. Arjunan||\n\n# Question\nWhat' s the content in the (1,1) cells\n"  # noqa: E501


def test_prefix(llm=None, sampling_params=None, prompts=None):
    start_time = time.time()

    llm.generate(prompts, sampling_params=sampling_params)

    end_time = time.time()
    print(f"cost time {end_time - start_time}")


@dataclasses.dataclass
class Request:
    prompt: str
    prompt_len: int
    output_len: int


def sample_tokens(tokenizer: PreTrainedTokenizerBase, length: int) -> str:
    vocab = tokenizer.get_vocab()
    # Remove the special tokens.
    vocab = {
        k: v
        for k, v in vocab.items() if k not in tokenizer.all_special_ids
    }
    return random.choices(list(vocab.values()), k=length)


def sample_requests_from_dataset(
    dataset_path: str,
    num_requests: int,
    tokenizer: PreTrainedTokenizerBase,
    input_length_range: Tuple[int, int],
    fixed_output_len: Optional[int],
) -> List[Request]:
    if fixed_output_len is not None and fixed_output_len < 4:
        raise ValueError("output_len too small")

    # Load the dataset.
    with open(dataset_path) as f:
        dataset = json.load(f)
    # Filter out the conversations with less than 2 turns.
    dataset = [data for data in dataset if len(data["conversations"]) >= 2]
    # Only keep the first two turns of each conversation.
    dataset = [(data["conversations"][0]["value"],
                data["conversations"][1]["value"]) for data in dataset]

    # Shuffle the dataset.
    random.shuffle(dataset)

    min_len, max_len = input_length_range
    assert min_len >= 0 and max_len >= min_len, "input_length_range too small"

    # Filter out sequences that are too long or too short
    filtered_requests: List[Request] = []

    for i in range(len(dataset)):
        if len(filtered_requests) == num_requests:
            break

        # Tokenize the prompts and completions.
        prompt_token_ids = tokenizer(dataset[i][0]).input_ids
        prompt = tokenizer.decode(prompt_token_ids)
        completion = dataset[i][1]
        completion_token_ids = tokenizer(completion).input_ids
        prompt_len = len(prompt_token_ids)
        output_len = (len(completion_token_ids)
                      if fixed_output_len is None else fixed_output_len)
        if min_len <= prompt_len <= max_len:
            filtered_requests.append(Request(prompt, prompt_len, output_len))

    return filtered_requests


def sample_requests_from_random(
    num_requests: int,
    tokenizer: PreTrainedTokenizerBase,
    input_length_range: Tuple[int, int],
    fixed_output_len: Optional[int],
    prefix_len: int,
) -> List[Request]:

    requests = []
    prefix_token_ids = sample_tokens(tokenizer, prefix_len)
    min_len, max_len = input_length_range

    for i in range(num_requests):
        unique_part_token_ids = sample_tokens(
            tokenizer,
            random.randint(min_len - prefix_len, max_len - prefix_len))
        prompt_token_ids = prefix_token_ids + unique_part_token_ids
        prompt = tokenizer.decode(prompt_token_ids)
        prompt_len = len(prompt_token_ids)
        assert (min_len <= prompt_len <= max_len
                ), f"prompt_len {prompt_len} out of range {min_len}:{max_len}"
        requests.append(Request(prompt, prompt_len, fixed_output_len))
    return requests


def repeat_and_sort_requests(requests: List[Request],
                             repeat_count: int,
                             sort: bool = False) -> List[str]:
    repeated_requests = requests * repeat_count
    if sort:
        repeated_requests.sort(key=lambda x: x[1])
    else:
        random.shuffle(repeated_requests)
    return [req.prompt for req in repeated_requests]


def main(args):
    tokenizer = get_tokenizer(args.model, trust_remote_code=True)
    input_length_range = tuple(map(int, args.input_length_range.split(':')))
    random.seed(args.seed)
    if args.dataset_path is not None:
<<<<<<< HEAD
        if args.prefix_len > 0:
            raise ValueError("prefix-len is not supported when "
                             "dataset-path is provided.")
        print(f"Start to sample {args.num_prompts} prompts "
              f"from {args.dataset_path}")
        filtered_requests = sample_requests_from_dataset(
=======
        print(f"Start to sample {args.num_prompts} prompts"
              f"from {args.dataset_path}")
        filtered_datasets = sample_requests(
>>>>>>> 8a06428c
            dataset_path=args.dataset_path,
            num_requests=args.num_prompts,
            tokenizer=tokenizer,
            input_length_range=input_length_range,
            fixed_output_len=args.output_len,
        )
    else:
        print(f"Start to sample {args.num_prompts} prompts from random")
        filtered_requests = sample_requests_from_random(
            num_requests=args.num_prompts,
            tokenizer=tokenizer,
            input_length_range=input_length_range,
            fixed_output_len=args.output_len,
            prefix_len=args.prefix_len,
        )

    # Print some helpful stats of the requests.
    print(f"Sampled {len(filtered_requests)} requests.")
    prompt_lens = [req.prompt_len for req in filtered_requests]
    print(f"Average input length: {sum(prompt_lens) / len(prompt_lens)}")
    print(f"P50 input length: {sorted(prompt_lens)[len(prompt_lens) // 2]}")
    print(f"Min Prompt Length: {min(prompt_lens)}")
    print(f"Max Prompt Length: {max(prompt_lens)}")

    engine_args = EngineArgs.from_cli_args(args)

    llm = LLM(**dataclasses.asdict(engine_args))

    sampling_params = SamplingParams(temperature=0, max_tokens=args.output_len)

    print("Testing filtered requests")
    prompts = repeat_and_sort_requests(filtered_requests,
                                       repeat_count=args.repeat_count,
                                       sort=args.sort)

    print("------start generating------")
    test_prefix(
        llm=llm,
        prompts=prompts,
        sampling_params=sampling_params,
    )


if __name__ == "__main__":
    parser = FlexibleArgumentParser(
        description=
        'Benchmark the performance with or without automatic prefix caching.')
    parser.add_argument("--dataset-path",
                        type=str,
                        default=None,
                        help="Path to the dataset.")
    parser.add_argument('--output-len', type=int, default=10)
    parser.add_argument('--num-prompts',
                        type=int,
                        required=True,
                        help="Number of the prompts sampled from dataset")
    parser.add_argument('--repeat-count',
                        type=int,
                        default=1,
                        help='Number of times to repeat each prompt')
    parser.add_argument('--sort',
                        action='store_true',
                        help='Sort prompts by input length')
    parser.add_argument('--input-length-range',
                        type=str,
                        required=True,
                        help='Range of input lengths for sampling prompts,'
                        'specified as "min:max" (e.g., "128:256").')
    parser.add_argument(
        "--prefix-len",
        type=int,
        default=0,
        help="Specifies the length of a common prefix to be "
        "added to the input prompt. The input-length-range will "
        "subtract this length when filtering prompts. Only used "
        "when dataset-path is not provided.",
    )

    parser = EngineArgs.add_cli_args(parser)
    args = parser.parse_args()
    main(args)<|MERGE_RESOLUTION|>--- conflicted
+++ resolved
@@ -158,18 +158,12 @@
     input_length_range = tuple(map(int, args.input_length_range.split(':')))
     random.seed(args.seed)
     if args.dataset_path is not None:
-<<<<<<< HEAD
         if args.prefix_len > 0:
             raise ValueError("prefix-len is not supported when "
                              "dataset-path is provided.")
         print(f"Start to sample {args.num_prompts} prompts "
               f"from {args.dataset_path}")
         filtered_requests = sample_requests_from_dataset(
-=======
-        print(f"Start to sample {args.num_prompts} prompts"
-              f"from {args.dataset_path}")
-        filtered_datasets = sample_requests(
->>>>>>> 8a06428c
             dataset_path=args.dataset_path,
             num_requests=args.num_prompts,
             tokenizer=tokenizer,

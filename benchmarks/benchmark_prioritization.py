--- conflicted
+++ resolved
@@ -115,17 +115,8 @@
     if args.dataset is None:
         # Synthesize a prompt with the given input length.
         prompt = "hi" * (args.input_len - 1)
-<<<<<<< HEAD
-        requests = [(
-            prompt,
-            args.input_len,
-            args.output_len,
-            # Select a equi-probable random priority
-            0 if random.random() < 0.5 else 1)]
-=======
         requests = [(prompt, args.input_len, args.output_len,
                      get_random_flag()) for _ in range(args.num_prompts)]
->>>>>>> 73e0225e
     else:
         requests = sample_requests(args.dataset, args.num_prompts, tokenizer,
                                    args.output_len)

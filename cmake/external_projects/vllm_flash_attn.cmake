--- conflicted
+++ resolved
@@ -38,11 +38,7 @@
   FetchContent_Declare(
           vllm-flash-attn
           GIT_REPOSITORY https://github.com/vllm-project/flash-attention.git
-<<<<<<< HEAD
           GIT_TAG eec5715c3ebc85167f1205788d3005bce4c4a931
-=======
-          GIT_TAG 9bfa9869829d8c593527eb34c5271d0090f7ccc9 
->>>>>>> 9f1710f1
           GIT_PROGRESS TRUE
           # Don't share the vllm-flash-attn build between build types
           BINARY_DIR ${CMAKE_BINARY_DIR}/vllm-flash-attn

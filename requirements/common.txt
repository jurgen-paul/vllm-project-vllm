--- conflicted
+++ resolved
@@ -19,11 +19,7 @@
 lm-format-enforcer >= 0.10.11, < 0.11
 outlines == 0.1.11
 lark == 1.2.2
-<<<<<<< HEAD
-xgrammar == 0.1.15; platform_machine == "x86_64"
-=======
 xgrammar == 0.1.15; platform_machine == "x86_64" or platform_machine == "aarch64"
->>>>>>> 53be4a86
 typing_extensions >= 4.10
 filelock >= 3.16.1 # need to contain https://github.com/tox-dev/filelock/pull/317
 partial-json-parser # used for parsing partial JSON outputs
